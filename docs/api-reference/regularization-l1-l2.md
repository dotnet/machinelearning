--- conflicted
+++ resolved
@@ -1,8 +1,4 @@
-<<<<<<< HEAD
-This class use [empricial risk minimization](https://en.wikipedia.org/wiki/Empirical_risk_minimization) (i.e., ERM)
-=======
-This class uses [empirical risk minimization](https://en.wikipedia.org/wiki/Empirical_risk_minimization)
->>>>>>> 8feae96d
+This class uses [empricial risk minimization](https://en.wikipedia.org/wiki/Empirical_risk_minimization) (i.e., ERM)
 to formulate the optimization problem built upon collected data.
 If the training data does not contain enough data points
 (for example, to train a linear model in $n$-dimensional space, we need at least $n$ data points),
