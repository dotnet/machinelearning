# ML.NET Cookbook

This document is intended to provide essential samples for common usage patterns of ML.NET. 
It is advisable to be at least minimally familiar with [high-level concepts of ML.NET](MlNetHighLevelConcepts.md), otherwise the terminology in this document may be foreign to you.

## How to use this cookbook

Developers often work by copying and pasting source code from somewhere and then adapting it to their needs. We do it all the time.

So, we decided to embrace the pattern and provide an authoritative set of example usages of ML.NET, for many common scenarios that you may encounter.
These examples are multi-purpose:

- They can kickstart your development, so that you don't start from nothing,
- They are annotated and verbose, so you have easier time adapting them to your needs.

Each sample also contains a snippet of the data file used in the sample. We mostly use snippets from our test datasets for that.

Please feel free to search this page and use any code that suits your needs.

### List of recipes

- [How do I load data from a text file?](#how-do-i-load-data-from-a-text-file)
- [How do I load data with many columns from a CSV?](#how-do-i-load-data-with-many-columns-from-a-csv)
- [How do I debug my experiment?](#how-do-i-debug-my-experiment)
- [How do I look at the intermediate data?](#how-do-i-look-at-the-intermediate-data)
- [How do I train a regression model?](#how-do-i-train-a-regression-model)
- [How do I verify the model quality?](#how-do-i-verify-the-model-quality)
- [How do I save and load the model?](#how-do-i-save-and-load-the-model)
- [How do I use the model to make one prediction?](#how-do-i-use-the-model-to-make-one-prediction)
- [What if my training data is not in a text file?](#what-if-my-training-data-is-not-in-a-text-file)
- [I want to look at my model's coefficients](#i-want-to-look-at-my-models-coefficients)
- [What is normalization and why do I need to care?](#what-is-normalization-and-why-do-i-need-to-care)
- [How do I train my model on categorical data?](#how-do-i-train-my-model-on-categorical-data)
- [How do I train my model on textual data?](#how-do-i-train-my-model-on-textual-data)
- [How do I train using cross-validation?](#how-do-i-train-using-cross-validation)
- [Can I mix and match static and dynamic pipelines?](#can-i-mix-and-match-static-and-dynamic-pipelines)

### General questions about the samples

As this document is reviewed, we found that certain general clarifications are in order about all the samples together. We try to address them in this section.

- *My compiler fails to find some of the methods that are present in the samples!*
This is because we rely on extension methods a lot, and they only become available after you say `using TheRightNamespace`.
We are still re-organizing the namespaces, and trying to improve the story. In the meantime, the following namespaces prove useful for extension methods:
```csharp
using Microsoft.ML.Data;
using Microsoft.ML.StaticPipe;
using Microsoft.ML.Trainers;
using Microsoft.ML.Transforms;
```

- *Why is there two ways of doing things? Which one is better, static or dynamic?*
We don't know yet, that's why we have two ways! 

If you are loading an existing model from a stream, there's no need to use static types (and it's also pretty hard to do). Also, if the data view's schema is only known at runtime, there is no way to use static types. In other scenarios we tend to prefer the static types, since this way gives you compiler support: it's more likely that, if your code compiles, it will also work as intended.

- *Why do we call `reader.MakeNewEstimator` to create a pipeline?*
In the static pipeline, we need to know the two 'schema' types: the input and the output to the pipeline.
One of them is already known: typically, the output schema of `reader` (which is the same as the schema of `reader.Read()`) is also the input schema of the learning pipeline. 

The call to `x.MakeNewEstimator` is only using the `x`'s *schema* to create an empty pipeline, it doesn't use anything else from `x`. So, the following three lines would create the exactly same (empty) pipeline:
```csharp
var p1 = reader.MakeNewEstimator();
var p2 = reader.Read(dataLocation).MakeNewEstimator();
var p3 = p1.MakeNewEstimator();
```

- *Can we use `reader` to read more than one file?*
Absolutely! This is why we separated `reader` from the data. This is completely legitimate (and recommended):
```csharp
var trainData = reader.Read(trainDataLocation);
var testData = reader.Read(testDataLocation);
```

## How do I load data from a text file?

`TextLoader` is used to load data from text files. You will need to specify what are the data columns, what are their types, and where to find them in the text file. 

Note that it's perfectly acceptable to read only some columns of a file, or read the same column multiple times.

[Example file](../../test/data/adult.tiny.with-schema.txt):
```
Label	Workclass	education	marital-status
0	Private	11th	Never-married
0	Private	HS-grad	Married-civ-spouse
1	Local-gov	Assoc-acdm	Married-civ-spouse
1	Private	Some-college	Married-civ-spouse
```

This is how you can read this data:
```csharp
// Create a new context for ML.NET operations. It can be used for exception tracking and logging, 
// as a catalog of available operations and as the source of randomness.
var mlContext = new MLContext();

// Create the reader: define the data columns and where to find them in the text file.
var reader = mlContext.Data.TextReader(ctx => (
        // A boolean column depicting the 'target label'.
        IsOver50K: ctx.LoadBool(0),
        // Three text columns.
        Workclass: ctx.LoadText(1),
        Education: ctx.LoadText(2),
        MaritalStatus: ctx.LoadText(3)),
    hasHeader: true);

// Now read the file (remember though, readers are lazy, so the actual reading will happen when the data is accessed).
var data = reader.Read(dataPath);
```

If the schema of the data is not known at compile time, or too cumbersome, you can revert to the dynamically-typed API: 
```csharp
// Create a new context for ML.NET operations. It can be used for exception tracking and logging, 
// as a catalog of available operations and as the source of randomness.
var mlContext = new MLContext();

// Create the reader: define the data columns and where to find them in the text file.
var reader = mlContext.Data.TextReader(new TextLoader.Arguments
{
    Column = new[] {
        // A boolean column depicting the 'label'.
        new TextLoader.Column("IsOver50K", DataKind.BL, 0),
        // Three text columns.
        new TextLoader.Column("Workclass", DataKind.TX, 1),
        new TextLoader.Column("Education", DataKind.TX, 2),
        new TextLoader.Column("MaritalStatus", DataKind.TX, 3)
    },
    // First line of the file is a header, not a data row.
    HasHeader = true
});

// Now read the file (remember though, readers are lazy, so the actual reading will happen when the data is accessed).
var data = reader.Read(dataPath);
```

## How do I load data from multiple files?

You can again use the `TextLoader`, and specify an array of files to its Read method.
The files need to have the same schema (same number and type of columns) 

[Example file1](../../test/data/adult.train):
[Example file2](../../test/data/adult.test):
```
Label	Workclass	education	marital-status
0	Private	11th	Never-married
0	Private	HS-grad	Married-civ-spouse
1	Local-gov	Assoc-acdm	Married-civ-spouse
1	Private	Some-college	Married-civ-spouse
```

This is how you can read this data:
```csharp
// Create a new context for ML.NET operations. It can be used for exception tracking and logging, 
// as a catalog of available operations and as the source of randomness.
var mlContext = new MLContext();

// Create the reader: define the data columns and where to find them in the text file.
var reader = mlContext.Data.TextReader(ctx => (
        // A boolean column depicting the 'target label'.
        IsOver50K: ctx.LoadBool(14),
        // Three text columns.
        Workclass: ctx.LoadText(1),
        Education: ctx.LoadText(3),
        MaritalStatus: ctx.LoadText(5)),
    hasHeader: true);

// Now read the files (remember though, readers are lazy, so the actual reading will happen when the data is accessed).
var data = reader.Read(exampleFile1, exampleFile2);
```

The code is very similar using the dynamic API:
```csharp
// Create a new context for ML.NET operations. It can be used for exception tracking and logging, 
// as a catalog of available operations and as the source of randomness.
var mlContext = new MLContext();

// Create the reader: define the data columns and where to find them in the text file.
var reader = mlContext.Data.TextReader(new TextLoader.Arguments
{
    Column = new[] {
        // A boolean column depicting the 'label'.
        new TextLoader.Column("IsOver50k", DataKind.BL, 0),
        // Three text columns.
        new TextLoader.Column("Workclass", DataKind.TX, 1),
        new TextLoader.Column("Education", DataKind.TX, 2),
        new TextLoader.Column("MaritalStatus", DataKind.TX, 3)
    },
    // First line of the file is a header, not a data row.
    HasHeader = true
});

var data = reader.Read(exampleFile1, exampleFile2);
```
## How do I load data with many columns from a CSV?
`TextLoader` is used to load data from text files. You will need to specify what are the data columns, what are their types, and where to find them in the text file. 

When the input file contains many columns of the same type, always intended to be used together, we recommend reading them as a *vector column* from the very start: this way the schema of the data is cleaner, and we don't incur unnecessary performance costs.

[Example file](../../test/data/generated_regression_dataset.csv):
```
-2.75,0.77,-0.61,0.14,1.39,0.38,-0.53,-0.50,-2.13,-0.39,0.46,140.66
-0.61,-0.37,-0.12,0.55,-1.00,0.84,-0.02,1.30,-0.24,-0.50,-2.12,148.12
-0.85,-0.91,1.81,0.02,-0.78,-1.41,-1.09,-0.65,0.90,-0.37,-0.22,402.20
0.28,1.05,-0.24,0.30,-0.99,0.19,0.32,-0.95,-1.19,-0.63,0.75,443.51
```

Reading this file using `TextLoader`:
```csharp
// Create a new context for ML.NET operations. It can be used for exception tracking and logging, 
// as a catalog of available operations and as the source of randomness.
var mlContext = new MLContext();

// Create the reader: define the data columns and where to find them in the text file.
var reader = mlContext.Data.TextReader(ctx => (
        // We read the first 11 values as a single float vector.
        FeatureVector: ctx.LoadFloat(0, 10),
        // Separately, read the target variable.
        Target: ctx.LoadFloat(11)
    ),
    // Default separator is tab, but we need a comma.
    separator: ',');


// Now read the file (remember though, readers are lazy, so the actual reading will happen when the data is accessed).
var data = reader.Read(dataPath);
```


If the schema of the data is not known at compile time, or too cumbersome, you can revert to the dynamically-typed API: 
```csharp
// Create a new context for ML.NET operations. It can be used for exception tracking and logging, 
// as a catalog of available operations and as the source of randomness.
var mlContext = new MLContext();

// Create the reader: define the data columns and where to find them in the text file.
var reader = mlContext.Data.TextReader(new[] {
        // We read the first 10 values as a single float vector.
        new TextLoader.Column("FeatureVector", DataKind.R4, new[] {new TextLoader.Range(0, 9)}),
        // Separately, read the target variable.
        new TextLoader.Column("Target", DataKind.R4, 10)
    },
    // Default separator is tab, but we need a comma.
    s => s.Separator = ",");

// Now read the file (remember though, readers are lazy, so the actual reading will happen when the data is accessed).
var data = reader.Read(dataPath);
```

## How do I debug my experiment?

Most ML.NET operations are 'lazy': they are not actually processing data, they just validate that the operation is possible, and then defer execution until the output data is actually requested. This provides good efficiency, but makes it hard to step through and debug the experiment.

In order to improve debug-ability, we have added a `Preview()` extension method to all data views, transformers, estimators and readers:

- `Preview` of a data view contains first 100 rows (configurable) of the data view, encoded as objects, in a single in-memory structure.
- `Preview` of a transformer takes data as input, and outputs the preview of the transformed data.
- `Preview` of an estimator also takes data as input, fits an 'approximated model' on the first 100 rows (configurabele) of data, and then outputs the preview of the resulting transformer.

This feature is only available starting from version 0.8.

```csharp
var mlContext = new MLContext();
var estimator = mlContext.Transforms.Categorical.MapValueToKey("Label")
    .Append(mlContext.MulticlassClassification.Trainers.StochasticDualCoordinateAscent())
    .Append(mlContext.Transforms.Conversion.MapKeyToValue("PredictedLabel"));

var data = mlContext.Data.ReadFromTextFile(new TextLoader.Column[] {
    new TextLoader.Column("Label", DataKind.Text, 0),
    new TextLoader.Column("Features", DataKind.R4, 1, 4) }, filePath);

// Preview the data. 
data.Preview();

// Preview the result of training and transformation.
estimator.Preview(data);
```

## How do I look at the intermediate data?

Oftentimes, when we construct the experiment, we want to make sure that the data processing 'up to a certain moment' produces the results that we want. With ML.NET it is not very easy to do: since all ML.NET operations are lazy, the objects we construct are just 'promises' of data.

We will need to create the cursor and scan the data to obtain the actual values. One way to do this is to use [schema comprehension](SchemaComprehension.md) and map the data to an `IEnumerable` of user-defined objects.

Another mechanism that lets you inspect the intermediate data is the `GetColumn<T>` extension method. It lets you look at the contents of one column of your data in a form of an `IEnumerable`.

Here is all of this in action:

[Example file](../../test/data/adult.tiny.with-schema.txt):
```
Label	Workclass	education	marital-status
0	Private	11th	Never-married
0	Private	HS-grad	Married-civ-spouse
1	Local-gov	Assoc-acdm	Married-civ-spouse
1	Private	Some-college	Married-civ-spouse

```

```csharp
// Create a new context for ML.NET operations. It can be used for exception tracking and logging, 
// as a catalog of available operations and as the source of randomness.
var mlContext = new MLContext();

// Create the reader: define the data columns and where to find them in the text file.
var reader = mlContext.Data.TextReader(ctx => (
        // A boolean column depicting the 'target label'.
        IsOver50K: ctx.LoadBool(0),
        // Three text columns.
        Workclass: ctx.LoadText(1),
        Education: ctx.LoadText(2),
        MaritalStatus: ctx.LoadText(3)),
    hasHeader: true);

// Start creating our processing pipeline. For now, let's just concatenate all the text columns
// together into one.
var dataPipeline = reader.MakeNewEstimator()
    .Append(row => (
            row.IsOver50K,
            AllFeatures: row.Workclass.ConcatWith(row.Education, row.MaritalStatus)
        ));

// Let's verify that the data has been read correctly. 
// First, we read the data file.
var data = reader.Read(dataPath);

// Fit our data pipeline and transform data with it.
var transformedData = dataPipeline.Fit(data).Transform(data);

// 'transformedData' is a 'promise' of data. Let's actually read it.
var someRows = transformedData.AsDynamic
    // Convert to an enumerable of user-defined type. 
    .AsEnumerable<InspectedRow>(mlContext, reuseRowObject: false)
    // Take a couple values as an array.
    .Take(4).ToArray();

// Extract the 'AllFeatures' column.
// This will give the entire dataset: make sure to only take several row
// in case the dataset is huge.
var featureColumns = transformedData.GetColumn(r => r.AllFeatures)
    .Take(20).ToArray();

// The same extension method also applies to the dynamic-typed data, except you have to
// specify the column name and type:
var dynamicData = transformedData.AsDynamic;
var sameFeatureColumns = dynamicData.GetColumn<string[]>(mlContext, "AllFeatures")
    .Take(20).ToArray();
```

The above code assumes that we defined our `InspectedRow` class as follows:
```csharp
private class InspectedRow
{
    public bool IsOver50K;
    public string Workclass;
    public string Education;
    public string MaritalStatus;
    public string[] AllFeatures;
}
```

You can also use the dynamic API to create the equivalent of the previous pipeline. 
```csharp
// Create a new context for ML.NET operations. It can be used for exception tracking and logging, 
// as a catalog of available operations and as the source of randomness.
var mlContext = new MLContext();

// Create the reader: define the data columns and where to find them in the text file.
var reader = mlContext.Data.TextReader(new TextLoader.Arguments
{
    Column = new[] {
        // A boolean column depicting the 'label'.
        new TextLoader.Column("IsOver50k", DataKind.BL, 0),
        // Three text columns.
        new TextLoader.Column("Workclass", DataKind.TX, 1),
        new TextLoader.Column("Education", DataKind.TX, 2),
        new TextLoader.Column("MaritalStatus", DataKind.TX, 3)
    },
    // First line of the file is a header, not a data row.
    HasHeader = true
});

// Start creating our processing pipeline. For now, let's just concatenate all the text columns
// together into one.
var dynamicPipeline = mlContext.Transforms.Concatenate("AllFeatures", "Education", "MaritalStatus");

// Let's verify that the data has been read correctly. 
// First, we read the data file.
var data = reader.Read(dataPath);

// Fit our data pipeline and transform data with it.
var transformedData = dynamicPipeline.Fit(data).Transform(data);

// 'transformedData' is a 'promise' of data. Let's actually read it.
var someRows = transformedData
    // Convert to an enumerable of user-defined type. 
    .AsEnumerable<InspectedRow>(mlContext, reuseRowObject: false)
    // Take a couple values as an array.
    .Take(4).ToArray();

// Extract the 'AllFeatures' column.
// This will give the entire dataset: make sure to only take several row
// in case the dataset is huge. The is similar to the static API, except
// you have to specify the column name and type.
var featureColumns = transformedData.GetColumn<string[]>(mlContext, "AllFeatures")
    .Take(20).ToArray();
```
## How do I train a regression model?

Generally, in order to train any model in ML.NET, you will go through three steps:
1. Figure out how the training data gets into ML.NET in a form of an `IDataView`
2. Build the 'learning pipeline' as a sequence of elementary 'operators' (estimators).
3. Call `Fit` on the pipeline to obtain the trained model.

[Example file](../../test/data/generated_regression_dataset.csv):
```
feature_0;feature_1;feature_2;feature_3;feature_4;feature_5;feature_6;feature_7;feature_8;feature_9;feature_10;target
-2.75;0.77;-0.61;0.14;1.39;0.38;-0.53;-0.50;-2.13;-0.39;0.46;140.66
-0.61;-0.37;-0.12;0.55;-1.00;0.84;-0.02;1.30;-0.24;-0.50;-2.12;148.12
-0.85;-0.91;1.81;0.02;-0.78;-1.41;-1.09;-0.65;0.90;-0.37;-0.22;402.20
```

In the file above, the last column (12th) is label that we predict, and all the preceding ones are features.

```csharp
// Create a new context for ML.NET operations. It can be used for exception tracking and logging, 
// as a catalog of available operations and as the source of randomness.
var mlContext = new MLContext();

// Step one: read the data as an IDataView.
// First, we define the reader: specify the data columns and where to find them in the text file.
var reader = mlContext.Data.TextReader(ctx => (
        // We read the first 11 values as a single float vector.
        FeatureVector: ctx.LoadFloat(0, 10),
        // Separately, read the target variable.
        Target: ctx.LoadFloat(11)
    ),
    // The data file has header.
    hasHeader: true,
    // Default separator is tab, but we need a semicolon.
    separator: ';');


// Now read the file (remember though, readers are lazy, so the actual reading will happen when the data is accessed).
var trainData = reader.Read(trainDataPath);

// Step two: define the learning pipeline. 

// We 'start' the pipeline with the output of the reader.
var learningPipeline = reader.MakeNewEstimator()
    // Now we can add any 'training steps' to it. In our case we want to 'normalize' the data (rescale to be
    // between -1 and 1 for all examples)
    .Append(r => (
        // Retain the 'Target' column for evaluation purposes.
        r.Target,
        // We choose the SDCA regression trainer. Note that we normalize the 'FeatureVector' right here in
        // the the same call.
        Prediction: mlContext.Regression.Trainers.Sdca(label: r.Target, features: r.FeatureVector.Normalize())));

// Step three. Fit the pipeline to the training data.
var model = learningPipeline.Fit(trainData);
```

You can also use the dynamic API to create the equivalent of the previous pipeline. 
```csharp
// Create a new context for ML.NET operations. It can be used for exception tracking and logging, 
// as a catalog of available operations and as the source of randomness.
var mlContext = new MLContext();

// Step one: read the data as an IDataView.
// First, we define the reader: specify the data columns and where to find them in the text file.
var reader = mlContext.Data.TextReader(new TextLoader.Arguments
{
    Column = new[] {
        // We read the first 11 values as a single float vector.
        new TextLoader.Column("FeatureVector", DataKind.R4, 0, 10),

        // Separately, read the target variable.
        new TextLoader.Column("Target", DataKind.R4, 11),
    },
    // First line of the file is a header, not a data row.
    HasHeader = true,
    // Default separator is tab, but we need a semicolon.
    Separator = ";"
});

// Now read the file (remember though, readers are lazy, so the actual reading will happen when the data is accessed).
var trainData = reader.Read(trainDataPath);

// Step two: define the learning pipeline. 

// We 'start' the pipeline with the output of the reader.
var dynamicPipeline =
    // First 'normalize' the data (rescale to be
    // between -1 and 1 for all examples)
    mlContext.Transforms.Normalize("FeatureVector")
    // Add the SDCA regression trainer.
    .Append(mlContext.Regression.Trainers.StochasticDualCoordinateAscent(label: "Target", features: "FeatureVector"));

// Step three. Fit the pipeline to the training data.
var model = dynamicPipeline.Fit(trainData);
```
## How do I verify the model quality?

This is the first question that arises after you train the model: how good it actually is?
For each of the machine learning tasks, there is a set of 'metrics' that can describe how good the model is: it could be log-loss or F1 score for classification, RMS or L1 loss for regression etc.

You can use the corresponding 'context' of the task to evaluate the model.

Assuming the example above was used to train the model, here's how you calculate the metrics.
```csharp
// Read the test dataset.
var testData = reader.Read(testDataPath);
// Calculate metrics of the model on the test data.
var metrics = mlContext.Regression.Evaluate(model.Transform(testData), label: r => r.Target, score: r => r.Prediction);
```
Calculating the metrics with the dynamic API is as follows.
```csharp
// Read the test dataset.
var testData = reader.Read(testDataPath);
// Calculate metrics of the model on the test data.
var metrics = mlContext.Regression.Evaluate(model.Transform(testData), label: "Target");
```

## How do I save and load the model?

Assuming that the model metrics look good to you, it's time to 'operationalize' the model. This is where ML.NET really shines: the `model` object you just built is ready for immediate consumption, it will apply all the same steps that it has 'learned' during training, and it can be persisted and reused in different environments.

Here's what you do to save the model to a file, and reload it (potentially in a different context).

```csharp
using (var stream = File.Create(modelPath))
{
    // Saving and loading happens to 'dynamic' models, so the static typing is lost in the process.
    mlContext.Model.Save(model.AsDynamic, stream);
}

// Potentially, the lines below can be in a different process altogether.

// When you load the model, it's a 'dynamic' transformer. 
ITransformer loadedModel;
using (var stream = File.OpenRead(modelPath))
    loadedModel = mlContext.Model.Load(stream);
```

You can use the dynamic API to achieve the same.
```csharp
using (var stream = File.Create(modelPath))
{
    // Saving and loading happens to 'dynamic' models.
    mlContext.Model.Save(model, stream);
}

// Potentially, the lines below can be in a different process altogether.

// When you load the model, it's a 'dynamic' transformer. 
ITransformer loadedModel;
using (var stream = File.OpenRead(modelPath))
    loadedModel = mlContext.Model.Load(stream);
```
## How do I use the model to make one prediction?

Since any ML.NET model is a transformer, you can of course use `model.Transform` to apply the model to the 'data view' and obtain predictions this way. 

A more typical case, though, is when there is no 'dataset' that we want to predict on, but instead we receive one example at a time. For instance, we run the model as part of the ASP.NET website, and we need to make a prediction for an incoming HTTP request.

For this case, ML.NET offers a convenient `PredictionFunction` component, that essentially runs one example at a time through the prediction pipeline. 

Here is the full example. Let's imagine that we have built a model for the famous Iris prediction dataset:

```csharp
// Create a new context for ML.NET operations. It can be used for exception tracking and logging, 
// as a catalog of available operations and as the source of randomness.
var mlContext = new MLContext();

// Step one: read the data as an IDataView.
// First, we define the reader: specify the data columns and where to find them in the text file.
var reader = mlContext.Data.TextReader(ctx => (
        // The four features of the Iris dataset.
        SepalLength: ctx.LoadFloat(0),
        SepalWidth: ctx.LoadFloat(1),
        PetalLength: ctx.LoadFloat(2),
        PetalWidth: ctx.LoadFloat(3),
        // Label: kind of iris.
        Label: ctx.LoadText(4)
    ),
    // Default separator is tab, but the dataset has comma.
    separator: ',');

// Retrieve the training data.
var trainData = reader.Read(irisDataPath);

// Build the training pipeline.
var learningPipeline = reader.MakeNewEstimator()
    .Append(r => (
        r.Label,
        // Concatenate all the features together into one column 'Features'.
        Features: r.SepalLength.ConcatWith(r.SepalWidth, r.PetalLength, r.PetalWidth)))
    .Append(r => (
        r.Label,
        // Train the multi-class SDCA model to predict the label using features.
        // Note that the label is a text, so it needs to be converted to key using 'ToKey' estimator.
        Predictions: mlContext.MulticlassClassification.Trainers.Sdca(r.Label.ToKey(), r.Features)))
    // Apply the inverse conversion from 'predictedLabel' key back to string value.
    // Note that the final output column is only one, and we didn't assign a name to it.
    // In this case, ML.NET auto-assigns the name 'Data' to the produced column.
    .Append(r => r.Predictions.predictedLabel.ToValue());

// Train the model.
var model = learningPipeline.Fit(trainData).AsDynamic;
```

You can also use the dynamic API to create the equivalent of the previous pipeline. 
```csharp
// Create a new context for ML.NET operations. It can be used for exception tracking and logging, 
// as a catalog of available operations and as the source of randomness.
var mlContext = new MLContext();

// Step one: read the data as an IDataView.
// First, we define the reader: specify the data columns and where to find them in the text file.
var reader = mlContext.Data.TextReader(new TextLoader.Arguments
{
    Column = new[] {
        new TextLoader.Column("SepalLength", DataKind.R4, 0),
        new TextLoader.Column("SepalWidth", DataKind.R4, 1),
        new TextLoader.Column("PetalLength", DataKind.R4, 2),
        new TextLoader.Column("PetalWidth", DataKind.R4, 3),
        // Label: kind of iris.
        new TextLoader.Column("Label", DataKind.TX, 4),
    },
    // Default separator is tab, but the dataset has comma.
    Separator = ","
});

// Retrieve the training data.
var trainData = reader.Read(irisDataPath);

// Build the training pipeline.
var dynamicPipeline =
    // Concatenate all the features together into one column 'Features'.
    mlContext.Transforms.Concatenate("Features", "SepalLength", "SepalWidth", "PetalLength", "PetalWidth")
    // Note that the label is text, so it needs to be converted to key.
    .Append(mlContext.Transforms.Categorical.MapValueToKey("Label"), TransformerScope.TrainTest)
    // Use the multi-class SDCA model to predict the label using features.
    .Append(mlContext.MulticlassClassification.Trainers.StochasticDualCoordinateAscent())
    // Apply the inverse conversion from 'PredictedLabel' column back to string value.
    .Append(mlContext.Transforms.Conversion.MapKeyToValue(("PredictedLabel", "Data")));

// Train the model.
var model = dynamicPipeline.Fit(trainData);
```

Now, in order to use [schema comprehension](SchemaComprehension.md) for prediction, we define a pair of classes like following:
```csharp
private class IrisInput
{
    // Unfortunately, we still need the dummy 'Label' column to be present.
    [ColumnName("Label")]
    public string IgnoredLabel { get; set; }
    public float SepalLength { get; set; }
    public float SepalWidth { get; set; }
    public float PetalLength { get; set; }
    public float PetalWidth { get; set; }
}

private class IrisPrediction
{
    [ColumnName("Data")]
    public string PredictedClass { get; set; }
}
```

The prediction code now looks as follows:
```csharp
// Create a new context for ML.NET operations. It can be used for exception tracking and logging, 
// as a catalog of available operations and as the source of randomness.
var mlContext = new MLContext();

// Use the model for one-time prediction.
// Make the prediction function object. Note that, on average, this call takes around 200x longer
// than one prediction, so you might want to cache and reuse the prediction function, instead of
// creating one per prediction.
var predictionFunc = model.MakePredictionFunction<IrisInput, IrisPrediction>(mlContext);

// Obtain the prediction. Remember that 'Predict' is not reentrant. If you want to use multiple threads
// for simultaneous prediction, make sure each thread is using its own PredictionFunction.
var prediction = predictionFunc.Predict(new IrisInput
{
    SepalLength = 4.1f,
    SepalWidth = 0.1f,
    PetalLength = 3.2f,
    PetalWidth = 1.4f
});
```

## What if my training data is not in a text file?

The commonly demonstrated use case for ML.NET is when the training data resides somewhere on disk, and we use the `TextLoader` to read it.
However, in real-time training scenarios the training data can be elsewhere: in a bunch of SQL tables, extracted from log files, or even generated on the fly.

Here is how we can use [schema comprehension](SchemaComprehension.md) to bring an existing C# `IEnumerable` into ML.NET as a data view.

For the purpose of this example, we will assume that we build the customer churn prediction model, and we can extract the following features from our production system:
- Customer ID (ignored by the model)
- Whether the customer has churned (the target 'label')
- The 'demographic category' (one string, like 'young adult' etc.)
- The number of visits from the last 5 days.
```csharp
private class CustomerChurnInfo
{
    public string CustomerID { get; set; }
    public bool HasChurned { get; set; }
    public string DemographicCategory { get; set; }
    // Visits during last 5 days, latest to newest.
    [VectorType(5)]
    public float[] LastVisits { get; set; }
}
```

Given this information, here's how we turn this data into the ML.NET data view and train on it:
```csharp
// Create a new context for ML.NET operations. It can be used for exception tracking and logging, 
// as a catalog of available operations and as the source of randomness.
var mlContext = new MLContext();

// Step one: read the data as an IDataView.
// Let's assume that 'GetChurnData()' fetches and returns the training data from somewhere.
IEnumerable<CustomerChurnInfo> churnData = GetChurnInfo();

// Turn the data into the ML.NET data view.
// We can use CreateDataView or CreateStreamingDataView, depending on whether 'churnData' is an IList, 
// or merely an IEnumerable.
var trainData = mlContext.CreateStreamingDataView(churnData);

// Now note that 'trainData' is just an IDataView, so we face a choice here: either declare the static type
// and proceed in the statically typed fashion, or keep dynamic types and build a dynamic pipeline.
// We demonstrate both below.

// Build the learning pipeline. 
// In our case, we will one-hot encode the demographic category, and concatenate that with the number of visits.
// We apply our FastTree binary classifier to predict the 'HasChurned' label.

var dynamicLearningPipeline = mlContext.Transforms.Categorical.OneHotEncoding("DemographicCategory")
    .Append(mlContext.Transforms.Concatenate("Features", "DemographicCategory", "LastVisits"))
    .Append(mlContext.BinaryClassification.Trainers.FastTree("HasChurned", "Features", numTrees: 20));

var dynamicModel = dynamicLearningPipeline.Fit(trainData);

// Build the same learning pipeline, but statically typed.
// First, transition to the statically-typed data view.
var staticData = trainData.AssertStatic(mlContext, c => (
        HasChurned: c.Bool.Scalar,
        DemographicCategory: c.Text.Scalar,
        LastVisits: c.R4.Vector));

// Build the pipeline, same as the one above.
var staticLearningPipeline = staticData.MakeNewEstimator()
    .Append(r => (
        r.HasChurned,
        Features: r.DemographicCategory.OneHotEncoding().ConcatWith(r.LastVisits)))
    .Append(r => mlContext.BinaryClassification.Trainers.FastTree(r.HasChurned, r.Features, numTrees: 20));

var staticModel = staticLearningPipeline.Fit(staticData);

// Note that dynamicModel should be the same as staticModel.AsDynamic (give or take random variance from
// the training procedure).
```

## I want to look at my model's coefficients

Oftentimes, once a model is trained, we are also interested on 'what it has learned'. 

For example, if the linear model assigned zero weight to a feature that we consider important, it could indicate some problem with modeling. The weights of the linear model can also be used as a poor man's estimation of 'feature importance'.

In the static pipeline API, we provide a set of `onFit` delegates that allow introspection of the individual transformers as they are trained.

This is how we can extract the learned parameters out of the model that we trained:
```csharp
// Create a new context for ML.NET operations. It can be used for exception tracking and logging, 
// as a catalog of available operations and as the source of randomness.
var mlContext = new MLContext();

// Step one: read the data as an IDataView.
// First, we define the reader: specify the data columns and where to find them in the text file.
var reader = mlContext.Data.TextReader(ctx => (
        // The four features of the Iris dataset.
        SepalLength: ctx.LoadFloat(0),
        SepalWidth: ctx.LoadFloat(1),
        PetalLength: ctx.LoadFloat(2),
        PetalWidth: ctx.LoadFloat(3),
        // Label: kind of iris.
        Label: ctx.LoadText(4)
    ),
    // Default separator is tab, but the dataset has comma.
    separator: ',');

// Retrieve the training data.
var trainData = reader.Read(dataPath);

// This is the predictor ('weights collection') that we will train.
MulticlassLogisticRegressionPredictor predictor = null;
// And these are the normalizer scales that we will learn.
ImmutableArray<float> normScales;
// Build the training pipeline.
var learningPipeline = reader.MakeNewEstimator()
    .Append(r => (
        r.Label,
        // Concatenate all the features together into one column 'Features'.
        Features: r.SepalLength.ConcatWith(r.SepalWidth, r.PetalLength, r.PetalWidth)))
    .Append(r => (
        r.Label,
        // Normalize (rescale) the features to be between -1 and 1. 
        Features: r.Features.Normalize(
            // When the normalizer is trained, the below delegate is going to be called.
            // We use it to memorize the scales.
            onFit: (scales, offsets) => normScales = scales)))
    .Append(r => (
        r.Label,
        // Train the multi-class SDCA model to predict the label using features.
        // Note that the label is a text, so it needs to be converted to key using 'ToKey' estimator.
        Predictions: mlContext.MulticlassClassification.Trainers.Sdca(r.Label.ToKey(), r.Features,
            // When the model is trained, the below delegate is going to be called.
            // We use that to memorize the predictor object.
            onFit: p => predictor = p)));

// Train the model. During this call our 'onFit' delegate will be invoked,
// and our 'predictor' will be set.
var model = learningPipeline.Fit(trainData);

// Now we can use 'predictor' to look at the weights.
// 'weights' will be an array of weight vectors, one vector per class.
// Our problem has 3 classes, so numClasses will be 3, and weights will contain
// 3 vectors (of 4 values each).
VBuffer<float>[] weights = null;
predictor.GetWeights(ref weights, out int numClasses);

// Similarly we can also inspect the biases for the 3 classes.
var biases = predictor.GetBiases();

// Inspect the normalizer scales.
Console.WriteLine(string.Join(" ", normScales));
```

## What is normalization and why do I need to care?

In ML.NET we expose a number of [parametric and non-parametric algorithms](https://machinelearningmastery.com/parametric-and-nonparametric-machine-learning-algorithms/).

Typically, parametric learners hold certain assumptions about the training data, and if they are not met, the training is greatly hampered (or sometimes becomes completely impossible).

Most commonly, the assumptions are that
- All the features have values roughly on the same scale;
- Feature values are not too large, and not too small.

Violating the first assumption above can cause the learner to train a sub-optimal model (or even a completely useless one). Violating the second assumption can cause arithmetic error accumulation, which typically breaks the training process altogether.

As a general rule, *if you use a parametric learner, you need to make sure your training data is correctly scaled*. 

ML.NET offers several built-in scaling algorithms, or 'normalizers':
- MinMax normalizer: for each feature, we learn the minimum and maximum value of it, and then linearly rescale it so that the values fit between -1 and 1.
- MeanVar normalizer: for each feature, compute the mean and variance, and then linearly rescale it to zero-mean, unit-variance.
- CDF normalizer: for each feature, compute the mean and variance, and then replace each value `x` with `Cdf(x)`, where `Cdf` is the cumulative density function of normal distribution with these mean and variance. 
- Binning normalizer: discretize the feature value into `N` 'buckets', and then replace each value with the index of the bucket, divided by `N-1`.

These normalizers all have different properties and tradeoffs, but it's not *that* big of a deal if you use one over another. Just make sure you use a normalizer when training linear models or other parametric models. 

An important parameter of ML.NET normalizers is called `fixZero`. If `fixZero` is true, zero input is always mapped to zero output. This is very important when you handle sparse data: if we don't preserve zeroes, we will turn all sparse data into dense, which is usually a bad idea.

It is a good practice to include the normalizer directly in the ML.NET learning pipeline: this way you are sure that the normalization
- is only trained on the training data, and not on your test data,
- is correctly applied to all the new incoming data, without the need for extra pre-processing at prediction time.

Here's a snippet of code that demonstrates normalization in learning pipelines. It assumes the Iris dataset:
```csharp
// Create a new context for ML.NET operations. It can be used for exception tracking and logging, 
// as a catalog of available operations and as the source of randomness.
var mlContext = new MLContext();

// Define the reader: specify the data columns and where to find them in the text file.
var reader = mlContext.Data.TextReader(ctx => (
        // The four features of the Iris dataset will be grouped together as one Features column.
        Features: ctx.LoadFloat(0, 3),
        // Label: kind of iris.
        Label: ctx.LoadText(4)
    ),
    // Default separator is tab, but the dataset has comma.
    separator: ',');

// Read the training data.
var trainData = reader.Read(dataPath);

// Apply all kinds of standard ML.NET normalization to the raw features.
var pipeline = reader.MakeNewEstimator()
    .Append(r => (
        MinMaxNormalized: r.Features.Normalize(fixZero: true),
        MeanVarNormalized: r.Features.NormalizeByMeanVar(fixZero: false),
        CdfNormalized: r.Features.NormalizeByCumulativeDistribution(),
        BinNormalized: r.Features.NormalizeByBinning(maxBins: 256)
    ));

// Let's train our pipeline of normalizers, and then apply it to the same data.
var normalizedData = pipeline.Fit(trainData).Transform(trainData);

// Inspect one column of the resulting dataset.
var meanVarValues = normalizedData.GetColumn(r => r.MeanVarNormalized).ToArray();
```

You can achieve the same results using the dynamic API.
```csharp
// Create a new context for ML.NET operations. It can be used for exception tracking and logging, 
// as a catalog of available operations and as the source of randomness.
var mlContext = new MLContext();

// Define the reader: specify the data columns and where to find them in the text file.
var reader = mlContext.Data.TextReader(new TextLoader.Arguments
{
    Column = new[] {
        // The four features of the Iris dataset will be grouped together as one Features column.
        new TextLoader.Column("Features", DataKind.R4, 0, 3),
        // Label: kind of iris.
        new TextLoader.Column("Label", DataKind.TX, 4),
    },
    // Default separator is tab, but the dataset has comma.
    Separator = ","
});

// Read the training data.
var trainData = reader.Read(dataPath);

// Apply all kinds of standard ML.NET normalization to the raw features.
var pipeline =
    mlContext.Transforms.Normalize(
        new NormalizingEstimator.MinMaxColumn("Features", "MinMaxNormalized", fixZero: true),
        new NormalizingEstimator.MeanVarColumn("Features", "MeanVarNormalized", fixZero: true),
        new NormalizingEstimator.BinningColumn("Features", "BinNormalized", numBins: 256));

// Let's train our pipeline of normalizers, and then apply it to the same data.
var normalizedData = pipeline.Fit(trainData).Transform(trainData);

// Inspect one column of the resulting dataset.
var meanVarValues = normalizedData.GetColumn<float[]>(mlContext, "MeanVarNormalized").ToArray();
```

## How do I train my model on categorical data?

Generally speaking, *all ML.NET learners expect the features as a float vector*. So, if some of your data is not natively a float, you will need to convert to floats. 

If our data contains 'categorical' features (think 'enum'), we need to 'featurize' them somehow. ML.NET offers several ways of converting categorical data to features:
- One-hot encoding
- Hash-based one-hot encoding
- Binary encoding (convert category index into a bit sequence and use bits as features)

If some of the categories are very high-cardinality (there's lots of different values, but only several are commonly occurring), a one-hot encoding can be wasteful. We can use count-based feature selection to trim down the number of slots that we encode.

Same with normalization, it's a good practice to include categorical featurization directly in the ML.NET learning pipeline: this way you are sure that the categorical transformation
- is only 'trained' on the training data, and not on your test data,
- is correctly applied to all the new incoming data, without the need for extra pre-processing at prediction time.

Below is an example of categorical handling for the [adult census dataset](../../test/data/adult.tiny.with-schema.txt):
```
Label	Workclass	education	marital-status	occupation	relationship	ethnicity	sex	native-country-region	age	fnlwgt	education-num	capital-gain	capital-loss	hours-per-week
0	Private	11th	Never-married	Machine-op-inspct	Own-child	Black	Male	United-States	25	226802	7	0	0	40
0	Private	HS-grad	Married-civ-spouse	Farming-fishing	Husband	White	Male	United-States	38	89814	9	0	0	50
1	Local-gov	Assoc-acdm	Married-civ-spouse	Protective-serv	Husband	White	Male	United-States	28	336951	12	0	0	40
1	Private	Some-college	Married-civ-spouse	Machine-op-inspct	Husband	Black	Male	United-States	44	160323	10	7688	0	40
```

```csharp
// Create a new context for ML.NET operations. It can be used for exception tracking and logging, 
// as a catalog of available operations and as the source of randomness.
var mlContext = new MLContext();

// Define the reader: specify the data columns and where to find them in the text file.
var reader = mlContext.Data.TextReader(ctx => (
        Label: ctx.LoadBool(0),
        // We will load all the categorical features into one vector column of size 8.
        CategoricalFeatures: ctx.LoadText(1, 8),
        // Similarly, load all numerical features into one vector of size 6.
        NumericalFeatures: ctx.LoadFloat(9, 14),
        // Let's also separately load the 'Workclass' column.
        Workclass: ctx.LoadText(1)
    ), hasHeader: true);

// Read the data.
var data = reader.Read(dataPath);

// Inspect the categorical columns to check that they are correctly read.
var catColumns = data.GetColumn(r => r.CategoricalFeatures).Take(10).ToArray();

// Build several alternative featurization pipelines.
var learningPipeline = reader.MakeNewEstimator()
    .Append(r => (
        r.Label,
        r.NumericalFeatures,
        // Convert each categorical feature into one-hot encoding independently.
        CategoricalOneHot: r.CategoricalFeatures.OneHotEncoding(outputKind: CategoricalStaticExtensions.OneHotVectorOutputKind.Ind),
        // Convert all categorical features into indices, and build a 'word bag' of these.
        CategoricalBag: r.CategoricalFeatures.OneHotEncoding(outputKind: CategoricalStaticExtensions.OneHotVectorOutputKind.Bag),
        // One-hot encode the workclass column, then drop all the categories that have fewer than 10 instances in the train set.
        WorkclassOneHotTrimmed: r.Workclass.OneHotEncoding().SelectFeaturesBasedOnCount(count: 10)
    ));

// Let's train our pipeline, and then apply it to the same data.
var transformedData = learningPipeline.Fit(data).Transform(data);

// Inspect some columns of the resulting dataset.
var categoricalBags = transformedData.GetColumn(x => x.CategoricalBag).Take(10).ToArray();
var workclasses = transformedData.GetColumn(x => x.WorkclassOneHotTrimmed).Take(10).ToArray();

// Of course, if we want to train the model, we will need to compose a single float vector of all the features.
// Here's how we could do this:

var fullLearningPipeline = learningPipeline
    .Append(r => (
        r.Label,
        // Concatenate two of the 3 categorical pipelines, and the numeric features.
        Features: r.NumericalFeatures.ConcatWith(r.CategoricalBag, r.WorkclassOneHotTrimmed)))
    // Now we're ready to train. We chose our FastTree trainer for this classification task.
    .Append(r => mlContext.BinaryClassification.Trainers.FastTree(r.Label, r.Features, numTrees: 50));

// Train the model.
var model = fullLearningPipeline.Fit(data);
```

You can achieve the same results using the dynamic API.
```csharp
// Create a new context for ML.NET operations. It can be used for exception tracking and logging, 
// as a catalog of available operations and as the source of randomness.
var mlContext = new MLContext();

// Define the reader: specify the data columns and where to find them in the text file.
var reader = mlContext.Data.TextReader(new TextLoader.Arguments
{
    Column = new[] {
        new TextLoader.Column("Label", DataKind.BL, 0),
        // We will load all the categorical features into one vector column of size 8.
        new TextLoader.Column("CategoricalFeatures", DataKind.TX, 1, 8),
        // Similarly, load all numerical features into one vector of size 6.
        new TextLoader.Column("NumericalFeatures", DataKind.R4, 9, 14),
        // Let's also separately load the 'Workclass' column.
        new TextLoader.Column("Workclass", DataKind.TX, 1),
    },
    HasHeader = true
});

// Read the data.
var data = reader.Read(dataPath);

// Inspect the first 10 records of the categorical columns to check that they are correctly read.
var catColumns = data.GetColumn<string[]>(mlContext, "CategoricalFeatures").Take(10).ToArray();

// Build several alternative featurization pipelines.
var dynamicPipeline =
    // Convert each categorical feature into one-hot encoding independently.
    mlContext.Transforms.Categorical.OneHotEncoding("CategoricalFeatures", "CategoricalOneHot")
    // Convert all categorical features into indices, and build a 'word bag' of these.
    .Append(mlContext.Transforms.Categorical.OneHotEncoding("CategoricalFeatures", "CategoricalBag", CategoricalTransform.OutputKind.Bag))
    // One-hot encode the workclass column, then drop all the categories that have fewer than 10 instances in the train set.
    .Append(mlContext.Transforms.Categorical.OneHotEncoding("Workclass", "WorkclassOneHot"))
    .Append(new CountFeatureSelector(mlContext, "WorkclassOneHot", "WorkclassOneHotTrimmed", count: 10));

// Let's train our pipeline, and then apply it to the same data.
var transformedData = dynamicPipeline.Fit(data).Transform(data);

// Inspect some columns of the resulting dataset.
var categoricalBags = transformedData.GetColumn<float[]>(mlContext, "CategoricalBag").Take(10).ToArray();
var workclasses = transformedData.GetColumn<float[]>(mlContext, "WorkclassOneHotTrimmed").Take(10).ToArray();

// Of course, if we want to train the model, we will need to compose a single float vector of all the features.
// Here's how we could do this:

var fullLearningPipeline = dynamicPipeline
    // Concatenate two of the 3 categorical pipelines, and the numeric features.
    .Append(mlContext.Transforms.Concatenate("Features", "NumericalFeatures", "CategoricalBag", "WorkclassOneHotTrimmed"))
    // Now we're ready to train. We chose our FastTree trainer for this classification task.
    .Append(mlContext.BinaryClassification.Trainers.FastTree(numTrees: 50));

// Train the model.
var model = fullLearningPipeline.Fit(data);
```

## How do I train my model on textual data?

Generally speaking, *all ML.NET learners expect the features as a float vector*. So, if some of your data is not natively a float, you will need to convert to floats. 

If we want to learn on textual data, we need to 'extract features' out of the texts. There is an entire research area of NLP (Natural Language Processing) that handles this. In ML.NET we offer some basic mechanisms of text feature extraction:
- Text normalization (removing punctuation, diacritics, switching to lowercase etc.)
- Separator-based tokenization.
- Stopword removal.
- Ngram and skip-gram extraction.
- TF-IDF rescaling.
- Bag of words conversion.

ML.NET offers a "one-stop shop" operation called `TextFeaturizer`, that runs a combination of above steps as one big 'text featurization'. We have tested it extensively on text datasets, and we're confident that it performs reasonably well without the need to deep-dive into the operations. 

However, we also offer a selection of elementary operations that let you customize your NLP processing. Here's the example below where we use them.

Wikipedia detox dataset:
```
Sentiment   SentimentText
1	Stop trolling, zapatancas, calling me a liar merely demonstartes that you arer Zapatancas. You may choose to chase every legitimate editor from this site and ignore me but I am an editor with a record that isnt 99% trolling and therefore my wishes are not to be completely ignored by a sockpuppet like yourself. The consensus is overwhelmingly against you and your trollin g lover Zapatancas,  
1	::::: Why are you threatening me? I'm not being disruptive, its you who is being disruptive.   
0	" *::Your POV and propaganda pushing is dully noted. However listing interesting facts in a netral and unacusitory tone is not POV. You seem to be confusing Censorship with POV monitoring. I see nothing POV expressed in the listing of intersting facts. If you want to contribute more facts or edit wording of the cited fact to make them sound more netral then go ahead. No need to CENSOR interesting factual information. "
0	::::::::This is a gross exaggeration. Nobody is setting a kangaroo court. There was a simple addition concerning the airline. It is the only one disputed here.   
```

```csharp
// Create a new context for ML.NET operations. It can be used for exception tracking and logging, 
// as a catalog of available operations and as the source of randomness.
var mlContext = new MLContext();

// Define the reader: specify the data columns and where to find them in the text file.
var reader = mlContext.Data.TextReader(ctx => (
        IsToxic: ctx.LoadBool(0),
        Message: ctx.LoadText(1)
    ), hasHeader: true);

// Read the data.
var data = reader.Read(dataPath);

// Inspect the message texts that are read from the file.
var messageTexts = data.GetColumn(x => x.Message).Take(20).ToArray();

// Apply various kinds of text operations supported by ML.NET.
var learningPipeline = reader.MakeNewEstimator()
    .Append(r => (
        // One-stop shop to run the full text featurization.
        TextFeatures: r.Message.FeaturizeText(),

        // NLP pipeline 1: bag of words.
        BagOfWords: r.Message.NormalizeText().ToBagofWords(),

        // NLP pipeline 2: bag of bigrams, using hashes instead of dictionary indices.
        BagOfBigrams: r.Message.NormalizeText().ToBagofHashedWords(ngramLength: 2, allLengths: false),

        // NLP pipeline 3: bag of tri-character sequences with TF-IDF weighting.
<<<<<<< HEAD
        BagOfTrichar: r.Message.TokenizeIntoCharacters().ToNgrams(ngramLength: 3, weighting: NgramEstimator.WeightingCriteria.TfIdf),
=======
        BagOfTrichar: r.Message.TokenizeIntoCharacters().ToNgrams(ngramLength: 3, weighting: NgramTokenizingTransformer.WeightingCriteria.TfIdf),
>>>>>>> 1a9ba926

        // NLP pipeline 4: word embeddings.
        Embeddings: r.Message.NormalizeText().TokenizeText().WordEmbeddings(WordEmbeddingsExtractorTransformer.PretrainedModelKind.GloVeTwitter25D)
    ));

// Let's train our pipeline, and then apply it to the same data.
// Note that even on a small dataset of 70KB the pipeline above can take up to a minute to completely train.
var transformedData = learningPipeline.Fit(data).Transform(data);

// Inspect some columns of the resulting dataset.
var embeddings = transformedData.GetColumn(x => x.Embeddings).Take(10).ToArray();
var unigrams = transformedData.GetColumn(x => x.BagOfWords).Take(10).ToArray();
```

You can achieve the same results using the dynamic API.
```csharp
// Create a new context for ML.NET operations. It can be used for exception tracking and logging, 
// as a catalog of available operations and as the source of randomness.
var mlContext = new MLContext();

// Define the reader: specify the data columns and where to find them in the text file.
var reader = mlContext.Data.TextReader(new TextLoader.Arguments
{
    Column = new[] {
        new TextLoader.Column("IsToxic", DataKind.BL, 0),
        new TextLoader.Column("Message", DataKind.TX, 1),
    },
    HasHeader = true
});

// Read the data.
var data = reader.Read(dataPath);

// Inspect the message texts that are read from the file.
var messageTexts = data.GetColumn<string>(mlContext, "Message").Take(20).ToArray();

// Apply various kinds of text operations supported by ML.NET.
var dynamicPipeline =
    // One-stop shop to run the full text featurization.
    mlContext.Transforms.Text.FeaturizeText("Message", "TextFeatures")

    // Normalize the message for later transforms
    .Append(mlContext.Transforms.Text.NormalizeText("Message", "NormalizedMessage"))

    // NLP pipeline 1: bag of words.
    .Append(new WordBagEstimator(mlContext, "NormalizedMessage", "BagOfWords"))

    // NLP pipeline 2: bag of bigrams, using hashes instead of dictionary indices.
    .Append(new WordHashBagEstimator(mlContext, "NormalizedMessage", "BagOfBigrams",
                ngramLength: 2, allLengths: false))

    // NLP pipeline 3: bag of tri-character sequences with TF-IDF weighting.
    .Append(mlContext.Transforms.Text.TokenizeCharacters("Message", "MessageChars"))
    .Append(new NgramEstimator(mlContext, "MessageChars", "BagOfTrichar",
                ngramLength: 3, weighting: NgramTokenizingTransformer.WeightingCriteria.TfIdf))

    // NLP pipeline 4: word embeddings.
    .Append(mlContext.Transforms.Text.TokenizeWords("NormalizedMessage", "TokenizedMessage"))
    .Append(mlContext.Transforms.Text.ExtractWordEmbeedings("TokenizedMessage", "Embeddings",
                WordEmbeddingsExtractorTransformer.PretrainedModelKind.GloVeTwitter25D));

// Let's train our pipeline, and then apply it to the same data.
// Note that even on a small dataset of 70KB the pipeline above can take up to a minute to completely train.
var transformedData = dynamicPipeline.Fit(data).Transform(data);

// Inspect some columns of the resulting dataset.
var embeddings = transformedData.GetColumn<float[]>(mlContext, "Embeddings").Take(10).ToArray();
var unigrams = transformedData.GetColumn<float[]>(mlContext, "BagOfWords").Take(10).ToArray();
```
## How do I train using cross-validation?

[Cross-validation](https://en.wikipedia.org/wiki/Cross-validation_(statistics)) is a useful technique for ML applications. It helps estimate the variance of the model quality from one run to another and also eliminates the need to extract a separate test set for evaluation.

There are a couple pitfalls that await us when we implement our own cross-validation. Essentially, if we are not careful, we may introduce label leakage in the process, so our metrics could become over-inflated.

- It is tempting to apply the same pre-processing to the entire data, and then just cross-validate the final training of the model. If we do this for data-dependent, 'trainable' pre-processing (like text featurization, categorical handling and normalization/rescaling), we cause these processing steps to 'train' on the union of train subset and test subset, thus causing label leakage. The correct way is to apply pre-processing independently for each 'fold' of the cross-validation.
- In many cases there is a natural 'grouping' of the data that needs to be respected. For example, if we are solving a click prediction problem, it's a good idea to group all examples pertaining to one URL to appear in one-fold of the data. If they end up separated, we can introduce label leakage.

ML.NET guards us against both these pitfalls: it will automatically apply the featurization correctly (as long as all of the preprocessing resides in one learning pipeline), and we can use the 'stratification column' concept to make sure that related examples don't get separated.

Here's an example of training on Iris dataset using randomized 90/10 train-test split, as well as a 5-fold cross-validation:
```csharp
// Create a new context for ML.NET operations. It can be used for exception tracking and logging, 
// as a catalog of available operations and as the source of randomness.
var mlContext = new MLContext();

// Step one: read the data as an IDataView.
// First, we define the reader: specify the data columns and where to find them in the text file.
var reader = mlContext.Data.TextReader(ctx => (
        // The four features of the Iris dataset.
        SepalLength: ctx.LoadFloat(0),
        SepalWidth: ctx.LoadFloat(1),
        PetalLength: ctx.LoadFloat(2),
        PetalWidth: ctx.LoadFloat(3),
        // Label: kind of iris.
        Label: ctx.LoadText(4)
    ),
    // Default separator is tab, but the dataset has comma.
    separator: ',');

// Read the data.
var data = reader.Read(dataPath);

// Build the training pipeline.
var learningPipeline = reader.MakeNewEstimator()
    .Append(r => (
        // Convert string label to a key.
        Label: r.Label.ToKey(),
        // Concatenate all the features together into one column 'Features'.
        Features: r.SepalLength.ConcatWith(r.SepalWidth, r.PetalLength, r.PetalWidth)))
    .Append(r => (
        r.Label,
        // Train the multi-class SDCA model to predict the label using features.
        Predictions: mlContext.MulticlassClassification.Trainers.Sdca(r.Label, r.Features)));

// Split the data 90:10 into train and test sets, train and evaluate.
var (trainData, testData) = mlContext.MulticlassClassification.TrainTestSplit(data, testFraction: 0.1);

// Train the model.
var model = learningPipeline.Fit(trainData);
// Compute quality metrics on the test set.
var metrics = mlContext.MulticlassClassification.Evaluate(model.Transform(testData), r => r.Label, r => r.Predictions);
Console.WriteLine(metrics.AccuracyMicro);

// Now run the 5-fold cross-validation experiment, using the same pipeline.
var cvResults = mlContext.MulticlassClassification.CrossValidate(data, learningPipeline, r => r.Label, numFolds: 5);

// The results object is an array of 5 elements. For each of the 5 folds, we have metrics, model and scored test data.
// Let's compute the average micro-accuracy.
var microAccuracies = cvResults.Select(r => r.metrics.AccuracyMicro);
Console.WriteLine(microAccuracies.Average());
```

You can achieve the same results using the dynamic API.
```csharp
// Create a new context for ML.NET operations. It can be used for exception tracking and logging, 
// as a catalog of available operations and as the source of randomness.
var mlContext = new MLContext();

// Step one: read the data as an IDataView.
// First, we define the reader: specify the data columns and where to find them in the text file.
var reader = mlContext.Data.TextReader(new TextLoader.Arguments
{
    Column = new[] {
        // We read the first 11 values as a single float vector.
        new TextLoader.Column("SepalLength", DataKind.R4, 0),
        new TextLoader.Column("SepalWidth", DataKind.R4, 1),
        new TextLoader.Column("PetalLength", DataKind.R4, 2),
        new TextLoader.Column("PetalWidth", DataKind.R4, 3),
        // Label: kind of iris.
        new TextLoader.Column("Label", DataKind.TX, 4),
    },
    // Default separator is tab, but the dataset has comma.
    Separator = ","
});

// Read the data.
var data = reader.Read(dataPath);

// Build the training pipeline.
var dynamicPipeline =
    // Concatenate all the features together into one column 'Features'.
    mlContext.Transforms.Concatenate("Features", "SepalLength", "SepalWidth", "PetalLength", "PetalWidth")
    // Note that the label is text, so it needs to be converted to key.
    .Append(mlContext.Transforms.Categorical.MapValueToKey("Label"), TransformerScope.TrainTest)
    // Use the multi-class SDCA model to predict the label using features.
    .Append(mlContext.MulticlassClassification.Trainers.StochasticDualCoordinateAscent());

// Split the data 90:10 into train and test sets, train and evaluate.
var (trainData, testData) = mlContext.MulticlassClassification.TrainTestSplit(data, testFraction: 0.1);

// Train the model.
var model = dynamicPipeline.Fit(trainData);
// Compute quality metrics on the test set.
var metrics = mlContext.MulticlassClassification.Evaluate(model.Transform(testData));
Console.WriteLine(metrics.AccuracyMicro);

// Now run the 5-fold cross-validation experiment, using the same pipeline.
var cvResults = mlContext.MulticlassClassification.CrossValidate(data, dynamicPipeline, numFolds: 5);

// The results object is an array of 5 elements. For each of the 5 folds, we have metrics, model and scored test data.
// Let's compute the average micro-accuracy.
var microAccuracies = cvResults.Select(r => r.metrics.AccuracyMicro);
Console.WriteLine(microAccuracies.Average());

```
## Can I mix and match static and dynamic pipelines?

Yes, we can have both of them in our codebase. The static pipelines are just a statically-typed way to build dynamic pipelines.

Namely, any statically typed component (`DataView<T>`, `Transformer<T>`, `Estimator<T>`) has its dynamic counterpart as an `AsDynamic` property.

Transitioning from dynamic to static types is more costly: we have to formally declare what is the 'schema shape'. Or, in case of estimators and transformers, what is the input and output schema shape. 

We can do this via `AssertStatic<T>` extensions, as demonstrated in the following example, where we mix and match static and dynamic pipelines.
```c#
// Create a new context for ML.NET operations. It can be used for exception tracking and logging, 
// as a catalog of available operations and as the source of randomness.
var mlContext = new MLContext();

// Read the data as an IDataView.
// First, we define the reader: specify the data columns and where to find them in the text file.
var reader = mlContext.Data.TextReader(ctx => (
        // The four features of the Iris dataset.
        SepalLength: ctx.LoadFloat(0),
        SepalWidth: ctx.LoadFloat(1),
        PetalLength: ctx.LoadFloat(2),
        PetalWidth: ctx.LoadFloat(3),
        // Label: kind of iris.
        Label: ctx.LoadText(4)
    ),
    // Default separator is tab, but the dataset has comma.
    separator: ',');

// Read the data.
var data = reader.Read(dataPath);

// Build the pre-processing pipeline.
var learningPipeline = reader.MakeNewEstimator()
    .Append(r => (
        // Convert string label to a key.
        Label: r.Label.ToKey(),
        // Concatenate all the features together into one column 'Features'.
        Features: r.SepalLength.ConcatWith(r.SepalWidth, r.PetalLength, r.PetalWidth)));

// Now, at the time of writing, there is no static pipeline for OVA (one-versus-all). So, let's
// append the OVA learner to the dynamic pipeline.
IEstimator<ITransformer> dynamicPipe = learningPipeline.AsDynamic;

// Create a binary classification trainer.
var binaryTrainer = mlContext.BinaryClassification.Trainers.AveragedPerceptron("Label", "Features");

// Append the OVA learner to the pipeline.
dynamicPipe = dynamicPipe.Append(new Ova(mlContext, binaryTrainer));

// At this point, we have a choice. We could continue working with the dynamically-typed pipeline, and
// ultimately call dynamicPipe.Fit(data.AsDynamic) to get the model, or we could go back into the static world.
// Here's how we go back to the static pipeline:
var staticFinalPipe = dynamicPipe.AssertStatic(mlContext,
        // Declare the shape of the input. As you can see, it's identical to the shape of the reader:
        // four float features and a string label.
        c => (
            SepalLength: c.R4.Scalar,
            SepalWidth: c.R4.Scalar,
            PetalLength: c.R4.Scalar,
            PetalWidth: c.R4.Scalar,
            Label: c.Text.Scalar),
        // Declare the shape of the output (or a relevant subset of it).
        // In our case, we care only about the predicted label column (a key type), and scores (vector of floats).
        c => (
            Score: c.R4.Vector,
            // Predicted label is a key backed by uint, with text values (since original labels are text).
            PredictedLabel: c.KeyU4.TextValues.Scalar))
    // Convert the predicted label from key back to the original string value.
    .Append(r => r.PredictedLabel.ToValue());

// Train the model in a statically typed way.
var model = staticFinalPipe.Fit(data);

// And here is how we could've stayed in the dynamic pipeline and train that way.
dynamicPipe = dynamicPipe.Append(new KeyToValueEstimator(mlContext, "PredictedLabel"));
var dynamicModel = dynamicPipe.Fit(data.AsDynamic);

// Now 'dynamicModel', and 'model.AsDynamic' are equivalent.
```<|MERGE_RESOLUTION|>--- conflicted
+++ resolved
@@ -1130,11 +1130,7 @@
         BagOfBigrams: r.Message.NormalizeText().ToBagofHashedWords(ngramLength: 2, allLengths: false),
 
         // NLP pipeline 3: bag of tri-character sequences with TF-IDF weighting.
-<<<<<<< HEAD
-        BagOfTrichar: r.Message.TokenizeIntoCharacters().ToNgrams(ngramLength: 3, weighting: NgramEstimator.WeightingCriteria.TfIdf),
-=======
-        BagOfTrichar: r.Message.TokenizeIntoCharacters().ToNgrams(ngramLength: 3, weighting: NgramTokenizingTransformer.WeightingCriteria.TfIdf),
->>>>>>> 1a9ba926
+        BagOfTrichar: r.Message.TokenizeIntoCharacters().ToNgrams(ngramLength: 3, weighting: NgramCountingEstimator.WeightingCriteria.TfIdf),
 
         // NLP pipeline 4: word embeddings.
         Embeddings: r.Message.NormalizeText().TokenizeText().WordEmbeddings(WordEmbeddingsExtractorTransformer.PretrainedModelKind.GloVeTwitter25D)
@@ -1188,7 +1184,7 @@
 
     // NLP pipeline 3: bag of tri-character sequences with TF-IDF weighting.
     .Append(mlContext.Transforms.Text.TokenizeCharacters("Message", "MessageChars"))
-    .Append(new NgramEstimator(mlContext, "MessageChars", "BagOfTrichar",
+    .Append(new NgramCountingEstimator(mlContext, "MessageChars", "BagOfTrichar",
                 ngramLength: 3, weighting: NgramTokenizingTransformer.WeightingCriteria.TfIdf))
 
     // NLP pipeline 4: word embeddings.
