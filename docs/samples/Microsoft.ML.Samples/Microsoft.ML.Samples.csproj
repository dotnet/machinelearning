﻿<Project Sdk="Microsoft.NET.Sdk">

  <PropertyGroup>
    <TargetFramework>netcoreapp2.1</TargetFramework>
    <OutputType>Exe</OutputType>
    <SignAssembly>false</SignAssembly>
    <!--This ensures that we can never make the mistake of adding this as a friend assembly. Please don't remove.-->
    <PublicSign>false</PublicSign>
    <RootNamespace>Samples</RootNamespace>
  </PropertyGroup>

  <ItemGroup>
	<ProjectReference Include="..\..\..\src\Microsoft.ML.Dnn\Microsoft.ML.Dnn.csproj" />
    <ProjectReference Include="..\..\..\src\Microsoft.ML.LightGbm\Microsoft.ML.LightGbm.csproj" />
    <ProjectReference Include="..\..\..\src\Microsoft.ML.Mkl.Components\Microsoft.ML.Mkl.Components.csproj" />
    <ProjectReference Include="..\..\..\src\Microsoft.ML.KMeansClustering\Microsoft.ML.KMeansClustering.csproj" />
    <ProjectReference Include="..\..\..\src\Microsoft.ML.OnnxTransformer\Microsoft.ML.OnnxTransformer.csproj" />
    <ProjectReference Include="..\..\..\src\Microsoft.ML.PCA\Microsoft.ML.PCA.csproj" />
    <ProjectReference Include="..\..\..\src\Microsoft.ML.StandardTrainers\Microsoft.ML.StandardTrainers.csproj" />
    <ProjectReference Include="..\..\..\src\Microsoft.ML.SamplesUtils\Microsoft.ML.SamplesUtils.csproj" />
    <ProjectReference Include="..\..\..\src\Microsoft.ML.FastTree\Microsoft.ML.FastTree.csproj" />
    <ProjectReference Include="..\..\..\src\Microsoft.ML.Recommender\Microsoft.ML.Recommender.csproj" />
    <ProjectReference Include="..\..\..\src\Microsoft.ML.TensorFlow\Microsoft.ML.TensorFlow.csproj" />
    <ProjectReference Include="..\..\..\src\Microsoft.ML.TimeSeries\Microsoft.ML.TimeSeries.csproj" />
    <ProjectReference Include="..\..\..\src\Microsoft.ML.DnnImageFeaturizer.ResNet18\Microsoft.ML.DnnImageFeaturizer.ResNet18.csproj" />

    <NativeAssemblyReference Include="CpuMathNative" />
    <NativeAssemblyReference Include="FastTreeNative" />
    <NativeAssemblyReference Include="MatrixFactorizationNative" />
    <NativeAssemblyReference Include="LdaNative" />
    <NativeAssemblyReference Include="SymSgdNative" />
    <NativeAssemblyReference Include="MklProxyNative" />
    <None Include="Dynamic\Trainers\BinaryClassification\FastForest.cs">
      <DesignTime>True</DesignTime>
      <AutoGen>True</AutoGen>
      <DependentUpon>FastForest.tt</DependentUpon>
    </None>
    <None Include="Dynamic\Trainers\BinaryClassification\FastForestWithOptions.cs">
      <DesignTime>True</DesignTime>
      <AutoGen>True</AutoGen>
      <DependentUpon>FastForestWithOptions.tt</DependentUpon>
    </None>
    <None Include="Dynamic\Trainers\BinaryClassification\FastTree.cs">
      <DesignTime>True</DesignTime>
      <AutoGen>True</AutoGen>
      <DependentUpon>FastTree.tt</DependentUpon>
    </None>
    <None Include="Dynamic\Trainers\BinaryClassification\FastTreeWithOptions.cs">
      <DesignTime>True</DesignTime>
      <AutoGen>True</AutoGen>
      <DependentUpon>FastTreeWithOptions.tt</DependentUpon>
    </None>
    <None Include="Dynamic\Trainers\BinaryClassification\FieldAwareFactorizationMachine.cs">
      <DesignTime>True</DesignTime>
      <AutoGen>True</AutoGen>
      <DependentUpon>FieldAwareFactorizationMachine.tt</DependentUpon>
    </None>
    <None Include="Dynamic\Trainers\BinaryClassification\FieldAwareFactorizationMachineWithOptions.cs">
      <DesignTime>True</DesignTime>
      <AutoGen>True</AutoGen>
      <DependentUpon>FieldAwareFactorizationMachineWithOptions.tt</DependentUpon>
    </None>
    <None Include="Dynamic\Trainers\BinaryClassification\LbfgsLogisticRegression.cs">
      <DesignTime>True</DesignTime>
      <AutoGen>True</AutoGen>
      <DependentUpon>LbfgsLogisticRegression.tt</DependentUpon>
    </None>
    <None Include="Dynamic\Trainers\BinaryClassification\LbfgsLogisticRegressionWithOptions.cs">
      <DesignTime>True</DesignTime>
      <AutoGen>True</AutoGen>
      <DependentUpon>LbfgsLogisticRegressionWithOptions.tt</DependentUpon>
    </None>
    <PackageReference Include="Microsoft.ML.TensorFlow.Redist" Version="0.10.0" />

  </ItemGroup>

  <ItemGroup>
    <None Update="Dynamic\DataOperations\DataViewEnumerable.tt">
      <Generator>TextTemplatingFileGenerator</Generator>
      <LastGenOutput>DataViewEnumerable.cs</LastGenOutput>
    </None>
    <None Update="Dynamic\DataOperations\FilterRowsByColumn.tt">
      <Generator>TextTemplatingFileGenerator</Generator>
      <LastGenOutput>FilterRowsByColumn.cs</LastGenOutput>
    </None>
    <None Update="Dynamic\DataOperations\ShuffleRows.tt">
      <Generator>TextTemplatingFileGenerator</Generator>
      <LastGenOutput>ShuffleRows.cs</LastGenOutput>
    </None>
    <None Update="Dynamic\DataOperations\SkipRows.tt">
      <Generator>TextTemplatingFileGenerator</Generator>
      <LastGenOutput>SkipRows.cs</LastGenOutput>
    </None>
    <None Update="Dynamic\DataOperations\TakeRows.tt">
      <Generator>TextTemplatingFileGenerator</Generator>
      <LastGenOutput>TakeRows.cs</LastGenOutput>
    </None>
    <None Update="Dynamic\Trainers\BinaryClassification\AveragedPerceptron.tt">
      <Generator>TextTemplatingFileGenerator</Generator>
      <LastGenOutput>AveragedPerceptron.cs</LastGenOutput>
    </None>
    <None Update="Dynamic\Trainers\BinaryClassification\AveragedPerceptronWithOptions.tt">
      <Generator>TextTemplatingFileGenerator</Generator>
      <LastGenOutput>AveragedPerceptronWithOptions.cs</LastGenOutput>
    </None>
    <None Update="Dynamic\Trainers\BinaryClassification\FastForest.tt">
      <Generator>TextTemplatingFileGenerator</Generator>
      <LastGenOutput>FastForest.cs</LastGenOutput>
    </None>
    <None Update="Dynamic\Trainers\BinaryClassification\FastForestWithOptions.tt">
      <Generator>TextTemplatingFileGenerator</Generator>
      <LastGenOutput>FastForestWithOptions.cs</LastGenOutput>
    </None>
    <None Update="Dynamic\Trainers\BinaryClassification\FastTree.tt">
      <Generator>TextTemplatingFileGenerator</Generator>
      <LastGenOutput>FastTree.cs</LastGenOutput>
    </None>
    <None Update="Dynamic\Trainers\BinaryClassification\FastTreeWithOptions.tt">
      <Generator>TextTemplatingFileGenerator</Generator>
      <LastGenOutput>FastTreeWithOptions.cs</LastGenOutput>
    </None>
    <None Update="Dynamic\Trainers\BinaryClassification\FieldAwareFactorizationMachine.tt">
      <Generator>TextTemplatingFileGenerator</Generator>
      <LastGenOutput>FieldAwareFactorizationMachine.cs</LastGenOutput>
    </None>
    <None Update="Dynamic\Trainers\BinaryClassification\FactorizationMachine.tt">
      <Generator>TextTemplatingFileGenerator</Generator>
      <LastGenOutput>FactorizationMachine.cs</LastGenOutput>
    </None>
    <None Update="Dynamic\Trainers\BinaryClassification\FieldAwareFactorizationMachineWithOptions.tt">
      <Generator>TextTemplatingFileGenerator</Generator>
      <LastGenOutput>FieldAwareFactorizationMachineWithOptions.cs</LastGenOutput>
    </None>
    <None Update="Dynamic\Trainers\BinaryClassification\LbfgsLogisticRegressionWithOptions.tt">
      <LastGenOutput>LbfgsLogisticRegressionWithOptions.cs</LastGenOutput>
      <Generator>TextTemplatingFileGenerator</Generator>
    </None>
    <None Update="Dynamic\Trainers\BinaryClassification\LbfgsLogisticRegression.tt">
      <Generator>TextTemplatingFileGenerator</Generator>
      <LastGenOutput>LbfgsLogisticRegression.cs</LastGenOutput>
    </None>
    <None Update="Dynamic\Trainers\BinaryClassification\LightGbm.tt">
      <Generator>TextTemplatingFileGenerator</Generator>
      <LastGenOutput>LightGbm.cs</LastGenOutput>
    </None>
    <None Update="Dynamic\Trainers\BinaryClassification\LightGbmWithOptions.tt">
      <Generator>TextTemplatingFileGenerator</Generator>
      <LastGenOutput>LightGbmWithOptions.cs</LastGenOutput>
    </None>
    <None Update="Dynamic\Trainers\BinaryClassification\LinearSvm.tt">
      <Generator>TextTemplatingFileGenerator</Generator>
      <LastGenOutput>LinearSvm.cs</LastGenOutput>
    </None>
    <None Update="Dynamic\Trainers\BinaryClassification\LinearSvmWithOptions.tt">
      <Generator>TextTemplatingFileGenerator</Generator>
      <LastGenOutput>LinearSvmWithOptions.cs</LastGenOutput>
    </None>
    <None Update="Dynamic\Trainers\BinaryClassification\PriorTrainer.tt">
      <Generator>TextTemplatingFileGenerator</Generator>
      <LastGenOutput>PriorTrainer.cs</LastGenOutput>
    </None>
    <None Update="Dynamic\Trainers\BinaryClassification\SdcaLogisticRegression.tt">
      <Generator>TextTemplatingFileGenerator</Generator>
      <LastGenOutput>SdcaLogisticRegression.cs</LastGenOutput>
    </None>
    <None Update="Dynamic\Trainers\BinaryClassification\SdcaLogisticRegressionWithOptions.tt">
      <Generator>TextTemplatingFileGenerator</Generator>
      <LastGenOutput>SdcaLogisticRegressionWithOptions.cs</LastGenOutput>
    </None>
    <None Update="Dynamic\Trainers\BinaryClassification\SdcaNonCalibrated.tt">
      <Generator>TextTemplatingFileGenerator</Generator>
      <LastGenOutput>SdcaNonCalibrated.cs</LastGenOutput>
    </None>
    <None Update="Dynamic\Trainers\BinaryClassification\SdcaNonCalibratedWithOptions.tt">
      <Generator>TextTemplatingFileGenerator</Generator>
      <LastGenOutput>SdcaNonCalibratedWithOptions.cs</LastGenOutput>
    </None>
    <None Update="Dynamic\Trainers\BinaryClassification\SgdCalibrated.tt">
      <Generator>TextTemplatingFileGenerator</Generator>
      <LastGenOutput>SgdCalibrated.cs</LastGenOutput>
    </None>
    <None Update="Dynamic\Trainers\BinaryClassification\SgdCalibratedWithOptions.tt">
      <Generator>TextTemplatingFileGenerator</Generator>
      <LastGenOutput>SgdCalibratedWithOptions.cs</LastGenOutput>
    </None>
    <None Update="Dynamic\Trainers\BinaryClassification\SgdNonCalibrated.tt">
      <Generator>TextTemplatingFileGenerator</Generator>
      <LastGenOutput>SgdNonCalibrated.cs</LastGenOutput>
    </None>
    <None Update="Dynamic\Trainers\BinaryClassification\SgdNonCalibratedWithOptions.tt">
      <Generator>TextTemplatingFileGenerator</Generator>
      <LastGenOutput>SgdNonCalibratedWithOptions.cs</LastGenOutput>
    </None>
    <None Update="Dynamic\Trainers\BinaryClassification\SymbolicSgdLogisticRegression.tt">
      <Generator>TextTemplatingFileGenerator</Generator>
      <LastGenOutput>SymbolicSgdLogisticRegression.cs</LastGenOutput>
    </None>
    <None Update="Dynamic\Trainers\BinaryClassification\SymbolicSgdLogisticRegressionWithOptions.tt">
      <Generator>TextTemplatingFileGenerator</Generator>
      <LastGenOutput>SymbolicSgdLogisticRegressionWithOptions.cs</LastGenOutput>
    </None>
    <None Update="Dynamic\Trainers\MulticlassClassification\LbfgsMaximumEntropy.tt">
      <Generator>TextTemplatingFileGenerator</Generator>
      <LastGenOutput>LbfgsMaximumEntropy.cs</LastGenOutput>
    </None>
    <None Update="Dynamic\Trainers\MulticlassClassification\LbfgsMaximumEntropyWithOptions.tt">
      <Generator>TextTemplatingFileGenerator</Generator>
      <LastGenOutput>LbfgsMaximumEntropyWithOptions.cs</LastGenOutput>
    </None>
    <None Update="Dynamic\Trainers\MulticlassClassification\LightGbm.tt">
      <Generator>TextTemplatingFileGenerator</Generator>
      <LastGenOutput>LightGbm.cs</LastGenOutput>
    </None>
    <None Update="Dynamic\Trainers\MulticlassClassification\LightGbmWithOptions.tt">
      <Generator>TextTemplatingFileGenerator</Generator>
      <LastGenOutput>LightGbmWithOptions.cs</LastGenOutput>
    </None>
    <None Update="Dynamic\Trainers\BinaryClassification\LightGbm.tt">
      <Generator>TextTemplatingFileGenerator</Generator>
      <LastGenOutput>LightGbm.cs</LastGenOutput>
    </None>
    <None Update="Dynamic\Trainers\BinaryClassification\LightGbmWithOptions.tt">
      <Generator>TextTemplatingFileGenerator</Generator>
      <LastGenOutput>LightGbmWithOptions.cs</LastGenOutput>
    </None>
    <None Update="Dynamic\Trainers\BinaryClassification\LinearSvm.tt">
      <Generator>TextTemplatingFileGenerator</Generator>
      <LastGenOutput>LinearSvm.cs</LastGenOutput>
    </None>
    <None Update="Dynamic\Trainers\BinaryClassification\LinearSvmWithOptions.tt">
      <Generator>TextTemplatingFileGenerator</Generator>
      <LastGenOutput>LinearSvmWithOptions.cs</LastGenOutput>
    </None>
    <None Update="Dynamic\Trainers\BinaryClassification\PriorTrainer.tt">
      <Generator>TextTemplatingFileGenerator</Generator>
      <LastGenOutput>PriorTrainer.cs</LastGenOutput>
    </None>
    <None Update="Dynamic\Trainers\BinaryClassification\SdcaLogisticRegression.tt">
      <Generator>TextTemplatingFileGenerator</Generator>
      <LastGenOutput>SdcaLogisticRegression.cs</LastGenOutput>
    </None>
    <None Update="Dynamic\Trainers\BinaryClassification\SdcaLogisticRegressionWithOptions.tt">
      <Generator>TextTemplatingFileGenerator</Generator>
      <LastGenOutput>SdcaLogisticRegressionWithOptions.cs</LastGenOutput>
    </None>
    <None Update="Dynamic\Trainers\BinaryClassification\SdcaNonCalibrated.tt">
      <Generator>TextTemplatingFileGenerator</Generator>
      <LastGenOutput>SdcaNonCalibrated.cs</LastGenOutput>
    </None>
    <None Update="Dynamic\Trainers\BinaryClassification\SdcaNonCalibratedWithOptions.tt">
      <Generator>TextTemplatingFileGenerator</Generator>
      <LastGenOutput>SdcaNonCalibratedWithOptions.cs</LastGenOutput>
    </None>
    <None Update="Dynamic\Trainers\BinaryClassification\SgdCalibrated.tt">
      <Generator>TextTemplatingFileGenerator</Generator>
      <LastGenOutput>SgdCalibrated.cs</LastGenOutput>
    </None>
    <None Update="Dynamic\Trainers\BinaryClassification\SgdCalibratedWithOptions.tt">
      <Generator>TextTemplatingFileGenerator</Generator>
      <LastGenOutput>SgdCalibratedWithOptions.cs</LastGenOutput>
    </None>
    <None Update="Dynamic\Trainers\BinaryClassification\SgdNonCalibrated.tt">
      <Generator>TextTemplatingFileGenerator</Generator>
      <LastGenOutput>SgdNonCalibrated.cs</LastGenOutput>
    </None>
    <None Update="Dynamic\Trainers\BinaryClassification\SgdNonCalibratedWithOptions.tt">
      <Generator>TextTemplatingFileGenerator</Generator>
      <LastGenOutput>SgdNonCalibratedWithOptions.cs</LastGenOutput>
    </None>
    <None Update="Dynamic\Trainers\BinaryClassification\SymbolicSgdLogisticRegression.tt">
      <Generator>TextTemplatingFileGenerator</Generator>
      <LastGenOutput>SymbolicSgdLogisticRegression.cs</LastGenOutput>
    </None>
    <None Update="Dynamic\Trainers\BinaryClassification\SymbolicSgdLogisticRegressionWithOptions.tt">
      <Generator>TextTemplatingFileGenerator</Generator>
      <LastGenOutput>SymbolicSgdLogisticRegressionWithOptions.cs</LastGenOutput>
    </None>
    <None Update="Dynamic\Trainers\Clustering\KMeans.tt">
      <Generator>TextTemplatingFileGenerator</Generator>
      <LastGenOutput>KMeans.cs</LastGenOutput>
    </None>
    <None Update="Dynamic\Trainers\Clustering\KMeansWithOptions.tt">
      <Generator>TextTemplatingFileGenerator</Generator>
      <LastGenOutput>KMeansWithOptions.cs</LastGenOutput>
    </None>
    <None Update="Dynamic\Trainers\MulticlassClassification\NaiveBayes.tt">
      <LastGenOutput>NaiveBayes.cs</LastGenOutput>
      <Generator>TextTemplatingFileGenerator</Generator>
    </None>
    <None Update="Dynamic\Trainers\MulticlassClassification\LbfgsMaximumEntropy.tt">
      <Generator>TextTemplatingFileGenerator</Generator>
      <LastGenOutput>LbfgsMaximumEntropy.cs</LastGenOutput>
    </None>
    <None Update="Dynamic\Trainers\MulticlassClassification\LbfgsMaximumEntropyWithOptions.tt">
      <Generator>TextTemplatingFileGenerator</Generator>
      <LastGenOutput>LbfgsMaximumEntropyWithOptions.cs</LastGenOutput>
    </None>
    <None Update="Dynamic\Trainers\MulticlassClassification\LightGbm.tt">
      <Generator>TextTemplatingFileGenerator</Generator>
      <LastGenOutput>LightGbm.cs</LastGenOutput>
    </None>
    <None Update="Dynamic\Trainers\MulticlassClassification\LightGbmWithOptions.tt">
      <Generator>TextTemplatingFileGenerator</Generator>
      <LastGenOutput>LightGbmWithOptions.cs</LastGenOutput>
    </None>
    <None Update="Dynamic\Trainers\MulticlassClassification\NaiveBayes.tt">
      <LastGenOutput>NaiveBayes.cs</LastGenOutput>
      <Generator>TextTemplatingFileGenerator</Generator>
    </None>
    <None Update="Dynamic\Trainers\MulticlassClassification\PairwiseCoupling.tt">
      <LastGenOutput>PairwiseCoupling.cs</LastGenOutput>
      <Generator>TextTemplatingFileGenerator</Generator>
    </None>
    <None Update="Dynamic\Trainers\MulticlassClassification\OneVersusAll.tt">
      <LastGenOutput>OneVersusAll.cs</LastGenOutput>
      <Generator>TextTemplatingFileGenerator</Generator>
    </None>
    <None Update="Dynamic\Trainers\Recommendation\MatrixFactorization.tt">
      <Generator>TextTemplatingFileGenerator</Generator>
      <LastGenOutput>MatrixFactorization.cs</LastGenOutput>
    </None>
    <None Update="Dynamic\Trainers\Recommendation\MatrixFactorizationWithOptions.tt">
      <Generator>TextTemplatingFileGenerator</Generator>
      <LastGenOutput>MatrixFactorizationWithOptions.cs</LastGenOutput>
    </None>
    <None Update="Dynamic\Trainers\Regression\FastForest.tt">
      <Generator>TextTemplatingFileGenerator</Generator>
      <LastGenOutput>FastForest.cs</LastGenOutput>
    </None>
    <None Update="Dynamic\Trainers\Regression\FastForestWithOptions.tt">
      <Generator>TextTemplatingFileGenerator</Generator>
      <LastGenOutput>FastForestWithOptions.cs</LastGenOutput>
    </None>
    <None Update="Dynamic\Trainers\MulticlassClassification\SdcaMaximumEntropy.tt">
      <Generator>TextTemplatingFileGenerator</Generator>
      <LastGenOutput>SdcaMaximumEntropy.cs</LastGenOutput>
    </None>
    <None Update="Dynamic\Trainers\MulticlassClassification\SdcaMaximumEntropyWithOptions.tt">
      <Generator>TextTemplatingFileGenerator</Generator>
      <LastGenOutput>SdcaMaximumEntropyWithOptions.cs</LastGenOutput>
    </None>
    <None Update="Dynamic\Trainers\MulticlassClassification\SdcaNonCalibrated.tt">
      <Generator>TextTemplatingFileGenerator</Generator>
      <LastGenOutput>SdcaNonCalibrated.cs</LastGenOutput>
    </None>
    <None Update="Dynamic\Trainers\MulticlassClassification\SdcaNonCalibratedWithOptions.tt">
      <Generator>TextTemplatingFileGenerator</Generator>
      <LastGenOutput>SdcaNonCalibratedWithOptions.cs</LastGenOutput>
    </None>
    <None Update="Dynamic\Trainers\Regression\FastTree.tt">
      <Generator>TextTemplatingFileGenerator</Generator>
      <LastGenOutput>FastTree.cs</LastGenOutput>
    </None>
    <None Update="Dynamic\Trainers\Regression\FastTreeTweedie.tt">
      <Generator>TextTemplatingFileGenerator</Generator>
      <LastGenOutput>FastTreeTweedie.cs</LastGenOutput>
    </None>
    <None Update="Dynamic\Trainers\Regression\FastTreeTweedieWithOptions.tt">
      <Generator>TextTemplatingFileGenerator</Generator>
      <LastGenOutput>FastTreeTweedieWithOptions.cs</LastGenOutput>
    </None>
    <None Update="Dynamic\Trainers\Regression\FastTreeWithOptions.tt">
      <Generator>TextTemplatingFileGenerator</Generator>
      <LastGenOutput>FastTreeWithOptions.cs</LastGenOutput>
    </None>
    <None Update="Dynamic\Trainers\MulticlassClassification\SdcaMaximumEntropy.tt">
      <Generator>TextTemplatingFileGenerator</Generator>
      <LastGenOutput>SdcaMaximumEntropy.cs</LastGenOutput>
    </None>
    <None Update="Dynamic\Trainers\MulticlassClassification\SdcaMaximumEntropyWithOptions.tt">
      <Generator>TextTemplatingFileGenerator</Generator>
      <LastGenOutput>SdcaMaximumEntropyWithOptions.cs</LastGenOutput>
    </None>
    <None Update="Dynamic\Trainers\MulticlassClassification\SdcaNonCalibrated.tt">
      <Generator>TextTemplatingFileGenerator</Generator>
      <LastGenOutput>SdcaNonCalibrated.cs</LastGenOutput>
    </None>
    <None Update="Dynamic\Trainers\MulticlassClassification\SdcaNonCalibratedWithOptions.tt">
      <Generator>TextTemplatingFileGenerator</Generator>
      <LastGenOutput>SdcaNonCalibratedWithOptions.cs</LastGenOutput>
    </None>
    <None Update="Dynamic\Trainers\Ranking\FastTree.tt">
      <Generator>TextTemplatingFileGenerator</Generator>
      <LastGenOutput>FastTree.cs</LastGenOutput>
    </None>
    <None Update="Dynamic\Trainers\Ranking\FastTreeWithOptions.tt">
      <Generator>TextTemplatingFileGenerator</Generator>
      <LastGenOutput>FastTreeWithOptions.cs</LastGenOutput>
    </None>
    <None Update="Dynamic\Trainers\Ranking\LightGbm.tt">
      <Generator>TextTemplatingFileGenerator</Generator>
      <LastGenOutput>LightGbm.cs</LastGenOutput>
    </None>
    <None Update="Dynamic\Trainers\Ranking\LightGbmWithOptions.tt">
      <Generator>TextTemplatingFileGenerator</Generator>
      <LastGenOutput>LightGbmWithOptions.cs</LastGenOutput>
    </None>
    <None Update="Dynamic\Trainers\Regression\LightGbm.tt">
      <Generator>TextTemplatingFileGenerator</Generator>
      <LastGenOutput>LightGbm.cs</LastGenOutput>
    </None>
    <None Update="Dynamic\Trainers\Regression\LightGbmWithOptions.tt">
      <Generator>TextTemplatingFileGenerator</Generator>
      <LastGenOutput>LightGbmWithOptions.cs</LastGenOutput>
    </None>
    <None Update="Dynamic\Trainers\Regression\OnlineGradientDescent.tt">
      <LastGenOutput>OnlineGradientDescent.cs</LastGenOutput>
      <Generator>TextTemplatingFileGenerator</Generator>
    </None>
    <None Update="Dynamic\Trainers\Regression\OnlineGradientDescentWithOptions.tt">
      <Generator>TextTemplatingFileGenerator</Generator>
      <LastGenOutput>OnlineGradientDescentWithOptions.cs</LastGenOutput>
    </None>
    <None Update="Dynamic\Trainers\Regression\LbfgsPoissonRegression.tt">
      <Generator>TextTemplatingFileGenerator</Generator>
      <LastGenOutput>LbfgsPoissonRegression.cs</LastGenOutput>
    </None>
    <None Update="Dynamic\Trainers\Regression\LbfgsPoissonRegressionWithOptions.tt">
      <Generator>TextTemplatingFileGenerator</Generator>
      <LastGenOutput>LbfgsPoissonRegressionWithOptions.cs</LastGenOutput>
    </None>
    <None Update="Dynamic\Trainers\Regression\Gam.tt">
      <Generator>TextTemplatingFileGenerator</Generator>
      <LastGenOutput>Gam.cs</LastGenOutput>
    </None>
    <None Update="Dynamic\Trainers\Regression\GamWithOptions.tt">
      <Generator>TextTemplatingFileGenerator</Generator>
      <LastGenOutput>GamWithOptions.cs</LastGenOutput>
    </None>
    <None Update="Dynamic\Trainers\Regression\OrdinaryLeastSquares.tt">
      <Generator>TextTemplatingFileGenerator</Generator>
      <LastGenOutput>OrdinaryLeastSquares.cs</LastGenOutput>
    </None>
    <None Update="Dynamic\Trainers\Regression\OrdinaryLeastSquaresWithOptions.tt">
      <Generator>TextTemplatingFileGenerator</Generator>
      <LastGenOutput>OrdinaryLeastSquaresWithOptions.cs</LastGenOutput>
    </None>
    <None Update="Dynamic\Trainers\Regression\Sdca.tt">
      <Generator>TextTemplatingFileGenerator</Generator>
      <LastGenOutput>Sdca.cs</LastGenOutput>
    </None>
    <None Update="Dynamic\Trainers\Regression\SdcaWithOptions.tt">
      <Generator>TextTemplatingFileGenerator</Generator>
      <LastGenOutput>SdcaWithOptions.cs</LastGenOutput>
    </None>
    <None Update="Dynamic\Transforms\TreeFeaturization\FastForestBinaryFeaturizationWithOptions.tt">
      <Generator>TextTemplatingFileGenerator</Generator>
      <LastGenOutput>FastForestBinaryFeaturizationWithOptions.cs</LastGenOutput>
    </None>
    <None Update="Dynamic\Transforms\TreeFeaturization\FastForestRegressionFeaturizationWithOptions.tt">
      <Generator>TextTemplatingFileGenerator</Generator>
      <LastGenOutput>FastForestRegressionFeaturizationWithOptions.cs</LastGenOutput>
    </None>
    <None Update="Dynamic\Transforms\TreeFeaturization\FastTreeBinaryFeaturizationWithOptions.tt">
      <Generator>TextTemplatingFileGenerator</Generator>
      <LastGenOutput>FastTreeBinaryFeaturizationWithOptions.cs</LastGenOutput>
    </None>
    <None Update="Dynamic\Transforms\TreeFeaturization\FastTreeRankingFeaturizationWithOptions.tt">
      <Generator>TextTemplatingFileGenerator</Generator>
      <LastGenOutput>FastTreeRankingFeaturizationWithOptions.cs</LastGenOutput>
    </None>
    <None Update="Dynamic\Transforms\TreeFeaturization\FastTreeRegressionFeaturizationWithOptions.tt">
      <Generator>TextTemplatingFileGenerator</Generator>
      <LastGenOutput>FastTreeRegressionFeaturizationWithOptions.cs</LastGenOutput>
    </None>
    <None Update="Dynamic\Transforms\TreeFeaturization\FastTreeTweedieFeaturizationWithOptions.tt">
      <Generator>TextTemplatingFileGenerator</Generator>
      <LastGenOutput>FastTreeTweedieFeaturizationWithOptions.cs</LastGenOutput>
    </None>
  </ItemGroup>

  <ItemGroup>
    <Service Include="{508349b6-6b84-4df5-91f0-309beebad82d}" />
  </ItemGroup>

  <ItemGroup>
    <Compile Update="Dynamic\DataOperations\DataViewEnumerable.cs">
      <DesignTime>True</DesignTime>
      <AutoGen>True</AutoGen>
      <DependentUpon>DataViewEnumerable.tt</DependentUpon>
    </Compile>
    <Compile Update="Dynamic\DataOperations\FilterRowsByColumn.cs">
      <DesignTime>True</DesignTime>
      <AutoGen>True</AutoGen>
      <DependentUpon>FilterRowsByColumn.tt</DependentUpon>
    </Compile>
    <Compile Update="Dynamic\DataOperations\ShuffleRows.cs">
      <DesignTime>True</DesignTime>
      <AutoGen>True</AutoGen>
      <DependentUpon>ShuffleRows.tt</DependentUpon>
    </Compile>
    <Compile Update="Dynamic\DataOperations\SkipRows.cs">
      <DesignTime>True</DesignTime>
      <AutoGen>True</AutoGen>
      <DependentUpon>SkipRows.tt</DependentUpon>
    </Compile>
    <Compile Update="Dynamic\DataOperations\TakeRows.cs">
      <DesignTime>True</DesignTime>
      <AutoGen>True</AutoGen>
      <DependentUpon>TakeRows.tt</DependentUpon>
    </Compile>
    <Compile Update="Dynamic\Trainers\BinaryClassification\AveragedPerceptron.cs">
      <DesignTime>True</DesignTime>
      <AutoGen>True</AutoGen>
      <DependentUpon>AveragedPerceptron.tt</DependentUpon>
    </Compile>
    <Compile Update="Dynamic\Trainers\BinaryClassification\AveragedPerceptronWithOptions.cs">
      <DesignTime>True</DesignTime>
      <AutoGen>True</AutoGen>
      <DependentUpon>AveragedPerceptronWithOptions.tt</DependentUpon>
    </Compile>
    <Compile Update="Dynamic\Trainers\BinaryClassification\FastForest.cs">
      <DesignTime>True</DesignTime>
      <AutoGen>True</AutoGen>
      <DependentUpon>FastForest.tt</DependentUpon>
    </Compile>
    <Compile Update="Dynamic\Trainers\BinaryClassification\FastForestWithOptions.cs">
      <DesignTime>True</DesignTime>
      <AutoGen>True</AutoGen>
      <DependentUpon>FastForestWithOptions.tt</DependentUpon>
    </Compile>
    <Compile Update="Dynamic\Trainers\BinaryClassification\FastTree.cs">
      <DesignTime>True</DesignTime>
      <AutoGen>True</AutoGen>
      <DependentUpon>FastTree.tt</DependentUpon>
    </Compile>
    <Compile Update="Dynamic\Trainers\BinaryClassification\FastTreeWithOptions.cs">
      <DesignTime>True</DesignTime>
      <AutoGen>True</AutoGen>
      <DependentUpon>FastTreeWithOptions.tt</DependentUpon>
    </Compile>
    <Compile Update="Dynamic\Trainers\BinaryClassification\FieldAwareFactorizationMachine.cs">
      <DesignTime>True</DesignTime>
      <AutoGen>True</AutoGen>
      <DependentUpon>FieldAwareFactorizationMachine.tt</DependentUpon>
    </Compile>
    <Compile Update="Dynamic\Trainers\BinaryClassification\FactorizationMachine.cs">
      <DesignTime>True</DesignTime>
      <AutoGen>True</AutoGen>
      <DependentUpon>FactorizationMachine.tt</DependentUpon>
    </Compile>
    <Compile Update="Dynamic\Trainers\BinaryClassification\FieldAwareFactorizationMachineWithOptions.cs">
      <DesignTime>True</DesignTime>
      <AutoGen>True</AutoGen>
      <DependentUpon>FieldAwareFactorizationMachineWithOptions.tt</DependentUpon>
    </Compile>
    <Compile Update="Dynamic\Trainers\BinaryClassification\LbfgsLogisticRegression.cs">
      <DesignTime>True</DesignTime>
      <AutoGen>True</AutoGen>
      <DependentUpon>LbfgsLogisticRegression.tt</DependentUpon>
    </Compile>
    <Compile Update="Dynamic\Trainers\BinaryClassification\LbfgsLogisticRegressionWithOptions.cs">
      <DesignTime>True</DesignTime>
      <AutoGen>True</AutoGen>
      <DependentUpon>LbfgsLogisticRegressionWithOptions.tt</DependentUpon>
    </Compile>
    <Compile Update="Dynamic\Trainers\BinaryClassification\LightGbm.cs">
      <DesignTime>True</DesignTime>
      <AutoGen>True</AutoGen>
      <DependentUpon>LightGbm.tt</DependentUpon>
    </Compile>
    <Compile Update="Dynamic\Trainers\BinaryClassification\LightGbmWithOptions.cs">
      <DesignTime>True</DesignTime>
      <AutoGen>True</AutoGen>
      <DependentUpon>LightGbmWithOptions.tt</DependentUpon>
    </Compile>
    <Compile Update="Dynamic\Trainers\BinaryClassification\LinearSvm.cs">
      <DesignTime>True</DesignTime>
      <AutoGen>True</AutoGen>
      <DependentUpon>LinearSvm.tt</DependentUpon>
    </Compile>
    <Compile Update="Dynamic\Trainers\BinaryClassification\LinearSvmWithOptions.cs">
      <DesignTime>True</DesignTime>
      <AutoGen>True</AutoGen>
      <DependentUpon>LinearSvmWithOptions.tt</DependentUpon>
    </Compile>
    <Compile Update="Dynamic\Trainers\BinaryClassification\PriorTrainer.cs">
      <DesignTime>True</DesignTime>
      <AutoGen>True</AutoGen>
      <DependentUpon>PriorTrainer.tt</DependentUpon>
    </Compile>
    <Compile Update="Dynamic\Trainers\BinaryClassification\SdcaLogisticRegression.cs">
      <DesignTime>True</DesignTime>
      <AutoGen>True</AutoGen>
      <DependentUpon>SdcaLogisticRegression.tt</DependentUpon>
    </Compile>
    <Compile Update="Dynamic\Trainers\BinaryClassification\SdcaLogisticRegressionWithOptions.cs">
      <DesignTime>True</DesignTime>
      <AutoGen>True</AutoGen>
      <DependentUpon>SdcaLogisticRegressionWithOptions.tt</DependentUpon>
    </Compile>
    <Compile Update="Dynamic\Trainers\BinaryClassification\SdcaNonCalibrated.cs">
      <DesignTime>True</DesignTime>
      <AutoGen>True</AutoGen>
      <DependentUpon>SdcaNonCalibrated.tt</DependentUpon>
    </Compile>
    <Compile Update="Dynamic\Trainers\BinaryClassification\SdcaNonCalibratedWithOptions.cs">
      <DesignTime>True</DesignTime>
      <AutoGen>True</AutoGen>
      <DependentUpon>SdcaNonCalibratedWithOptions.tt</DependentUpon>
    </Compile>
    <Compile Update="Dynamic\Trainers\BinaryClassification\SgdCalibrated.cs">
      <DesignTime>True</DesignTime>
      <AutoGen>True</AutoGen>
      <DependentUpon>SgdCalibrated.tt</DependentUpon>
    </Compile>
    <Compile Update="Dynamic\Trainers\BinaryClassification\SgdCalibratedWithOptions.cs">
      <DesignTime>True</DesignTime>
      <AutoGen>True</AutoGen>
      <DependentUpon>SgdCalibratedWithOptions.tt</DependentUpon>
    </Compile>
    <Compile Update="Dynamic\Trainers\BinaryClassification\SgdNonCalibrated.cs">
      <DesignTime>True</DesignTime>
      <AutoGen>True</AutoGen>
      <DependentUpon>SgdNonCalibrated.tt</DependentUpon>
    </Compile>
    <Compile Update="Dynamic\Trainers\BinaryClassification\SgdNonCalibratedWithOptions.cs">
      <DesignTime>True</DesignTime>
      <AutoGen>True</AutoGen>
      <DependentUpon>SgdNonCalibratedWithOptions.tt</DependentUpon>
    </Compile>
    <Compile Update="Dynamic\Trainers\BinaryClassification\SymbolicSgdLogisticRegression.cs">
      <DesignTime>True</DesignTime>
      <AutoGen>True</AutoGen>
      <DependentUpon>SymbolicSgdLogisticRegression.tt</DependentUpon>
    </Compile>
    <Compile Update="Dynamic\Trainers\BinaryClassification\SymbolicSgdLogisticRegressionWithOptions.cs">
      <DesignTime>True</DesignTime>
      <AutoGen>True</AutoGen>
      <DependentUpon>SymbolicSgdLogisticRegressionWithOptions.tt</DependentUpon>
    </Compile>
    <Compile Update="Dynamic\Trainers\MulticlassClassification\LbfgsMaximumEntropy.cs">
      <DesignTime>True</DesignTime>
      <AutoGen>True</AutoGen>
      <DependentUpon>LbfgsMaximumEntropy.tt</DependentUpon>
    </Compile>
    <Compile Update="Dynamic\Trainers\MulticlassClassification\LbfgsMaximumEntropyWithOptions.cs">
      <DesignTime>True</DesignTime>
      <AutoGen>True</AutoGen>
      <DependentUpon>LbfgsMaximumEntropyWithOptions.tt</DependentUpon>
    </Compile>
    <Compile Update="Dynamic\Trainers\MulticlassClassification\LightGbm.cs">
      <DesignTime>True</DesignTime>
      <AutoGen>True</AutoGen>
      <DependentUpon>LightGbm.tt</DependentUpon>
    </Compile>
    <Compile Update="Dynamic\Trainers\MulticlassClassification\LightGbmWithOptions.cs">
      <DesignTime>True</DesignTime>
      <AutoGen>True</AutoGen>
      <DependentUpon>LightGbmWithOptions.tt</DependentUpon>
    </Compile>
    <Compile Update="Dynamic\Trainers\BinaryClassification\LinearSvm.cs">
      <DesignTime>True</DesignTime>
      <AutoGen>True</AutoGen>
      <DependentUpon>LinearSvm.tt</DependentUpon>
    </Compile>
    <Compile Update="Dynamic\Trainers\BinaryClassification\LinearSvmWithOptions.cs">
      <DesignTime>True</DesignTime>
      <AutoGen>True</AutoGen>
      <DependentUpon>LinearSvmWithOptions.tt</DependentUpon>
    </Compile>
    <Compile Update="Dynamic\Trainers\BinaryClassification\PriorTrainer.cs">
      <DesignTime>True</DesignTime>
      <AutoGen>True</AutoGen>
      <DependentUpon>PriorTrainer.tt</DependentUpon>
    </Compile>
    <Compile Update="Dynamic\Trainers\BinaryClassification\SdcaLogisticRegression.cs">
      <DesignTime>True</DesignTime>
      <AutoGen>True</AutoGen>
      <DependentUpon>SdcaLogisticRegression.tt</DependentUpon>
    </Compile>
    <Compile Update="Dynamic\Trainers\BinaryClassification\SdcaLogisticRegressionWithOptions.cs">
      <DesignTime>True</DesignTime>
      <AutoGen>True</AutoGen>
      <DependentUpon>SdcaLogisticRegressionWithOptions.tt</DependentUpon>
    </Compile>
    <Compile Update="Dynamic\Trainers\BinaryClassification\SdcaNonCalibrated.cs">
      <DesignTime>True</DesignTime>
      <AutoGen>True</AutoGen>
      <DependentUpon>SdcaNonCalibrated.tt</DependentUpon>
    </Compile>
    <Compile Update="Dynamic\Trainers\BinaryClassification\SdcaNonCalibratedWithOptions.cs">
      <DesignTime>True</DesignTime>
      <AutoGen>True</AutoGen>
      <DependentUpon>SdcaNonCalibratedWithOptions.tt</DependentUpon>
    </Compile>
    <Compile Update="Dynamic\Trainers\BinaryClassification\SgdCalibrated.cs">
      <DesignTime>True</DesignTime>
      <AutoGen>True</AutoGen>
      <DependentUpon>SgdCalibrated.tt</DependentUpon>
    </Compile>
    <Compile Update="Dynamic\Trainers\BinaryClassification\SgdCalibratedWithOptions.cs">
      <DesignTime>True</DesignTime>
      <AutoGen>True</AutoGen>
      <DependentUpon>SgdCalibratedWithOptions.tt</DependentUpon>
    </Compile>
    <Compile Update="Dynamic\Trainers\BinaryClassification\SgdNonCalibrated.cs">
      <DesignTime>True</DesignTime>
      <AutoGen>True</AutoGen>
      <DependentUpon>SgdNonCalibrated.tt</DependentUpon>
    </Compile>
    <Compile Update="Dynamic\Trainers\BinaryClassification\SgdNonCalibratedWithOptions.cs">
      <DesignTime>True</DesignTime>
      <AutoGen>True</AutoGen>
      <DependentUpon>SgdNonCalibratedWithOptions.tt</DependentUpon>
    </Compile>
    <Compile Update="Dynamic\Trainers\BinaryClassification\SymbolicSgdLogisticRegression.cs">
      <DesignTime>True</DesignTime>
      <AutoGen>True</AutoGen>
      <DependentUpon>SymbolicSgdLogisticRegression.tt</DependentUpon>
    </Compile>
    <Compile Update="Dynamic\Trainers\BinaryClassification\SymbolicSgdLogisticRegressionWithOptions.cs">
      <DesignTime>True</DesignTime>
      <AutoGen>True</AutoGen>
      <DependentUpon>SymbolicSgdLogisticRegressionWithOptions.tt</DependentUpon>
    </Compile>
    <Compile Update="Dynamic\Trainers\Clustering\KMeans.cs">
      <DesignTime>True</DesignTime>
      <AutoGen>True</AutoGen>
      <DependentUpon>KMeans.tt</DependentUpon>
    </Compile>
    <Compile Update="Dynamic\Trainers\Clustering\KMeansWithOptions.cs">
      <DesignTime>True</DesignTime>
      <AutoGen>True</AutoGen>
      <DependentUpon>KMeansWithOptions.tt</DependentUpon>
    </Compile>
    <Compile Update="Dynamic\Trainers\MulticlassClassification\LbfgsMaximumEntropy.cs">
      <DesignTime>True</DesignTime>
      <AutoGen>True</AutoGen>
      <DependentUpon>LbfgsMaximumEntropy.tt</DependentUpon>
    </Compile>
    <Compile Update="Dynamic\Trainers\MulticlassClassification\LbfgsMaximumEntropyWithOptions.cs">
      <DesignTime>True</DesignTime>
      <AutoGen>True</AutoGen>
      <DependentUpon>LbfgsMaximumEntropyWithOptions.tt</DependentUpon>
    </Compile>
    <Compile Update="Dynamic\Trainers\MulticlassClassification\PairwiseCoupling.cs">
      <DesignTime>True</DesignTime>
      <AutoGen>True</AutoGen>
      <DependentUpon>PairwiseCoupling.tt</DependentUpon>
    </Compile>
    <Compile Update="Dynamic\Trainers\MulticlassClassification\OneVersusAll.cs">
      <DesignTime>True</DesignTime>
      <AutoGen>True</AutoGen>
      <DependentUpon>OneVersusAll.tt</DependentUpon>
    </Compile>
    <Compile Update="Dynamic\Trainers\Recommendation\MatrixFactorization.cs">
      <DesignTime>True</DesignTime>
      <AutoGen>True</AutoGen>
      <DependentUpon>MatrixFactorization.tt</DependentUpon>
    </Compile>
    <Compile Update="Dynamic\Trainers\Recommendation\MatrixFactorizationWithOptions.cs">
      <DesignTime>True</DesignTime>
      <AutoGen>True</AutoGen>
      <DependentUpon>MatrixFactorizationWithOptions.tt</DependentUpon>
    </Compile>
    <Compile Update="Dynamic\Trainers\MulticlassClassification\SdcaMaximumEntropy.cs">
      <DesignTime>True</DesignTime>
      <AutoGen>True</AutoGen>
      <DependentUpon>SdcaMaximumEntropy.tt</DependentUpon>
    </Compile>
    <Compile Update="Dynamic\Trainers\MulticlassClassification\SdcaMaximumEntropyWithOptions.cs">
      <DesignTime>True</DesignTime>
      <AutoGen>True</AutoGen>
      <DependentUpon>SdcaMaximumEntropyWithOptions.tt</DependentUpon>
    </Compile>
    <Compile Update="Dynamic\Trainers\MulticlassClassification\SdcaNonCalibrated.cs">
      <DesignTime>True</DesignTime>
      <AutoGen>True</AutoGen>
      <DependentUpon>SdcaNonCalibrated.tt</DependentUpon>
    </Compile>
    <Compile Update="Dynamic\Trainers\MulticlassClassification\SdcaNonCalibratedWithOptions.cs">
      <DesignTime>True</DesignTime>
      <AutoGen>True</AutoGen>
      <DependentUpon>SdcaNonCalibratedWithOptions.tt</DependentUpon>
    </Compile>
    <Compile Update="Dynamic\Trainers\MulticlassClassification\NaiveBayes.cs">
      <DesignTime>True</DesignTime>
      <AutoGen>True</AutoGen>
      <DependentUpon>NaiveBayes.tt</DependentUpon>
    </Compile>
    <Compile Update="Dynamic\Trainers\Ranking\FastTree.cs">
      <DesignTime>True</DesignTime>
      <AutoGen>True</AutoGen>
      <DependentUpon>FastTree.tt</DependentUpon>
    </Compile>
    <Compile Update="Dynamic\Trainers\Ranking\FastTreeWithOptions.cs">
      <DesignTime>True</DesignTime>
      <AutoGen>True</AutoGen>
      <DependentUpon>FastTreeWithOptions.tt</DependentUpon>
    </Compile>
    <Compile Update="Dynamic\Trainers\Ranking\LightGbm.cs">
      <DesignTime>True</DesignTime>
      <AutoGen>True</AutoGen>
      <DependentUpon>LightGbm.tt</DependentUpon>
    </Compile>
    <Compile Update="Dynamic\Trainers\Ranking\LightGbmWithOptions.cs">
      <DesignTime>True</DesignTime>
      <AutoGen>True</AutoGen>
      <DependentUpon>LightGbmWithOptions.tt</DependentUpon>
    </Compile>
    <Compile Update="Dynamic\Trainers\Regression\FastForest.cs">
      <DesignTime>True</DesignTime>
      <AutoGen>True</AutoGen>
      <DependentUpon>FastForest.tt</DependentUpon>
    </Compile>
    <Compile Update="Dynamic\Trainers\Regression\FastForestWithOptions.cs">
      <DesignTime>True</DesignTime>
      <AutoGen>True</AutoGen>
      <DependentUpon>FastForestWithOptions.tt</DependentUpon>
    </Compile>
    <Compile Update="Dynamic\Trainers\Regression\FastTree.cs">
      <DesignTime>True</DesignTime>
      <AutoGen>True</AutoGen>
      <DependentUpon>FastTree.tt</DependentUpon>
    </Compile>
    <Compile Update="Dynamic\Trainers\Regression\FastTreeTweedie.cs">
      <DesignTime>True</DesignTime>
      <AutoGen>True</AutoGen>
      <DependentUpon>FastTreeTweedie.tt</DependentUpon>
    </Compile>
    <Compile Update="Dynamic\Trainers\Regression\FastTreeTweedieWithOptions.cs">
      <DesignTime>True</DesignTime>
      <AutoGen>True</AutoGen>
      <DependentUpon>FastTreeTweedieWithOptions.tt</DependentUpon>
    </Compile>
    <Compile Update="Dynamic\Trainers\Regression\FastTreeWithOptions.cs">
      <DesignTime>True</DesignTime>
      <AutoGen>True</AutoGen>
      <DependentUpon>FastTreeWithOptions.tt</DependentUpon>
    </Compile>
    <Compile Update="Dynamic\Trainers\Regression\LightGbm.cs">
      <DesignTime>True</DesignTime>
      <AutoGen>True</AutoGen>
      <DependentUpon>LightGbm.tt</DependentUpon>
    </Compile>
    <Compile Update="Dynamic\Trainers\Regression\LightGbmWithOptions.cs">
      <DesignTime>True</DesignTime>
      <AutoGen>True</AutoGen>
      <DependentUpon>LightGbmWithOptions.tt</DependentUpon>
    </Compile>
    <Compile Update="Dynamic\Trainers\MulticlassClassification\SdcaMaximumEntropy.cs">
      <DesignTime>True</DesignTime>
      <AutoGen>True</AutoGen>
      <DependentUpon>SdcaMaximumEntropy.tt</DependentUpon>
    </Compile>
    <Compile Update="Dynamic\Trainers\MulticlassClassification\SdcaMaximumEntropyWithOptions.cs">
      <DesignTime>True</DesignTime>
      <AutoGen>True</AutoGen>
      <DependentUpon>SdcaMaximumEntropyWithOptions.tt</DependentUpon>
    </Compile>
    <Compile Update="Dynamic\Trainers\MulticlassClassification\SdcaNonCalibrated.cs">
      <DesignTime>True</DesignTime>
      <AutoGen>True</AutoGen>
      <DependentUpon>SdcaNonCalibrated.tt</DependentUpon>
    </Compile>
    <Compile Update="Dynamic\Trainers\MulticlassClassification\SdcaNonCalibratedWithOptions.cs">
      <DesignTime>True</DesignTime>
      <AutoGen>True</AutoGen>
      <DependentUpon>SdcaNonCalibratedWithOptions.tt</DependentUpon>
    </Compile>
    <Compile Update="Dynamic\Trainers\MulticlassClassification\NaiveBayes.cs">
      <DesignTime>True</DesignTime>
      <AutoGen>True</AutoGen>
      <DependentUpon>NaiveBayes.tt</DependentUpon>
    </Compile>
    <Compile Update="Dynamic\Trainers\Regression\OnlineGradientDescent.cs">
      <DesignTime>True</DesignTime>
      <AutoGen>True</AutoGen>
      <DependentUpon>OnlineGradientDescent.tt</DependentUpon>
    </Compile>
    <Compile Update="Dynamic\Trainers\Regression\OnlineGradientDescentWithOptions.cs">
      <DesignTime>True</DesignTime>
      <AutoGen>True</AutoGen>
      <DependentUpon>OnlineGradientDescentWithOptions.tt</DependentUpon>
    </Compile>
    <Compile Update="Dynamic\Trainers\Regression\LbfgsPoissonRegression.cs">
      <DesignTime>True</DesignTime>
      <AutoGen>True</AutoGen>
      <DependentUpon>LbfgsPoissonRegression.tt</DependentUpon>
    </Compile>
    <Compile Update="Dynamic\Trainers\Regression\LbfgsPoissonRegressionWithOptions.cs">
      <DesignTime>True</DesignTime>
      <AutoGen>True</AutoGen>
      <DependentUpon>LbfgsPoissonRegressionWithOptions.tt</DependentUpon>
    </Compile>
    <Compile Update="Dynamic\Trainers\Regression\Gam.cs">
      <DesignTime>True</DesignTime>
      <AutoGen>True</AutoGen>
      <DependentUpon>Gam.tt</DependentUpon>
    </Compile>
    <Compile Update="Dynamic\Trainers\Regression\GamWithOptions.cs">
      <DesignTime>True</DesignTime>
      <AutoGen>True</AutoGen>
      <DependentUpon>GamWithOptions.tt</DependentUpon>
    </Compile>
    <Compile Update="Dynamic\Trainers\Regression\OrdinaryLeastSquares.cs">
      <DesignTime>True</DesignTime>
      <AutoGen>True</AutoGen>
      <DependentUpon>OrdinaryLeastSquares.tt</DependentUpon>
    </Compile>
    <Compile Update="Dynamic\Trainers\Regression\OrdinaryLeastSquaresWithOptions.cs">
      <DesignTime>True</DesignTime>
      <AutoGen>True</AutoGen>
      <DependentUpon>OrdinaryLeastSquaresWithOptions.tt</DependentUpon>
    </Compile>
    <Compile Update="Dynamic\Trainers\Regression\Sdca.cs">
      <DesignTime>True</DesignTime>
      <AutoGen>True</AutoGen>
      <DependentUpon>Sdca.tt</DependentUpon>
    </Compile>
    <Compile Update="Dynamic\Trainers\Regression\SdcaWithOptions.cs">
      <DesignTime>True</DesignTime>
      <AutoGen>True</AutoGen>
      <DependentUpon>SdcaWithOptions.tt</DependentUpon>
    </Compile>
    <Compile Update="Dynamic\Transforms\TreeFeaturization\FastForestBinaryFeaturizationWithOptions.cs">
      <DesignTime>True</DesignTime>
      <AutoGen>True</AutoGen>
      <DependentUpon>FastForestBinaryFeaturizationWithOptions.tt</DependentUpon>
    </Compile>
    <Compile Update="Dynamic\Transforms\TreeFeaturization\FastForestRegressionFeaturizationWithOptions.cs">
      <DependentUpon>FastForestRegressionFeaturizationWithOptions.tt</DependentUpon>
      <DesignTime>True</DesignTime>
      <AutoGen>True</AutoGen>
    </Compile>
    <Compile Update="Dynamic\Transforms\TreeFeaturization\FastTreeBinaryFeaturizationWithOptions.cs">
      <DependentUpon>FastTreeBinaryFeaturizationWithOptions.tt</DependentUpon>
      <DesignTime>True</DesignTime>
      <AutoGen>True</AutoGen>
    </Compile>
    <Compile Update="Dynamic\Transforms\TreeFeaturization\FastTreeRankingFeaturizationWithOptions.cs">
      <DesignTime>True</DesignTime>
      <AutoGen>True</AutoGen>
      <DependentUpon>FastTreeRankingFeaturizationWithOptions.tt</DependentUpon>
    </Compile>
    <Compile Update="Dynamic\Transforms\TreeFeaturization\FastTreeRegressionFeaturizationWithOptions.cs">
      <DesignTime>True</DesignTime>
      <AutoGen>True</AutoGen>
      <DependentUpon>FastTreeRegressionFeaturizationWithOptions.tt</DependentUpon>
    </Compile>
    <Compile Update="Dynamic\Transforms\TreeFeaturization\FastTreeTweedieFeaturizationWithOptions.cs">
      <DesignTime>True</DesignTime>
      <AutoGen>True</AutoGen>
      <DependentUpon>FastTreeTweedieFeaturizationWithOptions.tt</DependentUpon>
    </Compile>
  </ItemGroup>

  <ItemGroup>
    <PackageReference Include="Microsoft.ML.Onnx.TestModels" Version="$(MicrosoftMLOnnxTestModelsVersion)" />
  </ItemGroup>

    <ItemGroup>
    <Content Include="$(ObjDir)DnnImageModels\ResNet18Onnx\ResNet18.onnx">
      <Link>DnnImageModels\ResNet18Onnx\ResNet18.onnx</Link>
      <CopyToOutputDirectory>PreserveNewest</CopyToOutputDirectory>
    </Content>
  </ItemGroup>

    <ItemGroup>
    <Content Include="$(ObjDir)DnnImageModels\ResNetPrepOnnx\ResNetPreprocess.onnx">
      <Link>DnnImageModels\ResNetPrepOnnx\ResNetPreprocess.onnx</Link>
      <CopyToOutputDirectory>PreserveNewest</CopyToOutputDirectory>
    </Content>
  </ItemGroup>
<<<<<<< HEAD
=======

>>>>>>> 5d90c11b
</Project><|MERGE_RESOLUTION|>--- conflicted
+++ resolved
@@ -963,8 +963,5 @@
       <CopyToOutputDirectory>PreserveNewest</CopyToOutputDirectory>
     </Content>
   </ItemGroup>
-<<<<<<< HEAD
-=======
-
->>>>>>> 5d90c11b
+
 </Project>