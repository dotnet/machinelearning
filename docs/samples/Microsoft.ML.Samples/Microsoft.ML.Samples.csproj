﻿<Project Sdk="Microsoft.NET.Sdk">
  
  <PropertyGroup>
    <TargetFramework>netcoreapp2.1</TargetFramework>
    <OutputType>Exe</OutputType>
    <SignAssembly>false</SignAssembly>
    <PublicSign>false</PublicSign>
    <RootNamespace>Samples</RootNamespace>
  </PropertyGroup>

  <ItemGroup>
    <ProjectReference Include="..\..\..\src\Microsoft.ML.LightGbm.StaticPipe\Microsoft.ML.LightGbm.StaticPipe.csproj" />
    <ProjectReference Include="..\..\..\src\Microsoft.ML.LightGbm\Microsoft.ML.LightGbm.csproj" />
    <ProjectReference Include="..\..\..\src\Microsoft.ML.Mkl.Components\Microsoft.ML.Mkl.Components.csproj" />
    <ProjectReference Include="..\..\..\src\Microsoft.ML.KMeansClustering\Microsoft.ML.KMeansClustering.csproj" />
    <ProjectReference Include="..\..\..\src\Microsoft.ML.OnnxTransformer\Microsoft.ML.OnnxTransformer.csproj" />
    <ProjectReference Include="..\..\..\src\Microsoft.ML.StandardTrainers\Microsoft.ML.StandardTrainers.csproj" />
    <ProjectReference Include="..\..\..\src\Microsoft.ML.SamplesUtils\Microsoft.ML.SamplesUtils.csproj" />
    <ProjectReference Include="..\..\..\src\Microsoft.ML.FastTree\Microsoft.ML.FastTree.csproj" />
    <ProjectReference Include="..\..\..\src\Microsoft.ML.Recommender\Microsoft.ML.Recommender.csproj" />
    <ProjectReference Include="..\..\..\src\Microsoft.ML.StaticPipe\Microsoft.ML.StaticPipe.csproj" />
    <ProjectReference Include="..\..\..\src\Microsoft.ML.TensorFlow\Microsoft.ML.TensorFlow.csproj" />
    <ProjectReference Include="..\..\..\src\Microsoft.ML.TimeSeries\Microsoft.ML.TimeSeries.csproj" />
    <ProjectReference Include="..\..\..\src\Microsoft.ML.DnnImageFeaturizer.ResNet18\Microsoft.ML.DnnImageFeaturizer.ResNet18.csproj" />

    <NativeAssemblyReference Include="CpuMathNative" />
    <NativeAssemblyReference Include="FastTreeNative" />
    <NativeAssemblyReference Include="MatrixFactorizationNative" />
    <NativeAssemblyReference Include="FactorizationMachineNative" />
    <NativeAssemblyReference Include="LdaNative" />
    <NativeAssemblyReference Include="SymSgdNative" />
    <None Include="Dynamic\Trainers\BinaryClassification\FastForest.cs">
      <DesignTime>True</DesignTime>
      <AutoGen>True</AutoGen>
      <DependentUpon>FastForest.tt</DependentUpon>
    </None>
    <None Include="Dynamic\Trainers\BinaryClassification\FastForestWithOptions.cs">
      <DesignTime>True</DesignTime>
      <AutoGen>True</AutoGen>
      <DependentUpon>FastForestWithOptions.tt</DependentUpon>
    </None>
    <None Include="Dynamic\Trainers\BinaryClassification\FastTree.cs">
      <DesignTime>True</DesignTime>
      <AutoGen>True</AutoGen>
      <DependentUpon>FastTree.tt</DependentUpon>
    </None>
    <None Include="Dynamic\Trainers\BinaryClassification\FastTreeWithOptions.cs">
      <DesignTime>True</DesignTime>
      <AutoGen>True</AutoGen>
      <DependentUpon>FastTreeWithOptions.tt</DependentUpon>
    </None>
    <None Include="Dynamic\Trainers\BinaryClassification\LbfgsLogisticRegression.cs">
      <DesignTime>True</DesignTime>
      <AutoGen>True</AutoGen>
      <DependentUpon>LbfgsLogisticRegression.tt</DependentUpon>
    </None>
    <None Include="Dynamic\Trainers\BinaryClassification\LbfgsLogisticRegressionWithOptions.cs">
      <DesignTime>True</DesignTime>
      <AutoGen>True</AutoGen>
      <DependentUpon>LbfgsLogisticRegressionWithOptions.tt</DependentUpon>
    </None>
    <PackageReference Include="Microsoft.ML.TensorFlow.Redist" Version="0.10.0" />
    
    <ProjectReference Include="..\..\..\src\Microsoft.ML.Analyzer\Microsoft.ML.Analyzer.csproj">
      <ReferenceOutputAssembly>false</ReferenceOutputAssembly>
      <OutputItemType>Analyzer</OutputItemType>
    </ProjectReference>
    
  </ItemGroup>

  <ItemGroup>
    <None Update="Dynamic\Trainers\BinaryClassification\FastForest.tt">
      <Generator>TextTemplatingFileGenerator</Generator>
      <LastGenOutput>FastForest.cs</LastGenOutput>
    </None>
    <None Update="Dynamic\Trainers\BinaryClassification\FastForestWithOptions.tt">
      <Generator>TextTemplatingFileGenerator</Generator>
      <LastGenOutput>FastForestWithOptions.cs</LastGenOutput>
    </None>
    <None Update="Dynamic\Trainers\BinaryClassification\FastTree.tt">
      <Generator>TextTemplatingFileGenerator</Generator>
      <LastGenOutput>FastTree.cs</LastGenOutput>
    </None>
    <None Update="Dynamic\Trainers\BinaryClassification\FastTreeWithOptions.tt">
      <Generator>TextTemplatingFileGenerator</Generator>
      <LastGenOutput>FastTreeWithOptions.cs</LastGenOutput>
    </None>
    <None Update="Dynamic\Trainers\BinaryClassification\LbfgsLogisticRegressionWithOptions.tt">
      <LastGenOutput>LbfgsLogisticRegressionWithOptions.cs</LastGenOutput>
      <Generator>TextTemplatingFileGenerator</Generator>
    </None>
    <None Update="Dynamic\Trainers\BinaryClassification\LbfgsLogisticRegression.tt">
      <Generator>TextTemplatingFileGenerator</Generator>
      <LastGenOutput>LbfgsLogisticRegression.cs</LastGenOutput>
    </None>
    <None Update="Dynamic\Trainers\MulticlassClassification\NaiveBayes.tt">
      <LastGenOutput>NaiveBayes.cs</LastGenOutput>
      <Generator>TextTemplatingFileGenerator</Generator>
    </None>
    <None Update="Dynamic\Trainers\MulticlassClassification\PairwiseCoupling.tt">
      <LastGenOutput>PairwiseCoupling.cs</LastGenOutput>
      <Generator>TextTemplatingFileGenerator</Generator>
    </None>
    <None Update="Dynamic\Trainers\MulticlassClassification\OneVersusAll.tt">
      <LastGenOutput>OneVersusAll.cs</LastGenOutput>
      <Generator>TextTemplatingFileGenerator</Generator>
    </None>
    <None Update="Dynamic\Trainers\Regression\FastForest.tt">
      <Generator>TextTemplatingFileGenerator</Generator>
      <LastGenOutput>FastForest.cs</LastGenOutput>
    </None>
    <None Update="Dynamic\Trainers\Regression\FastForestWithOptions.tt">
      <Generator>TextTemplatingFileGenerator</Generator>
      <LastGenOutput>FastForestWithOptions.cs</LastGenOutput>
    </None>
    <None Update="Dynamic\Trainers\Regression\FastTree.tt">
      <Generator>TextTemplatingFileGenerator</Generator>
      <LastGenOutput>FastTree.cs</LastGenOutput>
    </None>
    <None Update="Dynamic\Trainers\Regression\FastTreeTweedie.tt">
      <Generator>TextTemplatingFileGenerator</Generator>
      <LastGenOutput>FastTreeTweedie.cs</LastGenOutput>
    </None>
    <None Update="Dynamic\Trainers\Regression\FastTreeTweedieWithOptions.tt">
      <Generator>TextTemplatingFileGenerator</Generator>
      <LastGenOutput>FastTreeTweedieWithOptions.cs</LastGenOutput>
    </None>
    <None Update="Dynamic\Trainers\Regression\FastTreeWithOptions.tt">
      <Generator>TextTemplatingFileGenerator</Generator>
      <LastGenOutput>FastTreeWithOptions.cs</LastGenOutput>
    </None>
    <None Update="Dynamic\Trainers\Regression\LightGbm.tt">
      <Generator>TextTemplatingFileGenerator</Generator>
      <LastGenOutput>LightGbm.cs</LastGenOutput>
    </None>
    <None Update="Dynamic\Trainers\Regression\LightGbmWithOptions.tt">
      <Generator>TextTemplatingFileGenerator</Generator>
      <LastGenOutput>LightGbmWithOptions.cs</LastGenOutput>
    </None>
    <None Update="Dynamic\Trainers\Regression\OnlineGradientDescent.tt">
      <LastGenOutput>OnlineGradientDescent.cs</LastGenOutput>
      <Generator>TextTemplatingFileGenerator</Generator>
    </None>
    <None Update="Dynamic\Trainers\Regression\OnlineGradientDescentWithOptions.tt">
      <Generator>TextTemplatingFileGenerator</Generator>
      <LastGenOutput>OnlineGradientDescentWithOptions.cs</LastGenOutput>
    </None>
    <None Update="Dynamic\Trainers\Regression\LbfgsPoissonRegression.tt">
      <Generator>TextTemplatingFileGenerator</Generator>
      <LastGenOutput>LbfgsPoissonRegression.cs</LastGenOutput>
    </None>
    <None Update="Dynamic\Trainers\Regression\LbfgsPoissonRegressionWithOptions.tt">
      <Generator>TextTemplatingFileGenerator</Generator>
      <LastGenOutput>LbfgsPoissonRegressionWithOptions.cs</LastGenOutput>
    </None>
    <None Update="Dynamic\Trainers\Regression\Gam.tt">
      <Generator>TextTemplatingFileGenerator</Generator>
      <LastGenOutput>Gam.cs</LastGenOutput>
    </None>
    <None Update="Dynamic\Trainers\Regression\GamWithOptions.tt">
      <Generator>TextTemplatingFileGenerator</Generator>
      <LastGenOutput>GamWithOptions.cs</LastGenOutput>
    </None>
    <None Update="Dynamic\Trainers\Regression\OrdinaryLeastSquares.tt">
      <Generator>TextTemplatingFileGenerator</Generator>
      <LastGenOutput>OrdinaryLeastSquares.cs</LastGenOutput>
    </None>
    <None Update="Dynamic\Trainers\Regression\OrdinaryLeastSquaresWithOptions.tt">
      <Generator>TextTemplatingFileGenerator</Generator>
      <LastGenOutput>OrdinaryLeastSquaresWithOptions.cs</LastGenOutput>
    </None>
    <None Update="Dynamic\Trainers\Regression\Sdca.tt">
      <Generator>TextTemplatingFileGenerator</Generator>
      <LastGenOutput>Sdca.cs</LastGenOutput>
    </None>
    <None Update="Dynamic\Trainers\Regression\SdcaWithOptions.tt">
      <Generator>TextTemplatingFileGenerator</Generator>
      <LastGenOutput>SdcaWithOptions.cs</LastGenOutput>
    </None>
  </ItemGroup>

  <ItemGroup>
    <Service Include="{508349b6-6b84-4df5-91f0-309beebad82d}" />
  </ItemGroup>

  <ItemGroup>
    <Compile Update="Dynamic\Trainers\BinaryClassification\FastForest.cs">
      <DesignTime>True</DesignTime>
      <AutoGen>True</AutoGen>
      <DependentUpon>FastForest.tt</DependentUpon>
    </Compile>
    <Compile Update="Dynamic\Trainers\BinaryClassification\FastForestWithOptions.cs">
      <DesignTime>True</DesignTime>
      <AutoGen>True</AutoGen>
      <DependentUpon>FastForestWithOptions.tt</DependentUpon>
    </Compile>
    <Compile Update="Dynamic\Trainers\BinaryClassification\FastTree.cs">
      <DesignTime>True</DesignTime>
      <AutoGen>True</AutoGen>
      <DependentUpon>FastTree.tt</DependentUpon>
    </Compile>
    <Compile Update="Dynamic\Trainers\BinaryClassification\FastTreeWithOptions.cs">
      <DesignTime>True</DesignTime>
      <AutoGen>True</AutoGen>
      <DependentUpon>FastTreeWithOptions.tt</DependentUpon>
    </Compile>
    <Compile Update="Dynamic\Trainers\BinaryClassification\LbfgsLogisticRegression.cs">
      <DesignTime>True</DesignTime>
      <AutoGen>True</AutoGen>
      <DependentUpon>LbfgsLogisticRegression.tt</DependentUpon>
    </Compile>
    <Compile Update="Dynamic\Trainers\BinaryClassification\LbfgsLogisticRegressionWithOptions.cs">
      <DesignTime>True</DesignTime>
      <AutoGen>True</AutoGen>
      <DependentUpon>LbfgsLogisticRegressionWithOptions.tt</DependentUpon>
    </Compile>
    <Compile Update="Dynamic\Trainers\MulticlassClassification\PairwiseCoupling.cs">
      <DesignTime>True</DesignTime>
      <AutoGen>True</AutoGen>
      <DependentUpon>PairwiseCoupling.tt</DependentUpon>
    </Compile>
    <Compile Update="Dynamic\Trainers\MulticlassClassification\OneVersusAll.cs">
      <DesignTime>True</DesignTime>
      <AutoGen>True</AutoGen>
      <DependentUpon>OneVersusAll.tt</DependentUpon>
    </Compile>
<<<<<<< HEAD
    <Compile Update="Dynamic\Trainers\Regression\FastForest.cs">
      <DesignTime>True</DesignTime>
      <AutoGen>True</AutoGen>
      <DependentUpon>FastForest.tt</DependentUpon>
    </Compile>
    <Compile Update="Dynamic\Trainers\Regression\FastForestWithOptions.cs">
      <DesignTime>True</DesignTime>
      <AutoGen>True</AutoGen>
      <DependentUpon>FastForestWithOptions.tt</DependentUpon>
    </Compile>
    <Compile Update="Dynamic\Trainers\Regression\FastTree.cs">
      <DesignTime>True</DesignTime>
      <AutoGen>True</AutoGen>
      <DependentUpon>FastTree.tt</DependentUpon>
    </Compile>
    <Compile Update="Dynamic\Trainers\Regression\FastTreeTweedie.cs">
      <DesignTime>True</DesignTime>
      <AutoGen>True</AutoGen>
      <DependentUpon>FastTreeTweedie.tt</DependentUpon>
    </Compile>
    <Compile Update="Dynamic\Trainers\Regression\FastTreeTweedieWithOptions.cs">
      <DesignTime>True</DesignTime>
      <AutoGen>True</AutoGen>
      <DependentUpon>FastTreeTweedieWithOptions.tt</DependentUpon>
    </Compile>
    <Compile Update="Dynamic\Trainers\Regression\FastTreeWithOptions.cs">
      <DesignTime>True</DesignTime>
      <AutoGen>True</AutoGen>
      <DependentUpon>FastTreeWithOptions.tt</DependentUpon>
    </Compile>
    <Compile Update="Dynamic\Trainers\Regression\LightGbm.cs">
      <DesignTime>True</DesignTime>
      <AutoGen>True</AutoGen>
      <DependentUpon>LightGbm.tt</DependentUpon>
    </Compile>
    <Compile Update="Dynamic\Trainers\Regression\LightGbmWithOptions.cs">
      <DesignTime>True</DesignTime>
      <AutoGen>True</AutoGen>
      <DependentUpon>LightGbmWithOptions.tt</DependentUpon>
=======
    <Compile Update="Dynamic\Trainers\MulticlassClassification\NaiveBayes.cs">
      <DesignTime>True</DesignTime>
      <AutoGen>True</AutoGen>
      <DependentUpon>NaiveBayes.tt</DependentUpon>
>>>>>>> 89a2df92
    </Compile>
    <Compile Update="Dynamic\Trainers\Regression\OnlineGradientDescent.cs">
      <DesignTime>True</DesignTime>
      <AutoGen>True</AutoGen>
      <DependentUpon>OnlineGradientDescent.tt</DependentUpon>
    </Compile>
    <Compile Update="Dynamic\Trainers\Regression\OnlineGradientDescentWithOptions.cs">
      <DesignTime>True</DesignTime>
      <AutoGen>True</AutoGen>
      <DependentUpon>OnlineGradientDescentWithOptions.tt</DependentUpon>
    </Compile>
    <Compile Update="Dynamic\Trainers\Regression\LbfgsPoissonRegression.cs">
      <DesignTime>True</DesignTime>
      <AutoGen>True</AutoGen>
      <DependentUpon>LbfgsPoissonRegression.tt</DependentUpon>
    </Compile>
    <Compile Update="Dynamic\Trainers\Regression\LbfgsPoissonRegressionWithOptions.cs">
      <DesignTime>True</DesignTime>
      <AutoGen>True</AutoGen>
      <DependentUpon>LbfgsPoissonRegressionWithOptions.tt</DependentUpon>
    </Compile>
    <Compile Update="Dynamic\Trainers\Regression\Gam.cs">
      <DesignTime>True</DesignTime>
      <AutoGen>True</AutoGen>
      <DependentUpon>Gam.tt</DependentUpon>
    </Compile>
    <Compile Update="Dynamic\Trainers\Regression\GamWithOptions.cs">
      <DesignTime>True</DesignTime>
      <AutoGen>True</AutoGen>
      <DependentUpon>GamWithOptions.tt</DependentUpon>
    </Compile>
    <Compile Update="Dynamic\Trainers\Regression\OrdinaryLeastSquares.cs">
      <DesignTime>True</DesignTime>
      <AutoGen>True</AutoGen>
      <DependentUpon>OrdinaryLeastSquares.tt</DependentUpon>
    </Compile>
    <Compile Update="Dynamic\Trainers\Regression\OrdinaryLeastSquaresWithOptions.cs">
      <DesignTime>True</DesignTime>
      <AutoGen>True</AutoGen>
      <DependentUpon>OrdinaryLeastSquaresWithOptions.tt</DependentUpon>
    </Compile>
    <Compile Update="Dynamic\Trainers\Regression\Sdca.cs">
      <DesignTime>True</DesignTime>
      <AutoGen>True</AutoGen>
      <DependentUpon>Sdca.tt</DependentUpon>
    </Compile>
    <Compile Update="Dynamic\Trainers\Regression\SdcaWithOptions.cs">
      <DesignTime>True</DesignTime>
      <AutoGen>True</AutoGen>
      <DependentUpon>SdcaWithOptions.tt</DependentUpon>
    </Compile>
  </ItemGroup>

  <ItemGroup>
    <PackageReference Include="Microsoft.ML.Onnx.TestModels" Version="$(MicrosoftMLOnnxTestModelsVersion)" />
  </ItemGroup>
  
    <ItemGroup>
    <Content Include="$(ObjDir)DnnImageModels\ResNet18Onnx\ResNet18.onnx">
      <Link>DnnImageModels\ResNet18Onnx\ResNet18.onnx</Link>
      <CopyToOutputDirectory>PreserveNewest</CopyToOutputDirectory>
    </Content>
  </ItemGroup>
  
    <ItemGroup>
    <Content Include="$(ObjDir)DnnImageModels\ResNetPrepOnnx\ResNetPreprocess.onnx">
      <Link>DnnImageModels\ResNetPrepOnnx\ResNetPreprocess.onnx</Link>
      <CopyToOutputDirectory>PreserveNewest</CopyToOutputDirectory>
    </Content>
  </ItemGroup>
  
</Project><|MERGE_RESOLUTION|>--- conflicted
+++ resolved
@@ -224,7 +224,6 @@
       <AutoGen>True</AutoGen>
       <DependentUpon>OneVersusAll.tt</DependentUpon>
     </Compile>
-<<<<<<< HEAD
     <Compile Update="Dynamic\Trainers\Regression\FastForest.cs">
       <DesignTime>True</DesignTime>
       <AutoGen>True</AutoGen>
@@ -264,12 +263,10 @@
       <DesignTime>True</DesignTime>
       <AutoGen>True</AutoGen>
       <DependentUpon>LightGbmWithOptions.tt</DependentUpon>
-=======
     <Compile Update="Dynamic\Trainers\MulticlassClassification\NaiveBayes.cs">
       <DesignTime>True</DesignTime>
       <AutoGen>True</AutoGen>
       <DependentUpon>NaiveBayes.tt</DependentUpon>
->>>>>>> 89a2df92
     </Compile>
     <Compile Update="Dynamic\Trainers\Regression\OnlineGradientDescent.cs">
       <DesignTime>True</DesignTime>
