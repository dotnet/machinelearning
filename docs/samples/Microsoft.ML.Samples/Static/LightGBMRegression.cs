using System;
<<<<<<< HEAD
using Microsoft.ML.StaticPipe;
=======
using Microsoft.ML.Data;
using Microsoft.ML.LightGBM;
using Microsoft.ML.LightGBM.StaticPipe;
>>>>>>> 7e21afa4

namespace Microsoft.ML.Samples.Static
{
    public class LightGbmRegressionExample
    {
        public static void LightGbmRegression()
        {
            // Downloading a regression dataset from github.com/dotnet/machinelearning
            // this will create a housing.txt file in the filsystem this code will run
            // you can open the file to see the data. 
            string dataFile = SamplesUtils.DatasetUtils.DownloadHousingRegressionDataset();

            // Create a new ML context, for ML.NET operations. It can be used for exception tracking and logging, 
            // as well as the source of randomness.
            var mlContext = new MLContext();

            // Creating a data reader, based on the format of the data
            var reader = TextLoaderStatic.CreateReader(mlContext, c => (
                        label: c.LoadFloat(0),
                        features: c.LoadFloat(1, 6)
                    ),
                separator: '\t', hasHeader: true);

            // Read the data, and leave 10% out, so we can use them for testing
            var data = reader.Read(new MultiFileSource(dataFile));
            var (trainData, testData) = mlContext.Regression.TrainTestSplit(data, testFraction: 0.1);

            // The predictor that gets produced out of training
            LightGbmRegressionModelParameters pred = null;

            // Create the estimator
            var learningPipeline = reader.MakeNewEstimator()
                .Append(r => (r.label, score: mlContext.Regression.Trainers.LightGbm(
                                            r.label,
                                            r.features,
                                            numLeaves: 4,
                                            minDataPerLeaf: 6,
                                            learningRate: 0.001,
                                        onFit: p => pred = p)
                                )
                        );

            // Fit this pipeline to the training data
            var model = learningPipeline.Fit(trainData);

            // Check the weights that the model learned
            VBuffer<float> weights = default;
            pred.GetFeatureWeights(ref weights);

            var weightsValues = weights.GetValues();
            Console.WriteLine($"weight 0 - {weightsValues[0]}");
            Console.WriteLine($"weight 1 - {weightsValues[1]}");

            // Evaluate how the model is doing on the test data
            var dataWithPredictions = model.Transform(testData);
            var metrics = mlContext.Regression.Evaluate(dataWithPredictions, r => r.label, r => r.score);

            Console.WriteLine($"L1 - {metrics.L1}");    // 4.9669731
            Console.WriteLine($"L2 - {metrics.L2}");    // 51.37296
            Console.WriteLine($"LossFunction - {metrics.LossFn}");  // 51.37296
            Console.WriteLine($"RMS - {metrics.Rms}");              // 7.167493
            Console.WriteLine($"RSquared - {metrics.RSquared}");    // 0.079478
        }
    }
}<|MERGE_RESOLUTION|>--- conflicted
+++ resolved
@@ -1,11 +1,12 @@
+// Licensed to the .NET Foundation under one or more agreements.
+// The .NET Foundation licenses this file to you under the MIT license.
+// See the LICENSE file in the project root for more information.
+
 using System;
-<<<<<<< HEAD
-using Microsoft.ML.StaticPipe;
-=======
 using Microsoft.ML.Data;
 using Microsoft.ML.LightGBM;
 using Microsoft.ML.LightGBM.StaticPipe;
->>>>>>> 7e21afa4
+using Microsoft.ML.StaticPipe;
 
 namespace Microsoft.ML.Samples.Static
 {
