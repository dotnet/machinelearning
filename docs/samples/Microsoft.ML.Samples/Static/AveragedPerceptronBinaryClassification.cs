<<<<<<< HEAD
﻿// Licensed to the .NET Foundation under one or more agreements.
// The .NET Foundation licenses this file to you under the MIT license.
// See the LICENSE file in the project root for more information.

// the alignment of the usings with the methods is intentional so they can display on the same level in the docs site. 
        using Microsoft.ML.Runtime.Data;
        using Microsoft.ML.StaticPipe;
        using Microsoft.ML.Transforms;
        using Microsoft.ML.Transforms.Categorical;
        using Microsoft.ML.Transforms.FeatureSelection;
        using System;
=======
﻿using Microsoft.ML.Runtime.Data;
using Microsoft.ML.StaticPipe;
using Microsoft.ML.Transforms;
using Microsoft.ML.Transforms.Categorical;
using System;
>>>>>>> 8b1321cb

// NOTE: WHEN ADDING TO THE FILE, ALWAYS APPEND TO THE END OF IT. 
// If you change the existing content, check that the files referencing it in the XML documentation are still correct, as they reference
// line by line. 
namespace Microsoft.ML.Samples.Static
{
    public class AveragedPerceptronBinaryClassificationExample
    {
        public static void AveragedPerceptronBinaryClassification()
        {
            // Downloading a classification dataset from github.com/dotnet/machinelearning.
            // It will be stored in the same path as the executable
            string dataFilePath = SamplesUtils.DatasetUtils.DownloadAdultDataset();

            // Data Preview
            // 1. Column [Label]: IsOver50K (boolean)
            // 2. Column: workclass (text/categorical)
            // 3. Column: education (text/categorical)
            // 4. Column: marital-status (text/categorical)
            // 5. Column: occupation (text/categorical)
            // 6. Column: relationship (text/categorical)
            // 7. Column: ethnicity (text/categorical)
            // 8. Column: sex (text/categorical)
            // 9. Column: native-country-region (text/categorical)
            // 10. Column: age (numeric)
            // 11. Column: fnlwgt (numeric)
            // 12. Column: education-num (numeric)
            // 13. Column: capital-gain (numeric)
            // 14. Column: capital-loss (numeric)
            // 15. Column: hours-per-week (numeric)

            // Creating the ML.Net IHostEnvironment object, needed for the pipeline
            var mlContext = new MLContext();

            // Creating Data Reader with the initial schema based on the format of the data
            var reader = TextLoader.CreateReader(
                mlContext,
                c => (
                    Age: c.LoadFloat(0),
                    Workclass: c.LoadText(1),
                    Fnlwgt: c.LoadFloat(2),
                    Education: c.LoadText(3),
                    EducationNum: c.LoadFloat(4),
                    MaritalStatus: c.LoadText(5),
                    Occupation: c.LoadText(6),
                    Relationship: c.LoadText(7),
                    Ethnicity: c.LoadText(8),
                    Sex: c.LoadText(9),
                    CapitalGain: c.LoadFloat(10),
                    CapitalLoss: c.LoadFloat(11),
                    HoursPerWeek: c.LoadFloat(12),
                    NativeCountry: c.LoadText(13),
                    IsOver50K: c.LoadBool(14)),
                separator: ',',
                hasHeader: true);

            // Read the data, and leave 10% out, so we can use them for testing
            var data = reader.Read(dataFilePath);
            var (trainData, testData) = mlContext.BinaryClassification.TrainTestSplit(data, testFraction: 0.1);

            // Create the Estimator
            var learningPipeline = reader.MakeNewEstimator()
                .Append(row => (
                        Features: row.Age.ConcatWith(
                            row.EducationNum,
                            row.MaritalStatus.OneHotEncoding(),
                            row.Occupation.OneHotEncoding(),
                            row.Relationship.OneHotEncoding(),
                            row.Ethnicity.OneHotEncoding(),
                            row.Sex.OneHotEncoding(),
                            row.HoursPerWeek,
                            row.NativeCountry.OneHotEncoding().SelectFeaturesBasedOnCount(count: 10)),
                        Label: row.IsOver50K))
                .Append(row => (
                        Features: row.Features.Normalize(),
                        Label: row.Label,
                        Score: mlContext.BinaryClassification.Trainers.AveragedPerceptron(
                            row.Label,
                            row.Features,
                            learningRate: 0.1f,
                            numIterations: 100)))
                .Append(row => (
                    Label: row.Label,
                    Score: row.Score,
                    PredictedLabel: row.Score.predictedLabel));

            // Fit this Pipeline to the Training Data
            var model = learningPipeline.Fit(trainData);

            // Evaluate how the model is doing on the test data
            var dataWithPredictions = model.Transform(testData);

            var metrics = mlContext.BinaryClassification.Evaluate(dataWithPredictions, row => row.Label, row => row.Score);

            Console.WriteLine($"Accuracy: {metrics.Accuracy}"); // 0.83
            Console.WriteLine($"AUC: {metrics.Auc}"); // 0.88
            Console.WriteLine($"F1 Score: {metrics.F1Score}"); // 0.63

            Console.WriteLine($"Negative Precision: {metrics.NegativePrecision}"); // 0.89
            Console.WriteLine($"Negative Recall: {metrics.NegativeRecall}"); // 0.89
            Console.WriteLine($"Positive Precision: {metrics.PositivePrecision}"); // 0.64
            Console.WriteLine($"Positive Recall: {metrics.PositiveRecall}"); // 0.62    
        }
    }
}<|MERGE_RESOLUTION|>--- conflicted
+++ resolved
@@ -1,22 +1,8 @@
-<<<<<<< HEAD
-﻿// Licensed to the .NET Foundation under one or more agreements.
-// The .NET Foundation licenses this file to you under the MIT license.
-// See the LICENSE file in the project root for more information.
-
-// the alignment of the usings with the methods is intentional so they can display on the same level in the docs site. 
-        using Microsoft.ML.Runtime.Data;
-        using Microsoft.ML.StaticPipe;
-        using Microsoft.ML.Transforms;
-        using Microsoft.ML.Transforms.Categorical;
-        using Microsoft.ML.Transforms.FeatureSelection;
-        using System;
-=======
 ﻿using Microsoft.ML.Runtime.Data;
 using Microsoft.ML.StaticPipe;
 using Microsoft.ML.Transforms;
 using Microsoft.ML.Transforms.Categorical;
 using System;
->>>>>>> 8b1321cb
 
 // NOTE: WHEN ADDING TO THE FILE, ALWAYS APPEND TO THE END OF IT. 
 // If you change the existing content, check that the files referencing it in the XML documentation are still correct, as they reference
