﻿using System;
using System.Collections.Generic;
using Microsoft.ML.Data;
using Microsoft.ML.Transforms.Text;

namespace Microsoft.ML.Samples.Dynamic
{
    public static class TextTransform
    {
        public static void Example()
        {
            // Create a new ML context, for ML.NET operations. It can be used for exception tracking and logging, 
            // as well as the source of randomness.
            var ml = new MLContext();

            // Get a small dataset as an IEnumerable and convert to IDataView.
            var data = SamplesUtils.DatasetUtils.GetSentimentData();
            var trainData = ml.Data.LoadFromEnumerable(data);

            // Preview of the data.
            //
            // Sentiment    SentimentText
            // true         Best game I've ever played.
            // false        ==RUDE== Dude, 2.
            // true          Until the next game, this is the best Xbox game!

            // A pipeline for featurization of the "SentimentText" column, and placing the output in a new column named "DefaultTextFeatures"
            // The pipeline uses the default settings to featurize.
            string defaultColumnName = "DefaultTextFeatures";
            var default_pipeline = ml.Transforms.Text.FeaturizeText(defaultColumnName , "SentimentText");

            // Another pipeline, that customizes the advanced settings of the FeaturizeText transformer.
            string customizedColumnName = "CustomizedTextFeatures";
            var customized_pipeline = ml.Transforms.Text.FeaturizeText(customizedColumnName, new TextFeaturizingEstimator.Options
            {
                KeepPunctuations = false,
                KeepNumbers = false,
<<<<<<< HEAD
                OutputTokensColumnName = "OutputTokens",
                Language = TextFeaturizingEstimator.Language.English, // supports  English, French, German, Dutch, Italian, Spanish, Japanese
=======
                OutputTokens = true,
                StopWordsRemoverOptions = new StopWordsRemovingEstimator.Options() { Language = TextFeaturizingEstimator.Language.English }, // supports  English, French, German, Dutch, Italian, Spanish, Japanese
>>>>>>> fa85e548
            }, "SentimentText");

            // The transformed data for both pipelines.
            var transformedData_default = default_pipeline.Fit(trainData).Transform(trainData);
            var transformedData_customized = customized_pipeline.Fit(trainData).Transform(trainData);

            // Small helper to print the text inside the columns, in the console. 
            Action<string, IEnumerable<VBuffer<float>>> printHelper = (columnName, column) =>
            {
                Console.WriteLine($"{columnName} column obtained post-transformation.");
                foreach (var featureRow in column)
                {
                    foreach (var value in featureRow.GetValues())
                        Console.Write($"{value} ");
                    Console.WriteLine("");
                }

                Console.WriteLine("===================================================");
            };

            // Preview of the DefaultTextFeatures column obtained after processing the input.
            var defaultColumn = transformedData_default.GetColumn<VBuffer<float>>(transformedData_default.Schema[defaultColumnName]);
            printHelper(defaultColumnName, defaultColumn);

            // DefaultTextFeatures column obtained post-transformation.
            //
            // 0.1924501 0.1924501 0.1924501 0.1924501 0.1924501 0.1924501 0.1924501 0.1924501 0.1924501 0.1924501 0.1924501 0.1924501 0.1924501 0.1924501 0.1924501 0.1924501 0.1924501 0.1924501 0.1924501 0.1924501 0.1924501 0.1924501 0.1924501 0.1924501 0.1924501 0.1924501 0.1924501 0.4472136 0.4472136 0.4472136 0.4472136 0.4472136
            // 0.2357023 0.2357023 0.2357023 0.2357023 0.4714046 0.2357023 0.2357023 0.2357023 0.2357023 0.2357023 0.2357023 0.2357023 0.2357023 0.2357023 0.2357023 0.5773503 0.5773503 0.5773503 0.1924501 0.1924501 0.1924501 0.1924501 0.1924501 0.1924501 0.1924501 0.1924501 0.1924501 0.4472136 0.4472136 0.4472136 0.4472136 0.4472136
            // 0 0.1230915 0.1230915 0.1230915 0.1230915 0.246183 0.246183 0.246183 0 0 0 0 0 0 0 0 0 0 0 0 0 0 0 0 0 0 0 0 0 0 0 0 0 0 0 0 0 0 0 0.1230915 0 0 0.1230915 0.1230915 0.1230915 0.1230915 0.1230915 0.1230915 0.3692745 0.246183 0.246183 0.1230915 0.1230915 0.1230915 0.1230915 0.1230915 0.1230915 0.1230915 0.1230915 0.1230915 0.246183 0.1230915 0.1230915 0.1230915 0.1230915 0.1230915 0.1230915 0.1230915 0.1230915 0.1230915 0.1230915 0.1230915 0.1230915 0.1230915 0.2886751 0 0 0 0 0 0 0 0.2886751 0.5773503 0.2886751 0.2886751 0.2886751 0.2886751 0.2886751 0.2886751

            // Preview of the CustomizedTextFeatures column obtained after processing the input.
            var customizedColumn = transformedData_customized.GetColumn<VBuffer<float>>(transformedData_customized.Schema[customizedColumnName]);
            printHelper(customizedColumnName, customizedColumn);

            // CustomizedTextFeatures column obtained post-transformation.
            //
            // 0.2 0.2 0.2 0.2 0.2 0.2 0.2 0.2 0.2 0.2 0.2 0.2 0.2 0.2 0.2 0.2 0.2 0.2 0.2 0.2 0.2 0.2 0.2 0.2 0.2 0.4472136 0.4472136 0.4472136 0.4472136 0.4472136
            // 0.25 0.25 0.25 0.25 0.5 0.25 0.25 0.25 0.25 0.25 0.25 0.25 0.25 0.7071068 0.7071068 0.2 0.2 0.2 0.2 0.2 0.2 0.2 0.2 0.2 0.2 0.4472136 0.4472136 0.4472136 0.4472136 0.4472136
            // 0 0.125 0.125 0.125 0.125 0.25 0.25 0.25 0.125 0 0 0 0 0 0 0 0 0 0 0 0 0 0 0 0 0 0 0 0 0 0 0 0 0 0 0 0 0 0.125 0.125 0.125 0.125 0.125 0.125 0.375 0.25 0.25 0.125 0.125 0.125 0.125 0.125 0.125 0.125 0.125 0.25 0.125 0.125 0.125 0.125 0.125 0.125 0.125 0.125 0.125 0.125 0.125 0.125 0.2672612 0.5345225 0 0 0 0 0 0.2672612 0.5345225 0.2672612 0.2672612 0.2672612 0.2672612        }
        }
    }
}<|MERGE_RESOLUTION|>--- conflicted
+++ resolved
@@ -35,13 +35,8 @@
             {
                 KeepPunctuations = false,
                 KeepNumbers = false,
-<<<<<<< HEAD
                 OutputTokensColumnName = "OutputTokens",
-                Language = TextFeaturizingEstimator.Language.English, // supports  English, French, German, Dutch, Italian, Spanish, Japanese
-=======
-                OutputTokens = true,
                 StopWordsRemoverOptions = new StopWordsRemovingEstimator.Options() { Language = TextFeaturizingEstimator.Language.English }, // supports  English, French, German, Dutch, Italian, Spanish, Japanese
->>>>>>> fa85e548
             }, "SentimentText");
 
             // The transformed data for both pipelines.
