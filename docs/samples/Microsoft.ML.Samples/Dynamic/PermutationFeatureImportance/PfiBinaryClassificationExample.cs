﻿using System;
using System.Linq;
using Microsoft.ML.Trainers;

namespace Microsoft.ML.Samples.Dynamic.PermutationFeatureImportance
{
    public static class PfiBinaryClassification
    {
        public static void Example()
        {
            // Create a new context for ML.NET operations. It can be used for exception tracking and logging, 
            // as a catalog of available operations and as the source of randomness.
            var mlContext = new MLContext(seed:999123);

            // Step 1: Read the data
            var data = PfiHelper.GetHousingRegressionIDataView(mlContext, 
                out string labelName, out string[] featureNames, binaryPrediction: true);

            // Step 2: Pipeline
            // Concatenate the features to create a Feature vector.
            // Normalize the data set so that for each feature, its maximum value is 1 while its minimum value is 0.
            // Then append a logistic regression trainer.
            var pipeline = mlContext.Transforms.Concatenate("Features", featureNames)
                    .Append(mlContext.Transforms.Normalize("Features"))
<<<<<<< HEAD
                    .Append(mlContext.BinaryClassification.Trainers.LbfgsCalibrated(
=======
                    .Append(mlContext.BinaryClassification.Trainers.LbfgsLogisticRegression(
>>>>>>> 804c4a8e
                        labelColumnName: labelName, featureColumnName: "Features"));
            var model = pipeline.Fit(data);

            // Extract the model from the pipeline
            var linearPredictor = model.LastTransformer;
            // Linear models for binary classification are wrapped by a calibrator as a generic predictor
            //  To access it directly, we must extract it out and cast it to the proper class
            var weights = PfiHelper.GetLinearModelWeights(linearPredictor.Model.SubModel as LinearBinaryModelParameters);

            // Compute the permutation metrics using the properly normalized data.
            var transformedData = model.Transform(data);
            var permutationMetrics = mlContext.BinaryClassification.PermutationFeatureImportance(
                linearPredictor, transformedData, labelColumnName: labelName, permutationCount: 3);

            // Now let's look at which features are most important to the model overall.
            // Get the feature indices sorted by their impact on AreaUnderRocCurve.
            var sortedIndices = permutationMetrics.Select((metrics, index) => new { index, metrics.AreaUnderRocCurve })
                .OrderByDescending(feature => Math.Abs(feature.AreaUnderRocCurve.Mean))
                .Select(feature => feature.index);

            // Print out the permutation results, with the model weights, in order of their impact:
            // Expected console output (for 100 permutations):
            //    Feature            Model Weight    Change in AUC   95% Confidence in the Mean Change in AUC
            //    PercentPre40s      -1.96            -0.06316        0.002377
            //    RoomsPerDwelling    3.71            -0.04385        0.001245
            //    EmploymentDistance -1.31            -0.02139        0.0006867
            //    TeacherRatio       -2.46            -0.0203         0.0009566
            //    PercentNonRetail   -1.58            -0.01846        0.001586
            //    CharlesRiver        0.66            -0.008605       0.0005136
            //    PercentResidental   0.60             0.002483       0.0004818
            //    TaxRate            -0.95            -0.00221        0.0007394
            //    NitricOxides       -0.32             0.00101        0.0001428
            //    CrimesPerCapita    -0.04            -3.029E-05      1.678E-05
            //    HighwayDistance     0.00             0              0
            // Let's look at these results.
            // First, if you look at the weights of the model, they generally correlate with the results of PFI,
            // but there are some significant misorderings. See the discussion in the Regression example for an
            // explanation of why this happens and how to interpret it.
            // Second, the logistic regression learner uses L1 regularization by default. Here, it causes the "HighWay Distance"
            // feature to be zeroed out from the model. PFI assigns zero importance to this variable, as expected.
            // Third, some features show an *increase* in AUC. This means that the model actually improved 
            // when these features were shuffled. This is a sign to investigate these features further.
            Console.WriteLine("Feature\tModel Weight\tChange in AUC\t95% Confidence in the Mean Change in AUC");
            var auc = permutationMetrics.Select(x => x.AreaUnderRocCurve).ToArray(); // Fetch AUC as an array
            foreach (int i in sortedIndices)
            {
                Console.WriteLine($"{featureNames[i]}\t{weights[i]:0.00}\t{auc[i].Mean:G4}\t{1.96 * auc[i].StandardError:G4}");
            }
        }
    }
}<|MERGE_RESOLUTION|>--- conflicted
+++ resolved
@@ -22,11 +22,7 @@
             // Then append a logistic regression trainer.
             var pipeline = mlContext.Transforms.Concatenate("Features", featureNames)
                     .Append(mlContext.Transforms.Normalize("Features"))
-<<<<<<< HEAD
-                    .Append(mlContext.BinaryClassification.Trainers.LbfgsCalibrated(
-=======
                     .Append(mlContext.BinaryClassification.Trainers.LbfgsLogisticRegression(
->>>>>>> 804c4a8e
                         labelColumnName: labelName, featureColumnName: "Features"));
             var model = pipeline.Fit(data);
 
