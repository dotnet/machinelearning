<<<<<<< HEAD
﻿// Licensed to the .NET Foundation under one or more agreements.
// The .NET Foundation licenses this file to you under the MIT license.
// See the LICENSE file in the project root for more information.

        // the alignment of the usings with the methods is intentional so they can display on the same level in the docs site.
        using Microsoft.ML.Runtime.Api;
        using Microsoft.ML.Data;
        using Microsoft.ML.Transforms.Normalizers;
        using System;
        using System.Collections.Generic;
using System.Linq;
=======
﻿using Microsoft.ML.Runtime.Api;
using Microsoft.ML.Data;
using Microsoft.ML.Transforms.Normalizers;
using System;
using System.Collections.Generic;
>>>>>>> e74bc655

namespace Microsoft.ML.Samples.Dynamic
{
    public class MinMaxNormalizerExample
    {
        public static void MinMaxNormalizer()
        {
            // Create a new ML context, for ML.NET operations. It can be used for exception tracking and logging, 
            // as well as the source of randomness.
            var ml = new MLContext();

            // Get a small dataset as an IEnumerable and convert it to an IDataView.
            IEnumerable<SamplesUtils.DatasetUtils.SampleInfertData> data = SamplesUtils.DatasetUtils.GetInfertData();
            var trainData = ml.CreateStreamingDataView(data);

            // Preview of the data.
            //
            // Age  Case  Education  Induced     Parity  PooledStratum  RowNum  ...
            // 26   1       0-5yrs      1         6         3             1  ...
            // 42   1       0-5yrs      1         1         1             2  ...
            // 39   1       0-5yrs      2         6         4             3  ...
            // 34   1       0-5yrs      2         4         2             4  ...
            // 35   1       6-11yrs     1         3         32            5  ...

            // A pipeline for normalizing the Induced column.
            var pipeline = ml.Transforms.Normalize("Induced");
            // The transformed (normalized according to Normalizer.NormalizerMode.MinMax) data.
            var transformer = pipeline.Fit(trainData);

            var modelParams = transformer.Columns
                                         .First(x => x.Output == "Induced")
                                         .ModelParameters as NormalizerTransformer.AffineNormalizerModelParameters<float>;

            Console.WriteLine($"The normalization parameters are: Scale = {modelParams.Scale} and Offset = {modelParams.Offset}");
            //Preview 
            //
            //The normalization parameters are: Scale = 0.5 and Offset = 0"

            var transformedData = transformer.Transform(trainData);

            // Getting the data of the newly created column, so we can preview it.
            var normalizedColumn = transformedData.GetColumn<float>(ml, "Induced");

            // A small printing utility.
            Action<string, IEnumerable<float>> printHelper = (colName, column) =>
            {
                Console.WriteLine($"{colName} column obtained post-transformation.");
                foreach (var row in column)
                    Console.WriteLine($"{row} ");
            };

            printHelper("Induced", normalizedColumn);

            // Induced column obtained post-transformation.
            //
            // 0.5
            // 0.5
            // 1
            // 1
            // 0.5

            // Composing a different pipeline if we wanted to normalize more than one column at a time. 
            // Using log scale as the normalization mode. 
            var multiColPipeline = ml.Transforms.Normalize(NormalizingEstimator.NormalizerMode.LogMeanVariance, new[] { ("Induced", "LogInduced"), ("Spontaneous", "LogSpontaneous") });
            // The transformed data.
            var multiColtransformer = multiColPipeline.Fit(trainData);
            var multiColtransformedData = multiColtransformer.Transform(trainData);

            // Getting the newly created columns. 
            var normalizedInduced = multiColtransformedData.GetColumn<float>(ml, "LogInduced");
            var normalizedSpont = multiColtransformedData.GetColumn<float>(ml, "LogSpontaneous");

            printHelper("LogInduced", normalizedInduced);

            // LogInduced column obtained post-transformation.
            //
            // 0.2071445
            // 0.2071445
            // 0.889631
            // 0.889631
            // 0.2071445

            printHelper("LogSpontaneous", normalizedSpont);

            // LogSpontaneous column obtained post-transformation.
            //
            // 0.8413026
            // 0
            // 0
            // 0
            // 0.1586974
            
            // Inspect the weights of normalizing the columns
            var multiColModelParams = multiColtransformer.Columns
                .First(x=> x.Output == "LogInduced")
                .ModelParameters as NormalizerTransformer.CdfNormalizerModelParameters<float>;

            Console.WriteLine($"The normalization parameters are: Mean = {multiColModelParams.Mean} and Offset = {multiColModelParams.Stddev}");
        }
    }
}<|MERGE_RESOLUTION|>--- conflicted
+++ resolved
@@ -1,22 +1,8 @@
-<<<<<<< HEAD
-﻿// Licensed to the .NET Foundation under one or more agreements.
-// The .NET Foundation licenses this file to you under the MIT license.
-// See the LICENSE file in the project root for more information.
-
-        // the alignment of the usings with the methods is intentional so they can display on the same level in the docs site.
-        using Microsoft.ML.Runtime.Api;
-        using Microsoft.ML.Data;
-        using Microsoft.ML.Transforms.Normalizers;
-        using System;
-        using System.Collections.Generic;
-using System.Linq;
-=======
 ﻿using Microsoft.ML.Runtime.Api;
 using Microsoft.ML.Data;
 using Microsoft.ML.Transforms.Normalizers;
 using System;
 using System.Collections.Generic;
->>>>>>> e74bc655
 
 namespace Microsoft.ML.Samples.Dynamic
 {
