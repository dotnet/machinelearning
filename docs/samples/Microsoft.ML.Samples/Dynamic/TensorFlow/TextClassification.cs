--- conflicted
+++ resolved
@@ -68,23 +68,13 @@
                 j.Features = features;
             };
 
-<<<<<<< HEAD
-            var engine = mlContext.Transforms.Text.TokenizeIntoWords("TokenizedWords", "Sentiment_Text")
+            var model = mlContext.Transforms.Text.TokenizeIntoWords("TokenizedWords", "Sentiment_Text")
                 .Append(mlContext.Transforms.Conversion.MapValue("VariableLenghtFeatures", lookupMap, "Words", "Ids", "TokenizedWords"))
                 .Append(mlContext.Transforms.CustomMapping(ResizeFeaturesAction, "Resize"))
                 .Append(tensorFlowModel.ScoreTensorFlowModel(new[] { "Prediction/Softmax" }, new[] { "Features" }))
                 .Append(mlContext.Transforms.CopyColumns("Prediction", "Prediction/Softmax"))
-                .Fit(dataView)
-                .CreatePredictionEngine<IMDBSentiment, OutputScores>(mlContext);
-=======
-            var model = mlContext.Transforms.Text.TokenizeIntoWords("TokenizedWords", "Sentiment_Text")
-                .Append(mlContext.Transforms.Conversion.MapValue(lookupMap, "Words", "Ids", new ColumnOptions[] { ("VariableLenghtFeatures", "TokenizedWords") }))
-                .Append(mlContext.Transforms.CustomMapping(ResizeFeaturesAction, "Resize"))
-                .Append(tensorFlowModel.ScoreTensorFlowModel(new[] { "Prediction/Softmax" }, new[] { "Features" }))
-                .Append(mlContext.Transforms.CopyColumns(("Prediction", "Prediction/Softmax")))
                 .Fit(dataView);
             var engine = mlContext.Model.CreatePredictionEngine<IMDBSentiment, OutputScores>(model);
->>>>>>> fa85e548
 
             // Predict with TensorFlow pipeline.
             var prediction = engine.Predict(data[0]);
