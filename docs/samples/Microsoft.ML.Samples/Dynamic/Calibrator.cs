﻿using System;
using System.Linq;
using Microsoft.ML.Calibrator;
using Microsoft.ML.Data;

namespace Microsoft.ML.Samples.Dynamic
{
    /// <summary>
    /// This example first trains a StochasticDualCoordinateAscentBinary Classifier and then convert its output to probability via training a calibrator.  
    /// </summary>
    public class CalibratorExample
    {
        public static void Calibration()
        {
            // Downloading the dataset from github.com/dotnet/machinelearning.
            // This will create a sentiment.tsv file in the filesystem.
            // The string, dataFile, is the path to the downloaded file.
            // You can open this file, if you want to see the data. 
            string dataFile = SamplesUtils.DatasetUtils.DownloadSentimentDataset();

            // A preview of the data. 
            // Sentiment	SentimentText
            //      0	    " :Erm, thank you. "
            //      1	    ==You're cool==

            // Create a new context for ML.NET operations. It can be used for exception tracking and logging, 
            // as a catalog of available operations and as the source of randomness.
            var mlContext = new MLContext();

            // Create a text loader.
<<<<<<< HEAD
            var reader = mlContext.Data.CreateTextReader(new TextLoader.Arguments
=======
            var reader = mlContext.Data.CreateTextLoader(new TextLoader.Arguments()
>>>>>>> eed91b98
            {
                Separators = new[] { '\t' },
                HasHeader = true,
                Column = new[]
                    {
                        new TextLoader.Column("Sentiment", DataKind.BL, 0),
                        new TextLoader.Column("SentimentText", DataKind.Text, 1)
                    }
            });

            // Read the data
            var data = reader.Read(dataFile);

            // Split the dataset into two parts: one used for training, the other to train the calibrator
            var (trainData, calibratorTrainingData) = mlContext.BinaryClassification.TrainTestSplit(data, testFraction: 0.1);

            // Featurize the text column through the FeaturizeText API. 
            // Then append the StochasticDualCoordinateAscentBinary binary classifier, setting the "Label" column as the label of the dataset, and 
            // the "Features" column produced by FeaturizeText as the features column. 
            var pipeline = mlContext.Transforms.Text.FeaturizeText("SentimentText", "Features")
                    .Append(mlContext.BinaryClassification.Trainers.StochasticDualCoordinateAscent(
                        labelColumn: "Sentiment", 
                        featureColumn: "Features", 
                        l2Const: 0.001f, 
                        loss: new HingeLoss())); // By specifying loss: new HingeLoss(), StochasticDualCoordinateAscent will train a support vector machine (SVM).

            // Fit the pipeline, and get a transformer that knows how to score new data.  
            var transformer = pipeline.Fit(trainData);
            IPredictor model = transformer.LastTransformer.Model;

            // Let's score the new data. The score will give us a numerical estimation of the chance that the particular sample 
            // bears positive sentiment. This estimate is relative to the numbers obtained. 
            var scoredData = transformer.Transform(calibratorTrainingData);
            var scoredDataPreview = scoredData.Preview();

            PrintRowViewValues(scoredDataPreview);
            // Preview of scoredDataPreview.RowView
            //
            // Score - 0.458968
            // Score - 0.7022135
            // Score 1.138822
            // Score 0.4807112
            // Score 1.112813

            // Let's train a calibrator estimator on this scored dataset. The trained calibrator estimator produces a transformer
            // that can transform the scored data by adding a new column names "Probability". 
            var calibratorEstimator = new PlattCalibratorEstimator(mlContext, model, "Sentiment", "Features");
            var calibratorTransformer = calibratorEstimator.Fit(scoredData);

            // Transform the scored data with a calibrator transfomer by adding a new column names "Probability". 
            // This column is a calibrated version of the "Score" column, meaning its values are a valid probability value in the [0, 1] interval
            // representing the chance that the respective sample bears positive sentiment. 
            var finalData = calibratorTransformer.Transform(scoredData).Preview();

            PrintRowViewValues(finalData);

            //Preview of finalData.RowView
            // 
            // Score - 0.458968    Probability 0.4670409
            // Score - 0.7022135   Probability 0.3912723
            // Score 1.138822      Probability 0.8703266
            // Score 0.4807112     Probability 0.7437012
            // Score 1.112813      Probability 0.8665403

        }

        private static void PrintRowViewValues(Data.DataDebuggerPreview data)
        {
            var firstRows = data.RowView.Take(5);

            foreach(Data.DataDebuggerPreview.RowInfo row in firstRows)
            {
                foreach (var kvPair in row.Values)
                {
                    if (kvPair.Key.Equals("Score") || kvPair.Key.Equals("Probability"))
                        Console.Write($" {kvPair.Key} {kvPair.Value} ");
                }
                Console.WriteLine();
            }
        }
    }
}<|MERGE_RESOLUTION|>--- conflicted
+++ resolved
@@ -28,11 +28,7 @@
             var mlContext = new MLContext();
 
             // Create a text loader.
-<<<<<<< HEAD
-            var reader = mlContext.Data.CreateTextReader(new TextLoader.Arguments
-=======
             var reader = mlContext.Data.CreateTextLoader(new TextLoader.Arguments()
->>>>>>> eed91b98
             {
                 Separators = new[] { '\t' },
                 HasHeader = true,
