--- conflicted
+++ resolved
@@ -12,13 +12,8 @@
     {
         public static void Example()
         {
-<<<<<<< HEAD
             // Create a new ML context, for ML.NET operations. It can be used for
             // exception tracking and logging, as well as the source of randomness.
-=======
-            // Create a new ML context, for ML.NET operations. It can be used for exception tracking and logging,
-            // as well as the source of randomness.
->>>>>>> 1c1d3a49
             var mlContext = new MLContext();
             var samples = new List<DataPoint>()
             {
@@ -86,14 +81,9 @@
             // ERF is https://en.wikipedia.org/wiki/Error_function.
             // Expected output:
             //  The 1-index value in resulting array would be produce by:
-<<<<<<< HEAD
             //  y = 0.5* (1 + ERF((Math.Log(x)- 0.3465736) / (0.3465736 * sqrt(2)))
             var noCdfParams = normalizeNoCdfTransform.GetNormalizerModelParameters(
                 0) as AffineNormalizerModelParameters<ImmutableArray<float>>;
-=======
-            //  y = 0.5 * (1 + ERF((Math.Log(x) - 0.3465736) / (0.3465736 * sqrt(2)))
-            var noCdfParams = normalizeNoCdfTransform.GetNormalizerModelParameters(0) as AffineNormalizerModelParameters<ImmutableArray<float>>;
->>>>>>> 1c1d3a49
             var offset = noCdfParams.Offset.Length == 0 ? 0 : noCdfParams.Offset[1];
             var scale = noCdfParams.Scale[1];
             Console.WriteLine($"The 1-index value in resulting array would be " +
