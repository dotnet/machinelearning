﻿
using System;
using System.Collections.Generic;
using System.IO;
using System.Threading.Tasks;
using Microsoft.ML;
using Microsoft.ML.Transforms;
using static Microsoft.ML.DataOperationsCatalog;
using System.Linq;
using Microsoft.ML.Data;
using System.IO.Compression;
using System.Threading;
using System.Net;

namespace Samples.Dynamic
{
    public class ResnetV2101TransferLearningTrainTestSplit
    {
        public static void Example()
        {
            string assetsRelativePath = @"../../../assets";
            string assetsPath = GetAbsolutePath(assetsRelativePath);

            var outputMlNetModelFilePath = Path.Combine(assetsPath, "outputs",
                "imageClassifier.zip");

            string imagesDownloadFolderPath = Path.Combine(assetsPath, "inputs",
                "images");

            //Download the image set and unzip
            string finalImagesFolderName = DownloadImageSet(
                imagesDownloadFolderPath);

            string fullImagesetFolderPath = Path.Combine(
                imagesDownloadFolderPath, finalImagesFolderName);

            try
            {

                MLContext mlContext = new MLContext(seed: 1);

                //Load all the original images info
                IEnumerable<ImageData> images = LoadImagesFromDirectory(
                    folder: fullImagesetFolderPath, useFolderNameAsLabel: true);

                IDataView shuffledFullImagesDataset = mlContext.Data.ShuffleRows(
                    mlContext.Data.LoadFromEnumerable(images));

                shuffledFullImagesDataset = mlContext.Transforms.Conversion
                    .MapValueToKey("Label")
                    .Fit(shuffledFullImagesDataset)
                    .Transform(shuffledFullImagesDataset);

                // Split the data 90:10 into train and test sets, train and evaluate.
                TrainTestData trainTestData = mlContext.Data.TrainTestSplit(
                    shuffledFullImagesDataset, testFraction: 0.1, seed: 1);

                IDataView trainDataset = trainTestData.TrainSet;
                IDataView testDataset = trainTestData.TestSet;

                var pipeline = mlContext.Model.ImageClassification(
                    "ImagePath", "Label",
                    // Just by changing/selecting InceptionV3 here instead of 
                    // ResnetV2101 you can try a different architecture/pre-trained 
                    // model. 
                    // Uncomment reuseTrainSetBottleneckCachedValues and
                    // reuseValidationSetBottleneckCachedValues to reuse trained model
                    // for faster debugging.
                    arch: ImageClassificationEstimator.Architecture.ResnetV2101,
                    epoch: 50,
                    batchSize: 10,
                    learningRate: 0.01f,
                    metricsCallback: (metrics) => Console.WriteLine(metrics),
<<<<<<< HEAD
                    // reuseTrainSetBottleneckCachedValues: true,
                    // reuseValidationSetBottleneckCachedValues: true,
                    validationSet: testDataset)
                    .Append(mlContext.Transforms.Conversion.MapKeyToValue(outputColumnName: "PredictedLabel", inputColumnName: "PredictedLabel"));
=======
                    validationSet: testDataset,
                    disableEarlyStopping: true);

>>>>>>> f8a672a4

                Console.WriteLine("*** Training the image classification model with " +
                    "DNN Transfer Learning on top of the selected pre-trained " +
                    "model/architecture ***");

                // Measuring training time
                var watch = System.Diagnostics.Stopwatch.StartNew();

                var trainedModel = pipeline.Fit(trainDataset);

                watch.Stop();
                long elapsedMs = watch.ElapsedMilliseconds;

                Console.WriteLine("Training with transfer learning took: " +
                    (elapsedMs / 1000).ToString() + " seconds");

                mlContext.Model.Save(trainedModel, shuffledFullImagesDataset.Schema,
                    "model.zip");

                ITransformer loadedModel;
                DataViewSchema schema;
                using (var file = File.OpenRead("model.zip"))
                    loadedModel = mlContext.Model.Load(file, out schema);

                EvaluateModel(mlContext, testDataset, loadedModel);

                watch = System.Diagnostics.Stopwatch.StartNew();
                TrySinglePrediction(fullImagesetFolderPath, mlContext, loadedModel);

                watch.Stop();
                elapsedMs = watch.ElapsedMilliseconds;

                Console.WriteLine("Prediction engine took: " +
                    (elapsedMs / 1000).ToString() + " seconds");
            }
            catch (Exception ex)
            {
                Console.WriteLine(ex.ToString());
            }

            Console.WriteLine("Press any key to finish");
            Console.ReadKey();
        }

        private static void TrySinglePrediction(string imagesForPredictions,
            MLContext mlContext, ITransformer trainedModel)
        {
            // Create prediction function to try one prediction
            var predictionEngine = mlContext.Model
                .CreatePredictionEngine<ImageData, ImagePrediction>(trainedModel);

            IEnumerable<ImageData> testImages = LoadImagesFromDirectory(
                imagesForPredictions, false);

            ImageData imageToPredict = new ImageData
            {
                ImagePath = testImages.First().ImagePath
            };

            var prediction = predictionEngine.Predict(imageToPredict);

            Console.WriteLine($"ImageFile : " +
                $"[{Path.GetFileName(imageToPredict.ImagePath)}], " +
                $"Scores : [{string.Join(",", prediction.Score)}], " +
                $"Predicted Label : {prediction.PredictedLabel}");
        }


        private static void EvaluateModel(MLContext mlContext,
            IDataView testDataset, ITransformer trainedModel)
        {
            Console.WriteLine("Making bulk predictions and evaluating model's " +
                "quality...");

            // Measuring time
            var watch2 = System.Diagnostics.Stopwatch.StartNew();

            IDataView predictions = trainedModel.Transform(testDataset);
            var metrics = mlContext.MulticlassClassification.Evaluate(predictions);

            Console.WriteLine($"Micro-accuracy: {metrics.MicroAccuracy}," +
                              $"macro-accuracy = {metrics.MacroAccuracy}");

            watch2.Stop();
            long elapsed2Ms = watch2.ElapsedMilliseconds;

            Console.WriteLine("Predicting and Evaluation took: " +
                (elapsed2Ms / 1000).ToString() + " seconds");
        }

        public static IEnumerable<ImageData> LoadImagesFromDirectory(string folder,
            bool useFolderNameAsLabel = true)
        {
            var files = Directory.GetFiles(folder, "*",
                searchOption: SearchOption.AllDirectories);

            foreach (var file in files)
            {
                if (Path.GetExtension(file) != ".jpg")
                    continue;

                var label = Path.GetFileName(file);
                if (useFolderNameAsLabel)
                    label = Directory.GetParent(file).Name;
                else
                {
                    for (int index = 0; index < label.Length; index++)
                    {
                        if (!char.IsLetter(label[index]))
                        {
                            label = label.Substring(0, index);
                            break;
                        }
                    }
                }

                yield return new ImageData()
                {
                    ImagePath = file,
                    Label = label
                };

            }
        }

        public static string DownloadImageSet(string imagesDownloadFolder)
        {
            // get a set of images to teach the network about the new classes

            //SINGLE SMALL FLOWERS IMAGESET (200 files)
            string fileName = "flower_photos_small_set.zip";
            string url = $"https://mlnetfilestorage.file.core.windows.net/" +
                $"imagesets/flower_images/flower_photos_small_set.zip?st=2019-08-" +
                $"07T21%3A27%3A44Z&se=2030-08-08T21%3A27%3A00Z&sp=rl&sv=2018-03-" +
                $"28&sr=f&sig=SZ0UBX47pXD0F1rmrOM%2BfcwbPVob8hlgFtIlN89micM%3D";

            Download(url, imagesDownloadFolder, fileName);
            UnZip(Path.Combine(imagesDownloadFolder, fileName), imagesDownloadFolder);

            return Path.GetFileNameWithoutExtension(fileName);
        }

        public static bool Download(string url, string destDir, string destFileName)
        {
            if (destFileName == null)
                destFileName = url.Split(Path.DirectorySeparatorChar).Last();

            Directory.CreateDirectory(destDir);

            string relativeFilePath = Path.Combine(destDir, destFileName);

            if (File.Exists(relativeFilePath))
            {
                Console.WriteLine($"{relativeFilePath} already exists.");
                return false;
            }

            var wc = new WebClient();
            Console.WriteLine($"Downloading {relativeFilePath}");
            var download = Task.Run(() => wc.DownloadFile(url, relativeFilePath));
            while (!download.IsCompleted)
            {
                Thread.Sleep(1000);
                Console.Write(".");
            }
            Console.WriteLine("");
            Console.WriteLine($"Downloaded {relativeFilePath}");

            return true;
        }

        public static void UnZip(String gzArchiveName, String destFolder)
        {
            var flag = gzArchiveName.Split(Path.DirectorySeparatorChar)
                .Last()
                .Split('.')
                .First() + ".bin";

            if (File.Exists(Path.Combine(destFolder, flag))) return;

            Console.WriteLine($"Extracting.");
            var task = Task.Run(() =>
            {
                ZipFile.ExtractToDirectory(gzArchiveName, destFolder);
            });

            while (!task.IsCompleted)
            {
                Thread.Sleep(200);
                Console.Write(".");
            }

            File.Create(Path.Combine(destFolder, flag));
            Console.WriteLine("");
            Console.WriteLine("Extracting is completed.");
        }

        public static string GetAbsolutePath(string relativePath)
        {
            FileInfo _dataRoot = new FileInfo(typeof(
                ResnetV2101TransferLearningTrainTestSplit).Assembly.Location);

            string assemblyFolderPath = _dataRoot.Directory.FullName;

            string fullPath = Path.Combine(assemblyFolderPath, relativePath);

            return fullPath;
        }

        public class ImageData
        {
            [LoadColumn(0)]
            public string ImagePath;

            [LoadColumn(1)]
            public string Label;
        }

        public class ImagePrediction
        {
            [ColumnName("Score")]
            public float[] Score;

            [ColumnName("PredictedLabel")]
            public string PredictedLabel;
        }
    }
}
<|MERGE_RESOLUTION|>--- conflicted
+++ resolved
@@ -71,16 +71,11 @@
                     batchSize: 10,
                     learningRate: 0.01f,
                     metricsCallback: (metrics) => Console.WriteLine(metrics),
-<<<<<<< HEAD
                     // reuseTrainSetBottleneckCachedValues: true,
                     // reuseValidationSetBottleneckCachedValues: true,
-                    validationSet: testDataset)
+                    validationSet: testDataset,
+                    disableEarlyStopping: true)
                     .Append(mlContext.Transforms.Conversion.MapKeyToValue(outputColumnName: "PredictedLabel", inputColumnName: "PredictedLabel"));
-=======
-                    validationSet: testDataset,
-                    disableEarlyStopping: true);
-
->>>>>>> f8a672a4
 
                 Console.WriteLine("*** Training the image classification model with " +
                     "DNN Transfer Learning on top of the selected pre-trained " +
