--- conflicted
+++ resolved
@@ -63,12 +63,9 @@
                     // Just by changing/selecting InceptionV3 here instead of 
                     // ResnetV2101 you can try a different architecture/pre-trained 
                     // model. 
-<<<<<<< HEAD
                     // Uncomment reuseTrainSetBottleneckCachedValues and
                     // reuseValidationSetBottleneckCachedValues to reuse trained model
                     // for faster debugging.
-=======
->>>>>>> 33e71aea
                     arch: ImageClassificationEstimator.Architecture.ResnetV2101,
                     epoch: 50,
                     batchSize: 10,
@@ -127,11 +124,7 @@
         {
             // Create prediction function to try one prediction
             var predictionEngine = mlContext.Model
-<<<<<<< HEAD
                 .CreatePredictionEngine<ImageData, ImagePrediction>(trainedModel);
-=======
-                .CreatePredictionEngine<ImageData, ImagePrediction>(trainedModel, schema);
->>>>>>> 33e71aea
 
             IEnumerable<ImageData> testImages = LoadImagesFromDirectory(
                 imagesForPredictions, false);
