--- conflicted
+++ resolved
@@ -5,17 +5,9 @@
 
 namespace Microsoft.ML.Samples.Dynamic
 {
-<<<<<<< HEAD
-    public sealed partial class MatrixFactorization
-    {
-        /// <summary>
-        /// This example require installation of addition nuget package <a href="https://www.nuget.org/packages/Microsoft.ML.Recommender/">Microsoft.ML.Recommender</a>
-        /// </summary>
-=======
-    public static partial class MatrixFactorization
+    public static class MatrixFactorization
     {
         // This example first creates in-memory data and then use it to train a matrix factorization mode with default parameters. Afterward, quality metrics are reported.
->>>>>>> 70830ed2
         public static void Example()
         {
             // Create a new context for ML.NET operations. It can be used for exception tracking and logging,
