--- conflicted
+++ resolved
@@ -6,19 +6,10 @@
 
 namespace Microsoft.ML.Samples.Dynamic
 {
-<<<<<<< HEAD
-    public sealed class MatrixFactorizationWithOptions
-    {
-        /// <summary>
-        /// This example require installation of addition nuget package <a href="https://www.nuget.org/packages/Microsoft.ML.Recommender/">Microsoft.ML.Recommender</a>
-        /// </summary>
-        public static void Example()
-=======
-    public static partial class MatrixFactorization
+    public static class MatrixFactorizationWithOptions
     {
         // This example first creates in-memory data and then use it to train a matrix factorization model. Afterward, quality metrics are reported.
-        public static void ExampleWithOptions()
->>>>>>> 70830ed2
+        public static void Example()
         {
             // Create a new context for ML.NET operations. It can be used for exception tracking and logging,
             // as a catalog of available operations and as the source of randomness.
