﻿using System;
using System.Linq;
using Microsoft.ML.Data;
using Microsoft.ML.SamplesUtils;

namespace Microsoft.ML.Samples.Dynamic.Trainers.MulticlassClassification
{
    public static class LightGbm
    {
        // This example requires installation of additional nuget package <a href="https://www.nuget.org/packages/Microsoft.ML.LightGBM/">Microsoft.ML.LightGBM</a>.
        public static void Example()
        {
            // Create a general context for ML.NET operations. It can be used for exception tracking and logging,
            // as a catalog of available operations and as the source of randomness.
            var mlContext = new MLContext();

            // Create in-memory examples as C# native class.
            var examples = DatasetUtils.GenerateRandomMulticlassClassificationExamples(1000);

<<<<<<< HEAD
            // Convert native C# class to IDataView, a consumable format to ML.NET functions.
            var dataView = mlContext.Data.ReadFromEnumerable(examples);
=======
            // Convert native C# class to IDataView, a consumble format to ML.NET functions.
            var dataView = mlContext.Data.LoadFromEnumerable(examples);
>>>>>>> a0edc5c5

            //////////////////// Data Preview ////////////////////
            // Label    Features
            // AA       0.7262433,0.8173254,0.7680227,0.5581612,0.2060332,0.5588848,0.9060271,0.4421779,0.9775497,0.2737045
            // BB       0.4919063,0.6673147,0.8326591,0.6695119,1.182151,0.230367,1.06237,1.195347,0.8771811,0.5145918
            // CC       1.216908,1.248052,1.391902,0.4326252,1.099942,0.9262842,1.334019,1.08762,0.9468155,0.4811099
            // DD       0.7871246,1.053327,0.8971719,1.588544,1.242697,1.362964,0.6303943,0.9810045,0.9431419,1.557455

            // Create a pipeline. 
            //  - Convert the string labels into key types.
            //  - Apply LightGbm multiclass trainer.
            var pipeline = mlContext.Transforms.Conversion.MapValueToKey("LabelIndex", "Label")
                        .Append(mlContext.MulticlassClassification.Trainers.LightGbm(labelColumnName: "LabelIndex"))
                        .Append(mlContext.Transforms.Conversion.MapValueToKey("PredictedLabelIndex", "PredictedLabel"))
                        .Append(mlContext.Transforms.CopyColumns("Scores", "Score"));

            // Split the static-typed data into training and test sets. Only training set is used in fitting
            // the created pipeline. Metrics are computed on the test.
            var split = mlContext.MulticlassClassification.TrainTestSplit(dataView, testFraction: 0.5);

            // Train the model.
            var model = pipeline.Fit(split.TrainSet);

            // Do prediction on the test set.
            var dataWithPredictions = model.Transform(split.TestSet);

            // Evaluate the trained model using the test set.
            var metrics = mlContext.MulticlassClassification.Evaluate(dataWithPredictions, label: "LabelIndex");

            // Check if metrics are reasonable.
            Console.WriteLine($"Macro accuracy: {metrics.AccuracyMacro:F4}, Micro accuracy: {metrics.AccuracyMicro:F4}.");
            // Console output:
            //   Macro accuracy: 0.8655, Micro accuracy: 0.8651.

            // IDataView with predictions, to an IEnumerable<DatasetUtils.MulticlassClassificationExample>.
            var nativePredictions = mlContext.Data.CreateEnumerable<DatasetUtils.MulticlassClassificationExample>(dataWithPredictions, false).ToList();

            // Get schema object out of the prediction. It contains annotations such as the mapping from predicted label index
            // (e.g., 1) to its actual label (e.g., "AA").
            // The annotations can be used to get all the unique labels used during training.
            var labelBuffer = new VBuffer<ReadOnlyMemory<char>>();
            dataWithPredictions.Schema["PredictedLabelIndex"].GetKeyValues(ref labelBuffer);
            // nativeLabels is { "AA" , "BB", "CC", "DD" }
            var nativeLabels = labelBuffer.DenseValues().ToArray(); // nativeLabels[nativePrediction.PredictedLabelIndex - 1] is the original label indexed by nativePrediction.PredictedLabelIndex.


            // Show prediction result for the 3rd example.
            var nativePrediction = nativePredictions[2];
            // Console output:
            //   Our predicted label to this example is "AA" with probability 0.9257.
            Console.WriteLine($"Our predicted label to this example is {nativeLabels[(int)nativePrediction.PredictedLabelIndex - 1]} " +
                $"with probability {nativePrediction.Scores[(int)nativePrediction.PredictedLabelIndex - 1]:F4}.");

            // Scores and nativeLabels are two parallel attributes; that is, Scores[i] is the probability of being nativeLabels[i].
            // Console output:
            //  The probability of being class "AA" is 0.9257.
            //  The probability of being class "BB" is 0.0739.
            //  The probability of being class "CC" is 0.0002.
            //  The probability of being class "DD" is 0.0001.
            for (int i = 0; i < nativeLabels.Length; ++i)
                Console.WriteLine($"The probability of being class {nativeLabels[i]} is {nativePrediction.Scores[i]:F4}.");
        }
    }
}<|MERGE_RESOLUTION|>--- conflicted
+++ resolved
@@ -17,13 +17,8 @@
             // Create in-memory examples as C# native class.
             var examples = DatasetUtils.GenerateRandomMulticlassClassificationExamples(1000);
 
-<<<<<<< HEAD
             // Convert native C# class to IDataView, a consumable format to ML.NET functions.
-            var dataView = mlContext.Data.ReadFromEnumerable(examples);
-=======
-            // Convert native C# class to IDataView, a consumble format to ML.NET functions.
             var dataView = mlContext.Data.LoadFromEnumerable(examples);
->>>>>>> a0edc5c5
 
             //////////////////// Data Preview ////////////////////
             // Label    Features
