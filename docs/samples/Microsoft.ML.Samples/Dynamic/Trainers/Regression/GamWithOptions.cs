﻿using System;
using System.Collections.Generic;
using Microsoft.ML;
using Microsoft.ML.Data;
using Microsoft.ML.Trainers.FastTree;

namespace Samples.Dynamic.Trainers.Regression
{
    public static class GamWithOptions
    {
        // This example requires installation of additional NuGet package
        // <a href="https://www.nuget.org/packages/Microsoft.ML.FastTree/">Microsoft.ML.FastTree</a>.
        public static void Example()
        {
            // Create a new context for ML.NET operations. It can be used for exception tracking and logging, 
            // as a catalog of available operations and as the source of randomness.
            var mlContext = new MLContext();

            // Create the dataset.
            var samples = GenerateData();

            // Convert the dataset to an IDataView.
            var data = mlContext.Data.LoadFromEnumerable(samples);

            // Create training and validation sets.
            var dataSets = mlContext.Data.TrainTestSplit(data);
            var trainSet = dataSets.TrainSet;
            var validSet = dataSets.TestSet;

            // Create a GAM trainer.
            // Use a small number of bins for this example. The setting below means for each feature, 
            // we divide its range into 16 discrete regions for the training process. Note that these
            // regions are not evenly spaced, and that the final model may contain fewer bins, as
            // neighboring bins with identical values will be combined. In general, we recommend using
            // at least the default number of bins, as a small number of bins limits the capacity of
            // the model.
            // Also, change the pruning metrics to use the mean absolute error for pruning.
            var trainer = mlContext.Regression.Trainers.Gam(
                new GamRegressionTrainer.Options {
                    MaximumBinCountPerFeature = 16,
                    PruningMetrics = 1
                });

            // Fit the model using both of training and validation sets. GAM can use a technique called 
            // pruning to tune the model to the validation set after training to improve generalization.
            var model = trainer.Fit(trainSet, validSet);

            // Extract the model parameters.
            var gam = model.Model;

            // Now we can inspect the parameters of the Generalized Additive Model to understand the fit
            // and potentially learn about our dataset.
            // First, we will look at the bias; the bias represents the average prediction for the training data.
            Console.WriteLine($"Average prediction: {gam.Bias:0.00}");

            // Let's take a look at the features that the model built. Similar to a linear model, we have
            // one response per feature. Unlike a linear model, this response is a function instead of a line.
            // Each feature response represents the deviation from the average prediction as a function of the 
            // feature value.
            for (int i = 0; i < gam.NumberOfShapeFunctions; i++)
            {
                // Break a line.
                Console.WriteLine();

                // Get the bin upper bounds for the feature.
                var binUpperBounds = gam.GetBinUpperBounds(i);

                // Get the bin effects; these are the function values for each bin.
                var binEffects = gam.GetBinEffects(i);

                // Now, write the function to the console. The function is a set of bins, and the corresponding
                // function values. You can think of GAMs as building a bar-chart or lookup table for each feature.
                Console.WriteLine($"Feature{i}");
                for (int j = 0; j < binUpperBounds.Count; j++)
                    Console.WriteLine($"x < {binUpperBounds[j]:0.00} => {binEffects[j]:0.000}");
            }

            // Expected output:
            //  Average prediction: 1.33
            //
            //  Feature0
            //  x < -0.44 => 0.128
            //  x < -0.38 => 0.066
            //  x < -0.32 => 0.040
            //  x < -0.26 => -0.006
            //  x < -0.20 => -0.035
            //  x < -0.13 => -0.050
            //  x < 0.06 => -0.077
            //  x < 0.12 => -0.075
            //  x < 0.18 => -0.052
            //  x < 0.25 => -0.031
            //  x < 0.31 => -0.002
            //  x < 0.37 => 0.040
            //  x < 0.44 => 0.083
            //  x < ∞ => 0.123
            //
            //  Feature1
            //  x < 0.00 => -0.245
            //  x < 0.06 => 0.671
            //  x < 0.24 => 0.723
            //  x < 0.31 => -0.141
            //  x < 0.37 => -0.241
            //  x < ∞ => -0.248
            
            // Let's consider this output. To score a given example, we look up the first bin where the inequality
            // is satisfied for the feature value. We can look at the whole function to get a sense for how the
            // model responds to the variable on a global level.
            // The model can be seen to reconstruct the parabolic and step-wise function, shifted with respect to the average
            // expected output over the training set. Very few bins are used to model the second feature because the GAM model
            // discards unchanged bins to create smaller models.
            // One last thing to notice is that these feature functions can be noisy. While we know that Feature1 should be
            // symmetric, this is not captured in the model. This is due to noise in the data. Common practice is to use 
            // resampling methods to estimate a confidence interval at each bin. This will help to determine if the effect is 
            // real or just sampling noise. See for example:
            // Tan, Caruana, Hooker, and Lou. "Distill-and-Compare: Auditing Black-Box Models Using Transparent Model 
            // Distillation." <a href='https://arxiv.org/abs/1710.06169'>arXiv:1710.06169</a>."
        }

<<<<<<< HEAD
=======
//        Feature0
//x< -0.44 => 0.131
//x< -0.38 => 0.067
//x< -0.32 => 0.041
//x< -0.26 => -0.005
//x< -0.20 => -0.035
//x< -0.13 => -0.050
//x< -0.07 => -0.079
//x< -0.01 => -0.083
//x< 0.06 => -0.079
//x< 0.12 => -0.075
//x< 0.18 => -0.052
//x< 0.25 => -0.030
//x< 0.31 => -0.002
//x< 0.37 => 0.041
//x< 0.44 => 0.084
//x< ∞ => 0.126

//Feature1
//x< -0.37 => -0.255
//x< -0.25 => -0.247
//x< 0.00 => -0.249
//x< 0.06 => 0.671
//x< 0.12 => 0.743
//x< 0.24 => 0.746
//x< 0.31 => -0.143
//x< 0.37 => -0.245
//x< 0.43 => -0.261
//x< ∞ => -0.257

>>>>>>> 3b964cc8
        private class Data
        {
            public float Label { get; set; }

            [VectorType(2)]
            public float[] Features { get; set; }
        }

        /// <summary>
        /// Creates a dataset, an IEnumerable of Data objects, for a GAM sample. Feature1 is a parabola centered around 0,
        /// while Feature2 is a simple piecewise function.
        /// </summary>
        /// <param name="numExamples">The number of examples to generate.</param>
        /// <param name="seed">The seed for the random number generator used to produce data.</param>
        /// <returns></returns>
        private static IEnumerable<Data> GenerateData(int numExamples = 25000, int seed = 1)
        {
            float bias = 1.0f;
            var rng = new Random(seed);
            float centeredFloat() => (float)(rng.NextDouble() - 0.5);
            for (int i = 0; i < numExamples; i++)
            {
                // Generate random, uncoupled features.
                var data = new Data
                {
                    Features = new float[2] { centeredFloat(), centeredFloat() }
                };
                // Compute the label from the shape functions and add noise.
                data.Label = bias + Parabola(data.Features[0]) + SimplePiecewise(data.Features[1]) + centeredFloat();

                yield return data;
            }
        }

        private static float Parabola(float x) => x * x;

        private static float SimplePiecewise(float x)
        {
            if (x < 0)
                return 0;
            else if (x < 0.25)
                return 1;
            else
                return 0;
        }
    }
}<|MERGE_RESOLUTION|>--- conflicted
+++ resolved
@@ -115,40 +115,7 @@
             // Tan, Caruana, Hooker, and Lou. "Distill-and-Compare: Auditing Black-Box Models Using Transparent Model 
             // Distillation." <a href='https://arxiv.org/abs/1710.06169'>arXiv:1710.06169</a>."
         }
-
-<<<<<<< HEAD
-=======
-//        Feature0
-//x< -0.44 => 0.131
-//x< -0.38 => 0.067
-//x< -0.32 => 0.041
-//x< -0.26 => -0.005
-//x< -0.20 => -0.035
-//x< -0.13 => -0.050
-//x< -0.07 => -0.079
-//x< -0.01 => -0.083
-//x< 0.06 => -0.079
-//x< 0.12 => -0.075
-//x< 0.18 => -0.052
-//x< 0.25 => -0.030
-//x< 0.31 => -0.002
-//x< 0.37 => 0.041
-//x< 0.44 => 0.084
-//x< ∞ => 0.126
-
-//Feature1
-//x< -0.37 => -0.255
-//x< -0.25 => -0.247
-//x< 0.00 => -0.249
-//x< 0.06 => 0.671
-//x< 0.12 => 0.743
-//x< 0.24 => 0.746
-//x< 0.31 => -0.143
-//x< 0.37 => -0.245
-//x< 0.43 => -0.261
-//x< ∞ => -0.257
-
->>>>>>> 3b964cc8
+        
         private class Data
         {
             public float Label { get; set; }
