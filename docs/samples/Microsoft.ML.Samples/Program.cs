﻿using Microsoft.ML.Samples.Dynamic;

namespace Microsoft.ML.Samples
{
    internal static class Program
    {
        static void Main(string[] args)
        {
<<<<<<< HEAD
            FeatureContributionCalculationTransformRegressionExample.
                FeatureContributionCalculationTransformRegression();
=======
            ConcatTransformExample.ConcatTransform();
>>>>>>> 46efb8ed
        }
    }
}<|MERGE_RESOLUTION|>--- conflicted
+++ resolved
@@ -6,12 +6,7 @@
     {
         static void Main(string[] args)
         {
-<<<<<<< HEAD
-            FeatureContributionCalculationTransformRegressionExample.
-                FeatureContributionCalculationTransformRegression();
-=======
-            ConcatTransformExample.ConcatTransform();
->>>>>>> 46efb8ed
+            ConcatTransformExample.ConcatTransform();   
         }
     }
 }