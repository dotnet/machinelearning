--- conflicted
+++ resolved
@@ -147,13 +147,9 @@
     variables:
       _TeamName: DotNetCore
     pool:
-<<<<<<< HEAD
       name: NetCore1ESPool-Svc-Internal
       demands: ImageOverride -equals Build.Server.Amd64.VS2019
-=======
-      name: NetCore1ESPool-Internal
-      demands: ImageOverride -equals windows.vs2019.amd64
->>>>>>> 31d767a1
+
     steps:
     # Only build native assets to avoid conflicts.
     - script: ./build.cmd -projects $(Build.SourcesDirectory)/src/Native/Native.proj -configuration $(BuildConfig) /p:TargetArchitecture=x86 /p:CopyPackageAssets=true
@@ -179,13 +175,9 @@
       Codeql.SkipTaskAutoInjection: False  # run CodeQL in this job
       _TeamName: DotNetCore
     pool:
-<<<<<<< HEAD
       name: NetCore1ESPool-Svc-Internal
       demands: ImageOverride -equals Build.Server.Amd64.VS2019
-=======
-      name: NetCore1ESPool-Internal
-      demands: ImageOverride -equals windows.vs2019.amd64
->>>>>>> 31d767a1
+
     steps:
 
     # Build both native and managed assets.
@@ -244,13 +236,9 @@
                               /p:OfficialBuildId=$(OfficialBuildId)
                               /p:DotNetPublishUsingPipelines=$true
       pool:
-<<<<<<< HEAD
         name: NetCore1ESPool-Svc-Internal
         demands: ImageOverride -equals Build.Server.Amd64.VS2019
-=======
-        name: NetCore1ESPool-Internal
-        demands: ImageOverride -equals windows.vs2019.amd64
->>>>>>> 31d767a1
+
       steps:
 
       # Download all agent packages from all previous phases
