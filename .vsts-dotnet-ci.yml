################################################################################
# ML.NET's PR validation build
################################################################################

resources:
  containers:
  - container: CentosContainer
    image: mcr.microsoft.com/dotnet-buildtools/prereqs:centos-7-mlnet-8bba86b-20190314145033
  
  - container: UbuntuContainer
    image: mcr.microsoft.com/dotnet-buildtools/prereqs:ubuntu-16.04-mlnet-207e097-20190312152303

jobs:
<<<<<<< HEAD
# - template: /build/ci/job-template.yml
#   parameters:
#     name: Centos_x64_NetCoreApp30
#     buildScript: ./build.sh
#     container: CentosContainer
#     customMatrixes:
#       Debug_Build:
#         _configuration: Debug-netcoreapp3_0
#         _config_short: DI
#         _includeBenchmarkData: false
#         _targetFramework: netcoreapp3.0
#       Release_Build:
#         _configuration: Release-netcoreapp3_0
#         _config_short: RI
#         _includeBenchmarkData: true
#         _targetFramework: netcoreapp3.0
#     innerLoop: true
#     pool:
#       name: Hosted Ubuntu 1604
=======
- template: /build/ci/job-template.yml
  parameters:
    name: Centos_x64_NetCoreApp31
    buildScript: ./build.sh
    container: CentosContainer
    customMatrixes:
      Debug_Build:
        _configuration: Debug-netcoreapp3_1
        _config_short: DI
        _includeBenchmarkData: false
        _targetFramework: netcoreapp3.1
      Release_Build:
        _configuration: Release-netcoreapp3_1
        _config_short: RI
        _includeBenchmarkData: true
        _targetFramework: netcoreapp3.1
    innerLoop: true
    pool:
      name: Hosted Ubuntu 1604
>>>>>>> 94af8262

# - template: /build/ci/job-template.yml
#   parameters:
#     name: Ubuntu_x64_NetCoreApp21
#     buildScript: ./build.sh
#     container: UbuntuContainer
#     innerLoop: true
#     pool:
#       name: Hosted Ubuntu 1604

# - template: /build/ci/job-template.yml
#   parameters:
#     name: MacOS_x64_NetCoreApp21
#     buildScript: ./build.sh
#     innerLoop: true
#     pool:
#       name: Hosted macOS

- template: /build/ci/job-template.yml
  parameters:
    name: Windows_x64_NetCoreApp31
    buildScript: build.cmd
    customMatrixes:
<<<<<<< HEAD
      # Debug_Build:
      #   _configuration: Debug-netcoreapp3_0
      #   _config_short: DI
      #   _includeBenchmarkData: false
      #   _targetFramework: netcoreapp3.0
=======
      Debug_Build:
        _configuration: Debug-netcoreapp3_1
        _config_short: DI
        _includeBenchmarkData: false
        _targetFramework: netcoreapp3.1
>>>>>>> 94af8262
      Release_Build:
        _configuration: Release-netcoreapp3_1
        _config_short: RI
        _includeBenchmarkData: true
<<<<<<< HEAD
        _targetFramework: netcoreapp3.0
    runSpecific: true
=======
        _targetFramework: netcoreapp3.1
    innerLoop: true
>>>>>>> 94af8262
    vsTestConfiguration: "/Framework:.NETCoreApp,Version=v3.0"
    pool:
      name: Hosted VS2017

# - template: /build/ci/job-template.yml
#   parameters:
#     name: Windows_x64_NetCoreApp21
#     buildScript: build.cmd
#     innerLoop: true
#     vsTestConfiguration: "/Framework:.NETCoreApp,Version=v2.1"
#     pool:
#       name: Hosted VS2017

# - template: /build/ci/job-template.yml
#   parameters:
#     name: Windows_x64_NetFx461
#     buildScript: build.cmd
#     customMatrixes:
#       Debug_Build:
#         _configuration: Debug-netfx
#         _config_short: DFX
#         _includeBenchmarkData: false
#         _targetFramework: win-x64
#       Release_Build:
#         _configuration: Release-netfx
#         _config_short: RFX
#         _includeBenchmarkData: false
#         _targetFramework: win-x64
#     innerLoop: true
#     vsTestConfiguration: "/Framework:.NETCoreApp,Version=v4.0"
#     pool:
#       name: Hosted VS2017

# - template: /build/ci/job-template.yml
#   parameters:
#     name: Windows_x86_NetCoreApp21
#     architecture: x86
#     buildScript: build.cmd
#     innerLoop: true
#     vsTestConfiguration: "/Framework:.NETCoreApp,Version=v2.1"
#     pool:
#       name: Hosted VS2017<|MERGE_RESOLUTION|>--- conflicted
+++ resolved
@@ -11,47 +11,25 @@
     image: mcr.microsoft.com/dotnet-buildtools/prereqs:ubuntu-16.04-mlnet-207e097-20190312152303
 
 jobs:
-<<<<<<< HEAD
 # - template: /build/ci/job-template.yml
 #   parameters:
-#     name: Centos_x64_NetCoreApp30
+#     name: Centos_x64_NetCoreApp31
 #     buildScript: ./build.sh
 #     container: CentosContainer
 #     customMatrixes:
 #       Debug_Build:
-#         _configuration: Debug-netcoreapp3_0
+#         _configuration: Debug-netcoreapp3_1
 #         _config_short: DI
 #         _includeBenchmarkData: false
-#         _targetFramework: netcoreapp3.0
+#         _targetFramework: netcoreapp3.1
 #       Release_Build:
-#         _configuration: Release-netcoreapp3_0
+#         _configuration: Release-netcoreapp3_1
 #         _config_short: RI
 #         _includeBenchmarkData: true
-#         _targetFramework: netcoreapp3.0
+#         _targetFramework: netcoreapp3.1
 #     innerLoop: true
 #     pool:
 #       name: Hosted Ubuntu 1604
-=======
-- template: /build/ci/job-template.yml
-  parameters:
-    name: Centos_x64_NetCoreApp31
-    buildScript: ./build.sh
-    container: CentosContainer
-    customMatrixes:
-      Debug_Build:
-        _configuration: Debug-netcoreapp3_1
-        _config_short: DI
-        _includeBenchmarkData: false
-        _targetFramework: netcoreapp3.1
-      Release_Build:
-        _configuration: Release-netcoreapp3_1
-        _config_short: RI
-        _includeBenchmarkData: true
-        _targetFramework: netcoreapp3.1
-    innerLoop: true
-    pool:
-      name: Hosted Ubuntu 1604
->>>>>>> 94af8262
 
 # - template: /build/ci/job-template.yml
 #   parameters:
@@ -75,30 +53,17 @@
     name: Windows_x64_NetCoreApp31
     buildScript: build.cmd
     customMatrixes:
-<<<<<<< HEAD
       # Debug_Build:
-      #   _configuration: Debug-netcoreapp3_0
+      #   _configuration: Debug-netcoreapp3_1
       #   _config_short: DI
       #   _includeBenchmarkData: false
-      #   _targetFramework: netcoreapp3.0
-=======
-      Debug_Build:
-        _configuration: Debug-netcoreapp3_1
-        _config_short: DI
-        _includeBenchmarkData: false
-        _targetFramework: netcoreapp3.1
->>>>>>> 94af8262
+      #   _targetFramework: netcoreapp3.1
       Release_Build:
         _configuration: Release-netcoreapp3_1
         _config_short: RI
         _includeBenchmarkData: true
-<<<<<<< HEAD
-        _targetFramework: netcoreapp3.0
-    runSpecific: true
-=======
         _targetFramework: netcoreapp3.1
     innerLoop: true
->>>>>>> 94af8262
     vsTestConfiguration: "/Framework:.NETCoreApp,Version=v3.0"
     pool:
       name: Hosted VS2017
