// Licensed to the .NET Foundation under one or more agreements.
// The .NET Foundation licenses this file to you under the MIT license.
// See the LICENSE file in the project root for more information.

using System;
using Microsoft.ML.Data;
using Microsoft.ML.Internal.Calibration;
using Microsoft.ML.Learners;
using Microsoft.ML.Trainers;
using Microsoft.ML.Trainers.Online;
using Microsoft.ML.Training;

namespace Microsoft.ML
{
    using LROptions = LogisticRegression.Options;
    using SgdOptions = StochasticGradientDescentClassificationTrainer.Options;

    /// <summary>
    /// TrainerEstimator extension methods.
    /// </summary>
    public static class StandardLearnersCatalog
    {
        /// <summary>
        ///  Predict a target using a linear binary classification model trained with the <see cref="StochasticGradientDescentClassificationTrainer"/> trainer.
        /// </summary>
        /// <param name="catalog">The binary classificaiton catalog trainer object.</param>
        /// <param name="labelColumn">The name of the label column.</param>
        /// <param name="featureColumn">The name of the feature column.</param>
        /// <param name="weights">The name for the example weight column.</param>
        /// <param name="maxIterations">The maximum number of iterations; set to 1 to simulate online learning.</param>
        /// <param name="initLearningRate">The initial learning rate used by SGD.</param>
        /// <param name="l2Weight">The L2 regularization constant.</param>
        /// <param name="loss">The loss function to use.</param>
        public static StochasticGradientDescentClassificationTrainer StochasticGradientDescent(this BinaryClassificationCatalog.BinaryClassificationTrainers catalog,
            string labelColumn = DefaultColumnNames.Label,
            string featureColumn = DefaultColumnNames.Features,
            string weights = null,
            int maxIterations = SgdOptions.Defaults.MaxIterations,
            double initLearningRate = SgdOptions.Defaults.InitLearningRate,
            float l2Weight = SgdOptions.Defaults.L2Weight,
            ISupportClassificationLossFactory loss = null)
        {
            Contracts.CheckValue(catalog, nameof(catalog));
            var env = CatalogUtils.GetEnvironment(catalog);
            return new StochasticGradientDescentClassificationTrainer(env, labelColumn, featureColumn, weights, maxIterations, initLearningRate, l2Weight, loss);
        }

        /// <summary>
        ///  Predict a target using a linear binary classification model trained with the <see cref="StochasticGradientDescentClassificationTrainer"/> trainer.
        /// </summary>
        /// <param name="catalog">The binary classificaiton context trainer object.</param>
        /// <param name="options">Advanced arguments to the algorithm.</param>
        public static StochasticGradientDescentClassificationTrainer StochasticGradientDescent(this BinaryClassificationCatalog.BinaryClassificationTrainers catalog,
            SgdOptions options)
        {
            Contracts.CheckValue(catalog, nameof(catalog));
            Contracts.CheckValue(options, nameof(options));

            var env = CatalogUtils.GetEnvironment(catalog);
            return new StochasticGradientDescentClassificationTrainer(env, options);
        }

        /// <summary>
        /// Predict a target using a linear regression model trained with the SDCA trainer.
        /// </summary>
        /// <param name="catalog">The regression catalog trainer object.</param>
        /// <param name="labelColumn">The label column, or dependent variable.</param>
        /// <param name="featureColumn">The features, or independent variables.</param>
        /// <param name="weights">The optional example weights.</param>
        /// <param name="l2Const">The L2 regularization hyperparameter.</param>
        /// <param name="l1Threshold">The L1 regularization hyperparameter. Higher values will tend to lead to more sparse model.</param>
        /// <param name="maxIterations">The maximum number of passes to perform over the data.</param>
        /// <param name="loss">The custom loss, if unspecified will be <see cref="SquaredLoss"/>.</param>

        public static SdcaRegressionTrainer StochasticDualCoordinateAscent(this RegressionCatalog.RegressionTrainers catalog,
            string labelColumn = DefaultColumnNames.Label,
            string featureColumn = DefaultColumnNames.Features,
            string weights = null,
            ISupportSdcaRegressionLoss loss = null,
            float? l2Const = null,
            float? l1Threshold = null,
            int? maxIterations = null)
        {
            Contracts.CheckValue(catalog, nameof(catalog));
            var env = CatalogUtils.GetEnvironment(catalog);
            return new SdcaRegressionTrainer(env, labelColumn, featureColumn, weights, loss, l2Const, l1Threshold, maxIterations);
        }

        /// <summary>
        /// Predict a target using a linear regression model trained with the SDCA trainer.
        /// </summary>
        /// <param name="catalog">The regression context trainer object.</param>
        /// <param name="options">Advanced arguments to the algorithm.</param>
        public static SdcaRegressionTrainer StochasticDualCoordinateAscent(this RegressionCatalog.RegressionTrainers catalog,
            SdcaRegressionTrainer.Options options)
        {
            Contracts.CheckValue(catalog, nameof(catalog));
            Contracts.CheckValue(options, nameof(options));

            var env = CatalogUtils.GetEnvironment(catalog);
            return new SdcaRegressionTrainer(env, options);
        }

        /// <summary>
        /// Predict a target using a linear binary classification model trained with the SDCA trainer.
        /// </summary>
        /// <param name="catalog">The binary classification catalog trainer object.</param>
        /// <param name="labelColumn">The labelColumn, or dependent variable.</param>
        /// <param name="featureColumn">The features, or independent variables.</param>
        /// <param name="weights">The optional example weights.</param>
        /// <param name="loss">The custom loss. Defaults to log-loss if not specified.</param>
        /// <param name="l2Const">The L2 regularization hyperparameter.</param>
        /// <param name="l1Threshold">The L1 regularization hyperparameter. Higher values will tend to lead to more sparse model.</param>
        /// <param name="maxIterations">The maximum number of passes to perform over the data.</param>
        /// <example>
        /// <format type="text/markdown">
        /// <![CDATA[
        ///  [!code-csharp[SDCA](~/../docs/samples/docs/samples/Microsoft.ML.Samples/Dynamic/SDCA.cs)]
        /// ]]></format>
        /// </example>
        public static SdcaBinaryTrainer StochasticDualCoordinateAscent(
                this BinaryClassificationCatalog.BinaryClassificationTrainers catalog,
                string labelColumn = DefaultColumnNames.Label,
                string featureColumn = DefaultColumnNames.Features,
                string weights = null,
                ISupportSdcaClassificationLoss loss = null,
                float? l2Const = null,
                float? l1Threshold = null,
                int? maxIterations = null)
        {
            Contracts.CheckValue(catalog, nameof(catalog));
            var env = CatalogUtils.GetEnvironment(catalog);
            return new SdcaBinaryTrainer(env, labelColumn, featureColumn, weights, loss, l2Const, l1Threshold, maxIterations);
        }

        /// <summary>
        /// Predict a target using a linear binary classification model trained with the SDCA trainer.
        /// </summary>
        /// <param name="catalog">The binary classification context trainer object.</param>
        /// <param name="options">Advanced arguments to the algorithm.</param>
        public static SdcaBinaryTrainer StochasticDualCoordinateAscent(
                this BinaryClassificationCatalog.BinaryClassificationTrainers catalog,
                SdcaBinaryTrainer.Options options)
        {
            Contracts.CheckValue(catalog, nameof(catalog));
            Contracts.CheckValue(options, nameof(options));

            var env = CatalogUtils.GetEnvironment(catalog);
            return new SdcaBinaryTrainer(env, options);
        }

        /// <summary>
        /// Predict a target using a linear multiclass classification model trained with the SDCA trainer.
        /// </summary>
        /// <param name="catalog">The multiclass classification catalog trainer object.</param>
        /// <param name="labelColumn">The labelColumn, or dependent variable.</param>
        /// <param name="featureColumn">The features, or independent variables.</param>
        /// <param name="loss">The optional custom loss.</param>
        /// <param name="weights">The optional example weights.</param>
        /// <param name="l2Const">The L2 regularization hyperparameter.</param>
        /// <param name="l1Threshold">The L1 regularization hyperparameter. Higher values will tend to lead to more sparse model.</param>
        /// <param name="maxIterations">The maximum number of passes to perform over the data.</param>
        public static SdcaMultiClassTrainer StochasticDualCoordinateAscent(this MulticlassClassificationCatalog.MulticlassClassificationTrainers catalog,
                    string labelColumn = DefaultColumnNames.Label,
                    string featureColumn = DefaultColumnNames.Features,
                    string weights = null,
                    ISupportSdcaClassificationLoss loss = null,
                    float? l2Const = null,
                    float? l1Threshold = null,
                    int? maxIterations = null)
        {
            Contracts.CheckValue(catalog, nameof(catalog));
            var env = CatalogUtils.GetEnvironment(catalog);
            return new SdcaMultiClassTrainer(env, labelColumn, featureColumn, weights, loss, l2Const, l1Threshold, maxIterations);
        }

        /// <summary>
        /// Predict a target using a linear multiclass classification model trained with the SDCA trainer.
        /// </summary>
        /// <param name="catalog">The multiclass classification context trainer object.</param>
        /// <param name="options">Advanced arguments to the algorithm.</param>
        public static SdcaMultiClassTrainer StochasticDualCoordinateAscent(this MulticlassClassificationCatalog.MulticlassClassificationTrainers catalog,
                    SdcaMultiClassTrainer.Options options)
        {
            Contracts.CheckValue(catalog, nameof(catalog));
            Contracts.CheckValue(options, nameof(options));

            var env = CatalogUtils.GetEnvironment(catalog);
            return new SdcaMultiClassTrainer(env, options);
        }

        /// <summary>
        /// Predict a target using a linear binary classification model trained with the AveragedPerceptron trainer.
        /// </summary>
        /// <param name="catalog">The binary classification catalog trainer object.</param>
        /// <param name="labelColumn">The name of the label column, or dependent variable.</param>
        /// <param name="featureColumn">The features, or independent variables.</param>
        /// <param name="lossFunction">The custom loss.</param>
        /// <param name="weights">The optional example weights.</param>
        /// <param name="learningRate">The learning Rate.</param>
        /// <param name="decreaseLearningRate">Decrease learning rate as iterations progress.</param>
        /// <param name="l2RegularizerWeight">L2 regularization weight.</param>
        /// <param name="numIterations">Number of training iterations through the data.</param>
        public static AveragedPerceptronTrainer AveragedPerceptron(
            this BinaryClassificationCatalog.BinaryClassificationTrainers catalog,
            string labelColumn = DefaultColumnNames.Label,
            string featureColumn = DefaultColumnNames.Features,
            string weights = null,
            IClassificationLoss lossFunction = null,
            float learningRate = AveragedLinearArguments.AveragedDefaultArgs.LearningRate,
            bool decreaseLearningRate = AveragedLinearArguments.AveragedDefaultArgs.DecreaseLearningRate,
            float l2RegularizerWeight = AveragedLinearArguments.AveragedDefaultArgs.L2RegularizerWeight,
            int numIterations = AveragedLinearArguments.AveragedDefaultArgs.NumIterations)
        {
<<<<<<< HEAD
            Contracts.CheckValue(catalog, nameof(catalog));
            var env = CatalogUtils.GetEnvironment(catalog);
            return new AveragedPerceptronTrainer(env, labelColumn, featureColumn, weights, lossFunction ?? new LogLoss(), learningRate, decreaseLearningRate, l2RegularizerWeight, numIterations, advancedSettings);
=======
            Contracts.CheckValue(ctx, nameof(ctx));

            var env = CatalogUtils.GetEnvironment(ctx);
            return new AveragedPerceptronTrainer(env, labelColumn, featureColumn, weights, lossFunction ?? new LogLoss(), learningRate, decreaseLearningRate, l2RegularizerWeight, numIterations);
        }

        /// <summary>
        /// Predict a target using a linear binary classification model trained with the AveragedPerceptron trainer.
        /// </summary>
        /// <param name="ctx">The binary classification context trainer object.</param>
        /// <param name="options">Advanced arguments to the algorithm.</param>
        public static AveragedPerceptronTrainer AveragedPerceptron(
            this BinaryClassificationContext.BinaryClassificationTrainers ctx, AveragedPerceptronTrainer.Options options)
        {
            Contracts.CheckValue(ctx, nameof(ctx));
            Contracts.CheckValue(options, nameof(options));

            var env = CatalogUtils.GetEnvironment(ctx);
            return new AveragedPerceptronTrainer(env, options);
>>>>>>> b1cc8eb6
        }

        private sealed class TrivialClassificationLossFactory : ISupportClassificationLossFactory
        {
            private readonly IClassificationLoss _loss;

            public TrivialClassificationLossFactory(IClassificationLoss loss)
            {
                _loss = loss;
            }

            public IClassificationLoss CreateComponent(IHostEnvironment env)
            {
                return _loss;
            }
        }

        /// <summary>
        /// Predict a target using a linear regression model trained with the <see cref="OnlineGradientDescentTrainer"/> trainer.
        /// </summary>
        /// <param name="catalog">The regression catalog trainer object.</param>
        /// <param name="labelColumn">The name of the label, or dependent variable.</param>
        /// <param name="featureColumn">The features, or independent variables.</param>
        /// <param name="weights">The optional example weights.</param>
        /// <param name="lossFunction">The custom loss. Defaults to <see cref="SquaredLoss"/> if not provided.</param>
        /// <param name="learningRate">The learning Rate.</param>
        /// <param name="decreaseLearningRate">Decrease learning rate as iterations progress.</param>
        /// <param name="l2RegularizerWeight">L2 regularization weight.</param>
        /// <param name="numIterations">Number of training iterations through the data.</param>
<<<<<<< HEAD
        /// <param name="advancedSettings">A delegate to supply more advanced arguments to the algorithm.</param>
        public static OnlineGradientDescentTrainer OnlineGradientDescent(this RegressionCatalog.RegressionTrainers catalog,
=======
        public static OnlineGradientDescentTrainer OnlineGradientDescent(this RegressionContext.RegressionTrainers ctx,
>>>>>>> b1cc8eb6
            string labelColumn = DefaultColumnNames.Label,
            string featureColumn = DefaultColumnNames.Features,
            string weights = null,
            IRegressionLoss lossFunction = null,
            float learningRate = OnlineGradientDescentTrainer.Options.OgdDefaultArgs.LearningRate,
            bool decreaseLearningRate = OnlineGradientDescentTrainer.Options.OgdDefaultArgs.DecreaseLearningRate,
            float l2RegularizerWeight = AveragedLinearArguments.AveragedDefaultArgs.L2RegularizerWeight,
            int numIterations = OnlineLinearArguments.OnlineDefaultArgs.NumIterations)
        {
<<<<<<< HEAD
            Contracts.CheckValue(catalog, nameof(catalog));
            var env = CatalogUtils.GetEnvironment(catalog);
            return new OnlineGradientDescentTrainer(env, labelColumn, featureColumn, learningRate, decreaseLearningRate, l2RegularizerWeight, numIterations, weights, lossFunction, advancedSettings);
=======
            Contracts.CheckValue(ctx, nameof(ctx));
            var env = CatalogUtils.GetEnvironment(ctx);
            return new OnlineGradientDescentTrainer(env, labelColumn, featureColumn, learningRate, decreaseLearningRate, l2RegularizerWeight,
                numIterations, weights, lossFunction);
        }

        /// <summary>
        /// Predict a target using a linear regression model trained with the <see cref="OnlineGradientDescentTrainer"/> trainer.
        /// </summary>
        /// <param name="ctx">The regression context trainer object.</param>
        /// <param name="options">Advanced arguments to the algorithm.</param>
        public static OnlineGradientDescentTrainer OnlineGradientDescent(this RegressionContext.RegressionTrainers ctx,
            OnlineGradientDescentTrainer.Options options)
        {
            Contracts.CheckValue(ctx, nameof(ctx));
            Contracts.CheckValue(options, nameof(options));

            var env = CatalogUtils.GetEnvironment(ctx);
            return new OnlineGradientDescentTrainer(env, options);
>>>>>>> b1cc8eb6
        }

        /// <summary>
        ///  Predict a target using a linear binary classification model trained with the <see cref="Microsoft.ML.Learners.LogisticRegression"/> trainer.
        /// </summary>
        /// <param name="catalog">The binary classificaiton catalog trainer object.</param>
        /// <param name="labelColumn">The label column name, or dependent variable.</param>
        /// <param name="featureColumn">The features, or independent variables.</param>
        /// <param name="weights">The optional example weights.</param>
        /// <param name="enforceNoNegativity">Enforce non-negative weights.</param>
        /// <param name="l1Weight">Weight of L1 regularization term.</param>
        /// <param name="l2Weight">Weight of L2 regularization term.</param>
        /// <param name="memorySize">Memory size for <see cref="Microsoft.ML.Learners.LogisticRegression"/>. Low=faster, less accurate.</param>
        /// <param name="optimizationTolerance">Threshold for optimizer convergence.</param>
<<<<<<< HEAD
        /// <param name="advancedSettings">A delegate to apply all the advanced arguments to the algorithm.</param>
        public static LogisticRegression LogisticRegression(this BinaryClassificationCatalog.BinaryClassificationTrainers catalog,
=======
        public static LogisticRegression LogisticRegression(this BinaryClassificationContext.BinaryClassificationTrainers ctx,
>>>>>>> b1cc8eb6
            string labelColumn = DefaultColumnNames.Label,
            string featureColumn = DefaultColumnNames.Features,
            string weights = null,
            float l1Weight = LROptions.Defaults.L1Weight,
            float l2Weight = LROptions.Defaults.L2Weight,
            float optimizationTolerance = LROptions.Defaults.OptTol,
            int memorySize = LROptions.Defaults.MemorySize,
            bool enforceNoNegativity = LROptions.Defaults.EnforceNonNegativity)
        {
<<<<<<< HEAD
            Contracts.CheckValue(catalog, nameof(catalog));
            var env = CatalogUtils.GetEnvironment(catalog);
            return new LogisticRegression(env, labelColumn, featureColumn, weights, l1Weight, l2Weight, optimizationTolerance, memorySize, enforceNoNegativity, advancedSettings);
=======
            Contracts.CheckValue(ctx, nameof(ctx));
            var env = CatalogUtils.GetEnvironment(ctx);
            return new LogisticRegression(env, labelColumn, featureColumn, weights, l1Weight, l2Weight, optimizationTolerance, memorySize, enforceNoNegativity);
        }

        /// <summary>
        ///  Predict a target using a linear binary classification model trained with the <see cref="Microsoft.ML.Learners.LogisticRegression"/> trainer.
        /// </summary>
        /// <param name="ctx">The binary classificaiton context trainer object.</param>
        /// <param name="options">Advanced arguments to the algorithm.</param>
        public static LogisticRegression LogisticRegression(this BinaryClassificationContext.BinaryClassificationTrainers ctx, LROptions options)
        {
            Contracts.CheckValue(ctx, nameof(ctx));
            Contracts.CheckValue(options, nameof(options));

            var env = CatalogUtils.GetEnvironment(ctx);
            return new LogisticRegression(env, options);
>>>>>>> b1cc8eb6
        }

        /// <summary>
        /// Predict a target using a linear regression model trained with the <see cref="Microsoft.ML.Learners.LogisticRegression"/> trainer.
        /// </summary>
        /// <param name="catalog">The regression catalog trainer object.</param>
        /// <param name="labelColumn">The labelColumn, or dependent variable.</param>
        /// <param name="featureColumn">The features, or independent variables.</param>
        /// <param name="weights">The optional example weights.</param>
        /// <param name="l1Weight">Weight of L1 regularization term.</param>
        /// <param name="l2Weight">Weight of L2 regularization term.</param>
        /// <param name="optimizationTolerance">Threshold for optimizer convergence.</param>
        /// <param name="memorySize">Memory size for <see cref="Microsoft.ML.Learners.LogisticRegression"/>. Low=faster, less accurate.</param>
        /// <param name="enforceNoNegativity">Enforce non-negative weights.</param>
<<<<<<< HEAD
        /// <param name="advancedSettings">A delegate to apply all the advanced arguments to the algorithm.</param>
        public static PoissonRegression PoissonRegression(this RegressionCatalog.RegressionTrainers catalog,
=======
        public static PoissonRegression PoissonRegression(this RegressionContext.RegressionTrainers ctx,
>>>>>>> b1cc8eb6
            string labelColumn = DefaultColumnNames.Label,
            string featureColumn = DefaultColumnNames.Features,
            string weights = null,
            float l1Weight = LROptions.Defaults.L1Weight,
            float l2Weight = LROptions.Defaults.L2Weight,
            float optimizationTolerance = LROptions.Defaults.OptTol,
            int memorySize = LROptions.Defaults.MemorySize,
            bool enforceNoNegativity = LROptions.Defaults.EnforceNonNegativity)
        {
<<<<<<< HEAD
            Contracts.CheckValue(catalog, nameof(catalog));
            var env = CatalogUtils.GetEnvironment(catalog);
            return new PoissonRegression(env, labelColumn, featureColumn, weights, l1Weight, l2Weight, optimizationTolerance, memorySize, enforceNoNegativity, advancedSettings);
=======
            Contracts.CheckValue(ctx, nameof(ctx));
            var env = CatalogUtils.GetEnvironment(ctx);
            return new PoissonRegression(env, labelColumn, featureColumn, weights, l1Weight, l2Weight, optimizationTolerance, memorySize, enforceNoNegativity);
        }

        /// <summary>
        /// Predict a target using a linear regression model trained with the <see cref="Microsoft.ML.Learners.LogisticRegression"/> trainer.
        /// </summary>
        /// <param name="ctx">The regression context trainer object.</param>
        /// <param name="options">Advanced arguments to the algorithm.</param>
        public static PoissonRegression PoissonRegression(this RegressionContext.RegressionTrainers ctx, PoissonRegression.Options options)
        {
            Contracts.CheckValue(ctx, nameof(ctx));
            Contracts.CheckValue(options, nameof(options));

            var env = CatalogUtils.GetEnvironment(ctx);
            return new PoissonRegression(env, options);
>>>>>>> b1cc8eb6
        }

        /// <summary>
        /// Predict a target using a linear multiclass classification model trained with the <see cref="Microsoft.ML.Learners.MulticlassLogisticRegression"/> trainer.
        /// </summary>
        /// <param name="catalog">The <see cref="MulticlassClassificationCatalog.MulticlassClassificationTrainers"/>.</param>
        /// <param name="labelColumn">The labelColumn, or dependent variable.</param>
        /// <param name="featureColumn">The features, or independent variables.</param>
        /// <param name="weights">The optional example weights.</param>
        /// <param name="enforceNoNegativity">Enforce non-negative weights.</param>
        /// <param name="l1Weight">Weight of L1 regularization term.</param>
        /// <param name="l2Weight">Weight of L2 regularization term.</param>
        /// <param name="memorySize">Memory size for <see cref="Microsoft.ML.Learners.LogisticRegression"/>. Low=faster, less accurate.</param>
        /// <param name="optimizationTolerance">Threshold for optimizer convergence.</param>
<<<<<<< HEAD
        /// <param name="advancedSettings">A delegate to apply all the advanced arguments to the algorithm.</param>
        public static MulticlassLogisticRegression LogisticRegression(this MulticlassClassificationCatalog.MulticlassClassificationTrainers catalog,
=======
        public static MulticlassLogisticRegression LogisticRegression(this MulticlassClassificationContext.MulticlassClassificationTrainers ctx,
>>>>>>> b1cc8eb6
            string labelColumn = DefaultColumnNames.Label,
            string featureColumn = DefaultColumnNames.Features,
            string weights = null,
            float l1Weight = LROptions.Defaults.L1Weight,
            float l2Weight = LROptions.Defaults.L2Weight,
            float optimizationTolerance = LROptions.Defaults.OptTol,
            int memorySize = LROptions.Defaults.MemorySize,
            bool enforceNoNegativity = LROptions.Defaults.EnforceNonNegativity)
        {
<<<<<<< HEAD
            Contracts.CheckValue(catalog, nameof(catalog));
            var env = CatalogUtils.GetEnvironment(catalog);
            return new MulticlassLogisticRegression(env, labelColumn, featureColumn, weights, l1Weight, l2Weight, optimizationTolerance, memorySize, enforceNoNegativity, advancedSettings);
=======
            Contracts.CheckValue(ctx, nameof(ctx));
            var env = CatalogUtils.GetEnvironment(ctx);
            return new MulticlassLogisticRegression(env, labelColumn, featureColumn, weights, l1Weight, l2Weight, optimizationTolerance, memorySize, enforceNoNegativity);
        }

        /// <summary>
        /// Predict a target using a linear multiclass classification model trained with the <see cref="Microsoft.ML.Learners.MulticlassLogisticRegression"/> trainer.
        /// </summary>
        /// <param name="ctx">The <see cref="MulticlassClassificationContext.MulticlassClassificationTrainers"/>.</param>
        /// <param name="options">Advanced arguments to the algorithm.</param>
        public static MulticlassLogisticRegression LogisticRegression(this MulticlassClassificationContext.MulticlassClassificationTrainers ctx,
            MulticlassLogisticRegression.Options options)
        {
            Contracts.CheckValue(ctx, nameof(ctx));
            Contracts.CheckValue(options, nameof(options));

            var env = CatalogUtils.GetEnvironment(ctx);
            return new MulticlassLogisticRegression(env, options);
>>>>>>> b1cc8eb6
        }

        /// <summary>
        /// Predicts a target using a linear multiclass classification model trained with the <see cref="MultiClassNaiveBayesTrainer"/>.
        /// The <see cref="MultiClassNaiveBayesTrainer"/> trains a multiclass Naive Bayes predictor that supports binary feature values.
        /// </summary>
        /// <param name="catalog">The <see cref="MulticlassClassificationCatalog.MulticlassClassificationTrainers"/>.</param>
        /// <param name="labelColumn">The name of the label column.</param>
        /// <param name="featureColumn">The name of the feature column.</param>
        public static MultiClassNaiveBayesTrainer NaiveBayes(this MulticlassClassificationCatalog.MulticlassClassificationTrainers catalog,
            string labelColumn = DefaultColumnNames.Label,
            string featureColumn = DefaultColumnNames.Features)
        {
            Contracts.CheckValue(catalog, nameof(catalog));
            return new MultiClassNaiveBayesTrainer(CatalogUtils.GetEnvironment(catalog), labelColumn, featureColumn);
        }

        /// <summary>
        /// Predicts a target using a linear multiclass classification model trained with the <see cref="Ova"/>.
        /// </summary>
        /// <remarks>
        /// <para>
        /// In <see cref="Ova"/> In this strategy, a binary classification algorithm is used to train one classifier for each class,
        /// which distinguishes that class from all other classes. Prediction is then performed by running these binary classifiers,
        /// and choosing the prediction with the highest confidence score.
        /// </para>
        /// </remarks>
        /// <param name="catalog">The <see cref="MulticlassClassificationCatalog.MulticlassClassificationTrainers"/>.</param>
        /// <param name="binaryEstimator">An instance of a binary <see cref="ITrainerEstimator{TTransformer, TPredictor}"/> used as the base trainer.</param>
        /// <param name="calibrator">The calibrator. If a calibrator is not explicitely provided, it will default to <see cref="PlattCalibratorTrainer"/></param>
        /// <param name="labelColumn">The name of the label colum.</param>
        /// <param name="imputeMissingLabelsAsNegative">Whether to treat missing labels as having negative labels, instead of keeping them missing.</param>
        /// <param name="maxCalibrationExamples">Number of instances to train the calibrator.</param>
        /// <param name="useProbabilities">Use probabilities (vs. raw outputs) to identify top-score category.</param>
        public static Ova OneVersusAll(this MulticlassClassificationCatalog.MulticlassClassificationTrainers catalog,
            ITrainerEstimator<ISingleFeaturePredictionTransformer<IPredictorProducing<float>>, IPredictorProducing<float>> binaryEstimator,
            string labelColumn = DefaultColumnNames.Label,
            bool imputeMissingLabelsAsNegative = false,
            ICalibratorTrainer calibrator = null,
            int maxCalibrationExamples = 1000000000,
            bool useProbabilities = true)
        {
            Contracts.CheckValue(catalog, nameof(catalog));
            return new Ova(CatalogUtils.GetEnvironment(catalog), binaryEstimator, labelColumn, imputeMissingLabelsAsNegative, calibrator, maxCalibrationExamples, useProbabilities);
        }

        /// <summary>
        /// Predicts a target using a linear multiclass classification model trained with the <see cref="Pkpd"/>.
        /// </summary>
        /// <remarks>
        /// <para>
        /// In the Pairwise coupling (PKPD) strategy, a binary classification algorithm is used to train one classifier for each pair of classes.
        /// Prediction is then performed by running these binary classifiers, and computing a score for each class by counting how many of the binary
        /// classifiers predicted it. The prediction is the class with the highest score.
        /// </para>
        /// </remarks>
        /// <param name="catalog">The <see cref="MulticlassClassificationCatalog.MulticlassClassificationTrainers"/>.</param>
        /// <param name="binaryEstimator">An instance of a binary <see cref="ITrainerEstimator{TTransformer, TPredictor}"/> used as the base trainer.</param>
        /// <param name="calibrator">The calibrator. If a calibrator is not explicitely provided, it will default to <see cref="PlattCalibratorTrainer"/></param>
        /// <param name="labelColumn">The name of the label colum.</param>
        /// <param name="imputeMissingLabelsAsNegative">Whether to treat missing labels as having negative labels, instead of keeping them missing.</param>
        /// <param name="maxCalibrationExamples">Number of instances to train the calibrator.</param>
        public static Pkpd PairwiseCoupling(this MulticlassClassificationCatalog.MulticlassClassificationTrainers catalog,
            ITrainerEstimator<ISingleFeaturePredictionTransformer<IPredictorProducing<float>>, IPredictorProducing<float>> binaryEstimator,
            string labelColumn = DefaultColumnNames.Label,
            bool imputeMissingLabelsAsNegative = false,
            ICalibratorTrainer calibrator = null,
            int maxCalibrationExamples = 1000000000)
        {
            Contracts.CheckValue(catalog, nameof(catalog));
            return new Pkpd(CatalogUtils.GetEnvironment(catalog), binaryEstimator, labelColumn, imputeMissingLabelsAsNegative, calibrator, maxCalibrationExamples);
        }

        /// <summary>
        /// Predict a target using a linear binary classification model trained with the <see cref="LinearSvmTrainer"/> trainer.
        /// </summary>
        /// <remarks>
        /// <para>
        /// The idea behind support vector machines, is to map instances into a high dimensional space
        /// in which the two classes are linearly separable, i.e., there exists a hyperplane such that all the positive examples are on one side of it,
        /// and all the negative examples are on the other.
        /// </para>
        /// <para>
        /// After this mapping, quadratic programming is used to find the separating hyperplane that maximizes the
        /// margin, i.e., the minimal distance between it and the instances.
        /// </para>
        /// </remarks>
        /// <param name="catalog">The <see cref="BinaryClassificationCatalog"/>.</param>
        /// <param name="labelColumn">The name of the label column. </param>
        /// <param name="featureColumn">The name of the feature column.</param>
        /// <param name="weightsColumn">The optional name of the weights column.</param>
        /// <param name="numIterations">The number of training iteraitons.</param>
<<<<<<< HEAD
        /// <param name="advancedSettings">A delegate to supply more advanced arguments to the algorithm.</param>
        public static LinearSvmTrainer LinearSupportVectorMachines(this BinaryClassificationCatalog.BinaryClassificationTrainers catalog,
=======
        public static LinearSvmTrainer LinearSupportVectorMachines(this BinaryClassificationContext.BinaryClassificationTrainers ctx,
>>>>>>> b1cc8eb6
            string labelColumn = DefaultColumnNames.Label,
            string featureColumn = DefaultColumnNames.Features,
            string weightsColumn = null,
            int numIterations = OnlineLinearArguments.OnlineDefaultArgs.NumIterations)
        {
            Contracts.CheckValue(ctx, nameof(ctx));
            return new LinearSvmTrainer(CatalogUtils.GetEnvironment(ctx), labelColumn, featureColumn, weightsColumn, numIterations);
        }

        /// <summary>
        /// Predict a target using a linear binary classification model trained with the <see cref="LinearSvmTrainer"/> trainer.
        /// </summary>
        /// <remarks>
        /// <para>
        /// The idea behind support vector machines, is to map instances into a high dimensional space
        /// in which the two classes are linearly separable, i.e., there exists a hyperplane such that all the positive examples are on one side of it,
        /// and all the negative examples are on the other.
        /// </para>
        /// <para>
        /// After this mapping, quadratic programming is used to find the separating hyperplane that maximizes the
        /// margin, i.e., the minimal distance between it and the instances.
        /// </para>
        /// </remarks>
        /// <param name="ctx">The <see cref="BinaryClassificationContext"/>.</param>
        /// <param name="options">Advanced arguments to the algorithm.</param>
        public static LinearSvmTrainer LinearSupportVectorMachines(this BinaryClassificationContext.BinaryClassificationTrainers ctx,
            LinearSvmTrainer.Options options)
        {
<<<<<<< HEAD
            Contracts.CheckValue(catalog, nameof(catalog));
            return new LinearSvmTrainer(CatalogUtils.GetEnvironment(catalog), labelColumn, featureColumn, weightsColumn, numIterations, advancedSettings);
=======
            Contracts.CheckValue(ctx, nameof(ctx));
            Contracts.CheckValue(options, nameof(options));

            return new LinearSvmTrainer(CatalogUtils.GetEnvironment(ctx), options);
>>>>>>> b1cc8eb6
        }
    }
}<|MERGE_RESOLUTION|>--- conflicted
+++ resolved
@@ -48,7 +48,7 @@
         /// <summary>
         ///  Predict a target using a linear binary classification model trained with the <see cref="StochasticGradientDescentClassificationTrainer"/> trainer.
         /// </summary>
-        /// <param name="catalog">The binary classificaiton context trainer object.</param>
+        /// <param name="catalog">The binary classificaiton catalog trainer object.</param>
         /// <param name="options">Advanced arguments to the algorithm.</param>
         public static StochasticGradientDescentClassificationTrainer StochasticGradientDescent(this BinaryClassificationCatalog.BinaryClassificationTrainers catalog,
             SgdOptions options)
@@ -89,7 +89,7 @@
         /// <summary>
         /// Predict a target using a linear regression model trained with the SDCA trainer.
         /// </summary>
-        /// <param name="catalog">The regression context trainer object.</param>
+        /// <param name="catalog">The regression catalog trainer object.</param>
         /// <param name="options">Advanced arguments to the algorithm.</param>
         public static SdcaRegressionTrainer StochasticDualCoordinateAscent(this RegressionCatalog.RegressionTrainers catalog,
             SdcaRegressionTrainer.Options options)
@@ -136,7 +136,7 @@
         /// <summary>
         /// Predict a target using a linear binary classification model trained with the SDCA trainer.
         /// </summary>
-        /// <param name="catalog">The binary classification context trainer object.</param>
+        /// <param name="catalog">The binary classification catalog trainer object.</param>
         /// <param name="options">Advanced arguments to the algorithm.</param>
         public static SdcaBinaryTrainer StochasticDualCoordinateAscent(
                 this BinaryClassificationCatalog.BinaryClassificationTrainers catalog,
@@ -177,7 +177,7 @@
         /// <summary>
         /// Predict a target using a linear multiclass classification model trained with the SDCA trainer.
         /// </summary>
-        /// <param name="catalog">The multiclass classification context trainer object.</param>
+        /// <param name="catalog">The multiclass classification catalog trainer object.</param>
         /// <param name="options">Advanced arguments to the algorithm.</param>
         public static SdcaMultiClassTrainer StochasticDualCoordinateAscent(this MulticlassClassificationCatalog.MulticlassClassificationTrainers catalog,
                     SdcaMultiClassTrainer.Options options)
@@ -212,31 +212,25 @@
             float l2RegularizerWeight = AveragedLinearArguments.AveragedDefaultArgs.L2RegularizerWeight,
             int numIterations = AveragedLinearArguments.AveragedDefaultArgs.NumIterations)
         {
-<<<<<<< HEAD
-            Contracts.CheckValue(catalog, nameof(catalog));
-            var env = CatalogUtils.GetEnvironment(catalog);
-            return new AveragedPerceptronTrainer(env, labelColumn, featureColumn, weights, lossFunction ?? new LogLoss(), learningRate, decreaseLearningRate, l2RegularizerWeight, numIterations, advancedSettings);
-=======
-            Contracts.CheckValue(ctx, nameof(ctx));
-
-            var env = CatalogUtils.GetEnvironment(ctx);
+            Contracts.CheckValue(catalog, nameof(catalog));
+
+            var env = CatalogUtils.GetEnvironment(catalog);
             return new AveragedPerceptronTrainer(env, labelColumn, featureColumn, weights, lossFunction ?? new LogLoss(), learningRate, decreaseLearningRate, l2RegularizerWeight, numIterations);
         }
 
         /// <summary>
         /// Predict a target using a linear binary classification model trained with the AveragedPerceptron trainer.
         /// </summary>
-        /// <param name="ctx">The binary classification context trainer object.</param>
+        /// <param name="catalog">The binary classification catalog trainer object.</param>
         /// <param name="options">Advanced arguments to the algorithm.</param>
         public static AveragedPerceptronTrainer AveragedPerceptron(
-            this BinaryClassificationContext.BinaryClassificationTrainers ctx, AveragedPerceptronTrainer.Options options)
-        {
-            Contracts.CheckValue(ctx, nameof(ctx));
-            Contracts.CheckValue(options, nameof(options));
-
-            var env = CatalogUtils.GetEnvironment(ctx);
+            this BinaryClassificationCatalog.BinaryClassificationTrainers catalog, AveragedPerceptronTrainer.Options options)
+        {
+            Contracts.CheckValue(catalog, nameof(catalog));
+            Contracts.CheckValue(options, nameof(options));
+
+            var env = CatalogUtils.GetEnvironment(catalog);
             return new AveragedPerceptronTrainer(env, options);
->>>>>>> b1cc8eb6
         }
 
         private sealed class TrivialClassificationLossFactory : ISupportClassificationLossFactory
@@ -266,12 +260,8 @@
         /// <param name="decreaseLearningRate">Decrease learning rate as iterations progress.</param>
         /// <param name="l2RegularizerWeight">L2 regularization weight.</param>
         /// <param name="numIterations">Number of training iterations through the data.</param>
-<<<<<<< HEAD
         /// <param name="advancedSettings">A delegate to supply more advanced arguments to the algorithm.</param>
         public static OnlineGradientDescentTrainer OnlineGradientDescent(this RegressionCatalog.RegressionTrainers catalog,
-=======
-        public static OnlineGradientDescentTrainer OnlineGradientDescent(this RegressionContext.RegressionTrainers ctx,
->>>>>>> b1cc8eb6
             string labelColumn = DefaultColumnNames.Label,
             string featureColumn = DefaultColumnNames.Features,
             string weights = null,
@@ -281,13 +271,8 @@
             float l2RegularizerWeight = AveragedLinearArguments.AveragedDefaultArgs.L2RegularizerWeight,
             int numIterations = OnlineLinearArguments.OnlineDefaultArgs.NumIterations)
         {
-<<<<<<< HEAD
-            Contracts.CheckValue(catalog, nameof(catalog));
-            var env = CatalogUtils.GetEnvironment(catalog);
-            return new OnlineGradientDescentTrainer(env, labelColumn, featureColumn, learningRate, decreaseLearningRate, l2RegularizerWeight, numIterations, weights, lossFunction, advancedSettings);
-=======
-            Contracts.CheckValue(ctx, nameof(ctx));
-            var env = CatalogUtils.GetEnvironment(ctx);
+            Contracts.CheckValue(catalog, nameof(catalog));
+            var env = CatalogUtils.GetEnvironment(catalog);
             return new OnlineGradientDescentTrainer(env, labelColumn, featureColumn, learningRate, decreaseLearningRate, l2RegularizerWeight,
                 numIterations, weights, lossFunction);
         }
@@ -295,17 +280,16 @@
         /// <summary>
         /// Predict a target using a linear regression model trained with the <see cref="OnlineGradientDescentTrainer"/> trainer.
         /// </summary>
-        /// <param name="ctx">The regression context trainer object.</param>
-        /// <param name="options">Advanced arguments to the algorithm.</param>
-        public static OnlineGradientDescentTrainer OnlineGradientDescent(this RegressionContext.RegressionTrainers ctx,
+        /// <param name="catalog">The regression catalog trainer object.</param>
+        /// <param name="options">Advanced arguments to the algorithm.</param>
+        public static OnlineGradientDescentTrainer OnlineGradientDescent(this RegressionCatalog.RegressionTrainers catalog,
             OnlineGradientDescentTrainer.Options options)
         {
-            Contracts.CheckValue(ctx, nameof(ctx));
-            Contracts.CheckValue(options, nameof(options));
-
-            var env = CatalogUtils.GetEnvironment(ctx);
+            Contracts.CheckValue(catalog, nameof(catalog));
+            Contracts.CheckValue(options, nameof(options));
+
+            var env = CatalogUtils.GetEnvironment(catalog);
             return new OnlineGradientDescentTrainer(env, options);
->>>>>>> b1cc8eb6
         }
 
         /// <summary>
@@ -320,12 +304,7 @@
         /// <param name="l2Weight">Weight of L2 regularization term.</param>
         /// <param name="memorySize">Memory size for <see cref="Microsoft.ML.Learners.LogisticRegression"/>. Low=faster, less accurate.</param>
         /// <param name="optimizationTolerance">Threshold for optimizer convergence.</param>
-<<<<<<< HEAD
-        /// <param name="advancedSettings">A delegate to apply all the advanced arguments to the algorithm.</param>
         public static LogisticRegression LogisticRegression(this BinaryClassificationCatalog.BinaryClassificationTrainers catalog,
-=======
-        public static LogisticRegression LogisticRegression(this BinaryClassificationContext.BinaryClassificationTrainers ctx,
->>>>>>> b1cc8eb6
             string labelColumn = DefaultColumnNames.Label,
             string featureColumn = DefaultColumnNames.Features,
             string weights = null,
@@ -335,29 +314,23 @@
             int memorySize = LROptions.Defaults.MemorySize,
             bool enforceNoNegativity = LROptions.Defaults.EnforceNonNegativity)
         {
-<<<<<<< HEAD
-            Contracts.CheckValue(catalog, nameof(catalog));
-            var env = CatalogUtils.GetEnvironment(catalog);
-            return new LogisticRegression(env, labelColumn, featureColumn, weights, l1Weight, l2Weight, optimizationTolerance, memorySize, enforceNoNegativity, advancedSettings);
-=======
-            Contracts.CheckValue(ctx, nameof(ctx));
-            var env = CatalogUtils.GetEnvironment(ctx);
+            Contracts.CheckValue(catalog, nameof(catalog));
+            var env = CatalogUtils.GetEnvironment(catalog);
             return new LogisticRegression(env, labelColumn, featureColumn, weights, l1Weight, l2Weight, optimizationTolerance, memorySize, enforceNoNegativity);
         }
 
         /// <summary>
         ///  Predict a target using a linear binary classification model trained with the <see cref="Microsoft.ML.Learners.LogisticRegression"/> trainer.
         /// </summary>
-        /// <param name="ctx">The binary classificaiton context trainer object.</param>
-        /// <param name="options">Advanced arguments to the algorithm.</param>
-        public static LogisticRegression LogisticRegression(this BinaryClassificationContext.BinaryClassificationTrainers ctx, LROptions options)
-        {
-            Contracts.CheckValue(ctx, nameof(ctx));
-            Contracts.CheckValue(options, nameof(options));
-
-            var env = CatalogUtils.GetEnvironment(ctx);
+        /// <param name="catalog">The binary classificaiton catalog trainer object.</param>
+        /// <param name="options">Advanced arguments to the algorithm.</param>
+        public static LogisticRegression LogisticRegression(this BinaryClassificationCatalog.BinaryClassificationTrainers catalog, LROptions options)
+        {
+            Contracts.CheckValue(catalog, nameof(catalog));
+            Contracts.CheckValue(options, nameof(options));
+
+            var env = CatalogUtils.GetEnvironment(catalog);
             return new LogisticRegression(env, options);
->>>>>>> b1cc8eb6
         }
 
         /// <summary>
@@ -372,12 +345,7 @@
         /// <param name="optimizationTolerance">Threshold for optimizer convergence.</param>
         /// <param name="memorySize">Memory size for <see cref="Microsoft.ML.Learners.LogisticRegression"/>. Low=faster, less accurate.</param>
         /// <param name="enforceNoNegativity">Enforce non-negative weights.</param>
-<<<<<<< HEAD
-        /// <param name="advancedSettings">A delegate to apply all the advanced arguments to the algorithm.</param>
         public static PoissonRegression PoissonRegression(this RegressionCatalog.RegressionTrainers catalog,
-=======
-        public static PoissonRegression PoissonRegression(this RegressionContext.RegressionTrainers ctx,
->>>>>>> b1cc8eb6
             string labelColumn = DefaultColumnNames.Label,
             string featureColumn = DefaultColumnNames.Features,
             string weights = null,
@@ -387,29 +355,23 @@
             int memorySize = LROptions.Defaults.MemorySize,
             bool enforceNoNegativity = LROptions.Defaults.EnforceNonNegativity)
         {
-<<<<<<< HEAD
-            Contracts.CheckValue(catalog, nameof(catalog));
-            var env = CatalogUtils.GetEnvironment(catalog);
-            return new PoissonRegression(env, labelColumn, featureColumn, weights, l1Weight, l2Weight, optimizationTolerance, memorySize, enforceNoNegativity, advancedSettings);
-=======
-            Contracts.CheckValue(ctx, nameof(ctx));
-            var env = CatalogUtils.GetEnvironment(ctx);
+            Contracts.CheckValue(catalog, nameof(catalog));
+            var env = CatalogUtils.GetEnvironment(catalog);
             return new PoissonRegression(env, labelColumn, featureColumn, weights, l1Weight, l2Weight, optimizationTolerance, memorySize, enforceNoNegativity);
         }
 
         /// <summary>
         /// Predict a target using a linear regression model trained with the <see cref="Microsoft.ML.Learners.LogisticRegression"/> trainer.
         /// </summary>
-        /// <param name="ctx">The regression context trainer object.</param>
-        /// <param name="options">Advanced arguments to the algorithm.</param>
-        public static PoissonRegression PoissonRegression(this RegressionContext.RegressionTrainers ctx, PoissonRegression.Options options)
-        {
-            Contracts.CheckValue(ctx, nameof(ctx));
-            Contracts.CheckValue(options, nameof(options));
-
-            var env = CatalogUtils.GetEnvironment(ctx);
+        /// <param name="catalog">The regression catalog trainer object.</param>
+        /// <param name="options">Advanced arguments to the algorithm.</param>
+        public static PoissonRegression PoissonRegression(this RegressionCatalog.RegressionTrainers catalog, PoissonRegression.Options options)
+        {
+            Contracts.CheckValue(catalog, nameof(catalog));
+            Contracts.CheckValue(options, nameof(options));
+
+            var env = CatalogUtils.GetEnvironment(catalog);
             return new PoissonRegression(env, options);
->>>>>>> b1cc8eb6
         }
 
         /// <summary>
@@ -424,12 +386,7 @@
         /// <param name="l2Weight">Weight of L2 regularization term.</param>
         /// <param name="memorySize">Memory size for <see cref="Microsoft.ML.Learners.LogisticRegression"/>. Low=faster, less accurate.</param>
         /// <param name="optimizationTolerance">Threshold for optimizer convergence.</param>
-<<<<<<< HEAD
-        /// <param name="advancedSettings">A delegate to apply all the advanced arguments to the algorithm.</param>
         public static MulticlassLogisticRegression LogisticRegression(this MulticlassClassificationCatalog.MulticlassClassificationTrainers catalog,
-=======
-        public static MulticlassLogisticRegression LogisticRegression(this MulticlassClassificationContext.MulticlassClassificationTrainers ctx,
->>>>>>> b1cc8eb6
             string labelColumn = DefaultColumnNames.Label,
             string featureColumn = DefaultColumnNames.Features,
             string weights = null,
@@ -439,30 +396,24 @@
             int memorySize = LROptions.Defaults.MemorySize,
             bool enforceNoNegativity = LROptions.Defaults.EnforceNonNegativity)
         {
-<<<<<<< HEAD
-            Contracts.CheckValue(catalog, nameof(catalog));
-            var env = CatalogUtils.GetEnvironment(catalog);
-            return new MulticlassLogisticRegression(env, labelColumn, featureColumn, weights, l1Weight, l2Weight, optimizationTolerance, memorySize, enforceNoNegativity, advancedSettings);
-=======
-            Contracts.CheckValue(ctx, nameof(ctx));
-            var env = CatalogUtils.GetEnvironment(ctx);
+            Contracts.CheckValue(catalog, nameof(catalog));
+            var env = CatalogUtils.GetEnvironment(catalog);
             return new MulticlassLogisticRegression(env, labelColumn, featureColumn, weights, l1Weight, l2Weight, optimizationTolerance, memorySize, enforceNoNegativity);
         }
 
         /// <summary>
         /// Predict a target using a linear multiclass classification model trained with the <see cref="Microsoft.ML.Learners.MulticlassLogisticRegression"/> trainer.
         /// </summary>
-        /// <param name="ctx">The <see cref="MulticlassClassificationContext.MulticlassClassificationTrainers"/>.</param>
-        /// <param name="options">Advanced arguments to the algorithm.</param>
-        public static MulticlassLogisticRegression LogisticRegression(this MulticlassClassificationContext.MulticlassClassificationTrainers ctx,
+        /// <param name="catalog">The <see cref="MulticlassClassificationCatalogt.MulticlassClassificationTrainers"/>.</param>
+        /// <param name="options">Advanced arguments to the algorithm.</param>
+        public static MulticlassLogisticRegression LogisticRegression(this MulticlassClassificationCatalog.MulticlassClassificationTrainers catalog,
             MulticlassLogisticRegression.Options options)
         {
-            Contracts.CheckValue(ctx, nameof(ctx));
-            Contracts.CheckValue(options, nameof(options));
-
-            var env = CatalogUtils.GetEnvironment(ctx);
+            Contracts.CheckValue(catalog, nameof(catalog));
+            Contracts.CheckValue(options, nameof(options));
+
+            var env = CatalogUtils.GetEnvironment(catalog);
             return new MulticlassLogisticRegression(env, options);
->>>>>>> b1cc8eb6
         }
 
         /// <summary>
@@ -555,19 +506,14 @@
         /// <param name="featureColumn">The name of the feature column.</param>
         /// <param name="weightsColumn">The optional name of the weights column.</param>
         /// <param name="numIterations">The number of training iteraitons.</param>
-<<<<<<< HEAD
-        /// <param name="advancedSettings">A delegate to supply more advanced arguments to the algorithm.</param>
         public static LinearSvmTrainer LinearSupportVectorMachines(this BinaryClassificationCatalog.BinaryClassificationTrainers catalog,
-=======
-        public static LinearSvmTrainer LinearSupportVectorMachines(this BinaryClassificationContext.BinaryClassificationTrainers ctx,
->>>>>>> b1cc8eb6
             string labelColumn = DefaultColumnNames.Label,
             string featureColumn = DefaultColumnNames.Features,
             string weightsColumn = null,
             int numIterations = OnlineLinearArguments.OnlineDefaultArgs.NumIterations)
         {
-            Contracts.CheckValue(ctx, nameof(ctx));
-            return new LinearSvmTrainer(CatalogUtils.GetEnvironment(ctx), labelColumn, featureColumn, weightsColumn, numIterations);
+            Contracts.CheckValue(catalog, nameof(catalog));
+            return new LinearSvmTrainer(CatalogUtils.GetEnvironment(catalog), labelColumn, featureColumn, weightsColumn, numIterations);
         }
 
         /// <summary>
@@ -584,20 +530,15 @@
         /// margin, i.e., the minimal distance between it and the instances.
         /// </para>
         /// </remarks>
-        /// <param name="ctx">The <see cref="BinaryClassificationContext"/>.</param>
-        /// <param name="options">Advanced arguments to the algorithm.</param>
-        public static LinearSvmTrainer LinearSupportVectorMachines(this BinaryClassificationContext.BinaryClassificationTrainers ctx,
+        /// <param name="catalog">The <see cref="BinaryClassificationCatalog"/>.</param>
+        /// <param name="options">Advanced arguments to the algorithm.</param>
+        public static LinearSvmTrainer LinearSupportVectorMachines(this BinaryClassificationCatalog.BinaryClassificationTrainers catalog,
             LinearSvmTrainer.Options options)
         {
-<<<<<<< HEAD
-            Contracts.CheckValue(catalog, nameof(catalog));
-            return new LinearSvmTrainer(CatalogUtils.GetEnvironment(catalog), labelColumn, featureColumn, weightsColumn, numIterations, advancedSettings);
-=======
-            Contracts.CheckValue(ctx, nameof(ctx));
-            Contracts.CheckValue(options, nameof(options));
-
-            return new LinearSvmTrainer(CatalogUtils.GetEnvironment(ctx), options);
->>>>>>> b1cc8eb6
+            Contracts.CheckValue(catalog, nameof(catalog));
+            Contracts.CheckValue(options, nameof(options));
+
+            return new LinearSvmTrainer(CatalogUtils.GetEnvironment(catalog), options);
         }
     }
 }