--- conflicted
+++ resolved
@@ -246,9 +246,7 @@
         /// <param name="catalog">The binary classification catalog trainer object.</param>
         /// <param name="labelColumn">The name of the label column, or dependent variable.</param>
         /// <param name="featureColumn">The features, or independent variables.</param>
-<<<<<<< HEAD
         /// <param name="lossFunction">A custom <a href="tmpurl_loss">loss</a>. If <see langword="null"/>, hinge loss will be used resulting in max-margin averaged perceptron.</param>
-        /// <param name="weights">The optional example weights.</param>
         /// <param name="learningRate"><a href="tmpurl_lr">Learning rate</a>.</param>
         /// <param name="decreaseLearningRate">
         /// <see langword="true" /> to decrease the <paramref name="learningRate"/> as iterations progress; otherwise, <see langword="false" />.
@@ -263,13 +261,6 @@
         /// ]]>
         /// </format>
         /// </example>
-=======
-        /// <param name="lossFunction">The custom loss.</param>
-        /// <param name="learningRate">The learning Rate.</param>
-        /// <param name="decreaseLearningRate">Decrease learning rate as iterations progress.</param>
-        /// <param name="l2RegularizerWeight">L2 regularization weight.</param>
-        /// <param name="numIterations">Number of training iterations through the data.</param>
->>>>>>> 70830ed2
         public static AveragedPerceptronTrainer AveragedPerceptron(
             this BinaryClassificationCatalog.BinaryClassificationTrainers catalog,
             string labelColumn = DefaultColumnNames.Label,
