// Licensed to the .NET Foundation under one or more agreements.
// The .NET Foundation licenses this file to you under the MIT license.
// See the LICENSE file in the project root for more information.

using Microsoft.ML.Calibrator;
using Microsoft.ML.Data;
using Microsoft.ML.Internal.Calibration;
using Microsoft.ML.Trainers;
using Microsoft.ML.Trainers.Online;
using Microsoft.ML.Training;

namespace Microsoft.ML
{
    using LROptions = LogisticRegression.Options;

    /// <summary>
    /// TrainerEstimator extension methods.
    /// </summary>
    public static class StandardLearnersCatalog
    {
        /// <summary>
        /// Predict a target using a linear classification model trained with <see cref="SgdBinaryTrainer"/>.
        /// </summary>
<<<<<<< HEAD
        /// <param name="catalog">The binary classification catalog trainer object.</param>
        /// <param name="labelColumnName">The name of the label column, or dependent variable.</param>
        /// <param name="featureColumnName">The features, or independent variables.</param>
        /// <param name="weightColumnName">The name of the example weight column.</param>
        /// <param name="maxIterations">The maximum number of passes through the training dataset; set to 1 to simulate online learning.</param>
        /// <param name="initLearningRate">The initial <a href="tmpurl_lr">learning rate</a> used by SGD.</param>
        /// <param name="l2Weight">The L2 weight for <a href='tmpurl_regularization'>regularization</a>.</param>
        /// <example>
        /// <format type="text/markdown">
        /// <![CDATA[
        /// [!code-csharp[StochasticGradientDescent](~/../docs/samples/docs/samples/Microsoft.ML.Samples/Dynamic/Trainers/BinaryClassification/StochasticGradientDescent.cs)]
        /// ]]>
        /// </format>
        /// </example>
=======
        /// <param name="catalog">The binary classificaiton catalog trainer object.</param>
        /// <param name="labelColumnName">The name of the label column.</param>
        /// <param name="featureColumnName">The name of the feature column.</param>
        /// <param name="exampleWeightColumnName">The name of the example weight column (optional).</param>
        /// <param name="maxIterations">The maximum number of iterations; set to 1 to simulate online learning.</param>
        /// <param name="initLearningRate">The initial learning rate used by SGD.</param>
        /// <param name="l2Weight">The L2 regularization constant.</param>
>>>>>>> 7cc208c3
        public static SgdBinaryTrainer StochasticGradientDescent(this BinaryClassificationCatalog.BinaryClassificationTrainers catalog,
            string labelColumnName = DefaultColumnNames.Label,
            string featureColumnName = DefaultColumnNames.Features,
            string exampleWeightColumnName = null,
            int maxIterations = SgdBinaryTrainer.Options.Defaults.MaxIterations,
            double initLearningRate = SgdBinaryTrainer.Options.Defaults.InitLearningRate,
            float l2Weight = SgdBinaryTrainer.Options.Defaults.L2Weight)
        {
            Contracts.CheckValue(catalog, nameof(catalog));
            var env = CatalogUtils.GetEnvironment(catalog);
            return new SgdBinaryTrainer(env, labelColumnName, featureColumnName, exampleWeightColumnName,
                maxIterations, initLearningRate, l2Weight);
        }

        /// <summary>
        /// Predict a target using a linear classification model trained with <see cref="SgdBinaryTrainer"/> and advanced options.
        /// </summary>
        /// <param name="catalog">The binary classification catalog trainer object.</param>
        /// <param name="options">Trainer options.</param>
        /// <example>
        /// <format type="text/markdown">
        /// <![CDATA[
        /// [!code-csharp[StochasticGradientDescentWithOptions](~/../docs/samples/docs/samples/Microsoft.ML.Samples/Dynamic/Trainers/BinaryClassification/StochasticGradientDescentWithOptions.cs)]
        /// ]]>
        /// </format>
        /// </example>
        public static SgdBinaryTrainer StochasticGradientDescent(this BinaryClassificationCatalog.BinaryClassificationTrainers catalog,
            SgdBinaryTrainer.Options options)
        {
            Contracts.CheckValue(catalog, nameof(catalog));
            Contracts.CheckValue(options, nameof(options));

            var env = CatalogUtils.GetEnvironment(catalog);
            return new SgdBinaryTrainer(env, options);
        }

        /// <summary>
        ///  Predict a target using a linear classification model trained with <see cref="SgdNonCalibratedBinaryTrainer"/>.
        /// </summary>
<<<<<<< HEAD
        /// <param name="catalog">The binary classification catalog trainer object.</param>
        /// <param name="labelColumnName">The name of the label column, or dependent variable.</param>
        /// <param name="featureColumnName">The features, or independent variables.</param>
        /// <param name="weightColumnName">The name of the example weight column.</param>
=======
        /// <param name="catalog">The binary classificaiton catalog trainer object.</param>
        /// <param name="labelColumnName">The name of the label column.</param>
        /// <param name="featureColumnName">The name of the feature column.</param>
        /// <param name="exampleWeightColumnName">The name of the example weight column (optional).</param>
>>>>>>> 7cc208c3
        /// <param name="loss">The loss function minimized in the training process. Using, for example, <see cref="HingeLoss"/> leads to a support vector machine trainer.</param>
        /// <param name="maxIterations">The maximum number of passes through the training dataset; set to 1 to simulate online learning.</param>
        /// <param name="initLearningRate">The initial <a href="tmpurl_lr">learning rate</a> used by SGD.</param>
        /// <param name="l2Weight">The L2 weight for <a href='tmpurl_regularization'>regularization</a>.</param>
        public static SgdNonCalibratedBinaryTrainer StochasticGradientDescentNonCalibrated(this BinaryClassificationCatalog.BinaryClassificationTrainers catalog,
            string labelColumnName = DefaultColumnNames.Label,
            string featureColumnName = DefaultColumnNames.Features,
            string exampleWeightColumnName = null,
            IClassificationLoss loss = null,
            int maxIterations = SgdNonCalibratedBinaryTrainer.Options.Defaults.MaxIterations,
            double initLearningRate = SgdNonCalibratedBinaryTrainer.Options.Defaults.InitLearningRate,
            float l2Weight = SgdNonCalibratedBinaryTrainer.Options.Defaults.L2Weight)
        {
            Contracts.CheckValue(catalog, nameof(catalog));
            var env = CatalogUtils.GetEnvironment(catalog);
            return new SgdNonCalibratedBinaryTrainer(env, labelColumnName, featureColumnName, exampleWeightColumnName,
                maxIterations, initLearningRate, l2Weight, loss);
        }

        /// <summary>
        /// Predict a target using a linear classification model trained with <see cref="SgdNonCalibratedBinaryTrainer"/> and advanced options.
        /// </summary>
        /// <param name="catalog">The binary classification catalog trainer object.</param>
        /// <param name="options">Trainer options.</param>
        public static SgdNonCalibratedBinaryTrainer StochasticGradientDescentNonCalibrated(this BinaryClassificationCatalog.BinaryClassificationTrainers catalog,
            SgdNonCalibratedBinaryTrainer.Options options)
        {
            Contracts.CheckValue(catalog, nameof(catalog));
            Contracts.CheckValue(options, nameof(options));

            var env = CatalogUtils.GetEnvironment(catalog);
            return new SgdNonCalibratedBinaryTrainer(env, options);
        }

        /// <summary>
        /// Predict a target using a linear regression model trained with the SDCA trainer.
        /// </summary>
        /// <param name="catalog">The regression catalog trainer object.</param>
        /// <param name="labelColumnName">The name of the label column.</param>
        /// <param name="featureColumnName">The name of the feature column.</param>
        /// <param name="exampleWeightColumnName">The name of the example weight column (optional).</param>
        /// <param name="l2Const">The L2 regularization hyperparameter.</param>
        /// <param name="l1Threshold">The L1 regularization hyperparameter. Higher values will tend to lead to more sparse model.</param>
        /// <param name="maxIterations">The maximum number of passes to perform over the data.</param>
        /// <param name="loss">The custom loss, if unspecified will be <see cref="SquaredLoss"/>.</param>

        public static SdcaRegressionTrainer StochasticDualCoordinateAscent(this RegressionCatalog.RegressionTrainers catalog,
            string labelColumnName = DefaultColumnNames.Label,
            string featureColumnName = DefaultColumnNames.Features,
            string exampleWeightColumnName = null,
            ISupportSdcaRegressionLoss loss = null,
            float? l2Const = null,
            float? l1Threshold = null,
            int? maxIterations = null)
        {
            Contracts.CheckValue(catalog, nameof(catalog));
            var env = CatalogUtils.GetEnvironment(catalog);
            return new SdcaRegressionTrainer(env, labelColumnName, featureColumnName, exampleWeightColumnName, loss, l2Const, l1Threshold, maxIterations);
        }

        /// <summary>
        /// Predict a target using a linear regression model trained with the SDCA trainer.
        /// </summary>
        /// <param name="catalog">The regression catalog trainer object.</param>
        /// <param name="options">Advanced arguments to the algorithm.</param>
        public static SdcaRegressionTrainer StochasticDualCoordinateAscent(this RegressionCatalog.RegressionTrainers catalog,
            SdcaRegressionTrainer.Options options)
        {
            Contracts.CheckValue(catalog, nameof(catalog));
            Contracts.CheckValue(options, nameof(options));

            var env = CatalogUtils.GetEnvironment(catalog);
            return new SdcaRegressionTrainer(env, options);
        }

        /// <summary>
        /// Predict a target using a logistic regression model trained with the SDCA trainer.
        /// The trained model can produce probability by feeding the output value of the linear
        /// function to a <see cref="PlattCalibrator"/>.
        /// </summary>
        /// <param name="catalog">The binary classification catalog trainer object.</param>
        /// <param name="labelColumnName">The name of the label column.</param>
        /// <param name="featureColumnName">The name of the feature column.</param>
        /// <param name="exampleWeightColumnName">The name of the example weight column (optional).</param>
        /// <param name="l2Const">The L2 regularization hyperparameter.</param>
        /// <param name="l1Threshold">The L1 regularization hyperparameter. Higher values will tend to lead to more sparse model.</param>
        /// <param name="maxIterations">The maximum number of passes to perform over the data.</param>
        /// <example>
        /// <format type="text/markdown">
        /// <![CDATA[
        ///  [!code-csharp[SDCA](~/../docs/samples/docs/samples/Microsoft.ML.Samples/Dynamic/Trainers/BinaryClassification/SDCALogisticRegression.cs)]
        /// ]]></format>
        /// </example>
        public static SdcaBinaryTrainer StochasticDualCoordinateAscent(
                this BinaryClassificationCatalog.BinaryClassificationTrainers catalog,
                string labelColumnName = DefaultColumnNames.Label,
                string featureColumnName = DefaultColumnNames.Features,
                string exampleWeightColumnName = null,
                float? l2Const = null,
                float? l1Threshold = null,
                int? maxIterations = null)
        {
            Contracts.CheckValue(catalog, nameof(catalog));
            var env = CatalogUtils.GetEnvironment(catalog);
            return new SdcaBinaryTrainer(env, labelColumnName, featureColumnName, exampleWeightColumnName, l2Const, l1Threshold, maxIterations);
        }

        /// <summary>
        /// Predict a target using a logistic regression model trained with the SDCA trainer.
        /// The trained model can produce probability via feeding output value of the linear
        /// function to a <see cref="PlattCalibrator"/>. Compared with <see cref="StochasticDualCoordinateAscent(BinaryClassificationCatalog.BinaryClassificationTrainers, string, string, string, float?, float?, int?)"/>,
        /// this function allows more advanced settings by accepting <see cref="SdcaBinaryTrainer.Options"/>.
        /// </summary>
        /// <param name="catalog">The binary classification catalog trainer object.</param>
        /// <param name="options">Advanced arguments to the algorithm.</param>
        public static SdcaBinaryTrainer StochasticDualCoordinateAscent(
                this BinaryClassificationCatalog.BinaryClassificationTrainers catalog,
                SdcaBinaryTrainer.Options options)
        {
            Contracts.CheckValue(catalog, nameof(catalog));
            Contracts.CheckValue(options, nameof(options));

            var env = CatalogUtils.GetEnvironment(catalog);
            return new SdcaBinaryTrainer(env, options);
        }

        /// <summary>
        /// Predict a target using a linear binary classification model trained with the SDCA trainer.
        /// </summary>
        /// <param name="catalog">The binary classification catalog trainer object.</param>
        /// <param name="labelColumnName">The name of the label column.</param>
        /// <param name="featureColumnName">The name of the feature column.</param>
        /// <param name="exampleWeightColumnName">The name of the example weight column (optional).</param>
        /// <param name="loss">The custom loss. Defaults to log-loss if not specified.</param>
        /// <param name="l2Const">The L2 regularization hyperparameter.</param>
        /// <param name="l1Threshold">The L1 regularization hyperparameter. Higher values will tend to lead to more sparse model.</param>
        /// <param name="maxIterations">The maximum number of passes to perform over the data.</param>
        /// <example>
        /// <format type="text/markdown">
        /// <![CDATA[
        ///  [!code-csharp[SDCA](~/../docs/samples/docs/samples/Microsoft.ML.Samples/Dynamic/Trainers/BinaryClassification/SDCASupportVectorMachine.cs)]
        /// ]]></format>
        /// </example>
        public static SdcaNonCalibratedBinaryTrainer StochasticDualCoordinateAscentNonCalibrated(
                this BinaryClassificationCatalog.BinaryClassificationTrainers catalog,
                string labelColumnName = DefaultColumnNames.Label,
                string featureColumnName = DefaultColumnNames.Features,
                string exampleWeightColumnName = null,
                ISupportSdcaClassificationLoss loss = null,
                float? l2Const = null,
                float? l1Threshold = null,
                int? maxIterations = null)
        {
            Contracts.CheckValue(catalog, nameof(catalog));
            var env = CatalogUtils.GetEnvironment(catalog);
            return new SdcaNonCalibratedBinaryTrainer(env, labelColumnName, featureColumnName, exampleWeightColumnName, loss, l2Const, l1Threshold, maxIterations);
        }

        /// <summary>
        /// Predict a target using a linear binary classification model trained with the SDCA trainer.
        /// </summary>
        /// <param name="catalog">The binary classification catalog trainer object.</param>
        /// <param name="options">Advanced arguments to the algorithm.</param>
        public static SdcaNonCalibratedBinaryTrainer StochasticDualCoordinateAscentNonCalibrated(
                this BinaryClassificationCatalog.BinaryClassificationTrainers catalog,
                SdcaNonCalibratedBinaryTrainer.Options options)
        {
            Contracts.CheckValue(catalog, nameof(catalog));
            Contracts.CheckValue(options, nameof(options));

            var env = CatalogUtils.GetEnvironment(catalog);
            return new SdcaNonCalibratedBinaryTrainer(env, options);
        }

        /// <summary>
        /// Predict a target using a linear multiclass classification model trained with the SDCA trainer.
        /// </summary>
        /// <param name="catalog">The multiclass classification catalog trainer object.</param>
        /// <param name="labelColumnName">The name of the label column.</param>
        /// <param name="featureColumnName">The name of the feature column.</param>
        /// <param name="exampleWeightColumnName">The name of the example weight column (optional).</param>
        /// <param name="loss">The optional custom loss.</param>
        /// <param name="l2Const">The L2 regularization hyperparameter.</param>
        /// <param name="l1Threshold">The L1 regularization hyperparameter. Higher values will tend to lead to more sparse model.</param>
        /// <param name="maxIterations">The maximum number of passes to perform over the data.</param>
        public static SdcaMultiClassTrainer StochasticDualCoordinateAscent(this MulticlassClassificationCatalog.MulticlassClassificationTrainers catalog,
                    string labelColumnName = DefaultColumnNames.Label,
                    string featureColumnName = DefaultColumnNames.Features,
                    string exampleWeightColumnName = null,
                    ISupportSdcaClassificationLoss loss = null,
                    float? l2Const = null,
                    float? l1Threshold = null,
                    int? maxIterations = null)
        {
            Contracts.CheckValue(catalog, nameof(catalog));
            var env = CatalogUtils.GetEnvironment(catalog);
            return new SdcaMultiClassTrainer(env, labelColumnName, featureColumnName, exampleWeightColumnName, loss, l2Const, l1Threshold, maxIterations);
        }

        /// <summary>
        /// Predict a target using a linear multiclass classification model trained with the SDCA trainer.
        /// </summary>
        /// <param name="catalog">The multiclass classification catalog trainer object.</param>
        /// <param name="options">Advanced arguments to the algorithm.</param>
        public static SdcaMultiClassTrainer StochasticDualCoordinateAscent(this MulticlassClassificationCatalog.MulticlassClassificationTrainers catalog,
                    SdcaMultiClassTrainer.Options options)
        {
            Contracts.CheckValue(catalog, nameof(catalog));
            Contracts.CheckValue(options, nameof(options));

            var env = CatalogUtils.GetEnvironment(catalog);
            return new SdcaMultiClassTrainer(env, options);
        }

        /// <summary>
        /// Predict a target using a linear binary classification model trained with <see cref="AveragedPerceptronTrainer"/>.
        /// </summary>
        /// <param name="catalog">The binary classification catalog trainer object.</param>
        /// <param name="labelColumnName">The name of the label column.</param>
        /// <param name="featureColumnName">The name of the feature column.</param>
        /// <param name="lossFunction">A custom <a href="tmpurl_loss">loss</a>. If <see langword="null"/>, hinge loss will be used resulting in max-margin averaged perceptron.</param>
        /// <param name="learningRate"><a href="tmpurl_lr">Learning rate</a>.</param>
        /// <param name="decreaseLearningRate">
        /// <see langword="true" /> to decrease the <paramref name="learningRate"/> as iterations progress; otherwise, <see langword="false" />.
        /// Default is <see langword="false" />.
        /// </param>
        /// <param name="l2RegularizerWeight">The L2 weight for <a href='tmpurl_regularization'>regularization</a>.</param>
        /// <param name="numIterations">Number of passes through the training dataset.</param>
        /// <example>
        /// <format type="text/markdown">
        /// <![CDATA[
        /// [!code-csharp[AveragedPerceptron](~/../docs/samples/docs/samples/Microsoft.ML.Samples/Dynamic/Trainers/BinaryClassification/AveragedPerceptron.cs)]
        /// ]]>
        /// </format>
        /// </example>
        public static AveragedPerceptronTrainer AveragedPerceptron(
            this BinaryClassificationCatalog.BinaryClassificationTrainers catalog,
            string labelColumnName = DefaultColumnNames.Label,
            string featureColumnName = DefaultColumnNames.Features,
            IClassificationLoss lossFunction = null,
            float learningRate = AveragedLinearOptions.AveragedDefault.LearningRate,
            bool decreaseLearningRate = AveragedLinearOptions.AveragedDefault.DecreaseLearningRate,
            float l2RegularizerWeight = AveragedLinearOptions.AveragedDefault.L2RegularizerWeight,
            int numIterations = AveragedLinearOptions.AveragedDefault.NumIterations)
        {
            Contracts.CheckValue(catalog, nameof(catalog));

            var env = CatalogUtils.GetEnvironment(catalog);
            return new AveragedPerceptronTrainer(env, labelColumnName, featureColumnName, lossFunction ?? new LogLoss(), learningRate, decreaseLearningRate, l2RegularizerWeight, numIterations);
        }

        /// <summary>
        /// Predict a target using a linear binary classification model trained with <see cref="AveragedPerceptronTrainer"/> and advanced options.
        /// </summary>
        /// <param name="catalog">The binary classification catalog trainer object.</param>
        /// <param name="options">Trainer options.</param>
        /// <example>
        /// <format type="text/markdown">
        /// <![CDATA[
        /// [!code-csharp[AveragedPerceptron](~/../docs/samples/docs/samples/Microsoft.ML.Samples/Dynamic/Trainers/BinaryClassification/AveragedPerceptronWithOptions.cs)]
        /// ]]>
        /// </format>
        /// </example>
        public static AveragedPerceptronTrainer AveragedPerceptron(
            this BinaryClassificationCatalog.BinaryClassificationTrainers catalog, AveragedPerceptronTrainer.Options options)
        {
            Contracts.CheckValue(catalog, nameof(catalog));
            Contracts.CheckValue(options, nameof(options));

            var env = CatalogUtils.GetEnvironment(catalog);
            return new AveragedPerceptronTrainer(env, options);
        }

        private sealed class TrivialClassificationLossFactory : ISupportClassificationLossFactory
        {
            private readonly IClassificationLoss _loss;

            public TrivialClassificationLossFactory(IClassificationLoss loss)
            {
                _loss = loss;
            }

            public IClassificationLoss CreateComponent(IHostEnvironment env)
            {
                return _loss;
            }
        }

        /// <summary>
        /// Predict a target using a linear regression model trained with the <see cref="OnlineGradientDescentTrainer"/> trainer.
        /// </summary>
        /// <param name="catalog">The regression catalog trainer object.</param>
        /// <param name="labelColumnName">The name of the label column.</param>
        /// <param name="featureColumnName">The name of the feature column.</param>
        /// <param name="lossFunction">The custom loss. Defaults to <see cref="SquaredLoss"/> if not provided.</param>
        /// <param name="learningRate">The learning Rate.</param>
        /// <param name="decreaseLearningRate">Decrease learning rate as iterations progress.</param>
        /// <param name="l2RegularizerWeight">L2 regularization weight.</param>
        /// <param name="numIterations">Number of training iterations through the data.</param>
        public static OnlineGradientDescentTrainer OnlineGradientDescent(this RegressionCatalog.RegressionTrainers catalog,
            string labelColumnName = DefaultColumnNames.Label,
            string featureColumnName = DefaultColumnNames.Features,
            IRegressionLoss lossFunction = null,
            float learningRate = OnlineGradientDescentTrainer.Options.OgdDefaultArgs.LearningRate,
            bool decreaseLearningRate = OnlineGradientDescentTrainer.Options.OgdDefaultArgs.DecreaseLearningRate,
            float l2RegularizerWeight = AveragedLinearOptions.AveragedDefault.L2RegularizerWeight,
            int numIterations = OnlineLinearOptions.OnlineDefault.NumIterations)
        {
            Contracts.CheckValue(catalog, nameof(catalog));
            var env = CatalogUtils.GetEnvironment(catalog);
            return new OnlineGradientDescentTrainer(env, labelColumnName, featureColumnName, learningRate, decreaseLearningRate, l2RegularizerWeight,
                numIterations, lossFunction);
        }

        /// <summary>
        /// Predict a target using a linear regression model trained with the <see cref="OnlineGradientDescentTrainer"/> trainer.
        /// </summary>
        /// <param name="catalog">The regression catalog trainer object.</param>
        /// <param name="options">Advanced arguments to the algorithm.</param>
        public static OnlineGradientDescentTrainer OnlineGradientDescent(this RegressionCatalog.RegressionTrainers catalog,
            OnlineGradientDescentTrainer.Options options)
        {
            Contracts.CheckValue(catalog, nameof(catalog));
            Contracts.CheckValue(options, nameof(options));

            var env = CatalogUtils.GetEnvironment(catalog);
            return new OnlineGradientDescentTrainer(env, options);
        }

        /// <summary>
        ///  Predict a target using a linear binary classification model trained with the <see cref="Trainers.LogisticRegression"/> trainer.
        /// </summary>
<<<<<<< HEAD
        /// <param name="catalog">The binary classification catalog trainer object.</param>
        /// <param name="labelColumn">The label column name, or dependent variable.</param>
        /// <param name="featureColumn">The features, or independent variables.</param>
        /// <param name="weights">The optional example weights.</param>
=======
        /// <param name="catalog">The binary classificaiton catalog trainer object.</param>
        /// <param name="labelColumnName">The name of the label column.</param>
        /// <param name="featureColumnName">The name of the feature column.</param>
        /// <param name="exampleWeightColumnName">The name of the example weight column (optional).</param>
>>>>>>> 7cc208c3
        /// <param name="enforceNoNegativity">Enforce non-negative weights.</param>
        /// <param name="l1Weight">Weight of L1 regularization term.</param>
        /// <param name="l2Weight">Weight of L2 regularization term.</param>
        /// <param name="memorySize">Memory size for <see cref="Trainers.LogisticRegression"/>. Low=faster, less accurate.</param>
        /// <param name="optimizationTolerance">Threshold for optimizer convergence.</param>
        /// <example>
        /// <format type="text/markdown">
        /// <![CDATA[
        /// [!code-csharp[Logistic Regression](~/../docs/samples/docs/samples/Microsoft.ML.Samples/Dynamic/LogisticRegression.cs)]
        /// ]]>
        /// </format>
        /// </example>
        public static LogisticRegression LogisticRegression(this BinaryClassificationCatalog.BinaryClassificationTrainers catalog,
            string labelColumnName = DefaultColumnNames.Label,
            string featureColumnName = DefaultColumnNames.Features,
            string exampleWeightColumnName = null,
            float l1Weight = LROptions.Defaults.L1Weight,
            float l2Weight = LROptions.Defaults.L2Weight,
            float optimizationTolerance = LROptions.Defaults.OptTol,
            int memorySize = LROptions.Defaults.MemorySize,
            bool enforceNoNegativity = LROptions.Defaults.EnforceNonNegativity)
        {
            Contracts.CheckValue(catalog, nameof(catalog));
            var env = CatalogUtils.GetEnvironment(catalog);
            return new LogisticRegression(env, labelColumnName, featureColumnName, exampleWeightColumnName, l1Weight, l2Weight, optimizationTolerance, memorySize, enforceNoNegativity);
        }

        /// <summary>
        ///  Predict a target using a linear binary classification model trained with the <see cref="Trainers.LogisticRegression"/> trainer.
        /// </summary>
        /// <param name="catalog">The binary classification catalog trainer object.</param>
        /// <param name="options">Advanced arguments to the algorithm.</param>
        public static LogisticRegression LogisticRegression(this BinaryClassificationCatalog.BinaryClassificationTrainers catalog, LROptions options)
        {
            Contracts.CheckValue(catalog, nameof(catalog));
            Contracts.CheckValue(options, nameof(options));

            var env = CatalogUtils.GetEnvironment(catalog);
            return new LogisticRegression(env, options);
        }

        /// <summary>
        /// Predict a target using a linear regression model trained with the <see cref="Microsoft.ML.Trainers.PoissonRegression"/> trainer.
        /// </summary>
        /// <param name="catalog">The regression catalog trainer object.</param>
        /// <param name="labelColumnName">The name of the label column.</param>
        /// <param name="featureColumnName">The name of the feature column.</param>
        /// <param name="exampleWeightColumnName">The name of the example weight column (optional).</param>
        /// <param name="l1Weight">Weight of L1 regularization term.</param>
        /// <param name="l2Weight">Weight of L2 regularization term.</param>
        /// <param name="optimizationTolerance">Threshold for optimizer convergence.</param>
        /// <param name="memorySize">Memory size for <see cref="Microsoft.ML.Trainers.PoissonRegression"/>. Low=faster, less accurate.</param>
        /// <param name="enforceNoNegativity">Enforce non-negative weights.</param>
        public static PoissonRegression PoissonRegression(this RegressionCatalog.RegressionTrainers catalog,
            string labelColumnName = DefaultColumnNames.Label,
            string featureColumnName = DefaultColumnNames.Features,
            string exampleWeightColumnName = null,
            float l1Weight = LROptions.Defaults.L1Weight,
            float l2Weight = LROptions.Defaults.L2Weight,
            float optimizationTolerance = LROptions.Defaults.OptTol,
            int memorySize = LROptions.Defaults.MemorySize,
            bool enforceNoNegativity = LROptions.Defaults.EnforceNonNegativity)
        {
            Contracts.CheckValue(catalog, nameof(catalog));
            var env = CatalogUtils.GetEnvironment(catalog);
            return new PoissonRegression(env, labelColumnName, featureColumnName, exampleWeightColumnName, l1Weight, l2Weight, optimizationTolerance, memorySize, enforceNoNegativity);
        }

        /// <summary>
        /// Predict a target using a linear regression model trained with the <see cref="Microsoft.ML.Trainers.PoissonRegression"/> trainer.
        /// </summary>
        /// <param name="catalog">The regression catalog trainer object.</param>
        /// <param name="options">Advanced arguments to the algorithm.</param>
        public static PoissonRegression PoissonRegression(this RegressionCatalog.RegressionTrainers catalog, PoissonRegression.Options options)
        {
            Contracts.CheckValue(catalog, nameof(catalog));
            Contracts.CheckValue(options, nameof(options));

            var env = CatalogUtils.GetEnvironment(catalog);
            return new PoissonRegression(env, options);
        }

        /// <summary>
        /// Predict a target using a linear multiclass classification model trained with the <see cref="MulticlassLogisticRegression"/> trainer.
        /// </summary>
        /// <param name="catalog">The <see cref="MulticlassClassificationCatalog.MulticlassClassificationTrainers"/>.</param>
        /// <param name="labelColumnName">The name of the label column.</param>
        /// <param name="featureColumnName">The name of the feature column.</param>
        /// <param name="exampleWeightColumnName">The name of the example weight column (optional).</param>
        /// <param name="enforceNoNegativity">Enforce non-negative weights.</param>
        /// <param name="l1Weight">Weight of L1 regularization term.</param>
        /// <param name="l2Weight">Weight of L2 regularization term.</param>
        /// <param name="memorySize">Memory size for <see cref="Microsoft.ML.Trainers.MulticlassLogisticRegression"/>. Low=faster, less accurate.</param>
        /// <param name="optimizationTolerance">Threshold for optimizer convergence.</param>
        public static MulticlassLogisticRegression LogisticRegression(this MulticlassClassificationCatalog.MulticlassClassificationTrainers catalog,
            string labelColumnName = DefaultColumnNames.Label,
            string featureColumnName = DefaultColumnNames.Features,
            string exampleWeightColumnName = null,
            float l1Weight = LROptions.Defaults.L1Weight,
            float l2Weight = LROptions.Defaults.L2Weight,
            float optimizationTolerance = LROptions.Defaults.OptTol,
            int memorySize = LROptions.Defaults.MemorySize,
            bool enforceNoNegativity = LROptions.Defaults.EnforceNonNegativity)
        {
            Contracts.CheckValue(catalog, nameof(catalog));
            var env = CatalogUtils.GetEnvironment(catalog);
            return new MulticlassLogisticRegression(env, labelColumnName, featureColumnName, exampleWeightColumnName, l1Weight, l2Weight, optimizationTolerance, memorySize, enforceNoNegativity);
        }

        /// <summary>
        /// Predict a target using a linear multiclass classification model trained with the <see cref="MulticlassLogisticRegression"/> trainer.
        /// </summary>
        /// <param name="catalog">The <see cref="MulticlassClassificationCatalog.MulticlassClassificationTrainers"/>.</param>
        /// <param name="options">Advanced arguments to the algorithm.</param>
        public static MulticlassLogisticRegression LogisticRegression(this MulticlassClassificationCatalog.MulticlassClassificationTrainers catalog,
            MulticlassLogisticRegression.Options options)
        {
            Contracts.CheckValue(catalog, nameof(catalog));
            Contracts.CheckValue(options, nameof(options));

            var env = CatalogUtils.GetEnvironment(catalog);
            return new MulticlassLogisticRegression(env, options);
        }

        /// <summary>
        /// Predicts a target using a linear multiclass classification model trained with the <see cref="MultiClassNaiveBayesTrainer"/>.
        /// The <see cref="MultiClassNaiveBayesTrainer"/> trains a multiclass Naive Bayes predictor that supports binary feature values.
        /// </summary>
        /// <param name="catalog">The <see cref="MulticlassClassificationCatalog.MulticlassClassificationTrainers"/>.</param>
        /// <param name="labelColumnName">The name of the label column.</param>
        /// <param name="featureColumnName">The name of the feature column.</param>
        public static MultiClassNaiveBayesTrainer NaiveBayes(this MulticlassClassificationCatalog.MulticlassClassificationTrainers catalog,
            string labelColumnName = DefaultColumnNames.Label,
            string featureColumnName = DefaultColumnNames.Features)
        {
            Contracts.CheckValue(catalog, nameof(catalog));
            return new MultiClassNaiveBayesTrainer(CatalogUtils.GetEnvironment(catalog), labelColumnName, featureColumnName);
        }

        /// <summary>
        /// Works via the <see cref="IHaveCalibratorTrainer"/> shim interface to extract from the calibrating training
        /// estimator the internal <see cref="ICalibratorTrainer"/> object. Note that this should be a temporary measure,
        /// since the trainers should really be changed to actually work over estimators.
        /// </summary>
        /// <param name="ectx">The exception context.</param>
        /// <param name="calibratorEstimator">The estimator out of which we should try to extract the calibrator trainer.</param>
        /// <returns>The calibrator trainer.</returns>
        private static ICalibratorTrainer GetCalibratorTrainerOrThrow(IExceptionContext ectx, IEstimator<ISingleFeaturePredictionTransformer<ICalibrator>> calibratorEstimator)
        {
            Contracts.AssertValue(ectx);
            ectx.AssertValueOrNull(calibratorEstimator);
            if (calibratorEstimator == null)
                return null;
            if (calibratorEstimator is IHaveCalibratorTrainer haveCalibratorTrainer)
                return haveCalibratorTrainer.CalibratorTrainer;
            throw ectx.ExceptParam(nameof(calibratorEstimator),
                "Calibrator estimator was not of a type usable in this context.");
        }

        /// <summary>
        /// Predicts a target using a linear multiclass classification model trained with the <see cref="Ova"/>.
        /// </summary>
        /// <remarks>
        /// <para>
        /// In <see cref="Ova"/> In this strategy, a binary classification algorithm is used to train one classifier for each class,
        /// which distinguishes that class from all other classes. Prediction is then performed by running these binary classifiers,
        /// and choosing the prediction with the highest confidence score.
        /// </para>
        /// </remarks>
        /// <param name="catalog">The <see cref="MulticlassClassificationCatalog.MulticlassClassificationTrainers"/>.</param>
        /// <param name="binaryEstimator">An instance of a binary <see cref="ITrainerEstimator{TTransformer, TPredictor}"/> used as the base trainer.</param>
        /// <param name="calibrator">The calibrator. If a calibrator is not explicitely provided, it will default to <see cref="PlattCalibratorTrainer"/></param>
        /// <param name="labelColumnName">The name of the label colum.</param>
        /// <param name="imputeMissingLabelsAsNegative">Whether to treat missing labels as having negative labels, instead of keeping them missing.</param>
        /// <param name="maxCalibrationExamples">Number of instances to train the calibrator.</param>
        /// <param name="useProbabilities">Use probabilities (vs. raw outputs) to identify top-score category.</param>
        /// <typeparam name="TModel">The type of the model. This type parameter will usually be inferred automatically from <paramref name="binaryEstimator"/>.</typeparam>
        public static Ova OneVersusAll<TModel>(this MulticlassClassificationCatalog.MulticlassClassificationTrainers catalog,
            ITrainerEstimator<ISingleFeaturePredictionTransformer<TModel>, TModel> binaryEstimator,
            string labelColumnName = DefaultColumnNames.Label,
            bool imputeMissingLabelsAsNegative = false,
            IEstimator<ISingleFeaturePredictionTransformer<ICalibrator>> calibrator = null,
            int maxCalibrationExamples = 1000000000,
            bool useProbabilities = true)
            where TModel : class
        {
            Contracts.CheckValue(catalog, nameof(catalog));
            var env = CatalogUtils.GetEnvironment(catalog);
            if (!(binaryEstimator is ITrainerEstimator<ISingleFeaturePredictionTransformer<IPredictorProducing<float>>, IPredictorProducing<float>> est))
                throw env.ExceptParam(nameof(binaryEstimator), "Trainer estimator does not appear to produce the right kind of model.");
            return new Ova(env, est, labelColumnName, imputeMissingLabelsAsNegative, GetCalibratorTrainerOrThrow(env, calibrator), maxCalibrationExamples, useProbabilities);
        }

        /// <summary>
        /// Predicts a target using a linear multiclass classification model trained with the <see cref="Pkpd"/>.
        /// </summary>
        /// <remarks>
        /// <para>
        /// In the Pairwise coupling (PKPD) strategy, a binary classification algorithm is used to train one classifier for each pair of classes.
        /// Prediction is then performed by running these binary classifiers, and computing a score for each class by counting how many of the binary
        /// classifiers predicted it. The prediction is the class with the highest score.
        /// </para>
        /// </remarks>
        /// <param name="catalog">The <see cref="MulticlassClassificationCatalog.MulticlassClassificationTrainers"/>.</param>
        /// <param name="binaryEstimator">An instance of a binary <see cref="ITrainerEstimator{TTransformer, TPredictor}"/> used as the base trainer.</param>
        /// <param name="calibrator">The calibrator. If a calibrator is not explicitely provided, it will default to <see cref="PlattCalibratorTrainer"/></param>
        /// <param name="labelColumnName">The name of the label colum.</param>
        /// <param name="imputeMissingLabelsAsNegative">Whether to treat missing labels as having negative labels, instead of keeping them missing.</param>
        /// <param name="maxCalibrationExamples">Number of instances to train the calibrator.</param>
        /// <typeparam name="TModel">The type of the model. This type parameter will usually be inferred automatically from <paramref name="binaryEstimator"/>.</typeparam>
        public static Pkpd PairwiseCoupling<TModel>(this MulticlassClassificationCatalog.MulticlassClassificationTrainers catalog,
            ITrainerEstimator<ISingleFeaturePredictionTransformer<TModel>, TModel> binaryEstimator,
            string labelColumnName = DefaultColumnNames.Label,
            bool imputeMissingLabelsAsNegative = false,
            IEstimator<ISingleFeaturePredictionTransformer<ICalibrator>> calibrator = null,
            int maxCalibrationExamples = 1_000_000_000)
            where TModel : class
        {
            Contracts.CheckValue(catalog, nameof(catalog));
            var env = CatalogUtils.GetEnvironment(catalog);
            if (!(binaryEstimator is ITrainerEstimator<ISingleFeaturePredictionTransformer<IPredictorProducing<float>>, IPredictorProducing<float>> est))
                throw env.ExceptParam(nameof(binaryEstimator), "Trainer estimator does not appear to produce the right kind of model.");
            return new Pkpd(env, est, labelColumnName, imputeMissingLabelsAsNegative, GetCalibratorTrainerOrThrow(env, calibrator), maxCalibrationExamples);
        }

        /// <summary>
        /// Predict a target using a linear binary classification model trained with the <see cref="LinearSvmTrainer"/> trainer.
        /// </summary>
        /// <remarks>
        /// <para>
        /// The idea behind support vector machines, is to map instances into a high dimensional space
        /// in which the two classes are linearly separable, i.e., there exists a hyperplane such that all the positive examples are on one side of it,
        /// and all the negative examples are on the other.
        /// </para>
        /// <para>
        /// After this mapping, quadratic programming is used to find the separating hyperplane that maximizes the
        /// margin, i.e., the minimal distance between it and the instances.
        /// </para>
        /// </remarks>
        /// <param name="catalog">The <see cref="BinaryClassificationCatalog"/>.</param>
        /// <param name="labelColumnName">The name of the label column. </param>
        /// <param name="featureColumnName">The name of the feature column.</param>
        /// <param name="exampleWeightColumnName">The name of the example weight column (optional).</param>
        /// <param name="numIterations">The number of training iteraitons.</param>
        public static LinearSvmTrainer LinearSupportVectorMachines(this BinaryClassificationCatalog.BinaryClassificationTrainers catalog,
            string labelColumnName = DefaultColumnNames.Label,
            string featureColumnName = DefaultColumnNames.Features,
            string exampleWeightColumnName = null,
            int numIterations = OnlineLinearOptions.OnlineDefault.NumIterations)
        {
            Contracts.CheckValue(catalog, nameof(catalog));
            return new LinearSvmTrainer(CatalogUtils.GetEnvironment(catalog), labelColumnName, featureColumnName, exampleWeightColumnName, numIterations);
        }

        /// <summary>
        /// Predict a target using a linear binary classification model trained with the <see cref="LinearSvmTrainer"/> trainer.
        /// </summary>
        /// <remarks>
        /// <para>
        /// The idea behind support vector machines, is to map instances into a high dimensional space
        /// in which the two classes are linearly separable, i.e., there exists a hyperplane such that all the positive examples are on one side of it,
        /// and all the negative examples are on the other.
        /// </para>
        /// <para>
        /// After this mapping, quadratic programming is used to find the separating hyperplane that maximizes the
        /// margin, i.e., the minimal distance between it and the instances.
        /// </para>
        /// </remarks>
        /// <param name="catalog">The <see cref="BinaryClassificationCatalog"/>.</param>
        /// <param name="options">Advanced arguments to the algorithm.</param>
        public static LinearSvmTrainer LinearSupportVectorMachines(this BinaryClassificationCatalog.BinaryClassificationTrainers catalog,
            LinearSvmTrainer.Options options)
        {
            Contracts.CheckValue(catalog, nameof(catalog));
            Contracts.CheckValue(options, nameof(options));

            return new LinearSvmTrainer(CatalogUtils.GetEnvironment(catalog), options);
        }

        /// <summary>
        /// Predict a target using the random binary classification model <see cref="RandomTrainer"/>.
        /// </summary>
        /// <remarks>
        /// This trainer can be used as a baseline for other more sophisticated mdels.
        /// </remarks>
        /// <param name="catalog">The <see cref="BinaryClassificationCatalog"/>.</param>
        /// <example>
        /// <format type="text/markdown">
        /// <![CDATA[
        ///  [!code-csharp[FastTree](~/../docs/samples/docs/samples/Microsoft.ML.Samples/Dynamic/Trainers/RandomTrainerSample.cs)]
        /// ]]></format>
        /// </example>
        public static RandomTrainer Random(this BinaryClassificationCatalog.BinaryClassificationTrainers catalog)
        {
            Contracts.CheckValue(catalog, nameof(catalog));
            return new RandomTrainer(CatalogUtils.GetEnvironment(catalog), new RandomTrainer.Options());
        }

        /// <summary>
        /// Predict a target using a binary classification model trained with <see cref="PriorTrainer"/> trainer.
        /// </summary>
        /// <remarks>
        /// This trainer uses the proportion of a label in the training set as the probability of that label.
        /// This trainer is often used as a baseline for other more sophisticated mdels.
        /// </remarks>
        /// <param name="catalog">The <see cref="BinaryClassificationCatalog"/>.</param>
        /// <param name="labelColumnName">The name of the label column. </param>
        /// <param name="exampleWeightColumnName">The name of the example weight column (optional).</param>
        /// <example>
        /// <format type="text/markdown">
        /// <![CDATA[
        ///  [!code-csharp[FastTree](~/../docs/samples/docs/samples/Microsoft.ML.Samples/Dynamic/Trainers/PriorTrainerSample.cs)]
        /// ]]></format>
        /// </example>
        public static PriorTrainer Prior(this BinaryClassificationCatalog.BinaryClassificationTrainers catalog,
            string labelColumnName = DefaultColumnNames.Label,
            string exampleWeightColumnName = null)
        {
            Contracts.CheckValue(catalog, nameof(catalog));
            return new PriorTrainer(CatalogUtils.GetEnvironment(catalog), labelColumnName, exampleWeightColumnName);
        }
    }
}<|MERGE_RESOLUTION|>--- conflicted
+++ resolved
@@ -21,7 +21,6 @@
         /// <summary>
         /// Predict a target using a linear classification model trained with <see cref="SgdBinaryTrainer"/>.
         /// </summary>
-<<<<<<< HEAD
         /// <param name="catalog">The binary classification catalog trainer object.</param>
         /// <param name="labelColumnName">The name of the label column, or dependent variable.</param>
         /// <param name="featureColumnName">The features, or independent variables.</param>
@@ -36,15 +35,6 @@
         /// ]]>
         /// </format>
         /// </example>
-=======
-        /// <param name="catalog">The binary classificaiton catalog trainer object.</param>
-        /// <param name="labelColumnName">The name of the label column.</param>
-        /// <param name="featureColumnName">The name of the feature column.</param>
-        /// <param name="exampleWeightColumnName">The name of the example weight column (optional).</param>
-        /// <param name="maxIterations">The maximum number of iterations; set to 1 to simulate online learning.</param>
-        /// <param name="initLearningRate">The initial learning rate used by SGD.</param>
-        /// <param name="l2Weight">The L2 regularization constant.</param>
->>>>>>> 7cc208c3
         public static SgdBinaryTrainer StochasticGradientDescent(this BinaryClassificationCatalog.BinaryClassificationTrainers catalog,
             string labelColumnName = DefaultColumnNames.Label,
             string featureColumnName = DefaultColumnNames.Features,
@@ -84,17 +74,10 @@
         /// <summary>
         ///  Predict a target using a linear classification model trained with <see cref="SgdNonCalibratedBinaryTrainer"/>.
         /// </summary>
-<<<<<<< HEAD
         /// <param name="catalog">The binary classification catalog trainer object.</param>
         /// <param name="labelColumnName">The name of the label column, or dependent variable.</param>
         /// <param name="featureColumnName">The features, or independent variables.</param>
         /// <param name="weightColumnName">The name of the example weight column.</param>
-=======
-        /// <param name="catalog">The binary classificaiton catalog trainer object.</param>
-        /// <param name="labelColumnName">The name of the label column.</param>
-        /// <param name="featureColumnName">The name of the feature column.</param>
-        /// <param name="exampleWeightColumnName">The name of the example weight column (optional).</param>
->>>>>>> 7cc208c3
         /// <param name="loss">The loss function minimized in the training process. Using, for example, <see cref="HingeLoss"/> leads to a support vector machine trainer.</param>
         /// <param name="maxIterations">The maximum number of passes through the training dataset; set to 1 to simulate online learning.</param>
         /// <param name="initLearningRate">The initial <a href="tmpurl_lr">learning rate</a> used by SGD.</param>
@@ -427,17 +410,10 @@
         /// <summary>
         ///  Predict a target using a linear binary classification model trained with the <see cref="Trainers.LogisticRegression"/> trainer.
         /// </summary>
-<<<<<<< HEAD
-        /// <param name="catalog">The binary classification catalog trainer object.</param>
-        /// <param name="labelColumn">The label column name, or dependent variable.</param>
-        /// <param name="featureColumn">The features, or independent variables.</param>
-        /// <param name="weights">The optional example weights.</param>
-=======
-        /// <param name="catalog">The binary classificaiton catalog trainer object.</param>
-        /// <param name="labelColumnName">The name of the label column.</param>
-        /// <param name="featureColumnName">The name of the feature column.</param>
-        /// <param name="exampleWeightColumnName">The name of the example weight column (optional).</param>
->>>>>>> 7cc208c3
+        /// <param name="catalog">The binary classification catalog trainer object.</param>
+        /// <param name="labelColumnName">The name of the label column.</param>
+        /// <param name="featureColumnName">The name of the feature column.</param>
+        /// <param name="exampleWeightColumnName">The name of the example weight column (optional).</param>
         /// <param name="enforceNoNegativity">Enforce non-negative weights.</param>
         /// <param name="l1Weight">Weight of L1 regularization term.</param>
         /// <param name="l2Weight">Weight of L2 regularization term.</param>
