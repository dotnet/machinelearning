// Licensed to the .NET Foundation under one or more agreements.
// The .NET Foundation licenses this file to you under the MIT license.
// See the LICENSE file in the project root for more information.

using System.Collections.Generic;
using System.Linq;
using Microsoft.ML.CommandLine;
using Microsoft.ML.Core.Data;
using Microsoft.ML.Data;
using Microsoft.ML.Data.Conversion;
using Microsoft.ML.Internal.Calibration;
using Microsoft.ML.Internal.Internallearn;
using Microsoft.ML.Trainers.Online;
using Microsoft.ML.Training;

namespace Microsoft.ML.Learners
{
    using TScalarTrainer = ITrainerEstimator<ISingleFeaturePredictionTransformer<IPredictorProducing<float>>, IPredictorProducing<float>>;

    public abstract class MetaMulticlassTrainer<TTransformer, TModel> : ITrainerEstimator<TTransformer, TModel>, ITrainer<TModel>
        where TTransformer : ISingleFeaturePredictionTransformer<TModel>
        where TModel : IPredictor
    {
        public abstract class ArgumentsBase
        {
            [Argument(ArgumentType.Multiple, HelpText = "Base predictor", ShortName = "p", SortOrder = 4, SignatureType = typeof(SignatureBinaryClassifierTrainer))]
            [TGUI(Label = "Predictor Type", Description = "Type of underlying binary predictor")]
            public IComponentFactory<TScalarTrainer> PredictorType;

            [Argument(ArgumentType.Multiple, HelpText = "Output calibrator", ShortName = "cali", SortOrder = 150, NullName = "<None>", SignatureType = typeof(SignatureCalibrator))]
            public IComponentFactory<ICalibratorTrainer> Calibrator = new PlattCalibratorTrainerFactory();

            [Argument(ArgumentType.LastOccurenceWins, HelpText = "Number of instances to train the calibrator", SortOrder = 150, ShortName = "numcali")]
            public int MaxCalibrationExamples = 1000000000;

            [Argument(ArgumentType.Multiple, HelpText = "Whether to treat missing labels as having negative labels, instead of keeping them missing", SortOrder = 150, ShortName = "missNeg")]
            public bool ImputeMissingLabelsAsNegative;
        }

        /// <summary>
        /// The label column that the trainer expects.
        /// </summary>
        public readonly SchemaShape.Column LabelColumn;

        protected readonly ArgumentsBase Args;
        protected readonly IHost Host;
        protected readonly ICalibratorTrainer Calibrator;
        protected readonly TScalarTrainer Trainer;

        public PredictionKind PredictionKind => PredictionKind.MultiClassClassification;

        protected SchemaShape.Column[] OutputColumns;

        public TrainerInfo Info { get; }

        /// <summary>
        /// Initializes the <see cref="MetaMulticlassTrainer{TTransformer, TModel}"/> from the Arguments class.
        /// </summary>
        /// <param name="env">The private instance of the <see cref="IHostEnvironment"/>.</param>
        /// <param name="args">The legacy arguments <see cref="ArgumentsBase"/>class.</param>
        /// <param name="name">The component name.</param>
        /// <param name="labelColumn">The label column for the metalinear trainer and the binary trainer.</param>
        /// <param name="singleEstimator">The binary estimator.</param>
        /// <param name="calibrator">The calibrator. If a calibrator is not explicitly provided, it will default to <see cref="PlattCalibratorTrainer"/></param>
        internal MetaMulticlassTrainer(IHostEnvironment env, ArgumentsBase args, string name, string labelColumn = null,
            TScalarTrainer singleEstimator = null, ICalibratorTrainer calibrator = null)
        {
            Host = Contracts.CheckRef(env, nameof(env)).Register(name);
            Host.CheckValue(args, nameof(args));
            Args = args;

            if (labelColumn != null)
                LabelColumn = new SchemaShape.Column(labelColumn, SchemaShape.Column.VectorKind.Scalar, NumberType.U4, true);

            Trainer = singleEstimator ?? CreateTrainer();

            Calibrator = calibrator ?? new PlattCalibratorTrainer(env);
            if (args.Calibrator != null)
                Calibrator = args.Calibrator.CreateComponent(Host);

            // Regarding caching, no matter what the internal predictor, we're performing many passes
            // simply by virtue of this being a meta-trainer, so we will still cache.
            Info = new TrainerInfo(normalization: Trainer.Info.NeedNormalization);
        }

        private TScalarTrainer CreateTrainer()
        {
            return Args.PredictorType != null ?
                Args.PredictorType.CreateComponent(Host) :
<<<<<<< HEAD
                new LinearSvm(Host, new LinearSvm.Options());
=======
                new LinearSvmTrainer(Host, new LinearSvmTrainer.Arguments());
>>>>>>> 8a951c5b
        }

        private protected IDataView MapLabelsCore<T>(ColumnType type, InPredicate<T> equalsTarget, RoleMappedData data)
        {
            Host.AssertValue(type);
            Host.Assert(type.RawType == typeof(T));
            Host.AssertValue(equalsTarget);
            Host.AssertValue(data);
            Host.Assert(data.Schema.Label.HasValue);

            var lab = data.Schema.Label.Value;

            InPredicate<T> isMissing;
            if (!Args.ImputeMissingLabelsAsNegative && Conversions.Instance.TryGetIsNAPredicate(type, out isMissing))
            {
                return LambdaColumnMapper.Create(Host, "Label mapper", data.Data,
                    lab.Name, lab.Name, type, NumberType.Float,
                    (in T src, ref float dst) =>
                        dst = equalsTarget(in src) ? 1 : (isMissing(in src) ? float.NaN : default(float)));
            }
            return LambdaColumnMapper.Create(Host, "Label mapper", data.Data,
                lab.Name, lab.Name, type, NumberType.Float,
                (in T src, ref float dst) =>
                    dst = equalsTarget(in src) ? 1 : default(float));
        }

        private protected abstract TModel TrainCore(IChannel ch, RoleMappedData data, int count);

        /// <summary>
        /// The legacy train method.
        /// </summary>
        /// <param name="context">The trainig context for this learner.</param>
        /// <returns>The trained model.</returns>
        TModel ITrainer<TModel>.Train(TrainContext context)
        {
            Host.CheckValue(context, nameof(context));
            var data = context.TrainingSet;

            data.CheckFeatureFloatVector();

            int count;
            data.CheckMultiClassLabel(out count);
            Host.Assert(count > 0);

            using (var ch = Host.Start("Training"))
            {
                var pred = TrainCore(ch, data, count);
                ch.Check(pred != null, "Training did not result in a predictor");
                return pred;
            }
        }

        /// <summary>
        ///  Gets the output columns.
        /// </summary>
        /// <param name="inputSchema">The input schema. </param>
        /// <returns>The output <see cref="SchemaShape"/></returns>
        public SchemaShape GetOutputSchema(SchemaShape inputSchema)
        {
            Host.CheckValue(inputSchema, nameof(inputSchema));

            if (LabelColumn.IsValid)
            {
                if (!inputSchema.TryFindColumn(LabelColumn.Name, out var labelCol))
                    throw Host.ExceptSchemaMismatch(nameof(labelCol), DefaultColumnNames.PredictedLabel, DefaultColumnNames.PredictedLabel);

                if (!LabelColumn.IsCompatibleWith(labelCol))
                    throw Host.Except($"Label column '{LabelColumn.Name}' is not compatible");
            }

            var outColumns = inputSchema.ToDictionary(x => x.Name);
            foreach (var col in GetOutputColumnsCore(inputSchema))
                outColumns[col.Name] = col;

            return new SchemaShape(outColumns.Values);
        }

        private SchemaShape.Column[] GetOutputColumnsCore(SchemaShape inputSchema)
        {
            if (LabelColumn.IsValid)
            {
                bool success = inputSchema.TryFindColumn(LabelColumn.Name, out var labelCol);
                Contracts.Assert(success);

                var metadata = new SchemaShape(labelCol.Metadata.Where(x => x.Name == MetadataUtils.Kinds.KeyValues)
                                .Concat(MetadataForScoreColumn()));
                return new[]
                {
                    new SchemaShape.Column(DefaultColumnNames.Score, SchemaShape.Column.VectorKind.Vector, NumberType.R4, false, new SchemaShape(MetadataUtils.MetadataForMulticlassScoreColumn(labelCol))),
                    new SchemaShape.Column(DefaultColumnNames.PredictedLabel, SchemaShape.Column.VectorKind.Scalar, NumberType.U4, true, metadata)
                };
            }
            else
                return new[]
                {
                    new SchemaShape.Column(DefaultColumnNames.Score, SchemaShape.Column.VectorKind.Vector, NumberType.R4, false, new SchemaShape(MetadataForScoreColumn())),
                    new SchemaShape.Column(DefaultColumnNames.PredictedLabel, SchemaShape.Column.VectorKind.Scalar, NumberType.U4, true, new SchemaShape(MetadataForScoreColumn()))
                };
        }

        /// <summary>
        /// Normal metadata that we produce for score columns.
        /// </summary>
        private static IEnumerable<SchemaShape.Column> MetadataForScoreColumn()
        {
            var cols = new List<SchemaShape.Column>();
            cols.Add(new SchemaShape.Column(MetadataUtils.Kinds.ScoreColumnSetId, SchemaShape.Column.VectorKind.Scalar, NumberType.U4, true));
            cols.Add(new SchemaShape.Column(MetadataUtils.Kinds.ScoreColumnKind, SchemaShape.Column.VectorKind.Scalar, TextType.Instance, false));
            cols.Add(new SchemaShape.Column(MetadataUtils.Kinds.SlotNames, SchemaShape.Column.VectorKind.Vector, TextType.Instance, false));
            cols.Add(new SchemaShape.Column(MetadataUtils.Kinds.ScoreValueKind, SchemaShape.Column.VectorKind.Scalar, TextType.Instance, false));

            return cols;
        }

        IPredictor ITrainer.Train(TrainContext context) => ((ITrainer<TModel>)this).Train(context);

        /// <summary>
        /// Fits the data to the trainer.
        /// </summary>
        /// <param name="input">The input data to fit to.</param>
        /// <returns>The transformer.</returns>
        public abstract TTransformer Fit(IDataView input);
    }
}<|MERGE_RESOLUTION|>--- conflicted
+++ resolved
@@ -87,11 +87,7 @@
         {
             return Args.PredictorType != null ?
                 Args.PredictorType.CreateComponent(Host) :
-<<<<<<< HEAD
-                new LinearSvm(Host, new LinearSvm.Options());
-=======
-                new LinearSvmTrainer(Host, new LinearSvmTrainer.Arguments());
->>>>>>> 8a951c5b
+                new LinearSvmTrainer(Host, new LinearSvmTrainer.Options());
         }
 
         private protected IDataView MapLabelsCore<T>(ColumnType type, InPredicate<T> equalsTarget, RoleMappedData data)
