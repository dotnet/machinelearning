--- conflicted
+++ resolved
@@ -121,17 +121,10 @@
 
         [TlcModule.EntryPoint(Name = "Trainers.NaiveBayesClassifier",
             Desc = "Train a MultiClassNaiveBayesTrainer.",
-<<<<<<< HEAD
             UserName = UserName, 
             ShortName = ShortName, 
             XmlInclude = new[] { @"<include file='../Microsoft.ML.StandardLearners/Standard/MultiClass/doc.xml' path='doc/members/member[@name=""MultiClassNaiveBayesTrainer""]/*'/>",
                                  @"<include file='../Microsoft.ML.StandardLearners/Standard/MultiClass/doc.xml' path='doc/members/example[@name=""MultiClassNaiveBayesTrainer""]/*'/>" })]
-=======
-            UserName = UserName,
-            ShortName = ShortName,
-            XmlInclude = new[] { @"<include file='../Microsoft.ML.StandardLearners/Standard/MultiClass/doc.xml' path='doc/members/member[@name=""MultiClassNaiveBayesTrainer""]'/>",
-                                 @"<include file='../Microsoft.ML.StandardLearners/Standard/MultiClass/doc.xml' path='doc/members/example[@name=""MultiClassNaiveBayesTrainer""]'/>" })]
->>>>>>> 0f94a3b1
         public static CommonOutputs.MulticlassClassificationOutput TrainMultiClassNaiveBayesTrainer(IHostEnvironment env, Arguments input)
         {
             Contracts.CheckValue(env, nameof(env));
