--- conflicted
+++ resolved
@@ -26,12 +26,8 @@
 
 namespace Microsoft.ML.Runtime.Learners
 {
-<<<<<<< HEAD
     /// <include file='doc.xml' path='doc/members/member[@name="MultiClassNaiveBayesTrainer"]' /> 
-    public sealed class MultiClassNaiveBayesTrainer : TrainerBase<RoleMappedData, MultiClassNaiveBayesPredictor>
-=======
     public sealed class MultiClassNaiveBayesTrainer : TrainerBase<MultiClassNaiveBayesPredictor>
->>>>>>> 0e375085
     {
         public const string LoadName = "MultiClassNaiveBayes";
         internal const string UserName = "Multiclass Naive Bayes";
