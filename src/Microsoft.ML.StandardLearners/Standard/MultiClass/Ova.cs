--- conflicted
+++ resolved
@@ -202,13 +202,8 @@
             host.CheckValue(input, nameof(input));
             EntryPointUtils.CheckInputArgs(host, input);
             host.CheckNonEmpty(input.ModelArray, nameof(input.ModelArray));
-<<<<<<< HEAD
-            // Something tells me we should put normalization as part of macro expansion, but since i get 
-            // subgraph instead of learner it's a bit tricky to get learner and decide should we add 
-=======
             // Something tells me we should put normalization as part of macro expansion, but since i get
             // subgraph instead of learner it's a bit tricky to get learner and decide should we add
->>>>>>> 89dfc82f
             // normalization node or not, plus everywhere in code we leave that reposnsibility to TransformModel.
             var normalizedView = input.ModelArray[0].TransformModel.Apply(host, input.TrainingData);
             using (var ch = host.Start("CombineOvaModels"))
@@ -221,11 +216,7 @@
                     input.FeatureColumn, DefaultColumnNames.Features);
                 var weight = TrainUtils.MatchNameOrDefaultOrNull(ch, schema, nameof(input.WeightColumn),
                     input.WeightColumn, DefaultColumnNames.Weight);
-<<<<<<< HEAD
-                var data = TrainUtils.CreateExamples(normalizedView, label, feature, null, weight);
-=======
                 var data = new RoleMappedData(normalizedView, label, feature, null, weight);
->>>>>>> 89dfc82f
 
                 return new ModelOperations.PredictorModelOutput
                 {
