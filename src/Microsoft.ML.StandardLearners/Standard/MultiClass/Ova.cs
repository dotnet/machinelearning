--- conflicted
+++ resolved
@@ -82,11 +82,6 @@
         /// <param name="imputeMissingLabelsAsNegative">Whether to treat missing labels as having negative labels, instead of keeping them missing.</param>
         /// <param name="maxCalibrationExamples">Number of instances to train the calibrator.</param>
         /// <param name="useProbabilities">Use probabilities (vs. raw outputs) to identify top-score category.</param>
-<<<<<<< HEAD
-        public Ova(IHostEnvironment env, Func<TScalarTrainer> binaryEstimator, string labelColumn = DefaultColumnNames.Label,
-            bool imputeMissingLabelsAsNegative = false, ICalibratorTrainer calibrator = null,
-            int maxCalibrationExamples = 1000000000, bool useProbabilities = true)
-=======
         public Ova(IHostEnvironment env,
             TScalarTrainer binaryEstimator,
             string labelColumn = DefaultColumnNames.Label,
@@ -94,7 +89,6 @@
             ICalibratorTrainer calibrator = null,
             int maxCalibrationExamples = 1000000000,
             bool useProbabilities = true)
->>>>>>> 8ecddf86
          : base(env,
                new Arguments
                {
