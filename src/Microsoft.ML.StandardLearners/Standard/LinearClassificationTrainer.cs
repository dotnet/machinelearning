--- conflicted
+++ resolved
@@ -216,26 +216,6 @@
                 }
             }
         }
-
-        internal const string Remarks = @"<remarks>
-This classifier is a trainer based on the Stochastic DualCoordinate Ascent(SDCA) method, a state-of-the-art optimization technique for convex objective functions.
-The algorithm can be scaled for use on large out-of-memory data sets due to a semi-asynchronized implementation 
-that supports multi-threading.
-<para>
-Convergence is underwritten by periodically enforcing synchronization between primal and dual updates in a separate thread.
-Several choices of loss functions are also provided.
-The SDCA method combines several of the best properties and capabilities of logistic regression and SVM algorithms.
-</para>
-<para>
-Note that SDCA is a stochastic and streaming optimization algorithm. 
-The results depends on the order of the training data. For reproducible results, it is recommended that one sets <paramref name='Shuffle'/> to
-False and <paramref name='NumThreads'/> to 1.
-Elastic net regularization can be specified by the <paramref name='L2Const'/> and <paramref name='L1Threshold'/> parameters. Note that the <paramref name='L2Const'/> has an effect on the rate of convergence. 
-In general, the larger the <paramref name='L2Const'/>, the faster SDCA converges.
-</para>
-<a href='https://www.microsoft.com/en-us/research/wp-content/uploads/2016/06/main-3.pdf'>Scaling Up Stochastic Dual Coordinate Ascent</a>.
-<a href='http://www.jmlr.org/papers/volume14/shalev-shwartz13a/shalev-shwartz13a.pdf'>Stochastic Dual Coordinate Ascent Methods for Regularized Loss Minimization</a>.
-</remarks>";
 
         // The order of these matter, since they are used as indices into arrays.
         protected enum MetricKind
@@ -1751,20 +1731,12 @@
     /// </summary>
     public static partial class Sdca
     {
-<<<<<<< HEAD
-        [TlcModule.EntryPoint(Name = "Trainers.StochasticDualCoordinateAscentBinaryClassifier", 
-            Desc = "Train an SDCA binary model.",
-            Remarks = LinearClassificationTrainer.Remarks,
-            UserName = LinearClassificationTrainer.UserNameValue, 
-            ShortName = LinearClassificationTrainer.LoadNameValue)]
-=======
         [TlcModule.EntryPoint(Name = "Trainers.StochasticDualCoordinateAscentBinaryClassifier",
             Desc = "Train an SDCA binary model.",
             UserName = LinearClassificationTrainer.UserNameValue,
             ShortName = LinearClassificationTrainer.LoadNameValue,
             XmlInclude = new[] { @"<include file='../Microsoft.ML.StandardLearners/Standard/doc.xml' path='doc/members/member[@name=""SDCA""]/*' />",
                                  @"<include file='../Microsoft.ML.StandardLearners/Standard/doc.xml' path='doc/members/example[@name=""StochasticDualCoordinateAscentBinaryClassifier""]/*'/>" })]
->>>>>>> 89dfc82f
         public static CommonOutputs.BinaryClassificationOutput TrainBinary(IHostEnvironment env, LinearClassificationTrainer.Arguments input)
         {
             Contracts.CheckValue(env, nameof(env));
