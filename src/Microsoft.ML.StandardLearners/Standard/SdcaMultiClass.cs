--- conflicted
+++ resolved
@@ -241,15 +241,9 @@
                                     }
 
                                     if (features.IsDense)
-<<<<<<< HEAD
-                                        CpuMathUtils.SdcaL1UpdateDense(-primalUpdate, features.Values, l1Threshold, l1IntermediateWeights[iClass].Values, weights[iClass].Values);
-                                    else if (features.Count > 0)
-                                        CpuMathUtils.SdcaL1UpdateSparse(-primalUpdate, features.Values, features.Indices, features.Count, l1Threshold, l1IntermediateWeights[iClass].Values, weights[iClass].Values);
-=======
                                         CpuMathUtils.SdcaL1UpdateDense(-primalUpdate, features.Count, features.Values, l1Threshold, l1IntermediateWeights[iClass].Values, weights[iClass].Values);
                                     else if (features.Count > 0)
                                         CpuMathUtils.SdcaL1UpdateSparse(-primalUpdate, features.Count, features.Values, features.Indices, l1Threshold, l1IntermediateWeights[iClass].Values, weights[iClass].Values);
->>>>>>> 5123aeed
                                 }
 
                                 break;
@@ -274,15 +268,9 @@
                             : 0;
 
                         if (features.IsDense)
-<<<<<<< HEAD
-                            CpuMathUtils.SdcaL1UpdateDense(labelPrimalUpdate, features.Values, l1Threshold, l1IntermediateWeights[label].Values, weights[label].Values);
-                        else if (features.Count > 0)
-                            CpuMathUtils.SdcaL1UpdateSparse(labelPrimalUpdate, features.Values, features.Indices, features.Count, l1Threshold, l1IntermediateWeights[label].Values, weights[label].Values);
-=======
                             CpuMathUtils.SdcaL1UpdateDense(labelPrimalUpdate, features.Count, features.Values, l1Threshold, l1IntermediateWeights[label].Values, weights[label].Values);
                         else if (features.Count > 0)
                             CpuMathUtils.SdcaL1UpdateSparse(labelPrimalUpdate, features.Count, features.Values, features.Indices, l1Threshold, l1IntermediateWeights[label].Values, weights[label].Values);
->>>>>>> 5123aeed
                     }
 
                     rowCount++;
