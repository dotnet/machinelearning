// Licensed to the .NET Foundation under one or more agreements.
// The .NET Foundation licenses this file to you under the MIT license.
// See the LICENSE file in the project root for more information.

using Float = System.Single;

using System;
using System.Linq;
using System.Threading;
using Microsoft.ML.Runtime;
using Microsoft.ML.Runtime.CommandLine;
using Microsoft.ML.Runtime.Data;
using Microsoft.ML.Runtime.EntryPoints;
using Microsoft.ML.Runtime.Internal.CpuMath;
using Microsoft.ML.Runtime.Internal.Utilities;
using Microsoft.ML.Runtime.Learners;
using Microsoft.ML.Runtime.Numeric;
using Microsoft.ML.Runtime.Training;
using Microsoft.ML.Runtime.Internal.Internallearn;

[assembly: LoadableClass(SdcaMultiClassTrainer.Summary, typeof(SdcaMultiClassTrainer), typeof(SdcaMultiClassTrainer.Arguments),
    new[] { typeof(SignatureMultiClassClassifierTrainer), typeof(SignatureTrainer), typeof(SignatureFeatureScorerTrainer) },
    SdcaMultiClassTrainer.UserNameValue,
    SdcaMultiClassTrainer.LoadNameValue,
    SdcaMultiClassTrainer.ShortName)]

namespace Microsoft.ML.Runtime.Learners
{
    using TVectorPredictor = IPredictorProducing<VBuffer<Float>>;

    // SDCA linear multiclass trainer.
<<<<<<< HEAD
    /// <include file='doc.xml' path='doc/members/member[@name="SDCA"]/*' />
    public class SdcaMultiClassTrainer : SdcaTrainerBase<TVectorPredictor>, ITrainerEx
=======
    /// <include file='./doc.xml' path='docs/members/member[@name="SDCA"]/*' />
    public class SdcaMultiClassTrainer : SdcaTrainerBase<TVectorPredictor>
>>>>>>> 0e375085
    {
        public const string LoadNameValue = "SDCAMC";
        public const string UserNameValue = "Fast Linear Multi-class Classification (SA-SDCA)";
        public const string ShortName = "sasdcamc";
        internal const string Summary = "The SDCA linear multi-class classification trainer.";

        public sealed class Arguments : ArgumentsBase
        {
            [Argument(ArgumentType.Multiple, HelpText = "Loss Function", ShortName = "loss", SortOrder = 50)]
            public ISupportSdcaClassificationLossFactory LossFunction = new LogLossFactory();
        }

        private readonly ISupportSdcaClassificationLoss _loss;
        private readonly Arguments _args;

        public override PredictionKind PredictionKind => PredictionKind.MultiClassClassification;

        public SdcaMultiClassTrainer(IHostEnvironment env, Arguments args)
            : base(args, env, LoadNameValue)
        {
            _loss = args.LossFunction.CreateComponent(env);
            base.Loss = _loss;
            NeedShuffle = args.Shuffle;
            _args = args;
        }

        /// <inheritdoc/>
        protected override void TrainWithoutLock(IProgressChannelProvider progress, FloatLabelCursor.Factory cursorFactory, IRandom rand,
            IdToIdxLookup idToIdx, int numThreads, DualsTableBase duals, Float[] biasReg, Float[] invariants, Float lambdaNInv,
            VBuffer<Float>[] weights, Float[] biasUnreg, VBuffer<Float>[] l1IntermediateWeights, Float[] l1IntermediateBias, Float[] featureNormSquared)
        {
            Contracts.AssertValueOrNull(progress);
            Contracts.Assert(_args.L1Threshold.HasValue);
            Contracts.AssertValueOrNull(idToIdx);
            Contracts.AssertValueOrNull(invariants);
            Contracts.AssertValueOrNull(featureNormSquared);
            int numClasses = Utils.Size(weights);
            Contracts.Assert(Utils.Size(biasReg) == numClasses);
            Contracts.Assert(Utils.Size(biasUnreg) == numClasses);

            int maxUpdateTrials = 2 * numThreads;
            var l1Threshold = _args.L1Threshold.Value;
            bool l1ThresholdZero = l1Threshold == 0;
            var lr = _args.BiasLearningRate * _args.L2Const.Value;

            var pch = progress != null ? progress.StartProgressChannel("Dual update") : null;
            using (pch)
            using (var cursor = _args.Shuffle ? cursorFactory.Create(rand) : cursorFactory.Create())
            {
                long rowCount = 0;
                if (pch != null)
                    pch.SetHeader(new ProgressHeader("examples"), e => e.SetProgress(0, rowCount));

                Func<UInt128, long> getIndexFromId = GetIndexFromIdGetter(idToIdx, biasReg.Length);
                while (cursor.MoveNext())
                {
                    long idx = getIndexFromId(cursor.Id);
                    long dualIndexInitPos = idx * numClasses;
                    var features = cursor.Features;
                    var label = (int)cursor.Label;
                    Float invariant;
                    Float normSquared;
                    if (invariants != null)
                    {
                        invariant = invariants[idx];
                        Contracts.AssertValue(featureNormSquared);
                        normSquared = featureNormSquared[idx];
                    }
                    else
                    {
                        normSquared = VectorUtils.NormSquared(features);
                        if (_args.BiasLearningRate == 0)
                            normSquared += 1;

                        invariant = _loss.ComputeDualUpdateInvariant(2 * normSquared * lambdaNInv * GetInstanceWeight(cursor));
                    }

                    // The output for the label class using current weights and bias.
                    var labelOutput = WDot(ref features, ref weights[label], biasReg[label] + biasUnreg[label]);
                    var instanceWeight = GetInstanceWeight(cursor);

                    // This will be the new dual variable corresponding to the label class.
                    Float labelDual = 0;

                    // This will be used to update the weights and regularized bias corresponding to the label class.
                    Float labelPrimalUpdate = 0;

                    // This will be used to update the unregularized bias corresponding to the label class.
                    Float labelAdjustment = 0;

                    // Iterates through all classes.
                    for (int iClass = 0; iClass < numClasses; iClass++)
                    {
                        // Skip the dual/weights/bias update for label class. Will be taken care of at the end.
                        if (iClass == label)
                            continue;

                        // Loop trials for compare-and-swap updates of duals.
                        // In general, concurrent update conflict to the same dual variable is rare 
                        // if data is shuffled.
                        for (int numTrials = 0; numTrials < maxUpdateTrials; numTrials++)
                        {
                            long dualIndex = iClass + dualIndexInitPos;
                            var dual = duals[dualIndex];
                            var output = labelOutput + labelPrimalUpdate * normSquared - WDot(ref features, ref weights[iClass], biasReg[iClass] + biasUnreg[iClass]);
                            var dualUpdate = _loss.DualUpdate(output, 1, dual, invariant, numThreads);

                            // The successive over-relaxation apporach to adjust the sum of dual variables (biasReg) to zero.
                            // Reference to details: http://stat.rutgers.edu/home/tzhang/papers/ml02_dual.pdf, pp. 16-17. 
                            var adjustment = l1ThresholdZero ? lr * biasReg[iClass] : lr * l1IntermediateBias[iClass];
                            dualUpdate -= adjustment;
                            bool success = false;
                            duals.ApplyAt(dualIndex, (long index, ref Float value) =>
                                success = Interlocked.CompareExchange(ref value, dual + dualUpdate, dual) == dual);

                            if (success)
                            {
                                // Note: dualConstraint[iClass] = lambdaNInv * (sum of duals[iClass])
                                var primalUpdate = dualUpdate * lambdaNInv * instanceWeight;
                                labelDual -= dual + dualUpdate;
                                labelPrimalUpdate += primalUpdate;
                                biasUnreg[iClass] += adjustment * lambdaNInv * instanceWeight;
                                labelAdjustment -= adjustment;

                                if (l1ThresholdZero)
                                {
                                    VectorUtils.AddMult(ref features, weights[iClass].Values, -primalUpdate);
                                    biasReg[iClass] -= primalUpdate;
                                }
                                else
                                {
                                    //Iterative shrinkage-thresholding (aka. soft-thresholding)
                                    //Update v=denseWeights as if there's no L1
                                    //Thresholding: if |v[j]| < threshold, turn off weights[j]
                                    //If not, shrink: w[j] = v[i] - sign(v[j]) * threshold
                                    l1IntermediateBias[iClass] -= primalUpdate;
                                    if (_args.BiasLearningRate == 0)
                                    {
                                        biasReg[iClass] = Math.Abs(l1IntermediateBias[iClass]) - l1Threshold > 0.0
                                        ? l1IntermediateBias[iClass] - Math.Sign(l1IntermediateBias[iClass]) * l1Threshold
                                        : 0;
                                    }

                                    if (features.IsDense)
                                        SseUtils.SdcaL1UpdateDense(-primalUpdate, features.Length, features.Values, l1Threshold, l1IntermediateWeights[iClass].Values, weights[iClass].Values);
                                    else if (features.Count > 0)
                                        SseUtils.SdcaL1UpdateSparse(-primalUpdate, features.Length, features.Values, features.Indices, features.Count, l1Threshold, l1IntermediateWeights[iClass].Values, weights[iClass].Values);
                                }

                                break;
                            }
                        }
                    }

                    // Updating with label class weights and dual variable.
                    duals[label + dualIndexInitPos] = labelDual;
                    biasUnreg[label] += labelAdjustment * lambdaNInv * instanceWeight;
                    if (l1ThresholdZero)
                    {
                        VectorUtils.AddMult(ref features, weights[label].Values, labelPrimalUpdate);
                        biasReg[label] += labelPrimalUpdate;
                    }
                    else
                    {
                        l1IntermediateBias[label] += labelPrimalUpdate;
                        var intermediateBias = l1IntermediateBias[label];
                        biasReg[label] = Math.Abs(intermediateBias) - l1Threshold > 0.0
                            ? intermediateBias - Math.Sign(intermediateBias) * l1Threshold
                            : 0;

                        if (features.IsDense)
                            SseUtils.SdcaL1UpdateDense(labelPrimalUpdate, features.Length, features.Values, l1Threshold, l1IntermediateWeights[label].Values, weights[label].Values);
                        else if (features.Count > 0)
                            SseUtils.SdcaL1UpdateSparse(labelPrimalUpdate, features.Length, features.Values, features.Indices, features.Count, l1Threshold, l1IntermediateWeights[label].Values, weights[label].Values);
                    }

                    rowCount++;
                }
            }
        }

        /// <inheritdoc/>
        protected override bool CheckConvergence(
            IProgressChannel pch,
            int iter,
            FloatLabelCursor.Factory cursorFactory,
            DualsTableBase duals,
            IdToIdxLookup idToIdx,
            VBuffer<Float>[] weights,
            VBuffer<Float>[] bestWeights,
            Float[] biasUnreg,
            Float[] bestBiasUnreg,
            Float[] biasReg,
            Float[] bestBiasReg,
            long count,
            Double[] metrics,
            ref Double bestPrimalLoss,
            ref int bestIter)
        {
            Contracts.AssertValue(weights);
            Contracts.AssertValue(duals);
            int numClasses = weights.Length;
            Contracts.Assert(duals.Length >= numClasses * count);
            Contracts.AssertValueOrNull(idToIdx);
            Contracts.Assert(Utils.Size(weights) == numClasses);
            Contracts.Assert(Utils.Size(biasReg) == numClasses);
            Contracts.Assert(Utils.Size(biasUnreg) == numClasses);
            Contracts.Assert(Utils.Size(metrics) == 6);
            var reportedValues = new Double?[metrics.Length + 1];
            reportedValues[metrics.Length] = iter;
            var lossSum = new CompensatedSum();
            var dualLossSum = new CompensatedSum();
            int numFeatures = weights[0].Length;

            using (var cursor = cursorFactory.Create())
            {
                long row = 0;
                Func<UInt128, long, long> getIndexFromIdAndRow = GetIndexFromIdAndRowGetter(idToIdx, biasReg.Length);
                // Iterates through data to compute loss function.
                while (cursor.MoveNext())
                {
                    var instanceWeight = GetInstanceWeight(cursor);
                    var features = cursor.Features;
                    var label = (int)cursor.Label;
                    var labelOutput = WDot(ref features, ref weights[label], biasReg[label] + biasUnreg[label]);
                    Double subLoss = 0;
                    Double subDualLoss = 0;
                    long idx = getIndexFromIdAndRow(cursor.Id, row);
                    long dualIndex = idx * numClasses;
                    for (int iClass = 0; iClass < numClasses; iClass++)
                    {
                        if (iClass == label)
                        {
                            dualIndex++;
                            continue;
                        }

                        var currentClassOutput = WDot(ref features, ref weights[iClass], biasReg[iClass] + biasUnreg[iClass]);
                        subLoss += _loss.Loss(labelOutput - currentClassOutput, 1);
                        Contracts.Assert(dualIndex == iClass + idx * numClasses);
                        var dual = duals[dualIndex++];
                        subDualLoss += _loss.DualLoss(1, dual);
                    }

                    lossSum.Add(subLoss * instanceWeight);
                    dualLossSum.Add(subDualLoss * instanceWeight);

                    row++;
                }
                Host.Assert(idToIdx == null || row * numClasses == duals.Length);
            }

            Contracts.Assert(_args.L2Const.HasValue);
            Contracts.Assert(_args.L1Threshold.HasValue);
            Double l2Const = _args.L2Const.Value;
            Double l1Threshold = _args.L1Threshold.Value;

            Double weightsL1Norm = 0;
            Double weightsL2NormSquared = 0;
            Double biasRegularizationAdjustment = 0;
            for (int iClass = 0; iClass < numClasses; iClass++)
            {
                weightsL1Norm += VectorUtils.L1Norm(ref weights[iClass]) + Math.Abs(biasReg[iClass]);
                weightsL2NormSquared += VectorUtils.NormSquared(weights[iClass]) + biasReg[iClass] * biasReg[iClass];
                biasRegularizationAdjustment += biasReg[iClass] * biasUnreg[iClass];
            }

            Double l1Regularizer = _args.L1Threshold.Value * l2Const * weightsL1Norm;
            var l2Regularizer = l2Const * weightsL2NormSquared * 0.5;

            var newLoss = lossSum.Sum / count + l2Regularizer + l1Regularizer;
            var newDualLoss = dualLossSum.Sum / count - l2Regularizer - l2Const * biasRegularizationAdjustment;
            var dualityGap = newLoss - newDualLoss;

            metrics[(int)MetricKind.Loss] = newLoss;
            metrics[(int)MetricKind.DualLoss] = newDualLoss;
            metrics[(int)MetricKind.DualityGap] = dualityGap;
            metrics[(int)MetricKind.BiasUnreg] = biasUnreg[0];
            metrics[(int)MetricKind.BiasReg] = biasReg[0];
            metrics[(int)MetricKind.L1Sparsity] = _args.L1Threshold == 0 ? 1 : weights.Sum(
                weight => weight.Values.Count(w => w != 0)) / (numClasses * numFeatures);

            bool converged = dualityGap / newLoss < _args.ConvergenceTolerance;

            if (metrics[(int)MetricKind.Loss] < bestPrimalLoss)
            {
                for (int iClass = 0; iClass < numClasses; iClass++)
                {
                    // Maintain a copy of weights and bias with best primal loss thus far. 
                    // This is some extra work and uses extra memory, but it seems worth doing it.
                    // REVIEW: Sparsify bestWeights?
                    weights[iClass].CopyTo(ref bestWeights[iClass]);
                    bestBiasReg[iClass] = biasReg[iClass];
                    bestBiasUnreg[iClass] = biasUnreg[iClass];
                }

                bestPrimalLoss = metrics[(int)MetricKind.Loss];
                bestIter = iter;
            }

            for (int i = 0; i < metrics.Length; i++)
                reportedValues[i] = metrics[i];
            if (pch != null)
                pch.Checkpoint(reportedValues);

            return converged;
        }

        protected override TVectorPredictor CreatePredictor(VBuffer<Float>[] weights, Float[] bias)
        {
            Host.CheckValue(weights, nameof(weights));
            Host.CheckValue(bias, nameof(bias));
            Host.CheckParam(weights.Length > 0, nameof(weights));
            Host.CheckParam(weights.Length == bias.Length, nameof(weights));

            return new MulticlassLogisticRegressionPredictor(Host, weights, bias, bias.Length, weights[0].Length, null, stats: null);
        }

        protected override void CheckLabel(RoleMappedData examples, out int weightSetCount)
        {
            examples.CheckMultiClassLabel(out weightSetCount);
        }

        protected override Float[] InitializeFeatureNormSquared(int length)
        {
            Contracts.Assert(0 < length & length <= Utils.ArrayMaxSize);
            return new Float[length];
        }

        protected override Float GetInstanceWeight(FloatLabelCursor cursor)
        {
            return cursor.Weight;
        }
    }

    /// <summary>
    /// The Entry Point for SDCA multiclass.
    /// </summary>
    public static partial class Sdca
    {
        [TlcModule.EntryPoint(Name = "Trainers.StochasticDualCoordinateAscentClassifier",
            Desc = SdcaMultiClassTrainer.Summary,
            UserName = SdcaMultiClassTrainer.UserNameValue,
            ShortName = SdcaMultiClassTrainer.ShortName,
            XmlInclude = new[] { @"<include file='../Microsoft.ML.StandardLearners/Standard/doc.xml' path='doc/members/member[@name=""SDCA""]/*' />",
                                 @"<include file='../Microsoft.ML.StandardLearners/Standard/doc.xml' path='doc/members/example[@name=""StochasticDualCoordinateAscentClassifier""]/*' />" })]
        public static CommonOutputs.MulticlassClassificationOutput TrainMultiClass(IHostEnvironment env, SdcaMultiClassTrainer.Arguments input)
        {
            Contracts.CheckValue(env, nameof(env));
            var host = env.Register("TrainSDCA");
            host.CheckValue(input, nameof(input));
            EntryPointUtils.CheckInputArgs(host, input);

            return LearnerEntryPointsUtils.Train<SdcaMultiClassTrainer.Arguments, CommonOutputs.MulticlassClassificationOutput>(host, input,
                () => new SdcaMultiClassTrainer(host, input),
                () => LearnerEntryPointsUtils.FindColumn(host, input.TrainingData.Schema, input.LabelColumn));
        }
    }
}<|MERGE_RESOLUTION|>--- conflicted
+++ resolved
@@ -29,13 +29,8 @@
     using TVectorPredictor = IPredictorProducing<VBuffer<Float>>;
 
     // SDCA linear multiclass trainer.
-<<<<<<< HEAD
     /// <include file='doc.xml' path='doc/members/member[@name="SDCA"]/*' />
-    public class SdcaMultiClassTrainer : SdcaTrainerBase<TVectorPredictor>, ITrainerEx
-=======
-    /// <include file='./doc.xml' path='docs/members/member[@name="SDCA"]/*' />
     public class SdcaMultiClassTrainer : SdcaTrainerBase<TVectorPredictor>
->>>>>>> 0e375085
     {
         public const string LoadNameValue = "SDCAMC";
         public const string UserNameValue = "Fast Linear Multi-class Classification (SA-SDCA)";
