// Licensed to the .NET Foundation under one or more agreements.
// The .NET Foundation licenses this file to you under the MIT license.
// See the LICENSE file in the project root for more information.

using System;
using System.Linq;
using System.Threading;
using Microsoft.Data.DataView;
using Microsoft.ML;
using Microsoft.ML.CommandLine;
using Microsoft.ML.Data;
using Microsoft.ML.EntryPoints;
using Microsoft.ML.Internal.CpuMath;
using Microsoft.ML.Internal.Utilities;
using Microsoft.ML.Model;
using Microsoft.ML.Numeric;
using Microsoft.ML.Trainers;

[assembly: LoadableClass(SdcaMultiClassTrainer.Summary, typeof(SdcaMultiClassTrainer), typeof(SdcaMultiClassTrainer.Options),
    new[] { typeof(SignatureMultiClassClassifierTrainer), typeof(SignatureTrainer), typeof(SignatureFeatureScorerTrainer) },
    SdcaMultiClassTrainer.UserNameValue,
    SdcaMultiClassTrainer.LoadNameValue,
    SdcaMultiClassTrainer.ShortName)]

namespace Microsoft.ML.Trainers
{
<<<<<<< HEAD
    // SDCA linear multiclass trainer.
    /// <include file='doc.xml' path='doc/members/member[@name="SDCA"]/*' />
    public sealed class SdcaMultiClassTrainer : SdcaTrainerBase<SdcaMultiClassTrainer.Options, MulticlassPredictionTransformer<MulticlassLogisticRegressionModelParameters>, MulticlassLogisticRegressionModelParameters>
=======
    /// <summary>
    /// The <see cref="IEstimator{TTransformer}"/> for training a multiclass logistic regression classification model using the stochastic dual coordinate ascent method.
    /// </summary>
    /// <include file='doc.xml' path='doc/members/member[@name="SDCA_remarks"]/*' />
    public class SdcaMultiClassTrainer : SdcaTrainerBase<SdcaMultiClassTrainer.Options, MulticlassPredictionTransformer<MulticlassLogisticRegressionModelParameters>, MulticlassLogisticRegressionModelParameters>
>>>>>>> 09f40d09
    {
        internal const string LoadNameValue = "SDCAMC";
        internal const string UserNameValue = "Fast Linear Multi-class Classification (SA-SDCA)";
        internal const string ShortName = "sasdcamc";
        internal const string Summary = "The SDCA linear multi-class classification trainer.";

        /// <summary>
        /// Options for the <see cref="SdcaMultiClassTrainer"/>.
        /// </summary>
        public sealed class Options : OptionsBase
        {
            /// <summary>
<<<<<<< HEAD
            /// The loss function to use. Default is <see cref="LogLoss"/>.
            /// </summary>
=======
            /// The custom <a href="tmpurl_loss">loss</a>.
            /// </summary>
            /// <value>
            /// If unspecified, <see cref="LogLoss"/> will be used.
            /// </value>
>>>>>>> 09f40d09
            [Argument(ArgumentType.Multiple, HelpText = "Loss Function", ShortName = "loss", SortOrder = 50)]
            public ISupportSdcaClassificationLossFactory LossFunction = new LogLossFactory();
        }

        private readonly ISupportSdcaClassificationLoss _loss;

        private protected override PredictionKind PredictionKind => PredictionKind.MultiClassClassification;

        /// <summary>
        /// Initializes a new instance of <see cref="SdcaMultiClassTrainer"/>
        /// </summary>
        /// <param name="env">The environment to use.</param>
        /// <param name="labelColumn">The label, or dependent variable.</param>
        /// <param name="featureColumn">The features, or independent variables.</param>
        /// <param name="weights">The optional example weights.</param>
        /// <param name="loss">The custom loss.</param>
        /// <param name="l2Const">The L2 regularization hyperparameter.</param>
        /// <param name="l1Threshold">The L1 regularization hyperparameter. Higher values will tend to lead to more sparse model.</param>
        /// <param name="maxIterations">The maximum number of passes to perform over the data.</param>
        internal SdcaMultiClassTrainer(IHostEnvironment env,
            string labelColumn = DefaultColumnNames.Label,
            string featureColumn = DefaultColumnNames.Features,
            string weights = null,
            ISupportSdcaClassificationLoss loss = null,
            float? l2Const = null,
            float? l1Threshold = null,
            int? maxIterations = null)
             : base(env, featureColumn, TrainerUtils.MakeU4ScalarColumn(labelColumn), TrainerUtils.MakeR4ScalarWeightColumn(weights),
                   l2Const, l1Threshold, maxIterations)
        {
            Host.CheckNonEmpty(featureColumn, nameof(featureColumn));
            Host.CheckNonEmpty(labelColumn, nameof(labelColumn));
            _loss = loss ?? SdcaTrainerOptions.LossFunction.CreateComponent(env);
            Loss = _loss;
        }

        internal SdcaMultiClassTrainer(IHostEnvironment env, Options options,
            string featureColumn, string labelColumn, string weightColumn = null)
            : base(env, options, TrainerUtils.MakeU4ScalarColumn(labelColumn), TrainerUtils.MakeR4ScalarWeightColumn(weightColumn))
        {
            Host.CheckValue(labelColumn, nameof(labelColumn));
            Host.CheckValue(featureColumn, nameof(featureColumn));

            _loss = options.LossFunction.CreateComponent(env);
            Loss = _loss;
        }

        internal SdcaMultiClassTrainer(IHostEnvironment env, Options options)
            : this(env, options, options.FeatureColumnName, options.LabelColumnName)
        {
        }

        private protected override SchemaShape.Column[] GetOutputColumnsCore(SchemaShape inputSchema)
        {
            bool success = inputSchema.TryFindColumn(LabelColumn.Name, out var labelCol);
            Contracts.Assert(success);

            var metadata = new SchemaShape(labelCol.Annotations.Where(x => x.Name == AnnotationUtils.Kinds.KeyValues)
                .Concat(AnnotationUtils.GetTrainerOutputAnnotation()));
            return new[]
            {
                new SchemaShape.Column(DefaultColumnNames.Score, SchemaShape.Column.VectorKind.Vector, NumberDataViewType.Single, false, new SchemaShape(AnnotationUtils.AnnotationsForMulticlassScoreColumn(labelCol))),
                new SchemaShape.Column(DefaultColumnNames.PredictedLabel, SchemaShape.Column.VectorKind.Scalar, NumberDataViewType.UInt32, true, metadata)
            };
        }

        private protected override void CheckLabelCompatible(SchemaShape.Column labelCol)
        {
            Contracts.Assert(labelCol.IsValid);

            Action error =
                () => throw Host.ExceptSchemaMismatch(nameof(labelCol), "label", labelCol.Name, "float, double or KeyType", labelCol.GetTypeString());

            if (labelCol.Kind != SchemaShape.Column.VectorKind.Scalar)
                error();
            if (!labelCol.IsKey && labelCol.ItemType != NumberDataViewType.Single && labelCol.ItemType != NumberDataViewType.Double)
                error();
        }

        /// <inheritdoc/>
        private protected override void TrainWithoutLock(IProgressChannelProvider progress, FloatLabelCursor.Factory cursorFactory, Random rand,
            IdToIdxLookup idToIdx, int numThreads, DualsTableBase duals, float[] biasReg, float[] invariants, float lambdaNInv,
            VBuffer<float>[] weights, float[] biasUnreg, VBuffer<float>[] l1IntermediateWeights, float[] l1IntermediateBias, float[] featureNormSquared)
        {
            Contracts.AssertValueOrNull(progress);
            Contracts.Assert(SdcaTrainerOptions.L1Threshold.HasValue);
            Contracts.AssertValueOrNull(idToIdx);
            Contracts.AssertValueOrNull(invariants);
            Contracts.AssertValueOrNull(featureNormSquared);
            int numClasses = Utils.Size(weights);
            Contracts.Assert(Utils.Size(biasReg) == numClasses);
            Contracts.Assert(Utils.Size(biasUnreg) == numClasses);

            int maxUpdateTrials = 2 * numThreads;
            var l1Threshold = SdcaTrainerOptions.L1Threshold.Value;
            bool l1ThresholdZero = l1Threshold == 0;
            var lr = SdcaTrainerOptions.BiasLearningRate * SdcaTrainerOptions.L2Regularization.Value;

            var pch = progress != null ? progress.StartProgressChannel("Dual update") : null;
            using (pch)
            using (var cursor = SdcaTrainerOptions.Shuffle ? cursorFactory.Create(rand) : cursorFactory.Create())
            {
                long rowCount = 0;
                if (pch != null)
                    pch.SetHeader(new ProgressHeader("examples"), e => e.SetProgress(0, rowCount));

                Func<DataViewRowId, long> getIndexFromId = GetIndexFromIdGetter(idToIdx, biasReg.Length);
                while (cursor.MoveNext())
                {
                    long idx = getIndexFromId(cursor.Id);
                    long dualIndexInitPos = idx * numClasses;
                    var features = cursor.Features;
                    var label = (int)cursor.Label;
                    float invariant;
                    float normSquared;
                    if (invariants != null)
                    {
                        invariant = invariants[idx];
                        Contracts.AssertValue(featureNormSquared);
                        normSquared = featureNormSquared[idx];
                    }
                    else
                    {
                        normSquared = VectorUtils.NormSquared(in features);
                        if (SdcaTrainerOptions.BiasLearningRate == 0)
                            normSquared += 1;

                        invariant = _loss.ComputeDualUpdateInvariant(2 * normSquared * lambdaNInv * GetInstanceWeight(cursor));
                    }

                    // The output for the label class using current weights and bias.
                    var labelOutput = WDot(in features, in weights[label], biasReg[label] + biasUnreg[label]);
                    var instanceWeight = GetInstanceWeight(cursor);

                    // This will be the new dual variable corresponding to the label class.
                    float labelDual = 0;

                    // This will be used to update the weights and regularized bias corresponding to the label class.
                    float labelPrimalUpdate = 0;

                    // This will be used to update the unregularized bias corresponding to the label class.
                    float labelAdjustment = 0;

                    // Iterates through all classes.
                    for (int iClass = 0; iClass < numClasses; iClass++)
                    {
                        // Skip the dual/weights/bias update for label class. Will be taken care of at the end.
                        if (iClass == label)
                            continue;

                        var weightsEditor = VBufferEditor.CreateFromBuffer(ref weights[iClass]);
                        var l1IntermediateWeightsEditor =
                            !l1ThresholdZero ? VBufferEditor.CreateFromBuffer(ref l1IntermediateWeights[iClass]) :
                            default;

                        // Loop trials for compare-and-swap updates of duals.
                        // In general, concurrent update conflict to the same dual variable is rare
                        // if data is shuffled.
                        for (int numTrials = 0; numTrials < maxUpdateTrials; numTrials++)
                        {
                            long dualIndex = iClass + dualIndexInitPos;
                            var dual = duals[dualIndex];
                            var output = labelOutput + labelPrimalUpdate * normSquared - WDot(in features, in weights[iClass], biasReg[iClass] + biasUnreg[iClass]);
                            var dualUpdate = _loss.DualUpdate(output, 1, dual, invariant, numThreads);

                            // The successive over-relaxation approach to adjust the sum of dual variables (biasReg) to zero.
                            // Reference to details: http://stat.rutgers.edu/home/tzhang/papers/ml02_dual.pdf, pp. 16-17.
                            var adjustment = l1ThresholdZero ? lr * biasReg[iClass] : lr * l1IntermediateBias[iClass];
                            dualUpdate -= adjustment;
                            bool success = false;
                            duals.ApplyAt(dualIndex, (long index, ref float value) =>
                                success = Interlocked.CompareExchange(ref value, dual + dualUpdate, dual) == dual);

                            if (success)
                            {
                                // Note: dualConstraint[iClass] = lambdaNInv * (sum of duals[iClass])
                                var primalUpdate = dualUpdate * lambdaNInv * instanceWeight;
                                labelDual -= dual + dualUpdate;
                                labelPrimalUpdate += primalUpdate;
                                biasUnreg[iClass] += adjustment * lambdaNInv * instanceWeight;
                                labelAdjustment -= adjustment;

                                if (l1ThresholdZero)
                                {
                                    VectorUtils.AddMult(in features, weightsEditor.Values, -primalUpdate);
                                    biasReg[iClass] -= primalUpdate;
                                }
                                else
                                {
                                    //Iterative shrinkage-thresholding (aka. soft-thresholding)
                                    //Update v=denseWeights as if there's no L1
                                    //Thresholding: if |v[j]| < threshold, turn off weights[j]
                                    //If not, shrink: w[j] = v[i] - sign(v[j]) * threshold
                                    l1IntermediateBias[iClass] -= primalUpdate;
                                    if (SdcaTrainerOptions.BiasLearningRate == 0)
                                    {
                                        biasReg[iClass] = Math.Abs(l1IntermediateBias[iClass]) - l1Threshold > 0.0
                                        ? l1IntermediateBias[iClass] - Math.Sign(l1IntermediateBias[iClass]) * l1Threshold
                                        : 0;
                                    }

                                    var featureValues = features.GetValues();
                                    if (features.IsDense)
                                        CpuMathUtils.SdcaL1UpdateDense(-primalUpdate, featureValues.Length, featureValues, l1Threshold, l1IntermediateWeightsEditor.Values, weightsEditor.Values);
                                    else if (featureValues.Length > 0)
                                        CpuMathUtils.SdcaL1UpdateSparse(-primalUpdate, featureValues.Length, featureValues, features.GetIndices(), l1Threshold, l1IntermediateWeightsEditor.Values, weightsEditor.Values);
                                }

                                break;
                            }
                        }
                    }

                    // Updating with label class weights and dual variable.
                    duals[label + dualIndexInitPos] = labelDual;
                    biasUnreg[label] += labelAdjustment * lambdaNInv * instanceWeight;
                    if (l1ThresholdZero)
                    {
                        var weightsEditor = VBufferEditor.CreateFromBuffer(ref weights[label]);
                        VectorUtils.AddMult(in features, weightsEditor.Values, labelPrimalUpdate);
                        biasReg[label] += labelPrimalUpdate;
                    }
                    else
                    {
                        l1IntermediateBias[label] += labelPrimalUpdate;
                        var intermediateBias = l1IntermediateBias[label];
                        biasReg[label] = Math.Abs(intermediateBias) - l1Threshold > 0.0
                            ? intermediateBias - Math.Sign(intermediateBias) * l1Threshold
                            : 0;

                        var weightsEditor = VBufferEditor.CreateFromBuffer(ref weights[label]);
                        var l1IntermediateWeightsEditor = VBufferEditor.CreateFromBuffer(ref l1IntermediateWeights[label]);
                        var featureValues = features.GetValues();
                        if (features.IsDense)
                            CpuMathUtils.SdcaL1UpdateDense(labelPrimalUpdate, featureValues.Length, featureValues, l1Threshold, l1IntermediateWeightsEditor.Values, weightsEditor.Values);
                        else if (featureValues.Length > 0)
                            CpuMathUtils.SdcaL1UpdateSparse(labelPrimalUpdate, featureValues.Length, featureValues, features.GetIndices(), l1Threshold, l1IntermediateWeightsEditor.Values, weightsEditor.Values);
                    }

                    rowCount++;
                }
            }
        }

        /// <inheritdoc/>
        private protected override bool CheckConvergence(
            IProgressChannel pch,
            int iter,
            FloatLabelCursor.Factory cursorFactory,
            DualsTableBase duals,
            IdToIdxLookup idToIdx,
            VBuffer<float>[] weights,
            VBuffer<float>[] bestWeights,
            float[] biasUnreg,
            float[] bestBiasUnreg,
            float[] biasReg,
            float[] bestBiasReg,
            long count,
            Double[] metrics,
            ref Double bestPrimalLoss,
            ref int bestIter)
        {
            Contracts.AssertValue(weights);
            Contracts.AssertValue(duals);
            int numClasses = weights.Length;
            Contracts.Assert(duals.Length >= numClasses * count);
            Contracts.AssertValueOrNull(idToIdx);
            Contracts.Assert(Utils.Size(weights) == numClasses);
            Contracts.Assert(Utils.Size(biasReg) == numClasses);
            Contracts.Assert(Utils.Size(biasUnreg) == numClasses);
            Contracts.Assert(Utils.Size(metrics) == 6);
            var reportedValues = new Double?[metrics.Length + 1];
            reportedValues[metrics.Length] = iter;
            var lossSum = new CompensatedSum();
            var dualLossSum = new CompensatedSum();
            int numFeatures = weights[0].Length;

            using (var cursor = cursorFactory.Create())
            {
                long row = 0;
                Func<DataViewRowId, long, long> getIndexFromIdAndRow = GetIndexFromIdAndRowGetter(idToIdx, biasReg.Length);
                // Iterates through data to compute loss function.
                while (cursor.MoveNext())
                {
                    var instanceWeight = GetInstanceWeight(cursor);
                    var features = cursor.Features;
                    var label = (int)cursor.Label;
                    var labelOutput = WDot(in features, in weights[label], biasReg[label] + biasUnreg[label]);
                    Double subLoss = 0;
                    Double subDualLoss = 0;
                    long idx = getIndexFromIdAndRow(cursor.Id, row);
                    long dualIndex = idx * numClasses;
                    for (int iClass = 0; iClass < numClasses; iClass++)
                    {
                        if (iClass == label)
                        {
                            dualIndex++;
                            continue;
                        }

                        var currentClassOutput = WDot(in features, in weights[iClass], biasReg[iClass] + biasUnreg[iClass]);
                        subLoss += _loss.Loss(labelOutput - currentClassOutput, 1);
                        Contracts.Assert(dualIndex == iClass + idx * numClasses);
                        var dual = duals[dualIndex++];
                        subDualLoss += _loss.DualLoss(1, dual);
                    }

                    lossSum.Add(subLoss * instanceWeight);
                    dualLossSum.Add(subDualLoss * instanceWeight);

                    row++;
                }
                Host.Assert(idToIdx == null || row * numClasses == duals.Length);
            }

            Contracts.Assert(SdcaTrainerOptions.L2Regularization.HasValue);
            Contracts.Assert(SdcaTrainerOptions.L1Threshold.HasValue);
            Double l2Const = SdcaTrainerOptions.L2Regularization.Value;
            Double l1Threshold = SdcaTrainerOptions.L1Threshold.Value;

            Double weightsL1Norm = 0;
            Double weightsL2NormSquared = 0;
            Double biasRegularizationAdjustment = 0;
            for (int iClass = 0; iClass < numClasses; iClass++)
            {
                weightsL1Norm += VectorUtils.L1Norm(in weights[iClass]) + Math.Abs(biasReg[iClass]);
                weightsL2NormSquared += VectorUtils.NormSquared(weights[iClass]) + biasReg[iClass] * biasReg[iClass];
                biasRegularizationAdjustment += biasReg[iClass] * biasUnreg[iClass];
            }

            Double l1Regularizer = SdcaTrainerOptions.L1Threshold.Value * l2Const * weightsL1Norm;
            var l2Regularizer = l2Const * weightsL2NormSquared * 0.5;

            var newLoss = lossSum.Sum / count + l2Regularizer + l1Regularizer;
            var newDualLoss = dualLossSum.Sum / count - l2Regularizer - l2Const * biasRegularizationAdjustment;
            var dualityGap = newLoss - newDualLoss;

            metrics[(int)MetricKind.Loss] = newLoss;
            metrics[(int)MetricKind.DualLoss] = newDualLoss;
            metrics[(int)MetricKind.DualityGap] = dualityGap;
            metrics[(int)MetricKind.BiasUnreg] = biasUnreg[0];
            metrics[(int)MetricKind.BiasReg] = biasReg[0];
            metrics[(int)MetricKind.L1Sparsity] = SdcaTrainerOptions.L1Threshold == 0 ? 1 : weights.Sum(
                weight => weight.GetValues().Count(w => w != 0)) / (numClasses * numFeatures);

            bool converged = dualityGap / newLoss < SdcaTrainerOptions.ConvergenceTolerance;

            if (metrics[(int)MetricKind.Loss] < bestPrimalLoss)
            {
                for (int iClass = 0; iClass < numClasses; iClass++)
                {
                    // Maintain a copy of weights and bias with best primal loss thus far.
                    // This is some extra work and uses extra memory, but it seems worth doing it.
                    // REVIEW: Sparsify bestWeights?
                    weights[iClass].CopyTo(ref bestWeights[iClass]);
                    bestBiasReg[iClass] = biasReg[iClass];
                    bestBiasUnreg[iClass] = biasUnreg[iClass];
                }

                bestPrimalLoss = metrics[(int)MetricKind.Loss];
                bestIter = iter;
            }

            for (int i = 0; i < metrics.Length; i++)
                reportedValues[i] = metrics[i];
            if (pch != null)
                pch.Checkpoint(reportedValues);

            return converged;
        }

        private protected override MulticlassLogisticRegressionModelParameters CreatePredictor(VBuffer<float>[] weights, float[] bias)
        {
            Host.CheckValue(weights, nameof(weights));
            Host.CheckValue(bias, nameof(bias));
            Host.CheckParam(weights.Length > 0, nameof(weights));
            Host.CheckParam(weights.Length == bias.Length, nameof(weights));

            return new MulticlassLogisticRegressionModelParameters(Host, weights, bias, bias.Length, weights[0].Length, null, stats: null);
        }

        private protected override void CheckLabel(RoleMappedData examples, out int weightSetCount)
        {
            examples.CheckMultiClassLabel(out weightSetCount);
        }

        private protected override float[] InitializeFeatureNormSquared(int length)
        {
            Contracts.Assert(0 < length & length <= Utils.ArrayMaxSize);
            return new float[length];
        }

        private protected override float GetInstanceWeight(FloatLabelCursor cursor)
        {
            return cursor.Weight;
        }

        private protected override MulticlassPredictionTransformer<MulticlassLogisticRegressionModelParameters> MakeTransformer(MulticlassLogisticRegressionModelParameters model, DataViewSchema trainSchema)
            => new MulticlassPredictionTransformer<MulticlassLogisticRegressionModelParameters>(Host, model, trainSchema, FeatureColumn.Name, LabelColumn.Name);
    }

    /// <summary>
    /// The Entry Point for SDCA multiclass.
    /// </summary>
    internal static partial class Sdca
    {
        [TlcModule.EntryPoint(Name = "Trainers.StochasticDualCoordinateAscentClassifier",
            Desc = SdcaMultiClassTrainer.Summary,
            UserName = SdcaMultiClassTrainer.UserNameValue,
            ShortName = SdcaMultiClassTrainer.ShortName)]
        public static CommonOutputs.MulticlassClassificationOutput TrainMultiClass(IHostEnvironment env, SdcaMultiClassTrainer.Options input)
        {
            Contracts.CheckValue(env, nameof(env));
            var host = env.Register("TrainSDCA");
            host.CheckValue(input, nameof(input));
            EntryPointUtils.CheckInputArgs(host, input);

            return TrainerEntryPointsUtils.Train<SdcaMultiClassTrainer.Options, CommonOutputs.MulticlassClassificationOutput>(host, input,
                () => new SdcaMultiClassTrainer(host, input),
                () => TrainerEntryPointsUtils.FindColumn(host, input.TrainingData.Schema, input.LabelColumnName));
        }
    }
}<|MERGE_RESOLUTION|>--- conflicted
+++ resolved
@@ -24,17 +24,11 @@
 
 namespace Microsoft.ML.Trainers
 {
-<<<<<<< HEAD
-    // SDCA linear multiclass trainer.
-    /// <include file='doc.xml' path='doc/members/member[@name="SDCA"]/*' />
-    public sealed class SdcaMultiClassTrainer : SdcaTrainerBase<SdcaMultiClassTrainer.Options, MulticlassPredictionTransformer<MulticlassLogisticRegressionModelParameters>, MulticlassLogisticRegressionModelParameters>
-=======
     /// <summary>
     /// The <see cref="IEstimator{TTransformer}"/> for training a multiclass logistic regression classification model using the stochastic dual coordinate ascent method.
     /// </summary>
     /// <include file='doc.xml' path='doc/members/member[@name="SDCA_remarks"]/*' />
-    public class SdcaMultiClassTrainer : SdcaTrainerBase<SdcaMultiClassTrainer.Options, MulticlassPredictionTransformer<MulticlassLogisticRegressionModelParameters>, MulticlassLogisticRegressionModelParameters>
->>>>>>> 09f40d09
+    public sealed class SdcaMultiClassTrainer : SdcaTrainerBase<SdcaMultiClassTrainer.Options, MulticlassPredictionTransformer<MulticlassLogisticRegressionModelParameters>, MulticlassLogisticRegressionModelParameters>
     {
         internal const string LoadNameValue = "SDCAMC";
         internal const string UserNameValue = "Fast Linear Multi-class Classification (SA-SDCA)";
@@ -47,16 +41,11 @@
         public sealed class Options : OptionsBase
         {
             /// <summary>
-<<<<<<< HEAD
-            /// The loss function to use. Default is <see cref="LogLoss"/>.
-            /// </summary>
-=======
             /// The custom <a href="tmpurl_loss">loss</a>.
             /// </summary>
             /// <value>
             /// If unspecified, <see cref="LogLoss"/> will be used.
             /// </value>
->>>>>>> 09f40d09
             [Argument(ArgumentType.Multiple, HelpText = "Loss Function", ShortName = "loss", SortOrder = 50)]
             public ISupportSdcaClassificationLossFactory LossFunction = new LogLossFactory();
         }
