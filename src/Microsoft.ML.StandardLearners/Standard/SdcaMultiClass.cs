--- conflicted
+++ resolved
@@ -371,20 +371,12 @@
     /// </summary>
     public static partial class Sdca
     {
-<<<<<<< HEAD
-        [TlcModule.EntryPoint(Name = "Trainers.StochasticDualCoordinateAscentClassifier", 
-            Desc = SdcaMultiClassTrainer.Summary, 
-            Remarks = SdcaMultiClassTrainer.Remarks,
-            UserName = SdcaMultiClassTrainer.UserNameValue, 
-            ShortName = SdcaMultiClassTrainer.ShortName)]
-=======
         [TlcModule.EntryPoint(Name = "Trainers.StochasticDualCoordinateAscentClassifier",
             Desc = SdcaMultiClassTrainer.Summary,
             UserName = SdcaMultiClassTrainer.UserNameValue,
             ShortName = SdcaMultiClassTrainer.ShortName,
             XmlInclude = new[] { @"<include file='../Microsoft.ML.StandardLearners/Standard/doc.xml' path='doc/members/member[@name=""SDCA""]/*' />",
                                  @"<include file='../Microsoft.ML.StandardLearners/Standard/doc.xml' path='doc/members/example[@name=""StochasticDualCoordinateAscentClassifier""]/*' />" })]
->>>>>>> 89dfc82f
         public static CommonOutputs.MulticlassClassificationOutput TrainMultiClass(IHostEnvironment env, SdcaMultiClassTrainer.Arguments input)
         {
             Contracts.CheckValue(env, nameof(env));
