--- conflicted
+++ resolved
@@ -38,16 +38,11 @@
         public sealed class Options : OptionsBase
         {
             /// <summary>
-<<<<<<< HEAD
-            /// The loss function to use. Default is <see cref="SquaredLoss"/>.
-            /// </summary>
-=======
             /// A custom <a href="tmpurl_loss">loss</a>.
             /// </summary>
             /// <value>
             /// Defaults to <see cref="SquaredLoss"/>
             /// </value>
->>>>>>> 09f40d09
             [Argument(ArgumentType.Multiple, HelpText = "Loss Function", ShortName = "loss", SortOrder = 50)]
             public ISupportSdcaRegressionLossFactory LossFunction = new SquaredLossFactory();
 
