// Licensed to the .NET Foundation under one or more agreements.
// The .NET Foundation licenses this file to you under the MIT license.
// See the LICENSE file in the project root for more information.

using Float = System.Single;

using System;
using Microsoft.ML.Runtime;
using Microsoft.ML.Runtime.CommandLine;
using Microsoft.ML.Runtime.Data;
using Microsoft.ML.Runtime.Data.Conversion;
using Microsoft.ML.Runtime.EntryPoints;
using Microsoft.ML.Runtime.Internal.Utilities;
using Microsoft.ML.Runtime.Learners;
using Microsoft.ML.Runtime.Training;
using Microsoft.ML.Runtime.Internal.Internallearn;

[assembly: LoadableClass(SdcaRegressionTrainer.Summary, typeof(SdcaRegressionTrainer), typeof(SdcaRegressionTrainer.Arguments),
    new[] { typeof(SignatureRegressorTrainer), typeof(SignatureTrainer), typeof(SignatureFeatureScorerTrainer) },
    SdcaRegressionTrainer.UserNameValue,
    SdcaRegressionTrainer.LoadNameValue,
    SdcaRegressionTrainer.ShortName)]

namespace Microsoft.ML.Runtime.Learners
{
    using TScalarPredictor = IPredictorWithFeatureWeights<Float>;

<<<<<<< HEAD
    /// <include file='doc.xml' path='doc/members/member[@name="SDCA"]/*' />
    public sealed class SdcaRegressionTrainer : SdcaTrainerBase<IPredictor>, ITrainer<RoleMappedData, TScalarPredictor>, ITrainerEx
=======
    /// <include file='./doc.xml' path='docs/members/member[@name="SDCA"]/*' />
    public sealed class SdcaRegressionTrainer : SdcaTrainerBase<TScalarPredictor>
>>>>>>> 0e375085
    {
        public const string LoadNameValue = "SDCAR";
        public const string UserNameValue = "Fast Linear Regression (SA-SDCA)";
        public const string ShortName = "sasdcar";
        internal const string Summary = "The SDCA linear regression trainer.";

        public sealed class Arguments : ArgumentsBase
        {
            [Argument(ArgumentType.Multiple, HelpText = "Loss Function", ShortName = "loss", SortOrder = 50)]
            public ISupportSdcaRegressionLossFactory LossFunction = new SquaredLossFactory();

            public Arguments()
            {
                // Using a higher default tolerance for better RMS.
                ConvergenceTolerance = 0.01f;

                // Default to use unregularized bias in regression.
                BiasLearningRate = 1;
            }
        }

        private readonly ISupportSdcaRegressionLoss _loss;
        private readonly Arguments _args;

        public override PredictionKind PredictionKind => PredictionKind.Regression;

        public SdcaRegressionTrainer(IHostEnvironment env, Arguments args)
            : base(args, env, LoadNameValue)
        {
            _loss = args.LossFunction.CreateComponent(env);
            base.Loss = _loss;
            NeedShuffle = args.Shuffle;
            _args = args;
        }

        protected override TScalarPredictor CreatePredictor(VBuffer<Float>[] weights, Float[] bias)
        {
            Host.CheckParam(Utils.Size(weights) == 1, nameof(weights));
            Host.CheckParam(Utils.Size(bias) == 1, nameof(bias));
            Host.CheckParam(weights[0].Length > 0, nameof(weights));

            VBuffer<Float> maybeSparseWeights = default;
            VBufferUtils.CreateMaybeSparseCopy(ref weights[0], ref maybeSparseWeights,
                Conversions.Instance.GetIsDefaultPredicate<Float>(NumberType.Float));
            return new LinearRegressionPredictor(Host, ref maybeSparseWeights, bias[0]);
        }

        protected override Float GetInstanceWeight(FloatLabelCursor cursor)
        {
            return cursor.Weight;
        }

        protected override void CheckLabel(RoleMappedData examples, out int weightSetCount)
        {
            examples.CheckRegressionLabel();
            weightSetCount = 1;
        }

        // REVIEW: No extra benefits from using more threads in training.
        protected override int ComputeNumThreads(FloatLabelCursor.Factory cursorFactory)
        {
            int maxThreads;
            if (Host.ConcurrencyFactor < 1)
                maxThreads = Math.Min(2, Math.Max(1, Environment.ProcessorCount / 2));
            else
                maxThreads = Host.ConcurrencyFactor;

            return maxThreads;
        }

        // Using a different logic for default L2 parameter in regression.
        protected override Float TuneDefaultL2(IChannel ch, int maxIterations, long rowCount, int numThreads)
        {
            Contracts.AssertValue(ch);
            Contracts.Assert(maxIterations > 0);
            Contracts.Assert(rowCount > 0);
            Contracts.Assert(numThreads > 0);
            Float l2;

            if (rowCount > 10000)
                l2 = 1e-04f;
            else if (rowCount < 200)
                l2 = 1e-02f;
            else
                l2 = 1e-03f;

            ch.Info("Auto-tuning parameters: L2 = {0}.", l2);
            return l2;
        }
    }

    /// <summary>
    ///The Entry Point for the SDCA regressor.
    /// </summary>
    public static partial class Sdca
    {
        [TlcModule.EntryPoint(Name = "Trainers.StochasticDualCoordinateAscentRegressor",
            Desc = SdcaRegressionTrainer.Summary,
            UserName = SdcaRegressionTrainer.UserNameValue,
            ShortName = SdcaRegressionTrainer.ShortName,
            XmlInclude = new[] { @"<include file='../Microsoft.ML.StandardLearners/Standard/doc.xml' path='doc/members/member[@name=""SDCA""]/*' />",
                                 @"<include file='../Microsoft.ML.StandardLearners/Standard/doc.xml' path='doc/members/example[@name=""StochasticDualCoordinateAscentRegressor""]/*' />" })]
        public static CommonOutputs.RegressionOutput TrainRegression(IHostEnvironment env, SdcaRegressionTrainer.Arguments input)
        {
            Contracts.CheckValue(env, nameof(env));
            var host = env.Register("TrainSDCA");
            host.CheckValue(input, nameof(input));
            EntryPointUtils.CheckInputArgs(host, input);

            return LearnerEntryPointsUtils.Train<SdcaRegressionTrainer.Arguments, CommonOutputs.RegressionOutput>(host, input,
                () => new SdcaRegressionTrainer(host, input),
                () => LearnerEntryPointsUtils.FindColumn(host, input.TrainingData.Schema, input.LabelColumn));
        }
    }
}<|MERGE_RESOLUTION|>--- conflicted
+++ resolved
@@ -25,13 +25,8 @@
 {
     using TScalarPredictor = IPredictorWithFeatureWeights<Float>;
 
-<<<<<<< HEAD
     /// <include file='doc.xml' path='doc/members/member[@name="SDCA"]/*' />
-    public sealed class SdcaRegressionTrainer : SdcaTrainerBase<IPredictor>, ITrainer<RoleMappedData, TScalarPredictor>, ITrainerEx
-=======
-    /// <include file='./doc.xml' path='docs/members/member[@name="SDCA"]/*' />
     public sealed class SdcaRegressionTrainer : SdcaTrainerBase<TScalarPredictor>
->>>>>>> 0e375085
     {
         public const string LoadNameValue = "SDCAR";
         public const string UserNameValue = "Fast Linear Regression (SA-SDCA)";
