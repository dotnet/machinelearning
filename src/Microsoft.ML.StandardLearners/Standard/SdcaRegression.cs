// Licensed to the .NET Foundation under one or more agreements.
// The .NET Foundation licenses this file to you under the MIT license.
// See the LICENSE file in the project root for more information.

using System;
using Microsoft.Data.DataView;
using Microsoft.ML;
using Microsoft.ML.CommandLine;
using Microsoft.ML.Data;
using Microsoft.ML.Data.Conversion;
using Microsoft.ML.EntryPoints;
using Microsoft.ML.Internal.Utilities;
using Microsoft.ML.Model;
using Microsoft.ML.Trainers;

[assembly: LoadableClass(SdcaRegressionTrainer.Summary, typeof(SdcaRegressionTrainer), typeof(SdcaRegressionTrainer.Options),
    new[] { typeof(SignatureRegressorTrainer), typeof(SignatureTrainer), typeof(SignatureFeatureScorerTrainer) },
    SdcaRegressionTrainer.UserNameValue,
    SdcaRegressionTrainer.LoadNameValue,
    SdcaRegressionTrainer.ShortName)]

namespace Microsoft.ML.Trainers
{
    /// <summary>
    /// The <see cref="IEstimator{TTransformer}"/> for training a regression model using the stochastic dual coordinate ascent method.
    /// </summary>
    /// <include file='doc.xml' path='doc/members/member[@name="SDCA_remarks"]/*' />
    public sealed class SdcaRegressionTrainer : SdcaTrainerBase<SdcaRegressionTrainer.Options, RegressionPredictionTransformer<LinearRegressionModelParameters>, LinearRegressionModelParameters>
    {
        internal const string LoadNameValue = "SDCAR";
        internal const string UserNameValue = "Fast Linear Regression (SA-SDCA)";
        internal const string ShortName = "sasdcar";
        internal const string Summary = "The SDCA linear regression trainer.";

        /// <summary>
        /// Options for the <see cref="SdcaRegressionTrainer"/>.
        /// </summary>
        public sealed class Options : OptionsBase
        {
<<<<<<< HEAD
            [Argument(ArgumentType.Multiple, Name = "LossFunction", HelpText = "Loss Function", ShortName = "loss", SortOrder = 50)]
            internal ISupportSdcaRegressionLossFactory LossFunctionFactory = new SquaredLossFactory();

            public ISupportSdcaRegressionLoss LossFunction;
=======
            /// <summary>
            /// A custom <a href="tmpurl_loss">loss</a>.
            /// </summary>
            /// <value>
            /// Defaults to <see cref="SquaredLoss"/>
            /// </value>
            [Argument(ArgumentType.Multiple, HelpText = "Loss Function", ShortName = "loss", SortOrder = 50)]
            public ISupportSdcaRegressionLossFactory LossFunction = new SquaredLossFactory();
>>>>>>> 59928421

            /// <summary>
            /// Create the <see cref="Options"/> object.
            /// </summary>
            public Options()
            {
                // Using a higher default tolerance for better RMS.
                ConvergenceTolerance = 0.01f;

                // Default to use unregularized bias in regression.
                BiasLearningRate = 1;

                // Default to squared loss function in regression.
                LossFunction = new SquaredLoss();
            }
        }

        private readonly ISupportSdcaRegressionLoss _loss;

        private protected override PredictionKind PredictionKind => PredictionKind.Regression;

        /// <summary>
        /// Initializes a new instance of <see cref="SdcaRegressionTrainer"/>
        /// </summary>
        /// <param name="env">The environment to use.</param>
        /// <param name="labelColumn">The label, or dependent variable.</param>
        /// <param name="featureColumn">The features, or independent variables.</param>
        /// <param name="weights">The optional example weights.</param>
        /// <param name="loss">The custom loss.</param>
        /// <param name="l2Const">The L2 regularization hyperparameter.</param>
        /// <param name="l1Threshold">The L1 regularization hyperparameter. Higher values will tend to lead to more sparse model.</param>
        /// <param name="maxIterations">The maximum number of passes to perform over the data.</param>
        internal SdcaRegressionTrainer(IHostEnvironment env,
            string labelColumn = DefaultColumnNames.Label,
            string featureColumn = DefaultColumnNames.Features,
            string weights = null,
            ISupportSdcaRegressionLoss loss = null,
            float? l2Const = null,
            float? l1Threshold = null,
            int? maxIterations = null)
             : base(env, featureColumn, TrainerUtils.MakeR4ScalarColumn(labelColumn), TrainerUtils.MakeR4ScalarWeightColumn(weights),
                   l2Const, l1Threshold, maxIterations)
        {
            Host.CheckNonEmpty(featureColumn, nameof(featureColumn));
            Host.CheckNonEmpty(labelColumn, nameof(labelColumn));
            _loss = loss ?? SdcaTrainerOptions.LossFunction;
            Loss = _loss;
        }

        internal SdcaRegressionTrainer(IHostEnvironment env, Options options, string featureColumn, string labelColumn, string weightColumn = null)
            : base(env, options, TrainerUtils.MakeR4ScalarColumn(labelColumn), TrainerUtils.MakeR4ScalarWeightColumn(weightColumn))
        {
            Host.CheckValue(labelColumn, nameof(labelColumn));
            Host.CheckValue(featureColumn, nameof(featureColumn));

            _loss = options.LossFunction;
            Loss = _loss;
        }

        internal SdcaRegressionTrainer(IHostEnvironment env, Options options)
            : this(env, options, options.FeatureColumnName, options.LabelColumnName)
        {
        }

        private protected override LinearRegressionModelParameters CreatePredictor(VBuffer<float>[] weights, float[] bias)
        {
            Host.CheckParam(Utils.Size(weights) == 1, nameof(weights));
            Host.CheckParam(Utils.Size(bias) == 1, nameof(bias));
            Host.CheckParam(weights[0].Length > 0, nameof(weights));

            VBuffer<float> maybeSparseWeights = default;
            // below should be `in weights[0]`, but can't because of https://github.com/dotnet/roslyn/issues/29371
            VBufferUtils.CreateMaybeSparseCopy(weights[0], ref maybeSparseWeights,
                Conversions.Instance.GetIsDefaultPredicate<float>(NumberDataViewType.Single));

            return new LinearRegressionModelParameters(Host, in maybeSparseWeights, bias[0]);
        }

        private protected override float GetInstanceWeight(FloatLabelCursor cursor)
        {
            return cursor.Weight;
        }

        private protected override void CheckLabel(RoleMappedData examples, out int weightSetCount)
        {
            examples.CheckRegressionLabel();
            weightSetCount = 1;
        }

        // REVIEW: No extra benefits from using more threads in training.
        private protected override int ComputeNumThreads(FloatLabelCursor.Factory cursorFactory)
        {
            int maxThreads;
            if (Host.ConcurrencyFactor < 1)
                maxThreads = Math.Min(2, Math.Max(1, Environment.ProcessorCount / 2));
            else
                maxThreads = Host.ConcurrencyFactor;

            return maxThreads;
        }

        // Using a different logic for default L2 parameter in regression.
        private protected override float TuneDefaultL2(IChannel ch, int maxIterations, long rowCount, int numThreads)
        {
            Contracts.AssertValue(ch);
            Contracts.Assert(maxIterations > 0);
            Contracts.Assert(rowCount > 0);
            Contracts.Assert(numThreads > 0);
            float l2;

            if (rowCount > 10000)
                l2 = 1e-04f;
            else if (rowCount < 200)
                l2 = 1e-02f;
            else
                l2 = 1e-03f;

            ch.Info("Auto-tuning parameters: L2 = {0}.", l2);
            return l2;
        }

        private protected override SchemaShape.Column[] GetOutputColumnsCore(SchemaShape inputSchema)
        {
            return new[]
            {
                new SchemaShape.Column(DefaultColumnNames.Score, SchemaShape.Column.VectorKind.Scalar, NumberDataViewType.Single, false, new SchemaShape(AnnotationUtils.GetTrainerOutputAnnotation()))
            };
        }

        private protected override RegressionPredictionTransformer<LinearRegressionModelParameters> MakeTransformer(LinearRegressionModelParameters model, DataViewSchema trainSchema)
            => new RegressionPredictionTransformer<LinearRegressionModelParameters>(Host, model, trainSchema, FeatureColumn.Name);
    }

    /// <summary>
    ///The Entry Point for the SDCA regressor.
    /// </summary>
    internal static partial class Sdca
    {
        [TlcModule.EntryPoint(Name = "Trainers.StochasticDualCoordinateAscentRegressor",
            Desc = SdcaRegressionTrainer.Summary,
            UserName = SdcaRegressionTrainer.UserNameValue,
            ShortName = SdcaRegressionTrainer.ShortName)]
        public static CommonOutputs.RegressionOutput TrainRegression(IHostEnvironment env, SdcaRegressionTrainer.Options input)
        {
            Contracts.CheckValue(env, nameof(env));
            var host = env.Register("TrainSDCA");
            host.CheckValue(input, nameof(input));
            EntryPointUtils.CheckInputArgs(host, input);

            return TrainerEntryPointsUtils.Train<SdcaRegressionTrainer.Options, CommonOutputs.RegressionOutput>(host, input,
                () => new SdcaRegressionTrainer(host, input),
                () => TrainerEntryPointsUtils.FindColumn(host, input.TrainingData.Schema, input.LabelColumnName));
        }
    }
}<|MERGE_RESOLUTION|>--- conflicted
+++ resolved
@@ -37,21 +37,22 @@
         /// </summary>
         public sealed class Options : OptionsBase
         {
-<<<<<<< HEAD
-            [Argument(ArgumentType.Multiple, Name = "LossFunction", HelpText = "Loss Function", ShortName = "loss", SortOrder = 50)]
-            internal ISupportSdcaRegressionLossFactory LossFunctionFactory = new SquaredLossFactory();
-
-            public ISupportSdcaRegressionLoss LossFunction;
-=======
             /// <summary>
             /// A custom <a href="tmpurl_loss">loss</a>.
             /// </summary>
             /// <value>
             /// Defaults to <see cref="SquaredLoss"/>
             /// </value>
-            [Argument(ArgumentType.Multiple, HelpText = "Loss Function", ShortName = "loss", SortOrder = 50)]
-            public ISupportSdcaRegressionLossFactory LossFunction = new SquaredLossFactory();
->>>>>>> 59928421
+            [Argument(ArgumentType.Multiple, Name = "LossFunction", HelpText = "Loss Function", ShortName = "loss", SortOrder = 50)]
+            internal ISupportSdcaRegressionLossFactory LossFunctionFactory = new SquaredLossFactory();
+
+            /// <summary>
+            /// A custom <a href="tmpurl_loss">loss</a>.
+            /// </summary>
+            /// <value>
+            /// Defaults to <see cref="SquaredLoss"/>
+            /// </value>
+            public ISupportSdcaRegressionLoss LossFunction;
 
             /// <summary>
             /// Create the <see cref="Options"/> object.
