--- conflicted
+++ resolved
@@ -41,11 +41,7 @@
         /// <example>
         /// <format type="text/markdown">
         /// <![CDATA[
-<<<<<<< HEAD
         ///  [!code-csharp[SDCA](~/../docs/samples/docs/samples/Microsoft.ML.Samples/Static/SDCARegression.cs?range=6-10,18-72)]
-=======
-        ///  [!code-csharp[SDCA](~/../docs/samples/docs/samples/Microsoft.ML.Samples/Static/SDCARegression.cs?range=6-10,18-72 "The SDCA regression example.")]
->>>>>>> d3b70b52
         /// ]]></format>
         /// </example>
         public static Scalar<float> Sdca(this RegressionContext.RegressionTrainers ctx,
