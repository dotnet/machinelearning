--- conflicted
+++ resolved
@@ -1643,26 +1643,28 @@
         /// </summary>
         public sealed class Options : BinaryOptionsBase
         {
-<<<<<<< HEAD
-            [Argument(ArgumentType.Multiple, Name = "LossFunction", HelpText = "Loss Function", ShortName = "loss", SortOrder = 50)]
-            internal ISupportSdcaClassificationLossFactory LossFunctionFactory = new LogLossFactory();
-
-            public ISupportSdcaClassificationLoss LossFunction;
-            public Options()
-            {
-                // Default to The log loss function for classification.
-                LossFunction = new LogLoss();
-            }
-=======
             /// <summary>
             /// The custom <a href="tmpurl_loss">loss</a>.
             /// </summary>
             /// <value>
             /// If unspecified, <see cref="LogLoss"/> will be used.
             /// </value>
-            [Argument(ArgumentType.Multiple, HelpText = "Loss Function", ShortName = "loss", SortOrder = 50)]
-            public ISupportSdcaClassificationLossFactory LossFunction = new LogLossFactory();
->>>>>>> 59928421
+            [Argument(ArgumentType.Multiple, Name = "LossFunction", HelpText = "Loss Function", ShortName = "loss", SortOrder = 50)]
+            internal ISupportSdcaClassificationLossFactory LossFunctionFactory = new LogLossFactory();
+
+            /// <summary>
+            /// The custom <a href="tmpurl_loss">loss</a>.
+            /// </summary>
+            /// <value>
+            /// If unspecified, <see cref="LogLoss"/> will be used.
+            /// </value>
+            public ISupportSdcaClassificationLoss LossFunction;
+
+            public Options()
+            {
+                // Default to The log loss function for classification.
+                LossFunction = new LogLoss();
+            }
         }
 
         internal SdcaNonCalibratedBinaryTrainer(IHostEnvironment env,
