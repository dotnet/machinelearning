--- conflicted
+++ resolved
@@ -157,14 +157,10 @@
         // 3. Don't "guess" the iteration to converge. It is very data-set dependent and hard to control. Always check for at least once to ensure convergence.
         // 4. Use dual variable updates to infer whether a full iteration of convergence checking is necessary. Convergence checking iteration is time-consuming.
 
-<<<<<<< HEAD
         /// <summary>
         /// Options for the SDCA-based trainers.
         /// </summary>
-        public abstract class OptionsBase : LearnerInputBaseWithLabel
-=======
         public abstract class OptionsBase : TrainerInputBaseWithLabel
->>>>>>> fbf282d9
         {
             /// <summary>
             /// The L2 <a href='tmpurl_regularization'>regularization</a> hyperparameter.
