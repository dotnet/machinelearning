--- conflicted
+++ resolved
@@ -1568,13 +1568,8 @@
             VBufferUtils.CreateMaybeSparseCopy(weights[0], ref maybeSparseWeights,
                 Conversions.Instance.GetIsDefaultPredicate<float>(NumberType.Float));
 
-<<<<<<< HEAD
-            var predictor = new LinearBinaryPredictor(Host, in maybeSparseWeights, bias[0]);
+            var predictor = new LinearBinaryModelParameters(Host, in maybeSparseWeights, bias[0]);
             if (Info.NeedCalibration)
-=======
-            var predictor = new LinearBinaryModelParameters(Host, in maybeSparseWeights, bias[0]);
-            if (!(_loss is LogLoss))
->>>>>>> 616dca28
                 return predictor;
             return new ParameterMixingCalibratedPredictor(Host, predictor, new PlattCalibrator(Host, -1, 0));
         }
