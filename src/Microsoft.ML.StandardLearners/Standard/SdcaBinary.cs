--- conflicted
+++ resolved
@@ -163,22 +163,13 @@
         public abstract class OptionsBase : TrainerInputBaseWithLabel
         {
             /// <summary>
-<<<<<<< HEAD
-            /// L2 regularization weight.
+            /// The L2 <a href='tmpurl_regularization'>regularization</a> hyperparameter.
             /// </summary>
             [Argument(ArgumentType.AtMostOnce, HelpText = "L2 regularizer constant. By default the l2 constant is automatically inferred based on data set.", NullName = "<Auto>", ShortName = "l2, L2Const", SortOrder = 1)]
-=======
-            /// The L2 <a href='tmpurl_regularization'>regularization</a> hyperparameter.
-            /// </summary>
-            [Argument(ArgumentType.AtMostOnce, HelpText = "L2 regularizer constant. By default the l2 constant is automatically inferred based on data set.", NullName = "<Auto>", ShortName = "l2", SortOrder = 1)]
->>>>>>> 09f40d09
             [TGUI(Label = "L2 Regularizer Constant", SuggestedSweeps = "<Auto>,1e-7,1e-6,1e-5,1e-4,1e-3,1e-2")]
             [TlcModule.SweepableDiscreteParam("L2Const", new object[] { "<Auto>", 1e-7f, 1e-6f, 1e-5f, 1e-4f, 1e-3f, 1e-2f })]
             public float? L2Regularization;
 
-            /// <summary>
-            /// L1 Soft Threshold.
-            /// </summary>
             // REVIEW: make the default positive when we know how to consume a sparse model
             /// <summary>
             /// The L1 <a href='tmpurl_regularization'>regularization</a> hyperparameter.
@@ -189,18 +180,12 @@
             public float? L1Threshold;
 
             /// <summary>
-<<<<<<< HEAD
-            /// Number of threads.
-            /// </summary>
-            [Argument(ArgumentType.AtMostOnce, HelpText = "Degree of lock-free parallelism. Defaults to automatic. Determinism not guaranteed.", NullName = "<Auto>", ShortName = "nt,t,threads, NumThreads", SortOrder = 50)]
-=======
             /// The degree of lock-free parallelism.
             /// </summary>
             /// <value>
             /// Defaults to automatic depending on data sparseness. Determinism is not guaranteed.
             /// </value>
-            [Argument(ArgumentType.AtMostOnce, HelpText = "Degree of lock-free parallelism. Defaults to automatic. Determinism not guaranteed.", NullName = "<Auto>", ShortName = "nt,t,threads", SortOrder = 50)]
->>>>>>> 09f40d09
+            [Argument(ArgumentType.AtMostOnce, HelpText = "Degree of lock-free parallelism. Defaults to automatic. Determinism not guaranteed.", NullName = "<Auto>", ShortName = "nt,t,threads, NumThreads", SortOrder = 50)]
             [TGUI(Label = "Number of threads", SuggestedSweeps = "<Auto>,1,2,4")]
             public int? NumberOfThreads;
 
@@ -213,50 +198,33 @@
             public float ConvergenceTolerance = 0.1f;
 
             /// <summary>
-<<<<<<< HEAD
-            /// Number of iterations.
-            /// </summary>
-            [Argument(ArgumentType.AtMostOnce, HelpText = "Maximum number of iterations; set to 1 to simulate online learning. Defaults to automatic.", NullName = "<Auto>", ShortName = "iter, MaxIterations")]
-=======
             /// The maximum number of passes to perform over the data.
             /// </summary>
             /// <value>
             /// Set to 1 to simulate online learning. Defaults to automatic.
             /// </value>
-            [Argument(ArgumentType.AtMostOnce, HelpText = "Maximum number of iterations; set to 1 to simulate online learning. Defaults to automatic.", NullName = "<Auto>", ShortName = "iter")]
->>>>>>> 09f40d09
+            [Argument(ArgumentType.AtMostOnce, HelpText = "Maximum number of iterations; set to 1 to simulate online learning. Defaults to automatic.", NullName = "<Auto>", ShortName = "iter, MaxIterations")]
             [TGUI(Label = "Max number of iterations", SuggestedSweeps = "<Auto>,10,20,100")]
             [TlcModule.SweepableDiscreteParam("MaxIterations", new object[] { "<Auto>", 10, 20, 100 })]
             public int? NumberOfIterations;
 
             /// <summary>
-<<<<<<< HEAD
-            /// Whether to shuffle data at every epoch (default true).
-            /// </summary>
-=======
             /// Determines whether to shuffle data for each training iteration.
             /// </summary>
             /// <value>
             /// <see langword="true" /> to shuffle data for each training iteration; otherwise, <see langword="false" />.
             /// Default is <see langword="true" />.
             /// </value>
->>>>>>> 09f40d09
             [Argument(ArgumentType.AtMostOnce, HelpText = "Shuffle data every epoch?", ShortName = "shuf")]
             [TlcModule.SweepableDiscreteParam("Shuffle", null, isBool: true)]
             public bool Shuffle = true;
 
             /// <summary>
-<<<<<<< HEAD
-            /// Convergence check frequency (in terms of <see cref="NumberOfIterations"/>). Set as negative or zero for not checking at all.
-            /// If left blank, it defaults to check after every <see cref="NumberOfThreads"/> iterations.
-            /// </summary>
-=======
             /// Determines the frequency of checking for convergence in terms of number of iterations.
             /// </summary>
             /// <value>
-            /// Set to zero or negative value to disable checking. If <see langword="null"/>, it defaults to <see cref="NumThreads"/>."
+            /// Set to zero or negative value to disable checking. If <see langword="null"/>, it defaults to <see cref="NumberOfThreads"/>."
             /// </value>
->>>>>>> 09f40d09
             [Argument(ArgumentType.AtMostOnce, HelpText = "Convergence check frequency (in terms of number of iterations). Set as negative or zero for not checking at all. If left blank, it defaults to check after every 'numThreads' iterations.", NullName = "<Auto>", ShortName = "checkFreq")]
             public int? CheckFrequency;
 
@@ -1497,16 +1465,11 @@
         public class BinaryOptionsBase : OptionsBase
         {
             /// <summary>
-<<<<<<< HEAD
-            /// Weight applied to the examples in the positive class.
-            /// </summary>>
-=======
             /// The weight to be applied to the positive class. This is useful for training with imbalanced data.
             /// </summary>
             /// <value>
             /// Default value is 1, which means no extra weight.
             /// </value>
->>>>>>> 09f40d09
             [Argument(ArgumentType.AtMostOnce, HelpText = "Apply weight to the positive class, for imbalanced data", ShortName = "piw")]
             public float PositiveInstanceWeight = 1;
 
@@ -1681,16 +1644,11 @@
         public sealed class Options : BinaryOptionsBase
         {
             /// <summary>
-<<<<<<< HEAD
-            /// The loss function to use. Default is <see cref="LogLoss"/>.
-            /// </summary>
-=======
             /// The custom <a href="tmpurl_loss">loss</a>.
             /// </summary>
             /// <value>
             /// If unspecified, <see cref="LogLoss"/> will be used.
             /// </value>
->>>>>>> 09f40d09
             [Argument(ArgumentType.Multiple, HelpText = "Loss Function", ShortName = "loss", SortOrder = 50)]
             public ISupportSdcaClassificationLossFactory LossFunction = new LogLossFactory();
         }
