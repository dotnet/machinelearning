// Licensed to the .NET Foundation under one or more agreements.
// The .NET Foundation licenses this file to you under the MIT license.
// See the LICENSE file in the project root for more information.

using Float = System.Single;

using System;
using Microsoft.ML.Core.Data;
using Microsoft.ML.Runtime.CommandLine;
using Microsoft.ML.Runtime.Data;
using Microsoft.ML.Runtime.EntryPoints;
using Microsoft.ML.Runtime.Internal.Utilities;
using Microsoft.ML.Runtime.Numeric;
using Microsoft.ML.Runtime.Internal.Internallearn;
using Microsoft.ML.Runtime.Learners;
using Microsoft.ML.Runtime;

// TODO: Check if it works properly if Averaged is set to false

namespace Microsoft.ML.Trainers.Online
{
    public abstract class AveragedLinearArguments : OnlineLinearArguments
    {
        [Argument(ArgumentType.AtMostOnce, HelpText = "Learning rate", ShortName = "lr", SortOrder = 50)]
        [TGUI(Label = "Learning rate", SuggestedSweeps = "0.01,0.1,0.5,1.0")]
        [TlcModule.SweepableDiscreteParam("LearningRate", new object[] { 0.01, 0.1, 0.5, 1.0 })]
        public Float LearningRate = AveragedDefaultArgs.LearningRate;

        [Argument(ArgumentType.AtMostOnce, HelpText = "Decrease learning rate", ShortName = "decreaselr", SortOrder = 50)]
        [TGUI(Label = "Decrease Learning Rate", Description = "Decrease learning rate as iterations progress")]
        [TlcModule.SweepableDiscreteParam("DecreaseLearningRate", new object[] { false, true })]
        public bool DecreaseLearningRate = AveragedDefaultArgs.DecreaseLearningRate;

        [Argument(ArgumentType.AtMostOnce, HelpText = "Number of examples after which weights will be reset to the current average", ShortName = "numreset")]
        public long? ResetWeightsAfterXExamples = null;

        [Argument(ArgumentType.AtMostOnce, HelpText = "Instead of updating averaged weights on every example, only update when loss is nonzero", ShortName = "lazy")]
        public bool DoLazyUpdates = true;

        [Argument(ArgumentType.AtMostOnce, HelpText = "L2 Regularization Weight", ShortName = "reg", SortOrder = 50)]
        [TGUI(Label = "L2 Regularization Weight")]
        [TlcModule.SweepableFloatParam("L2RegularizerWeight", 0.0f, 0.4f)]
        public Float L2RegularizerWeight = AveragedDefaultArgs.L2RegularizerWeight;

        [Argument(ArgumentType.AtMostOnce, HelpText = "Extra weight given to more recent updates", ShortName = "rg")]
        public Float RecencyGain = 0;

        [Argument(ArgumentType.AtMostOnce, HelpText = "Whether Recency Gain is multiplicative (vs. additive)", ShortName = "rgm")]
        public bool RecencyGainMulti = false;

        [Argument(ArgumentType.AtMostOnce, HelpText = "Do averaging?", ShortName = "avg")]
        public bool Averaged = true;

        [Argument(ArgumentType.AtMostOnce, HelpText = "The inexactness tolerance for averaging", ShortName = "avgtol")]
        public Float AveragedTolerance = (Float)1e-2;

        internal class AveragedDefaultArgs : OnlineDefaultArgs
        {
            internal const Float LearningRate = 1;
            internal const bool DecreaseLearningRate = false;
            internal const Float L2RegularizerWeight = 0;
        }
<<<<<<< HEAD
=======

        internal abstract IComponentFactory<IScalarOutputLoss> LossFunctionFactory { get; }
>>>>>>> c8a0c677
    }

    public abstract class AveragedLinearTrainer<TTransformer, TModel> : OnlineLinearTrainer<TTransformer, TModel>
        where TTransformer : ISingleFeaturePredictionTransformer<TModel>
        where TModel : IPredictor
    {
        protected readonly new AveragedLinearArguments Args;
        protected IScalarOutputLoss LossFunction;

        private protected abstract class AveragedTrainStateBase : TrainStateBase
        {
            protected Float Gain;

            protected int NumNoUpdates;

            // For computing averaged weights and bias (if needed)
            protected VBuffer<Float> TotalWeights;
            protected Float TotalBias;
            protected Double NumWeightUpdates;

            // The accumulated gradient of loss against gradient for all updates so far in the
            // totalled model, versus those pending in the weight vector that have not yet been
            // added to the total model.
            protected Double TotalMultipliers;
            protected Double PendingMultipliers;

            protected readonly bool Averaged;
            private readonly long _resetWeightsAfterXExamples;
            private readonly AveragedLinearArguments _args;
            private readonly IScalarOutputLoss _loss;

            private protected AveragedTrainStateBase(IChannel ch, int numFeatures, LinearPredictor predictor, AveragedLinearTrainer<TTransformer, TModel> parent)
                : base(ch, numFeatures, predictor, parent)
            {
                // Do the other initializations by setting the setters as if user had set them
                // Initialize the averaged weights if needed (i.e., do what happens when Averaged is set)
                Averaged = parent.Args.Averaged;
                if (Averaged)
                {
                    if (parent.Args.AveragedTolerance > 0)
                        VBufferUtils.Densify(ref Weights);
                    Weights.CopyTo(ref TotalWeights);
                }
                else
                {
                    // It is definitely advantageous to keep weights dense if we aren't adding them
                    // to another vector with each update.
                    VBufferUtils.Densify(ref Weights);
                }
                _resetWeightsAfterXExamples = parent.Args.ResetWeightsAfterXExamples ?? 0;
                _args = parent.Args;
                _loss = parent.LossFunction;

                Gain = 1;
            }

            /// <summary>
            /// Return the raw margin from the decision hyperplane
            /// </summary>
            public Float AveragedMargin(ref VBuffer<Float> feat)
            {
                Contracts.Assert(Averaged);
                return (TotalBias + VectorUtils.DotProduct(ref feat, ref TotalWeights)) / (Float)NumWeightUpdates;
            }

            public override Float Margin(ref VBuffer<Float> feat)
                => Averaged ? AveragedMargin(ref feat) : CurrentMargin(ref feat);

            public override void FinishIteration(IChannel ch)
            {
                // Finalize things
                if (Averaged)
                {
                    if (_args.DoLazyUpdates && NumNoUpdates > 0)
                    {
                        // Update the total weights to include the final loss=0 updates
                        VectorUtils.AddMult(ref Weights, NumNoUpdates * WeightsScale, ref TotalWeights);
                        TotalBias += Bias * NumNoUpdates;
                        NumWeightUpdates += NumNoUpdates;
                        NumNoUpdates = 0;
                        TotalMultipliers += PendingMultipliers;
                        PendingMultipliers = 0;
                    }

                    // reset the weights to averages if needed
                    if (_args.ResetWeightsAfterXExamples == 0)
                    {
                        ch.Info("Resetting weights to average weights");
                        VectorUtils.ScaleInto(ref TotalWeights, 1 / (Float)NumWeightUpdates, ref Weights);
                        WeightsScale = 1;
                        Bias = TotalBias / (Float)NumWeightUpdates;
                    }
                }

                base.FinishIteration(ch);
            }

            public override void ProcessDataInstance(IChannel ch, ref VBuffer<Float> feat, Float label, Float weight)
            {
                base.ProcessDataInstance(ch, ref feat, label, weight);

                // compute the update and update if needed
                Float output = CurrentMargin(ref feat);
                Double loss = _loss.Loss(output, label);

                // REVIEW: Should this be biasUpdate != 0?
                // This loss does not incorporate L2 if present, but the chance of that addition to the loss
                // exactly cancelling out loss is remote.
                if (loss != 0 || _args.L2RegularizerWeight > 0)
                {
                    // If doing lazy weights, we need to update the totalWeights and totalBias before updating weights/bias
                    if (_args.DoLazyUpdates && _args.Averaged && NumNoUpdates > 0 && TotalMultipliers * _args.AveragedTolerance <= PendingMultipliers)
                    {
                        VectorUtils.AddMult(ref Weights, NumNoUpdates * WeightsScale, ref TotalWeights);
                        TotalBias += Bias * NumNoUpdates * WeightsScale;
                        NumWeightUpdates += NumNoUpdates;
                        NumNoUpdates = 0;
                        TotalMultipliers += PendingMultipliers;
                        PendingMultipliers = 0;
                    }

                    // Make final adjustments to update parameters.
                    Float rate = _args.LearningRate;
                    if (_args.DecreaseLearningRate)
                        rate /= MathUtils.Sqrt((Float)NumWeightUpdates + NumNoUpdates + 1);
                    Float biasUpdate = -rate * _loss.Derivative(output, label);

                    // Perform the update to weights and bias.
                    VectorUtils.AddMult(ref feat, biasUpdate / WeightsScale, ref Weights);
                    WeightsScale *= 1 - 2 * _args.L2RegularizerWeight; // L2 regularization.
                    ScaleWeightsIfNeeded();
                    Bias += biasUpdate;
                    PendingMultipliers += Math.Abs(biasUpdate);
                }

                // Add to averaged weights and increment the count.
                if (Averaged)
                {
                    if (!_args.DoLazyUpdates)
                        IncrementAverageNonLazy();
                    else
                        NumNoUpdates++;

                    // Reset the weights to averages if needed.
                    if (_resetWeightsAfterXExamples > 0 && NumIterExamples % _resetWeightsAfterXExamples == 0)
                    {
                        ch.Info("Resetting weights to average weights");
                        VectorUtils.ScaleInto(ref TotalWeights, 1 / (Float)NumWeightUpdates, ref Weights);
                        WeightsScale = 1;
                        Bias = TotalBias / (Float)NumWeightUpdates;
                    }
                }
            }

            /// <summary>
            /// Add current weights and bias to average weights/bias.
            /// </summary>
            private void IncrementAverageNonLazy()
            {
                if (_args.RecencyGain == 0)
                {
                    VectorUtils.AddMult(ref Weights, WeightsScale, ref TotalWeights);
                    TotalBias += Bias;
                    NumWeightUpdates++;
                    return;
                }
                VectorUtils.AddMult(ref Weights, Gain * WeightsScale, ref TotalWeights);
                TotalBias += Gain * Bias;
                NumWeightUpdates += Gain;
                Gain = (_args.RecencyGainMulti ? Gain * _args.RecencyGain : Gain + _args.RecencyGain);

                // If gains got too big, rescale!
                if (Gain > 1000)
                {
                    const Float scale = (Float)1e-6;
                    Gain *= scale;
                    TotalBias *= scale;
                    VectorUtils.ScaleBy(ref TotalWeights, scale);
                    NumWeightUpdates *= scale;
                }
            }
        }

        protected AveragedLinearTrainer(AveragedLinearArguments args, IHostEnvironment env, string name, SchemaShape.Column label)
            : base(args, env, name, label)
        {
            Contracts.CheckUserArg(args.LearningRate > 0, nameof(args.LearningRate), UserErrorPositive);
            Contracts.CheckUserArg(!args.ResetWeightsAfterXExamples.HasValue || args.ResetWeightsAfterXExamples > 0, nameof(args.ResetWeightsAfterXExamples), UserErrorPositive);

            // Weights are scaled down by 2 * L2 regularization on each update step, so 0.5 would scale all weights to 0, which is not sensible.
            Contracts.CheckUserArg(0 <= args.L2RegularizerWeight && args.L2RegularizerWeight < 0.5, nameof(args.L2RegularizerWeight), "must be in range [0, 0.5)");
            Contracts.CheckUserArg(args.RecencyGain >= 0, nameof(args.RecencyGain), UserErrorNonNegative);
            Contracts.CheckUserArg(args.AveragedTolerance >= 0, nameof(args.AveragedTolerance), UserErrorNonNegative);
            // Verify user didn't specify parameters that conflict
            Contracts.Check(!args.DoLazyUpdates || !args.RecencyGainMulti && args.RecencyGain == 0, "Cannot have both recency gain and lazy updates.");

            Args = args;
        }
    }
}<|MERGE_RESOLUTION|>--- conflicted
+++ resolved
@@ -60,11 +60,8 @@
             internal const bool DecreaseLearningRate = false;
             internal const Float L2RegularizerWeight = 0;
         }
-<<<<<<< HEAD
-=======
 
         internal abstract IComponentFactory<IScalarOutputLoss> LossFunctionFactory { get; }
->>>>>>> c8a0c677
     }
 
     public abstract class AveragedLinearTrainer<TTransformer, TModel> : OnlineLinearTrainer<TTransformer, TModel>
