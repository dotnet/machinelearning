// Licensed to the .NET Foundation under one or more agreements.
// The .NET Foundation licenses this file to you under the MIT license.
// See the LICENSE file in the project root for more information.

using Float = System.Single;

using System;
using System.Collections.Generic;
using Microsoft.ML.Runtime;
using Microsoft.ML.Runtime.CommandLine;
using Microsoft.ML.Runtime.Data;
using Microsoft.ML.Runtime.EntryPoints;
using Microsoft.ML.Runtime.Internal.Calibration;
using Microsoft.ML.Runtime.Internal.Internallearn;
using Microsoft.ML.Runtime.Internal.Utilities;
using Microsoft.ML.Runtime.Learners;
using Microsoft.ML.Runtime.Numeric;
using Microsoft.ML.Runtime.Training;

[assembly: LoadableClass(LogisticRegression.Summary, typeof(LogisticRegression), typeof(LogisticRegression.Arguments),
    new[] { typeof(SignatureBinaryClassifierTrainer), typeof(SignatureTrainer), typeof(SignatureFeatureScorerTrainer) },
    LogisticRegression.UserNameValue,
    LogisticRegression.LoadNameValue,
    LogisticRegression.ShortName,
    "logisticregressionwrapper")]

[assembly: LoadableClass(typeof(void), typeof(LogisticRegression), null, typeof(SignatureEntryPointModule), "LogisticRegression")]

namespace Microsoft.ML.Runtime.Learners
{

    /// <include file='doc.xml' path='doc/members/member[@name="LBFGS"]/*' />
    /// <include file='doc.xml' path='docs/members/example[@name="LogisticRegressionBinaryClassifier"]/*' />
    public sealed partial class LogisticRegression : LbfgsTrainerBase<Float, ParameterMixingCalibratedPredictor>
    {
        public const string LoadNameValue = "LogisticRegression";
        internal const string UserNameValue = "Logistic Regression";
        internal const string ShortName = "lr";
        internal const string Summary = "Logistic Regression is a method in statistics used to predict the probability of occurrence of an event and can "
            + "be used as a classification algorithm. The algorithm predicts the probability of occurrence of an event by fitting data to a logistical function.";

        public sealed class Arguments : ArgumentsBase
        {
            [Argument(ArgumentType.AtMostOnce, HelpText = "Show statistics of training examples.", ShortName = "stat", SortOrder = 50)]
            public bool ShowTrainingStats = false;
        }

        private Double _posWeight;
        private LinearModelStatistics _stats;

        public LogisticRegression(IHostEnvironment env, Arguments args)
            : base(args, env, LoadNameValue, Contracts.CheckRef(args, nameof(args)).ShowTrainingStats)
        {
            _posWeight = 0;
        }

        public override PredictionKind PredictionKind => PredictionKind.BinaryClassification;

        protected override void CheckLabel(RoleMappedData data)
        {
            Contracts.AssertValue(data);
            data.CheckBinaryLabel();
        }

        protected override Float AccumulateOneGradient(ref VBuffer<Float> feat, Float label, Float weight,
            ref VBuffer<Float> x, ref VBuffer<Float> grad, ref Float[] scratch)
        {
            Float bias = 0;
            x.GetItemOrDefault(0, ref bias);
            Float score = bias + VectorUtils.DotProductWithOffset(ref x, 1, ref feat);

            Float s = score / 2;

            Float logZ = MathUtils.SoftMax(s, -s);
            Float label01 = Math.Min(1, Math.Max(label, 0));
            Float label11 = 2 * label01 - 1; //(-1..1) label
            Float modelProb1 = MathUtils.ExpSlow(s - logZ);
            Float ls = label11 * s;
            Float datumLoss = logZ - ls;
            //Float loss2 = MathUtil.SoftMax(s-l_s, -s-l_s);

            Contracts.Check(!Float.IsNaN(datumLoss), "Unexpected NaN");

            Float mult = weight * (modelProb1 - label01);
            VectorUtils.AddMultWithOffset(ref feat, mult, ref grad, 1); // Note that 0th L-BFGS weight is for bias.
            // Add bias using this strange trick that has advantage of working well for dense and sparse arrays.
            // Due to the call to EnsureBiases, we know this region is dense.
            Contracts.Assert(grad.Count >= BiasCount && (grad.IsDense || grad.Indices[BiasCount - 1] == BiasCount - 1));
            grad.Values[0] += mult;

            return weight * datumLoss;
        }

        protected override void ComputeTrainingStatistics(IChannel ch, FloatLabelCursor.Factory cursorFactory, Float loss, int numParams)
        {
            Contracts.AssertValue(ch);
            Contracts.AssertValue(cursorFactory);
            Contracts.Assert(NumGoodRows > 0);
            Contracts.Assert(WeightSum > 0);
            Contracts.Assert(BiasCount == 1);
            Contracts.Assert(loss >= 0);
            Contracts.Assert(numParams >= BiasCount);
            Contracts.Assert(CurrentWeights.IsDense);

            ch.Info("Model trained with {0} training examples.", NumGoodRows);

            // Compute deviance: start with loss function.
            Float deviance = (Float)(2 * loss * WeightSum);

            if (L2Weight > 0)
            {
                // Need to subtract L2 regularization loss.
                // The bias term is not regularized.
                var regLoss = VectorUtils.NormSquared(CurrentWeights.Values, 1, CurrentWeights.Length - 1) * L2Weight;
                deviance -= regLoss;
            }

            if (L1Weight > 0)
            {
                // Need to subtract L1 regularization loss.
                // The bias term is not regularized.
                Double regLoss = 0;
                VBufferUtils.ForEachDefined(ref CurrentWeights, (ind, value) => { if (ind >= BiasCount) regLoss += Math.Abs(value); });
                deviance -= (Float)regLoss * L1Weight * 2;
            }

            ch.Info("Residual Deviance: \t{0} (on {1} degrees of freedom)", deviance, Math.Max(NumGoodRows - numParams, 0));

            // Compute null deviance, i.e., the deviance of null hypothesis.
            // Cap the prior positive rate at 1e-15.
            Double priorPosRate = _posWeight / WeightSum;
            Contracts.Assert(0 <= priorPosRate && priorPosRate <= 1);
            Float nullDeviance = (priorPosRate <= 1e-15 || 1 - priorPosRate <= 1e-15) ?
                0f : (Float)(2 * WeightSum * MathUtils.Entropy(priorPosRate, true));
            ch.Info("Null Deviance:     \t{0} (on {1} degrees of freedom)", nullDeviance, NumGoodRows - 1);

            // Compute AIC.
            ch.Info("AIC:               \t{0}", 2 * numParams + deviance);

            // Show the coefficients statistics table.
            var featureColIdx = cursorFactory.Data.Schema.Feature.Index;
            var schema = cursorFactory.Data.Data.Schema;
            var featureLength = CurrentWeights.Length - BiasCount;
            var namesSpans = VBufferUtils.CreateEmpty<DvText>(featureLength);
            if (schema.HasSlotNames(featureColIdx, featureLength))
                schema.GetMetadata(MetadataUtils.Kinds.SlotNames, featureColIdx, ref namesSpans);
            Host.Assert(namesSpans.Length == featureLength);

            // Inverse mapping of non-zero weight slots.
            Dictionary<int, int> weightIndicesInvMap = null;

            // Indices of bias and non-zero weight slots.
            int[] weightIndices = null;

            // Whether all weights are non-zero.
            bool denseWeight = numParams == CurrentWeights.Length;

            // Extract non-zero indices of weight.
            if (!denseWeight)
            {
                weightIndices = new int[numParams];
                weightIndicesInvMap = new Dictionary<int, int>(numParams);
                weightIndices[0] = 0;
                weightIndicesInvMap[0] = 0;
                int j = 1;
                for (int i = 1; i < CurrentWeights.Length; i++)
                {
                    if (CurrentWeights.Values[i] != 0)
                    {
                        weightIndices[j] = i;
                        weightIndicesInvMap[i] = j++;
                    }
                }

                Contracts.Assert(j == numParams);
            }

            // Compute the standard error of coefficients.
            long hessianDimension = (long)numParams * (numParams + 1) / 2;
            if (hessianDimension > int.MaxValue)
            {
                ch.Warning("The number of parameter is too large. Cannot hold the variance-covariance matrix in memory. " +
                    "Skipping computation of standard errors and z-statistics of coefficients. Consider choosing a larger L1 regularizer" +
                    "to reduce the number of parameters.");
                _stats = new LinearModelStatistics(Host, NumGoodRows, numParams, deviance, nullDeviance);
                return;
            }

            // Building the variance-covariance matrix for parameters.
            // The layout of this algorithm is a packed row-major lower triangular matrix.
            // E.g., layout of indices for 4-by-4:
            // 0
            // 1 2
            // 3 4 5
            // 6 7 8 9
            var hessian = new Double[hessianDimension];

            // Initialize diagonal elements with L2 regularizers except for the first entry (index 0)
            // Since bias is not regularized.
            if (L2Weight > 0)
            {
                // i is the array index of the diagonal entry at iRow-th row and iRow-th column.
                // iRow is one-based.
                int i = 0;
                for (int iRow = 2; iRow <= numParams; iRow++)
                {
                    i += iRow;
                    hessian[i] = L2Weight;
                }

                Contracts.Assert(i == hessian.Length - 1);
            }

            // Initialize the remaining entries.
            var bias = CurrentWeights.Values[0];
            using (var cursor = cursorFactory.Create())
            {
                while (cursor.MoveNext())
                {
                    var label = cursor.Label;
                    var weight = cursor.Weight;
                    var score = bias + VectorUtils.DotProductWithOffset(ref CurrentWeights, 1, ref cursor.Features);
                    // Compute Bernoulli variance n_i * p_i * (1 - p_i) for the i-th training example.
                    var variance = weight / (2 + 2 * Math.Cosh(score));

                    // Increment the first entry of hessian.
                    hessian[0] += variance;

                    var values = cursor.Features.Values;
                    if (cursor.Features.IsDense)
                    {
                        int ioff = 1;

                        // Increment remaining entries of hessian.
                        for (int i = 1; i < numParams; i++)
                        {
                            ch.Assert(ioff == i * (i + 1) / 2);
                            int wi = weightIndices == null ? i - 1 : weightIndices[i] - 1;
                            Contracts.Assert(0 <= wi && wi < cursor.Features.Length);
                            var val = values[wi] * variance;
                            // Add the implicit first bias term to X'X
                            hessian[ioff++] += val;
                            // Add the remainder of X'X
                            for (int j = 0; j < i; j++)
                            {
                                int wj = weightIndices == null ? j : weightIndices[j + 1] - 1;
                                Contracts.Assert(0 <= wj && wj < cursor.Features.Length);
                                hessian[ioff++] += val * values[wj];
                            }
                        }
                        ch.Assert(ioff == hessian.Length);
                    }
                    else
                    {
                        var indices = cursor.Features.Indices;
                        for (int ii = 0; ii < cursor.Features.Count; ++ii)
                        {
                            int i = indices[ii];
                            int wi = i + 1;
                            if (weightIndicesInvMap != null && !weightIndicesInvMap.TryGetValue(i + 1, out wi))
                                continue;

                            Contracts.Assert(0 < wi && wi <= cursor.Features.Length);
                            int ioff = wi * (wi + 1) / 2;
                            var val = values[ii] * variance;
                            // Add the implicit first bias term to X'X
                            hessian[ioff] += val;
                            // Add the remainder of X'X
                            for (int jj = 0; jj <= ii; jj++)
                            {
                                int j = indices[jj];
                                int wj = j + 1;
                                if (weightIndicesInvMap != null && !weightIndicesInvMap.TryGetValue(j + 1, out wj))
                                    continue;

                                Contracts.Assert(0 < wj && wj <= cursor.Features.Length);
                                hessian[ioff + wj] += val * values[jj];
                            }
                        }
                    }
                }
            }

            _stats = new LinearModelStatistics(Host, NumGoodRows, numParams, deviance, nullDeviance);
        }

        protected override void ProcessPriorDistribution(Float label, Float weight)
        {
            if (label > 0)
                _posWeight += weight;
        }

        //Override default termination criterion MeanRelativeImprovementCriterion with
        protected override Optimizer InitializeOptimizer(IChannel ch, FloatLabelCursor.Factory cursorFactory,
            out VBuffer<Float> init, out ITerminationCriterion terminationCriterion)
        {
            var opt = base.InitializeOptimizer(ch, cursorFactory, out init, out terminationCriterion);

            // MeanImprovementCriterion:
            //   Terminates when the geometrically-weighted average improvement falls below the tolerance
            //terminationCriterion = new GradientCheckingMonitor(new MeanImprovementCriterion(CmdArgs.optTol, 0.25, MaxIterations),2);
            terminationCriterion = new MeanImprovementCriterion(OptTol, (Float)0.25, MaxIterations);

            return opt;
        }

        protected override VBuffer<Float> InitializeWeightsFromPredictor(ParameterMixingCalibratedPredictor srcPredictor)
        {
            Contracts.AssertValue(srcPredictor);

            var pred = srcPredictor.SubPredictor as LinearBinaryPredictor;
            Contracts.AssertValue(pred);
            return InitializeWeights(pred.Weights2, new[] { pred.Bias });
        }

        protected override ParameterMixingCalibratedPredictor CreatePredictor()
        {
            // Logistic regression is naturally calibrated to
            // output probabilities when transformed using
            // the logistic function, so there is no need to
            // train a separate calibrator.
            VBuffer<Float> weights = default(VBuffer<Float>);
            Float bias = 0;
            CurrentWeights.GetItemOrDefault(0, ref bias);
            CurrentWeights.CopyTo(ref weights, 1, CurrentWeights.Length - 1);
            return new ParameterMixingCalibratedPredictor(Host,
                new LinearBinaryPredictor(Host, ref weights, bias),
                new PlattCalibrator(Host, -1, 0));
        }

<<<<<<< HEAD
        [TlcModule.EntryPoint(Name = "Trainers.LogisticRegressionBinaryClassifier", 
            Desc = Summary, 
            Remarks = Remarks,
            UserName = UserNameValue, 
            ShortName = ShortName)]
=======
        [TlcModule.EntryPoint(Name = "Trainers.LogisticRegressionBinaryClassifier",
            Desc = Summary,
            UserName = UserNameValue,
            ShortName = ShortName,
            XmlInclude = new[] { @"<include file='../Microsoft.ML.StandardLearners/Standard/LogisticRegression/doc.xml' path='doc/members/member[@name=""LBFGS""]/*' />",
                                 @"<include file='../Microsoft.ML.StandardLearners/Standard/LogisticRegression/doc.xml' path='doc/members/example[@name=""LogisticRegressionBinaryClassifier""]/*' />"})]

>>>>>>> 89dfc82f
        public static CommonOutputs.BinaryClassificationOutput TrainBinary(IHostEnvironment env, Arguments input)
        {
            Contracts.CheckValue(env, nameof(env));
            var host = env.Register("TrainLRBinary");
            host.CheckValue(input, nameof(input));
            EntryPointUtils.CheckInputArgs(host, input);

            return LearnerEntryPointsUtils.Train<Arguments, CommonOutputs.BinaryClassificationOutput>(host, input,
                () => new LogisticRegression(host, input),
                () => LearnerEntryPointsUtils.FindColumn(host, input.TrainingData.Schema, input.LabelColumn),
                () => LearnerEntryPointsUtils.FindColumn(host, input.TrainingData.Schema, input.WeightColumn));
        }
    }
}<|MERGE_RESOLUTION|>--- conflicted
+++ resolved
@@ -328,13 +328,6 @@
                 new PlattCalibrator(Host, -1, 0));
         }
 
-<<<<<<< HEAD
-        [TlcModule.EntryPoint(Name = "Trainers.LogisticRegressionBinaryClassifier", 
-            Desc = Summary, 
-            Remarks = Remarks,
-            UserName = UserNameValue, 
-            ShortName = ShortName)]
-=======
         [TlcModule.EntryPoint(Name = "Trainers.LogisticRegressionBinaryClassifier",
             Desc = Summary,
             UserName = UserNameValue,
@@ -342,7 +335,6 @@
             XmlInclude = new[] { @"<include file='../Microsoft.ML.StandardLearners/Standard/LogisticRegression/doc.xml' path='doc/members/member[@name=""LBFGS""]/*' />",
                                  @"<include file='../Microsoft.ML.StandardLearners/Standard/LogisticRegression/doc.xml' path='doc/members/example[@name=""LogisticRegressionBinaryClassifier""]/*' />"})]
 
->>>>>>> 89dfc82f
         public static CommonOutputs.BinaryClassificationOutput TrainBinary(IHostEnvironment env, Arguments input)
         {
             Contracts.CheckValue(env, nameof(env));
