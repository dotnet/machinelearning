--- conflicted
+++ resolved
@@ -45,13 +45,8 @@
             /// If set to <value>true</value> training statistics will be generated at the end of training.
             /// If you have a large number of learned training parameters(more than 500),
             /// generating the training statistics might take a few seconds.
-<<<<<<< HEAD
             /// More than 1000 weights might take a few minutes. For those cases consider using the instance of <see cref="ComputeLogisticRegressionStandardDeviation"/>
-            /// present in the Microsoft.ML.HalLearners package. That computes the statistics using hardware acceleration.
-=======
-            /// More than 1000 weights might take a few minutes. For those cases consider using the instance of <see cref="ComputeLRTrainingStd"/>
             /// present in the Microsoft.ML.Mkl.Components package. That computes the statistics using hardware acceleration.
->>>>>>> 09f40d09
             /// </summary>
             [Argument(ArgumentType.AtMostOnce, HelpText = "Show statistics of training examples.", ShortName = "stat, ShowTrainingStats", SortOrder = 50)]
             public bool ShowTrainingStatistics = false;
@@ -59,13 +54,8 @@
             /// <summary>
             /// The instance of <see cref="ComputeLogisticRegressionStandardDeviation"/> that computes the std of the training statistics, at the end of training.
             /// The calculations are not part of Microsoft.ML package, due to the size of MKL.
-<<<<<<< HEAD
-            /// If you need these calculations, add the Microsoft.ML.HalLearners package, and initialize <see cref="LogisticRegression.Options.ComputeStandardDeviation"/>.
-            /// to the <see cref="ComputeLogisticRegressionStandardDeviation"/> implementation in the Microsoft.ML.HalLearners package.
-=======
-            /// If you need these calculations, add the Microsoft.ML.Mkl.Components package, and initialize <see cref="LogisticRegression.Options.StdComputer"/>.
-            /// to the <see cref="ComputeLRTrainingStd"/> implementation in the Microsoft.ML.Mkl.Components package.
->>>>>>> 09f40d09
+            /// If you need these calculations, add the Microsoft.ML.Mkl.Components package, and initialize <see cref="LogisticRegression.Options.ComputeStandardDeviation"/>.
+            /// to the <see cref="ComputeLogisticRegressionStandardDeviation"/> implementation in the Microsoft.ML.Mkl.Components package.
             /// </summary>
             public ComputeLogisticRegressionStandardDeviation ComputeStandardDeviation;
         }
@@ -439,11 +429,7 @@
     /// <summary>
     /// Computes the standard deviation matrix of each of the non-zero training weights, needed to calculate further the standard deviation,
     /// p-value and z-Score.
-<<<<<<< HEAD
-    /// If you need fast calculations, use the <see cref="ComputeLogisticRegressionStandardDeviation"/> implementation in the Microsoft.ML.HALLearners package,
-=======
-    /// If you need fast calculations, use the <see cref="ComputeLRTrainingStd"/> implementation in the Microsoft.ML.Mkl.Components package,
->>>>>>> 09f40d09
+    /// If you need fast calculations, use the <see cref="ComputeLogisticRegressionStandardDeviation"/> implementation in the Microsoft.ML.Mkl.Components package,
     /// which makes use of hardware acceleration.
     /// Due to the existence of regularization, an approximation is used to compute the variances of the trained linear coefficients.
     /// </summary>
@@ -453,13 +439,8 @@
         /// Computes the standard deviation matrix of each of the non-zero training weights, needed to calculate further the standard deviation,
         /// p-value and z-Score.
         /// The calculations are not part of Microsoft.ML package, due to the size of MKL.
-<<<<<<< HEAD
-        /// If you need these calculations, add the Microsoft.ML.HalLearners package, and initialize <see cref="LogisticRegression.Options.ComputeStandardDeviation"/>
-        /// to the <see cref="ComputeLogisticRegressionStandardDeviation"/> implementation in the Microsoft.ML.HalLearners package.
-=======
-        /// If you need these calculations, add the Microsoft.ML.Mkl.Components package, and initialize <see cref="LogisticRegression.Options.StdComputer"/>
-        /// to the <see cref="ComputeLRTrainingStd"/> implementation in the Microsoft.ML.Mkl.Components package.
->>>>>>> 09f40d09
+        /// If you need these calculations, add the Microsoft.ML.Mkl.Components package, and initialize <see cref="LogisticRegression.Options.ComputeStandardDeviation"/>
+        /// to the <see cref="ComputeLogisticRegressionStandardDeviation"/> implementation in the Microsoft.ML.Mkl.Components package.
         /// Due to the existence of regularization, an approximation is used to compute the variances of the trained linear coefficients.
         /// </summary>
         public abstract VBuffer<float> ComputeStandardDeviation(double[] hessian, int[] weightIndices, int parametersCount, int currentWeightsCount, IChannel ch, float l2Weight);
