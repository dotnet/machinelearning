--- conflicted
+++ resolved
@@ -337,11 +337,7 @@
     }
 
     /// <summary>
-<<<<<<< HEAD
-    /// The model parameter class for multiclass logistic regression.
-=======
     /// The model parameters class for Multiclass Logistic Regression.
->>>>>>> a6b0b97e
     /// </summary>
     public sealed class MulticlassLogisticRegressionModelParameters :
         ModelParametersBase<VBuffer<float>>,
