--- conflicted
+++ resolved
@@ -147,39 +147,37 @@
         private VBuffer<float>[] _localGradients;
         private float[] _localLosses;
 
+        /// <summary>
+        /// Gets the number of useful training rows.
+        /// </summary>
+        public long GetNumGoodRows => NumGoodRows;
+
+        /// <summary>
+        /// Gets the L2weight
+        /// </summary>
+        public float GetL2Weight => L2Weight;
+
+        /// <summary>
+        /// Gets the number of parameters selected
+        /// </summary>
+        public int GetNumSelectedParams => NumParams;
+
+        /// <summary>
+        /// Gets the training weights.
+        /// </summary>
+        public VBuffer<float> GetWeights => CurrentWeights;
+
         // REVIEW: It's pointless to request caching when we're going to load everything into
         // memory, that is, when using multiple threads. So should caching not be requested?
         private static readonly TrainerInfo _info = new TrainerInfo(caching: true, supportIncrementalTrain: true);
         public override TrainerInfo Info => _info;
 
-<<<<<<< HEAD
-        /// <summary>
-        /// Gets the number of useful training rows.
-        /// </summary>
-        public long GetNumGoodRows => NumGoodRows;
-
-        /// <summary>
-        /// Gets the L2weight
-        /// </summary>
-        public float GetL2Weight => L2Weight;
-
-        public int GetNumSelectedParams => NumParams;
-
-        /// <summary>
-        /// Gets the training weights.
-        /// </summary>
-        public VBuffer<float> GetWeights => CurrentWeights;
-
-        internal LbfgsTrainerBase(IHostEnvironment env, string featureColumn, SchemaShape.Column labelColumn,
-            string weightColumn, Action<TArgs> advancedSettings, float l1Weight,
-=======
         internal LbfgsTrainerBase(IHostEnvironment env,
             string featureColumn,
             SchemaShape.Column labelColumn,
             string weightColumn,
             Action<TArgs> advancedSettings,
             float l1Weight,
->>>>>>> 9c421cb3
             float l2Weight,
             float optimizationTolerance,
             int memorySize,
