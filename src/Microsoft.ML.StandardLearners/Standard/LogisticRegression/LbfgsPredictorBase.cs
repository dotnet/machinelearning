--- conflicted
+++ resolved
@@ -364,11 +364,7 @@
             return result;
         }
 
-<<<<<<< HEAD
-        protected abstract VBuffer<float> InitializeWeightsFromPredictor(IPredictor srcPredictor);
-=======
-        private protected abstract VBuffer<float> InitializeWeightsFromPredictor(TModel srcPredictor);
->>>>>>> cf7e3d99
+        private protected abstract VBuffer<float> InitializeWeightsFromPredictor(IPredictor srcPredictor);
 
         private protected abstract void CheckLabel(RoleMappedData data);
 
