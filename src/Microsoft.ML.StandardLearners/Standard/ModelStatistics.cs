--- conflicted
+++ resolved
@@ -108,11 +108,7 @@
             _nullDeviance = nullDeviance;
         }
 
-<<<<<<< HEAD
-        public LinearModelStatistics(IHostEnvironment env, long trainingExampleCount, int paramCount, Single deviance, Single nullDeviance, ref VBuffer<Single> coeffStdError)
-=======
         internal LinearModelStatistics(IHostEnvironment env, long trainingExampleCount, int paramCount, Single deviance, Single nullDeviance, in VBuffer<Single> coeffStdError)
->>>>>>> a3b09bf9
             : this(env, trainingExampleCount, paramCount, deviance, nullDeviance)
         {
             _env.Assert(coeffStdError.Count == _paramCount);
