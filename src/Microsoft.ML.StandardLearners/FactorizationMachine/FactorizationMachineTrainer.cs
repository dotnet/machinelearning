--- conflicted
+++ resolved
@@ -131,25 +131,16 @@
         {
             Initialize(env, options);
             Info = new TrainerInfo(supportValid: true, supportIncrementalTrain: true);
-            var extraColumnLength = (args.ExtraFeatureColumns != null ? args.ExtraFeatureColumns.Length : 0);
+            var extraColumnLength = (options.ExtraFeatureColumns != null ? options.ExtraFeatureColumns.Length : 0);
             // There can be multiple feature columns in FFM, jointly specified by args.FeatureColumn and args.ExtraFeatureColumns.
-<<<<<<< HEAD
-            FeatureColumns = new SchemaShape.Column[1 + options.ExtraFeatureColumns.Length];
-=======
             FeatureColumns = new SchemaShape.Column[1 + extraColumnLength];
->>>>>>> 1dd8c831
 
             // Treat the default feature column as the 1st field.
             FeatureColumns[0] = new SchemaShape.Column(options.FeatureColumn, SchemaShape.Column.VectorKind.Vector, NumberType.R4, false);
 
             // Add 2nd, 3rd, and other fields from a FFM-specific argument, args.ExtraFeatureColumns.
-<<<<<<< HEAD
-            for (int i = 0; options.ExtraFeatureColumns != null && i < options.ExtraFeatureColumns.Length; i++)
+            for (int i = 0; i < extraColumnLength; i++)
                 FeatureColumns[i + 1] = new SchemaShape.Column(options.ExtraFeatureColumns[i], SchemaShape.Column.VectorKind.Vector, NumberType.R4, false);
-=======
-            for (int i = 0; i < extraColumnLength; i++)
-                FeatureColumns[i + 1] = new SchemaShape.Column(args.ExtraFeatureColumns[i], SchemaShape.Column.VectorKind.Vector, NumberType.R4, false);
->>>>>>> 1dd8c831
 
             LabelColumn = new SchemaShape.Column(options.LabelColumn, SchemaShape.Column.VectorKind.Scalar, BoolType.Instance, false);
             WeightColumn = options.WeightColumn.IsExplicit ? new SchemaShape.Column(options.WeightColumn, SchemaShape.Column.VectorKind.Scalar, NumberType.R4, false) : default;
