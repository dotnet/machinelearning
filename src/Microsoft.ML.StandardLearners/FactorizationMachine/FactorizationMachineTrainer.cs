--- conflicted
+++ resolved
@@ -513,13 +513,8 @@
             var host = env.Register("Train a field-aware factorization machine");
             host.CheckValue(input, nameof(input));
             EntryPointUtils.CheckInputArgs(host, input);
-<<<<<<< HEAD
-            return TrainerEntryPointsUtils.Train<Options, CommonOutputs.BinaryClassificationOutput>(host, input, () => new FieldAwareFactorizationMachineTrainer(host, input),
+            return LearnerEntryPointsUtils.Train<Options, CommonOutputs.BinaryClassificationOutput>(host, input, () => new FieldAwareFactorizationMachineBinaryClassificationTrainer(host, input),
                 () => TrainerEntryPointsUtils.FindColumn(host, input.TrainingData.Schema, input.LabelColumn));
-=======
-            return LearnerEntryPointsUtils.Train<Options, CommonOutputs.BinaryClassificationOutput>(host, input, () => new FieldAwareFactorizationMachineBinaryClassificationTrainer(host, input),
-                () => LearnerEntryPointsUtils.FindColumn(host, input.TrainingData.Schema, input.LabelColumn));
->>>>>>> 1fefaa07
         }
 
         /// <summary>
