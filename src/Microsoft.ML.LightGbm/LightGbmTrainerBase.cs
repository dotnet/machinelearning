﻿// Licensed to the .NET Foundation under one or more agreements.
// The .NET Foundation licenses this file to you under the MIT license.
// See the LICENSE file in the project root for more information.

using System;
using System.Collections.Generic;
using System.Text;
using Microsoft.ML.CommandLine;
using Microsoft.ML.Data;
using Microsoft.ML.EntryPoints;
using Microsoft.ML.Internal.Internallearn;
using Microsoft.ML.Internal.Utilities;
using Microsoft.ML.Runtime;
using Microsoft.ML.Trainers;
using Microsoft.ML.Trainers.FastTree;

namespace Microsoft.ML.Trainers.LightGbm
{
    [BestFriend]
    internal static class Defaults
    {
        public const int NumberOfIterations = 100;
    }

    /// <summary>
    /// Lock for LightGBM trainer.
    /// </summary>
    internal static class LightGbmShared
    {
        // Lock for the operations that are multi-threading inside in LightGBM DLL.
        public static readonly object LockForMultiThreadingInside = new object();
        // Lock for the sampling stage, this can reduce the peak memory usage.
        public static readonly object SampleLock = new object();
    }

    /// <summary>
    /// Base class for all training with LightGBM.
    /// </summary>
    public abstract class LightGbmTrainerBase<TOptions, TOutput, TTransformer, TModel> : TrainerEstimatorBaseWithGroupId<TTransformer, TModel>
        where TTransformer : ISingleFeaturePredictionTransformer<TModel>
        where TModel : class
        where TOptions : LightGbmTrainerBase<TOptions, TOutput, TTransformer, TModel>.OptionsBase, new()
    {
        public class OptionsBase : TrainerInputBaseWithGroupId
        {
            private protected OptionsBase() { }

            [Argument(ArgumentType.AtMostOnce, HelpText = "Number of iterations.", SortOrder = 1, ShortName = "iter")]
            [TGUI(Label = "Number of boosting iterations", SuggestedSweeps = "10,20,50,100,150,200")]
            [TlcModule.SweepableDiscreteParam("NumBoostRound", new object[] { 10, 20, 50, 100, 150, 200 })]
            public int NumberOfIterations = Defaults.NumberOfIterations;

            [Argument(ArgumentType.AtMostOnce,
                HelpText = "Shrinkage rate for trees, used to prevent over-fitting. Range: (0,1].",
                SortOrder = 2, ShortName = "lr", NullName = "<Auto>")]
            [TGUI(Label = "Learning Rate", SuggestedSweeps = "0.025-0.4;log")]
            [TlcModule.SweepableFloatParamAttribute("LearningRate", 0.025f, 0.4f, isLogScale: true)]
            public double? LearningRate;

            [Argument(ArgumentType.AtMostOnce, HelpText = "Maximum leaves for trees.",
                SortOrder = 2, ShortName = "nl", NullName = "<Auto>")]
            [TGUI(Description = "The maximum number of leaves per tree", SuggestedSweeps = "2-128;log;inc:4")]
            [TlcModule.SweepableLongParamAttribute("NumLeaves", 2, 128, isLogScale: true, stepSize: 4)]
            public int? NumberOfLeaves;

            [Argument(ArgumentType.AtMostOnce, HelpText = "Minimum number of instances needed in a child.",
                SortOrder = 2, ShortName = "mil", NullName = "<Auto>")]
            [TGUI(Label = "Min Documents In Leaves", SuggestedSweeps = "1,10,20,50 ")]
            [TlcModule.SweepableDiscreteParamAttribute("MinDataPerLeaf", new object[] { 1, 10, 20, 50 })]
            public int? MinimumExampleCountPerLeaf;

            [Argument(ArgumentType.AtMostOnce, HelpText = "Maximum number of bucket bin for features.", ShortName = "mb")]
            public int MaximumBinCountPerFeature = 255;

            [Argument(ArgumentType.Multiple, HelpText = "Which booster to use, can be gbtree, gblinear or dart. gbtree and dart use tree based model while gblinear uses linear function.", SortOrder = 3)]
            internal IBoosterParameterFactory Booster = new GradientBooster.Options();

            [Argument(ArgumentType.AtMostOnce, HelpText = "Verbose", ShortName = "v")]
            public bool Verbose = false;

            [Argument(ArgumentType.AtMostOnce, HelpText = "Printing running messages.")]
            public bool Silent = true;

            [Argument(ArgumentType.AtMostOnce, HelpText = "Number of parallel threads used to run LightGBM.", ShortName = "nt")]
            public int? NumberOfThreads;

            [Argument(ArgumentType.AtMostOnce, HelpText = "Rounds of early stopping, 0 will disable it.",
                ShortName = "es")]
            public int EarlyStoppingRound = 0;

            [Argument(ArgumentType.AtMostOnce, HelpText = "Number of entries in a batch when loading data.", Hide = true)]
            public int BatchSize = 1 << 20;

            [Argument(ArgumentType.AtMostOnce, HelpText = "Enable categorical split or not.", ShortName = "cat")]
            [TlcModule.SweepableDiscreteParam("UseCat", new object[] { true, false })]
            public bool? UseCategoricalSplit;

            [Argument(ArgumentType.AtMostOnce, HelpText = "Enable special handling of missing value or not.")]
            [TlcModule.SweepableDiscreteParam("UseMissing", new object[] { true, false })]
            public bool HandleMissingValue = false;

            [Argument(ArgumentType.AtMostOnce, HelpText = "Minimum number of instances per categorical group.", ShortName = "mdpg")]
            [TlcModule.Range(Inf = 0, Max = int.MaxValue)]
            [TlcModule.SweepableDiscreteParam("MinDataPerGroup", new object[] { 10, 50, 100, 200 })]
            public int MinimumExampleCountPerGroup = 100;

            [Argument(ArgumentType.AtMostOnce, HelpText = "Max number of categorical thresholds.", ShortName = "maxcat")]
            [TlcModule.Range(Inf = 0, Max = int.MaxValue)]
            [TlcModule.SweepableDiscreteParam("MaxCatThreshold", new object[] { 8, 16, 32, 64 })]
            public int MaximumCategoricalSplitPointCount = 32;

            [Argument(ArgumentType.AtMostOnce, HelpText = "Lapalace smooth term in categorical feature spilt. Avoid the bias of small categories.")]
            [TlcModule.Range(Min = 0.0)]
            [TlcModule.SweepableDiscreteParam("CatSmooth", new object[] { 1, 10, 20 })]
            public double CategoricalSmoothing = 10;

            [Argument(ArgumentType.AtMostOnce, HelpText = "L2 Regularization for categorical split.")]
            [TlcModule.Range(Min = 0.0)]
            [TlcModule.SweepableDiscreteParam("CatL2", new object[] { 0.1, 0.5, 1, 5, 10 })]
            public double L2CategoricalRegularization = 10;

            [Argument(ArgumentType.AtMostOnce, HelpText = "Sets the random seed for LightGBM to use.")]
            public int? Seed;

            [Argument(ArgumentType.Multiple, HelpText = "Parallel LightGBM Learning Algorithm", ShortName = "parag")]
            internal ISupportParallel ParallelTrainer = new SingleTrainerFactory();

            private BoosterParameterBase.OptionsBase _boosterParameter;

            /// <summary>
            /// Booster parameter to use
            /// </summary>
            public BoosterParameterBase.OptionsBase BoosterParameter
            {
                get => _boosterParameter;

                set
                {
                    _boosterParameter = value;
                    Booster = _boosterParameter;
                }
            }

            internal virtual Dictionary<string, object> ToDictionary(IHost host)
            {
                Contracts.CheckValue(host, nameof(host));
                Contracts.CheckUserArg(MaximumBinCountPerFeature > 0, nameof(MaximumBinCountPerFeature), "must be > 0.");
                Dictionary<string, object> res = new Dictionary<string, object>();

                var boosterParams = Booster.CreateComponent(host);
                boosterParams.UpdateParameters(res);
/*
                res[GetOptionName(nameof(MaximumBinCountPerFeature))] = MaximumBinCountPerFeature;

                res["verbose"] = Silent ? "-1" : "1";
                if (NumberOfThreads.HasValue)
                    res["nthread"] = NumberOfThreads.Value;

                res["seed"] = (Seed.HasValue) ? Seed : host.Rand.Next();

                string metric = null;
                switch (EvaluationMetric)
                {
                    case EvalMetricType.DefaultMetric:
                        break;
                    case EvalMetricType.Mae:
                        metric = "l1";
                        break;
                    case EvalMetricType.Logloss:
                        metric = "binary_logloss";
                        break;
                    case EvalMetricType.Error:
                        metric = "binary_error";
                        break;
                    case EvalMetricType.Merror:
                        metric = "multi_error";
                        break;
                    case EvalMetricType.Mlogloss:
                        metric = "multi_logloss";
                        break;
                    case EvalMetricType.Rmse:
                    case EvalMetricType.Auc:
                    case EvalMetricType.Ndcg:
                    case EvalMetricType.Map:
                        metric = EvaluationMetric.ToString().ToLower();
                        break;
                }
                if (!string.IsNullOrEmpty(metric))
                    res[GetOptionName(nameof(metric))] = metric;
                res[GetOptionName(nameof(Sigmoid))] = Sigmoid;
                res[GetOptionName(nameof(CustomGains))] = CustomGains;
                res[GetOptionName(nameof(HandleMissingValue))] = HandleMissingValue;
                res[GetOptionName(nameof(MinimumExampleCountPerGroup))] = MinimumExampleCountPerGroup;
                res[GetOptionName(nameof(MaximumCategoricalSplitPointCount))] = MaximumCategoricalSplitPointCount;
                res[GetOptionName(nameof(CategoricalSmoothing))] = CategoricalSmoothing;
                */
                return res;
            }
        }

        private sealed class CategoricalMetaData
        {
            public int NumCol;
            public int TotalCats;
            public int[] CategoricalBoudaries;
            public int[] OnehotIndices;
            public int[] OnehotBias;
            public bool[] IsCategoricalFeature;
        }

        // Contains the passed in options when the API is called
        private protected readonly TOptions LightGbmTrainerOptions;

        // Contains the GBMOptions
        private protected Dictionary<string, object> GbmOptions;

        /// <summary>
        /// Stores argumments as objects to convert them to invariant string type in the end so that
        /// the code is culture agnostic. When retrieving key value from this dictionary as string
        /// please convert to string invariant by string.Format(CultureInfo.InvariantCulture, "{0}", Option[key]).
        /// </summary>
        //private protected Dictionary<string, object> Options;
        private protected IParallel ParallelTraining;

        // Store _featureCount and _trainedEnsemble to construct predictor.
        private protected int FeatureCount;
        private protected InternalTreeEnsemble TrainedEnsemble;

        private static readonly TrainerInfo _info = new TrainerInfo(normalization: false, caching: false, supportValid: true);
        public override TrainerInfo Info => _info;

        private protected LightGbmTrainerBase(IHostEnvironment env,
            string name,
            SchemaShape.Column labelColumn,
            string featureColumnName,
            string exampleWeightColumnName,
            string rowGroupColumnName,
            int? numberOfLeaves,
            int? minimumExampleCountPerLeaf,
            double? learningRate,
            int numberOfIterations)
            : base(Contracts.CheckRef(env, nameof(env)).Register(name), TrainerUtils.MakeR4VecFeature(featureColumnName),
                  labelColumn, TrainerUtils.MakeR4ScalarWeightColumn(exampleWeightColumnName), TrainerUtils.MakeU4ScalarColumn(rowGroupColumnName))
        {
            LightGbmTrainerOptions = new TOptions
            {
                NumberOfLeaves = numberOfLeaves,
                MinimumExampleCountPerLeaf = minimumExampleCountPerLeaf,
                LearningRate = learningRate,
                NumberOfIterations = numberOfIterations,

                LabelColumnName = labelColumn.Name,
                FeatureColumnName = featureColumnName,
                ExampleWeightColumnName = exampleWeightColumnName,
                RowGroupColumnName = rowGroupColumnName
            };

            InitParallelTraining();
        }

        private protected LightGbmTrainerBase(IHostEnvironment env, string name, TOptions options, SchemaShape.Column label)
           : base(Contracts.CheckRef(env, nameof(env)).Register(name), TrainerUtils.MakeR4VecFeature(options.FeatureColumnName), label,
                 TrainerUtils.MakeR4ScalarWeightColumn(options.ExampleWeightColumnName), TrainerUtils.MakeU4ScalarColumn(options.RowGroupColumnName))
        {
            Host.CheckValue(options, nameof(options));

            LightGbmTrainerOptions = options;
            InitParallelTraining();
        }

        private protected override TModel TrainModelCore(TrainContext context)
        {
            Host.CheckValue(context, nameof(context));

            Dataset dtrain = null;
            Dataset dvalid = null;
            CategoricalMetaData catMetaData;
            try
            {
                using (var ch = Host.Start("Loading data for LightGBM"))
                {
                    using (var pch = Host.StartProgressChannel("Loading data for LightGBM"))
                    {
                        dtrain = LoadTrainingData(ch, context.TrainingSet, out catMetaData);
                        if (context.ValidationSet != null)
                            dvalid = LoadValidationData(ch, dtrain, context.ValidationSet, catMetaData);
                    }
                }
                using (var ch = Host.Start("Training with LightGBM"))
                {
                    using (var pch = Host.StartProgressChannel("Training with LightGBM"))
                        TrainCore(ch, pch, dtrain, catMetaData, dvalid);
                }
            }
            finally
            {
                dtrain?.Dispose();
                dvalid?.Dispose();
                DisposeParallelTraining();
            }
            return CreatePredictor();
        }

        private void InitParallelTraining()
        {
            GbmOptions = LightGbmTrainerOptions.ToDictionary(Host);
            ParallelTraining = LightGbmTrainerOptions.ParallelTrainer != null ? LightGbmTrainerOptions.ParallelTrainer.CreateComponent(Host) : new SingleTrainer();

            if (ParallelTraining.ParallelType() != "serial" && ParallelTraining.NumMachines() > 1)
            {
                GbmOptions["tree_learner"] = ParallelTraining.ParallelType();
                var otherParams = ParallelTraining.AdditionalParams();
                if (otherParams != null)
                {
                    foreach (var pair in otherParams)
                        GbmOptions[pair.Key] = pair.Value;
                }

                Contracts.CheckValue(ParallelTraining.GetReduceScatterFunction(), nameof(ParallelTraining.GetReduceScatterFunction));
                Contracts.CheckValue(ParallelTraining.GetAllgatherFunction(), nameof(ParallelTraining.GetAllgatherFunction));
                LightGbmInterfaceUtils.Check(WrappedLightGbmInterface.NetworkInitWithFunctions(
                        ParallelTraining.NumMachines(),
                        ParallelTraining.Rank(),
                        ParallelTraining.GetReduceScatterFunction(),
                        ParallelTraining.GetAllgatherFunction()
                    ));
            }
        }

        private void DisposeParallelTraining()
        {
            if (ParallelTraining.NumMachines() > 1)
                LightGbmInterfaceUtils.Check(WrappedLightGbmInterface.NetworkFree());
        }

        private protected virtual void CheckDataValid(IChannel ch, RoleMappedData data)
        {
            data.CheckFeatureFloatVector();
            ch.CheckParam(data.Schema.Label.HasValue, nameof(data), "Need a label column");
        }

        private protected virtual void GetDefaultParameters(IChannel ch, int numRow, bool hasCategorical, int totalCats, bool hiddenMsg = false)
        {
            double learningRate = LightGbmTrainerOptions.LearningRate ?? DefaultLearningRate(numRow, hasCategorical, totalCats);
            int numberOfLeaves = LightGbmTrainerOptions.NumberOfLeaves ?? DefaultNumLeaves(numRow, hasCategorical, totalCats);
            int minimumExampleCountPerLeaf = LightGbmTrainerOptions.MinimumExampleCountPerLeaf ?? DefaultMinDataPerLeaf(numRow, numberOfLeaves, 1);
            GbmOptions["learning_rate"] = learningRate;
            GbmOptions["num_leaves"] = numberOfLeaves;
            GbmOptions["min_data_per_leaf"] = minimumExampleCountPerLeaf;
            if (!hiddenMsg)
            {
                if (!LightGbmTrainerOptions.LearningRate.HasValue)
                    ch.Info("Auto-tuning parameters: " + nameof(LightGbmTrainerOptions.LearningRate) + " = " + learningRate);
                if (!LightGbmTrainerOptions.NumberOfLeaves.HasValue)
                    ch.Info("Auto-tuning parameters: " + nameof(LightGbmTrainerOptions.NumberOfLeaves) + " = " + numberOfLeaves);
                if (!LightGbmTrainerOptions.MinimumExampleCountPerLeaf.HasValue)
                    ch.Info("Auto-tuning parameters: " + nameof(LightGbmTrainerOptions.MinimumExampleCountPerLeaf) + " = " + minimumExampleCountPerLeaf);
            }
        }

        [BestFriend]
        internal Dictionary<string, object> GetGbmParameters() => GbmOptions;

        private FloatLabelCursor.Factory CreateCursorFactory(RoleMappedData data)
        {
            var loadFlags = CursOpt.AllLabels | CursOpt.Features;
            if (PredictionKind == PredictionKind.Ranking)
                loadFlags |= CursOpt.Group;

            if (data.Schema.Weight.HasValue)
                loadFlags |= CursOpt.AllWeights;

            var factory = new FloatLabelCursor.Factory(data, loadFlags);
            return factory;
        }

        private static List<int> GetCategoricalBoundires(int[] categoricalFeatures, int rawNumCol)
        {
            List<int> catBoundaries = new List<int> { 0 };
            int curFidx = 0;
            int j = 0;
            while (curFidx < rawNumCol)
            {
                if (j < categoricalFeatures.Length && curFidx == categoricalFeatures[j])
                {
                    if (curFidx > catBoundaries[catBoundaries.Count - 1])
                        catBoundaries.Add(curFidx);
                    if (categoricalFeatures[j + 1] - categoricalFeatures[j] >= 0)
                    {
                        curFidx = categoricalFeatures[j + 1] + 1;
                        catBoundaries.Add(curFidx);
                    }
                    else
                    {
                        for (int i = curFidx + 1; i <= categoricalFeatures[j + 1] + 1; ++i)
                            catBoundaries.Add(i);
                        curFidx = categoricalFeatures[j + 1] + 1;
                    }
                    j += 2;
                }
                else
                {
                    catBoundaries.Add(curFidx + 1);
                    ++curFidx;
                }
            }
            return catBoundaries;
        }

        private static List<string> ConstructCategoricalFeatureMetaData(int[] categoricalFeatures, int rawNumCol, ref CategoricalMetaData catMetaData)
        {
            List<int> catBoundaries = GetCategoricalBoundires(categoricalFeatures, rawNumCol);
            catMetaData.NumCol = catBoundaries.Count - 1;
            catMetaData.CategoricalBoudaries = catBoundaries.ToArray();
            catMetaData.IsCategoricalFeature = new bool[catMetaData.NumCol];
            catMetaData.OnehotIndices = new int[rawNumCol];
            catMetaData.OnehotBias = new int[rawNumCol];
            List<string> catIndices = new List<string>();
            int j = 0;
            for (int i = 0; i < catMetaData.NumCol; ++i)
            {
                var numCat = catMetaData.CategoricalBoudaries[i + 1] - catMetaData.CategoricalBoudaries[i];
                if (numCat > 1)
                {
                    catMetaData.TotalCats += numCat;
                    catMetaData.IsCategoricalFeature[i] = true;
                    catIndices.Add(i.ToString());
                    for (int k = catMetaData.CategoricalBoudaries[i]; k < catMetaData.CategoricalBoudaries[i + 1]; ++k)
                    {
                        catMetaData.OnehotIndices[j] = i;
                        catMetaData.OnehotBias[j] = k - catMetaData.CategoricalBoudaries[i];
                        ++j;
                    }
                }
                else
                {
                    catMetaData.IsCategoricalFeature[i] = false;
                    catMetaData.OnehotIndices[j] = i;
                    catMetaData.OnehotBias[j] = 0;
                    ++j;
                }
            }
            return catIndices;
        }

        private CategoricalMetaData GetCategoricalMetaData(IChannel ch, RoleMappedData trainData, int numRow)
        {
            CategoricalMetaData catMetaData = new CategoricalMetaData();
            int[] categoricalFeatures = null;
            const int useCatThreshold = 50000;
            // Disable cat when data is too small, reduce the overfitting.
            bool useCat = LightGbmTrainerOptions.UseCategoricalSplit ?? numRow > useCatThreshold;
            if (!LightGbmTrainerOptions.UseCategoricalSplit.HasValue)
                ch.Info("Auto-tuning parameters: " + nameof(LightGbmTrainerOptions.UseCategoricalSplit) + " = " + useCat);
            if (useCat)
            {
                var featureCol = trainData.Schema.Schema[DefaultColumnNames.Features];
                AnnotationUtils.TryGetCategoricalFeatureIndices(trainData.Schema.Schema, featureCol.Index, out categoricalFeatures);
            }
            var colType = trainData.Schema.Feature.Value.Type;
            int rawNumCol = colType.GetVectorSize();
            FeatureCount = rawNumCol;
            catMetaData.TotalCats = 0;
            if (categoricalFeatures == null)
            {
                catMetaData.CategoricalBoudaries = null;
                catMetaData.NumCol = rawNumCol;
            }
            else
            {
                var catIndices = ConstructCategoricalFeatureMetaData(categoricalFeatures, rawNumCol, ref catMetaData);
                // Set categorical features
                GbmOptions["categorical_feature"] = string.Join(",", catIndices);
            }
            return catMetaData;
        }

        private Dataset LoadTrainingData(IChannel ch, RoleMappedData trainData, out CategoricalMetaData catMetaData)
        {
            // Verifications.
            Host.AssertValue(ch);
            ch.CheckValue(trainData, nameof(trainData));

            CheckDataValid(ch, trainData);

            // Load metadata first.
            var factory = CreateCursorFactory(trainData);
            GetMetainfo(ch, factory, out int numRow, out float[] labels, out float[] weights, out int[] groups);
            catMetaData = GetCategoricalMetaData(ch, trainData, numRow);
            GetDefaultParameters(ch, numRow, catMetaData.CategoricalBoudaries != null, catMetaData.TotalCats);

            string param = LightGbmInterfaceUtils.JoinParameters(GbmOptions);

            Dataset dtrain;
            // To reduce peak memory usage, only enable one sampling task at any given time.
            lock (LightGbmShared.SampleLock)
            {
                CreateDatasetFromSamplingData(ch, factory, numRow,
                    param, labels, weights, groups, catMetaData, out dtrain);
            }

            // Push rows into dataset.
            LoadDataset(ch, factory, dtrain, numRow, LightGbmTrainerOptions.BatchSize, catMetaData);

            // Some checks.
            CheckAndUpdateParametersBeforeTraining(ch, trainData, labels, groups);
            return dtrain;
        }

        private Dataset LoadValidationData(IChannel ch, Dataset dtrain, RoleMappedData validData, CategoricalMetaData catMetaData)
        {
            // Verifications.
            Host.AssertValue(ch);

            ch.CheckValue(validData, nameof(validData));

            CheckDataValid(ch, validData);

            // Load meta info first.
            var factory = CreateCursorFactory(validData);
            GetMetainfo(ch, factory, out int numRow, out float[] labels, out float[] weights, out int[] groups);

            // Construct validation dataset.
            Dataset dvalid = new Dataset(dtrain, numRow, labels, weights, groups);

            // Push rows into dataset.
            LoadDataset(ch, factory, dvalid, numRow, LightGbmTrainerOptions.BatchSize, catMetaData);

            return dvalid;
        }

        private void TrainCore(IChannel ch, IProgressChannel pch, Dataset dtrain, CategoricalMetaData catMetaData, Dataset dvalid = null)
        {
            Host.AssertValue(ch);
            Host.AssertValue(pch);
            Host.AssertValue(dtrain);
            Host.AssertValueOrNull(dvalid);

            // For multi class, the number of labels is required.
<<<<<<< HEAD
            ch.Assert(((ITrainer)this).PredictionKind != PredictionKind.MultiClassClassification || GbmOptions.ContainsKey("num_class"),
=======
            ch.Assert(((ITrainer)this).PredictionKind != PredictionKind.MulticlassClassification || Options.ContainsKey("num_class"),
>>>>>>> 687ca537
                "LightGBM requires the number of classes to be specified in the parameters.");

            // Only enable one trainer to run at one time.
            lock (LightGbmShared.LockForMultiThreadingInside)
            {
                ch.Info("LightGBM objective={0}", GbmOptions["objective"]);
                using (Booster bst = WrappedLightGbmTraining.Train(ch, pch, GbmOptions, dtrain,
                dvalid: dvalid, numIteration: LightGbmTrainerOptions.NumberOfIterations,
                verboseEval: LightGbmTrainerOptions.Verbose, earlyStoppingRound: LightGbmTrainerOptions.EarlyStoppingRound))
                {
                    TrainedEnsemble = bst.GetModel(catMetaData.CategoricalBoudaries);
                }
            }
        }

        /// <summary>
        /// Calculate the density of data. Only use top 1000 rows to calculate.
        /// </summary>
        private static double DetectDensity(FloatLabelCursor.Factory factory, int numRows = 1000)
        {
            int nonZeroCount = 0;
            int totalCount = 0;
            using (var cursor = factory.Create())
            {
                while (cursor.MoveNext() && numRows > 0)
                {
                    nonZeroCount += cursor.Features.GetValues().Length;
                    totalCount += cursor.Features.Length;
                    --numRows;
                }
            }
            return (double)nonZeroCount / totalCount;
        }

        /// <summary>
        /// Compute row count, list of labels, weights and group counts of the dataset.
        /// </summary>
        private void GetMetainfo(IChannel ch, FloatLabelCursor.Factory factory,
            out int numRow, out float[] labels, out float[] weights, out int[] groups)
        {
            ch.Check(factory.Data.Schema.Label != null, "The data should have label.");
            List<float> labelList = new List<float>();
            bool hasWeights = factory.Data.Schema.Weight != null;
            bool hasGroup = false;
            if (PredictionKind == PredictionKind.Ranking)
            {
                ch.Check(factory.Data.Schema.Group != null, "The data for ranking task should have group field.");
                hasGroup = true;
            }
            List<float> weightList = hasWeights ? new List<float>() : null;
            List<ulong> cursorGroups = hasGroup ? new List<ulong>() : null;

            using (var cursor = factory.Create())
            {
                while (cursor.MoveNext())
                {
                    if (labelList.Count == Utils.ArrayMaxSize)
                        throw ch.Except($"Dataset row count exceeded the maximum count of {Utils.ArrayMaxSize}");
                    labelList.Add(cursor.Label);
                    if (hasWeights)
                    {
                        // Default weight = 1.
                        if (float.IsNaN(cursor.Weight))
                            weightList.Add(1);
                        else
                            weightList.Add(cursor.Weight);
                    }
                    if (hasGroup)
                        cursorGroups.Add(cursor.Group);
                }
            }
            labels = labelList.ToArray();
            ConvertNaNLabels(ch, factory.Data, labels);
            numRow = labels.Length;
            ch.Check(numRow > 0, "Cannot use empty dataset.");
            weights = hasWeights ? weightList.ToArray() : null;
            groups = null;
            if (hasGroup)
            {
                List<int> groupList = new List<int>();
                int lastGroup = -1;
                for (int i = 0; i < numRow; ++i)
                {
                    if (i == 0 || cursorGroups[i] != cursorGroups[i - 1])
                    {
                        groupList.Add(1);
                        ++lastGroup;
                    }
                    else
                        ++groupList[lastGroup];
                }
                groups = groupList.ToArray();
            }
        }

        /// <summary>
        /// Convert Nan labels. Default way is converting them to zero.
        /// </summary>
        private protected virtual void ConvertNaNLabels(IChannel ch, RoleMappedData data, float[] labels)
        {
            for (int i = 0; i < labels.Length; ++i)
            {
                if (float.IsNaN(labels[i]))
                    labels[i] = 0;
            }
        }

        private static bool MoveMany(FloatLabelCursor cursor, long count)
        {
            for (long i = 0; i < count; ++i)
            {
                if (!cursor.MoveNext())
                    return false;
            }
            return true;
        }

        private void GetFeatureValueDense(IChannel ch, FloatLabelCursor cursor, CategoricalMetaData catMetaData, Random rand, out ReadOnlySpan<float> featureValues)
        {
            var cursorFeaturesValues = cursor.Features.GetValues();
            if (catMetaData.CategoricalBoudaries != null)
            {
                float[] featureValuesTemp = new float[catMetaData.NumCol];
                for (int i = 0; i < catMetaData.NumCol; ++i)
                {
                    float fv = cursorFeaturesValues[catMetaData.CategoricalBoudaries[i]];
                    if (catMetaData.IsCategoricalFeature[i])
                    {
                        int hotIdx = catMetaData.CategoricalBoudaries[i] - 1;
                        int nhot = 0;
                        for (int j = catMetaData.CategoricalBoudaries[i]; j < catMetaData.CategoricalBoudaries[i + 1]; ++j)
                        {
                            if (cursorFeaturesValues[j] > 0)
                            {
                                // Reservoir Sampling.
                                nhot++;
                                var prob = rand.NextSingle();
                                if (prob < 1.0f / nhot)
                                    hotIdx = j;
                            }
                        }
                        // All-Zero is category 0.
                        fv = hotIdx - catMetaData.CategoricalBoudaries[i] + 1;
                    }
                    featureValuesTemp[i] = fv;
                }
                featureValues = featureValuesTemp;
            }
            else
            {
                featureValues = cursorFeaturesValues;
            }
        }

        private void GetFeatureValueSparse(IChannel ch, FloatLabelCursor cursor,
            CategoricalMetaData catMetaData, Random rand, out ReadOnlySpan<int> indices,
            out ReadOnlySpan<float> featureValues, out int cnt)
        {
            var cursorFeaturesValues = cursor.Features.GetValues();
            var cursorFeaturesIndices = cursor.Features.GetIndices();
            if (catMetaData.CategoricalBoudaries != null)
            {
                List<int> featureIndices = new List<int>();
                List<float> values = new List<float>();
                int lastIdx = -1;
                int nhot = 0;
                for (int i = 0; i < cursorFeaturesValues.Length; ++i)
                {
                    float fv = cursorFeaturesValues[i];
                    int colIdx = cursorFeaturesIndices[i];
                    int newColIdx = catMetaData.OnehotIndices[colIdx];
                    if (catMetaData.IsCategoricalFeature[newColIdx])
                        fv = catMetaData.OnehotBias[colIdx] + 1;
                    if (newColIdx != lastIdx)
                    {
                        featureIndices.Add(newColIdx);
                        values.Add(fv);
                        nhot = 1;
                    }
                    else
                    {
                        // Multi-hot.
                        ++nhot;
                        var prob = rand.NextSingle();
                        if (prob < 1.0f / nhot)
                            values[values.Count - 1] = fv;
                    }
                    lastIdx = newColIdx;
                }
                indices = featureIndices.ToArray();
                featureValues = values.ToArray();
                cnt = featureIndices.Count;
            }
            else
            {
                indices = cursorFeaturesIndices;
                featureValues = cursorFeaturesValues;
                cnt = cursorFeaturesValues.Length;
            }
        }

        /// <summary>
        /// Create a dataset from the sampling data.
        /// </summary>
        private void CreateDatasetFromSamplingData(IChannel ch, FloatLabelCursor.Factory factory,
            int numRow, string param, float[] labels, float[] weights, int[] groups, CategoricalMetaData catMetaData,
            out Dataset dataset)
        {
            Host.AssertValue(ch);

            int numSampleRow = GetNumSampleRow(numRow, FeatureCount);

            var rand = Host.Rand;
            double averageStep = (double)numRow / numSampleRow;
            int totalIdx = 0;
            int sampleIdx = 0;
            double density = DetectDensity(factory);

            double[][] sampleValuePerColumn = new double[catMetaData.NumCol][];
            int[][] sampleIndicesPerColumn = new int[catMetaData.NumCol][];
            int[] nonZeroCntPerColumn = new int[catMetaData.NumCol];
            int estimateNonZeroCnt = (int)(numSampleRow * density);
            estimateNonZeroCnt = Math.Max(1, estimateNonZeroCnt);
            for (int i = 0; i < catMetaData.NumCol; i++)
            {
                nonZeroCntPerColumn[i] = 0;
                sampleValuePerColumn[i] = new double[estimateNonZeroCnt];
                sampleIndicesPerColumn[i] = new int[estimateNonZeroCnt];
            };
            using (var cursor = factory.Create())
            {
                int step = 1;
                if (averageStep > 1)
                    step = rand.Next((int)(2 * averageStep - 1)) + 1;
                while (MoveMany(cursor, step))
                {
                    if (cursor.Features.IsDense)
                    {
                        GetFeatureValueDense(ch, cursor, catMetaData, rand, out ReadOnlySpan<float> featureValues);
                        for (int i = 0; i < catMetaData.NumCol; ++i)
                        {
                            float fv = featureValues[i];
                            if (fv == 0)
                                continue;
                            int curNonZeroCnt = nonZeroCntPerColumn[i];
                            Utils.EnsureSize(ref sampleValuePerColumn[i], curNonZeroCnt + 1);
                            Utils.EnsureSize(ref sampleIndicesPerColumn[i], curNonZeroCnt + 1);
                            // sampleValuePerColumn[i] is a vector whose j-th element is added when j-th non-zero value
                            // at the i-th feature is found as scanning the training data.
                            // In other words, sampleValuePerColumn[i][j] is the j-th non-zero i-th feature in the data set.
                            // when we scan the data matrix example-by-example.
                            sampleValuePerColumn[i][curNonZeroCnt] = fv;
                            // If the data set is dense, sampleValuePerColumn[i][j] would be the i-th feature at the j-th example.
                            // If the data set is not dense, sampleValuePerColumn[i][j] would be the i-th feature at the
                            // sampleIndicesPerColumn[i][j]-th example.
                            sampleIndicesPerColumn[i][curNonZeroCnt] = sampleIdx;
                            // The number of non-zero values at the i-th feature is nonZeroCntPerColumn[i].
                            nonZeroCntPerColumn[i] = curNonZeroCnt + 1;
                        }
                    }
                    else
                    {
                        GetFeatureValueSparse(ch, cursor, catMetaData, rand, out ReadOnlySpan<int> featureIndices, out ReadOnlySpan<float> featureValues, out int cnt);
                        for (int i = 0; i < cnt; ++i)
                        {
                            int colIdx = featureIndices[i];
                            float fv = featureValues[i];
                            if (fv == 0)
                                continue;
                            int curNonZeroCnt = nonZeroCntPerColumn[colIdx];
                            Utils.EnsureSize(ref sampleValuePerColumn[colIdx], curNonZeroCnt + 1);
                            Utils.EnsureSize(ref sampleIndicesPerColumn[colIdx], curNonZeroCnt + 1);
                            sampleValuePerColumn[colIdx][curNonZeroCnt] = fv;
                            sampleIndicesPerColumn[colIdx][curNonZeroCnt] = sampleIdx;
                            nonZeroCntPerColumn[colIdx] = curNonZeroCnt + 1;
                        }
                    }
                    // Actual row indexed sampled from the original data set
                    totalIdx += step;
                    // Row index in the sub-sampled data created in this loop.
                    ++sampleIdx;
                    if (numSampleRow == sampleIdx || numRow == totalIdx)
                        break;
                    averageStep = (double)(numRow - totalIdx) / (numSampleRow - sampleIdx);
                    step = 1;
                    if (averageStep > 1)
                        step = rand.Next((int)(2 * averageStep - 1)) + 1;
                }
            }
            dataset = new Dataset(sampleValuePerColumn, sampleIndicesPerColumn, catMetaData.NumCol, nonZeroCntPerColumn, sampleIdx, numRow, param, labels, weights, groups);
        }

        /// <summary>
        /// Load dataset. Use row batch way to reduce peak memory cost.
        /// </summary>
        private void LoadDataset(IChannel ch, FloatLabelCursor.Factory factory, Dataset dataset, int numRow, int batchSize, CategoricalMetaData catMetaData)
        {
            Host.AssertValue(ch);
            ch.AssertValue(factory);
            ch.AssertValue(dataset);
            ch.Assert(dataset.GetNumRows() == numRow);
            ch.Assert(dataset.GetNumCols() == catMetaData.NumCol);
            var rand = Host.Rand;
            // To avoid array resize, batch size should bigger than size of one row.
            batchSize = Math.Max(batchSize, catMetaData.NumCol);
            double density = DetectDensity(factory);
            int numElem = 0;
            int totalRowCount = 0;
            int curRowCount = 0;

            if (density >= 0.5)
            {
                int batchRow = batchSize / catMetaData.NumCol;
                batchRow = Math.Max(1, batchRow);
                if (batchRow > numRow)
                    batchRow = numRow;

                // This can only happen if the size of ONE example(row) exceeds the max array size. This looks like a very unlikely case.
                if ((long)catMetaData.NumCol * batchRow > Utils.ArrayMaxSize)
                    throw ch.Except("Size of array exceeded the " + nameof(Utils.ArrayMaxSize));

                float[] features = new float[catMetaData.NumCol * batchRow];

                using (var cursor = factory.Create())
                {
                    while (cursor.MoveNext())
                    {
                        ch.Assert(totalRowCount < numRow);
                        CopyToArray(ch, cursor, features, catMetaData, rand, ref numElem);
                        ++totalRowCount;
                        ++curRowCount;
                        if (batchRow == curRowCount)
                        {
                            ch.Assert(numElem == curRowCount * catMetaData.NumCol);
                            // PushRows is run by multi-threading inside, so lock here.
                            lock (LightGbmShared.LockForMultiThreadingInside)
                                dataset.PushRows(features, curRowCount, catMetaData.NumCol, totalRowCount - curRowCount);
                            curRowCount = 0;
                            numElem = 0;
                        }
                    }
                    ch.Assert(totalRowCount == numRow);
                    if (curRowCount > 0)
                    {
                        ch.Assert(numElem == curRowCount * catMetaData.NumCol);
                        // PushRows is run by multi-threading inside, so lock here.
                        lock (LightGbmShared.LockForMultiThreadingInside)
                            dataset.PushRows(features, curRowCount, catMetaData.NumCol, totalRowCount - curRowCount);
                    }
                }
            }
            else
            {
                int esimateBatchRow = (int)(batchSize / (catMetaData.NumCol * density));
                esimateBatchRow = Math.Max(1, esimateBatchRow);
                float[] features = new float[batchSize];
                int[] indices = new int[batchSize];
                int[] indptr = new int[esimateBatchRow + 1];

                using (var cursor = factory.Create())
                {
                    while (cursor.MoveNext())
                    {
                        ch.Assert(totalRowCount < numRow);
                        // Need push rows to LightGBM.
                        if (numElem + cursor.Features.GetValues().Length > features.Length)
                        {
                            // Mini batch size is greater than size of one row.
                            // So, at least we have the data of one row.
                            ch.Assert(curRowCount > 0);
                            Utils.EnsureSize(ref indptr, curRowCount + 1);
                            indptr[curRowCount] = numElem;
                            // PushRows is run by multi-threading inside, so lock here.
                            lock (LightGbmShared.LockForMultiThreadingInside)
                            {
                                dataset.PushRows(indptr, indices, features,
                                    curRowCount + 1, numElem, catMetaData.NumCol, totalRowCount - curRowCount);
                            }
                            curRowCount = 0;
                            numElem = 0;
                        }
                        Utils.EnsureSize(ref indptr, curRowCount + 1);
                        indptr[curRowCount] = numElem;
                        CopyToCsr(ch, cursor, indices, features, catMetaData, rand, ref numElem);
                        ++totalRowCount;
                        ++curRowCount;
                    }
                    ch.Assert(totalRowCount == numRow);
                    if (curRowCount > 0)
                    {
                        Utils.EnsureSize(ref indptr, curRowCount + 1);
                        indptr[curRowCount] = numElem;
                        // PushRows is run by multi-threading inside, so lock here.
                        lock (LightGbmShared.LockForMultiThreadingInside)
                        {
                            dataset.PushRows(indptr, indices, features, curRowCount + 1,
                                numElem, catMetaData.NumCol, totalRowCount - curRowCount);
                        }
                    }
                }
            }
        }

        private void CopyToArray(IChannel ch, FloatLabelCursor cursor, float[] features, CategoricalMetaData catMetaData, Random rand, ref int numElem)
        {
            ch.Assert(features.Length >= numElem + catMetaData.NumCol);
            if (catMetaData.CategoricalBoudaries != null)
            {
                if (cursor.Features.IsDense)
                {
                    GetFeatureValueDense(ch, cursor, catMetaData, rand, out ReadOnlySpan<float> featureValues);
                    for (int i = 0; i < catMetaData.NumCol; ++i)
                        features[numElem + i] = featureValues[i];
                    numElem += catMetaData.NumCol;
                }
                else
                {
                    GetFeatureValueSparse(ch, cursor, catMetaData, rand, out ReadOnlySpan<int> indices, out ReadOnlySpan<float> featureValues, out int cnt);
                    int lastIdx = 0;
                    for (int i = 0; i < cnt; i++)
                    {
                        int slot = indices[i];
                        float fv = featureValues[i];
                        Contracts.Assert(slot >= lastIdx);
                        while (lastIdx < slot)
                            features[numElem + lastIdx++] = 0.0f;
                        Contracts.Assert(lastIdx == slot);
                        features[numElem + lastIdx++] = fv;
                    }
                    while (lastIdx < catMetaData.NumCol)
                        features[numElem + lastIdx++] = 0.0f;
                    numElem += catMetaData.NumCol;
                }
            }
            else
            {
                cursor.Features.CopyTo(features, numElem, 0.0f);
                numElem += catMetaData.NumCol;
            }
        }

        private void CopyToCsr(IChannel ch, FloatLabelCursor cursor,
            int[] indices, float[] features, CategoricalMetaData catMetaData, Random rand, ref int numElem)
        {
            int numValue = cursor.Features.GetValues().Length;
            if (numValue > 0)
            {
                ch.Assert(indices.Length >= numElem + numValue);
                ch.Assert(features.Length >= numElem + numValue);

                if (cursor.Features.IsDense)
                {
                    GetFeatureValueDense(ch, cursor, catMetaData, rand, out ReadOnlySpan<float> featureValues);
                    for (int i = 0; i < catMetaData.NumCol; ++i)
                    {
                        float fv = featureValues[i];
                        if (fv == 0)
                            continue;
                        features[numElem] = fv;
                        indices[numElem] = i;
                        ++numElem;
                    }
                }
                else
                {
                    GetFeatureValueSparse(ch, cursor, catMetaData, rand, out ReadOnlySpan<int> featureIndices, out ReadOnlySpan<float> featureValues, out int cnt);
                    for (int i = 0; i < cnt; ++i)
                    {
                        int colIdx = featureIndices[i];
                        float fv = featureValues[i];
                        if (fv == 0)
                            continue;
                        features[numElem] = fv;
                        indices[numElem] = colIdx;
                        ++numElem;
                    }
                }
            }
        }

        private static double DefaultLearningRate(int numRow, bool useCat, int totalCats)
        {
            if (useCat)
            {
                if (totalCats < 1e6)
                    return 0.1;
                else
                    return 0.15;
            }
            else if (numRow <= 100000)
                return 0.2;
            else
                return 0.25;
        }

        private static int DefaultNumLeaves(int numRow, bool useCat, int totalCats)
        {
            if (useCat && totalCats > 100)
            {
                if (totalCats < 1e6)
                    return 20;
                else
                    return 30;
            }
            else if (numRow <= 100000)
                return 20;
            else
                return 30;
        }

        private protected static int DefaultMinDataPerLeaf(int numRow, int numberOfLeaves, int numClass)
        {
            if (numClass > 1)
            {
                int ret = numRow / numberOfLeaves / numClass / 10;
                ret = Math.Max(ret, 5);
                ret = Math.Min(ret, 50);
                return ret;
            }
            else
            {
                return 20;
            }
        }

        private static int GetNumSampleRow(int numRow, int numCol)
        {
            // Default is 65536.
            int ret = 1 << 16;
            // If have many features, use more sampling data.
            if (numCol >= 100000)
                ret *= 4;
            ret = Math.Min(ret, numRow);
            return ret;
        }

        private protected abstract TModel CreatePredictor();

        /// <summary>
        /// This function will be called before training. It will check the label/group and add parameters for specific applications.
        /// </summary>
        private protected abstract void CheckAndUpdateParametersBeforeTraining(IChannel ch,
            RoleMappedData data, float[] labels, int[] groups);
    }
}<|MERGE_RESOLUTION|>--- conflicted
+++ resolved
@@ -537,11 +537,7 @@
             Host.AssertValueOrNull(dvalid);
 
             // For multi class, the number of labels is required.
-<<<<<<< HEAD
-            ch.Assert(((ITrainer)this).PredictionKind != PredictionKind.MultiClassClassification || GbmOptions.ContainsKey("num_class"),
-=======
-            ch.Assert(((ITrainer)this).PredictionKind != PredictionKind.MulticlassClassification || Options.ContainsKey("num_class"),
->>>>>>> 687ca537
+            ch.Assert(((ITrainer)this).PredictionKind != PredictionKind.MulticlassClassification || GbmOptions.ContainsKey("num_class"),
                 "LightGBM requires the number of classes to be specified in the parameters.");
 
             // Only enable one trainer to run at one time.
