--- conflicted
+++ resolved
@@ -222,14 +222,10 @@
                     $"Label column '{labelCol.Name}' is of type '{labelType.RawType}', but must be Key or Single.");
             }
             // Check group types.
-<<<<<<< HEAD
-            ch.CheckParam(data.Schema.Group.HasValue, nameof(data), "Need a group column.");
-            var groupCol = data.Schema.Group.GetValueOrDefault();
-=======
             if(!data.Schema.Group.HasValue)
                 throw ch.ExceptValue(nameof(data.Schema.Group), "Group column is missing.") ;
-            var groupCol = data.Schema.Group.Value;
->>>>>>> 862ae842
+            var groupCol = data.Schema.Group.GetValueOrDefault();
+
             var groupType = groupCol.Type;
             if (!(groupType == NumberDataViewType.UInt32 || groupType is KeyDataViewType))
             {
