﻿using System;
using System.Collections.Generic;
using System.Linq;
using System.Text;
using Microsoft.ML;
using Microsoft.ML.CommandLine;
using Microsoft.ML.Data;
using Microsoft.ML.EntryPoints;
using Microsoft.ML.Internal.Utilities;
using Microsoft.ML.Model.OnnxConverter;
using Microsoft.ML.Runtime;
using Microsoft.ML.Transforms;

namespace Microsoft.ML.Trainers.XGBoost
{
    internal static class Defaults
    {
        public const int NumberOfIterations = 100;
    }

    public sealed class XGBoostBinaryClassificationTransformer : OneToOneTransformerBase
    {
	private Booster _booster;
	private int _numColumns;
	
        internal XGBoostBinaryClassificationTransformer(IHost host, Booster booster, params (string outputColumnName, string inputColumnName)[] columns) : base(host, columns)
        {
	  _booster = booster;
	  _numColumns = columns.Length;
        }

        internal XGBoostBinaryClassificationTransformer(IHost host, ModelLoadContext ctx) : base(host, ctx)
        {
        }

        private protected override IRowMapper MakeRowMapper(DataViewSchema schema) => new Mapper(this, schema);

        private protected override void SaveModel(ModelSaveContext ctx)
        {
            Host.CheckValue(ctx, nameof(ctx));
        }

        private sealed class Mapper : OneToOneMapperBase, ISaveAsOnnx
        {
            private readonly XGBoostBinaryClassificationTransformer _parent;
            private readonly int _numColumns;
            public Mapper(XGBoostBinaryClassificationTransformer parent, DataViewSchema inputSchema)
                : base(parent.Host.Register(nameof(Mapper)), parent, inputSchema)
            {
                _parent = parent;
		_numColumns = _parent._numColumns;
            }

            public bool CanSaveOnnx(OnnxContext ctx) => true;

            public void SaveAsOnnx(OnnxContext ctx)
            {
                throw new NotImplementedException();
            }

            protected override DataViewSchema.DetachedColumn[] GetOutputColumnsCore()
            {
	        var result = new DataViewSchema.DetachedColumn[_numColumns];
                for (int i = 0; i < _numColumns; i++)
                    result[i] = new DataViewSchema.DetachedColumn("PredictedLabel", NumberDataViewType.Int16, null);
                return result;
            }

            protected override Delegate MakeGetter(DataViewRow input, int iinfo, Func<int, bool> activeOutput, out Action disposer)
            {
		Contracts.AssertValue(input);
                Contracts.Assert(0 <= iinfo && iinfo < _numColumns);
                disposer = null;

                var srcGetter = input.GetGetter<VBuffer<float>>(input.Schema[ColMapNewToOld[iinfo]]);
                var src = default(VBuffer<float>);

                ValueGetter<VBuffer<float>> dstGetter = (ref VBuffer<float> dst) =>
                    {
                        srcGetter(ref src);
                        Predict(Host, in src, ref dst);
                    };

                return dstGetter;
            }

	    private void Predict(IExceptionContext ectx, in VBuffer<float> src, ref VBuffer<float> dst)
            {
		dst = _parent._booster.Predict(src);
            }

        }
    }

    public sealed class XGBoostBinaryClassificationEstimator : IEstimator<XGBoostBinaryClassificationTransformer>
    {
        private readonly IHost _host;
<<<<<<< HEAD


       public sealed class Options : TrainerInputBase
       {
            /// <summary>
            /// Maximum tree depth for base learners
            /// </summary>
            [Argument(ArgumentType.AtMostOnce, HelpText = "Maximum tree depth for base learners.", ShortName = "us")]
            public int MaxDepth = 3;
       }

        public XGBoostBinaryClassificationEstimator(IHost host, XGBoostBinaryClassificationTransformer transformer) /*: base(host, transformer)*/
=======
        public XGBoostBinaryClassificationEstimator(IHost host, XGBoostBinaryClassificationTransformer transformer)
>>>>>>> a35110e3
        {
            _host = Contracts.CheckRef(host, nameof(host)).Register(nameof(XGBoostBinaryClassificationEstimator));
        }

        public XGBoostBinaryClassificationEstimator(IHostEnvironment env, string labelColumnName, string featureColumnName, int? numberOfLeaves, int? minimumExampleCountPerLeaf, double? learningRate, int? numberOfIterations)
        {
            _host = Contracts.CheckRef(env, nameof(env)).Register(nameof(XGBoostBinaryClassificationEstimator));
        }

        public XGBoostBinaryClassificationTransformer Fit(IDataView input)
        {
	    	var featuresColumn = input.Schema["Features"];
		var labelColumn = input.Schema["Label"];
		int featureDimensionality = default(int);
		if (featuresColumn.Type is VectorDataViewType vt) {
		  featureDimensionality = vt.Size;
		} else {
		  _host.Except($"A vector input is expected");
		}
		int samples = 0;
		int maxSamples = 10000;

		float[] data = new float[ maxSamples * featureDimensionality];
		float[] dataLabels = new float[ maxSamples ];
		Span<float> dataSpan = new Span<float>(data);

		using (var cursor = input.GetRowCursor(new[] { featuresColumn, labelColumn })) {

		  float labelValue = default;
		  VBuffer<float> featureValues = default(VBuffer<float>);

		  var featureGetter = cursor.GetGetter< VBuffer<float> >(featuresColumn);
		  var labelGetter = cursor.GetGetter<float>(labelColumn);

		  while (cursor.MoveNext() && samples < maxSamples) {
		    featureGetter(ref featureValues);
		    labelGetter(ref labelValue);

		    int offset = samples * featureDimensionality;
		    Span<float> target = dataSpan.Slice(offset, featureDimensionality);
		    featureValues.GetValues().CopyTo(target);
		    dataLabels[samples] = labelValue;
		    samples++;
	    	  }

		  DMatrix trainMat = new DMatrix(data, (uint)maxSamples, (uint)featureDimensionality, dataLabels);
		  Booster booster = new Booster(trainMat);
  		  return new XGBoostBinaryClassificationTransformer(_host, booster, ("Features", "PredictedLabel"));
	  	}
        }

#if true
        // Used for schema propagation and verification in a pipeline (i.e., in an Estimator chain).
        public SchemaShape GetOutputSchema(SchemaShape inputSchema)
        {
            throw new NotImplementedException();
        }
#else
        public override SchemaShape GetOutputSchema(SchemaShape inputSchema)
        {
            _host.CheckValue(inputSchema, nameof(inputSchema));
            return new SchemaShape(inputSchema);
        }
#endif
    }
}<|MERGE_RESOLUTION|>--- conflicted
+++ resolved
@@ -95,8 +95,6 @@
     public sealed class XGBoostBinaryClassificationEstimator : IEstimator<XGBoostBinaryClassificationTransformer>
     {
         private readonly IHost _host;
-<<<<<<< HEAD
-
 
        public sealed class Options : TrainerInputBase
        {
@@ -107,11 +105,7 @@
             public int MaxDepth = 3;
        }
 
-        public XGBoostBinaryClassificationEstimator(IHost host, XGBoostBinaryClassificationTransformer transformer) /*: base(host, transformer)*/
-=======
-        public XGBoostBinaryClassificationEstimator(IHost host, XGBoostBinaryClassificationTransformer transformer)
->>>>>>> a35110e3
-        {
+        public XGBoostBinaryClassificationEstimator(IHost host, XGBoostBinaryClassificationTransformer transformer)         {
             _host = Contracts.CheckRef(host, nameof(host)).Register(nameof(XGBoostBinaryClassificationEstimator));
         }
 
