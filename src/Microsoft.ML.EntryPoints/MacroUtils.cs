--- conflicted
+++ resolved
@@ -3,16 +3,12 @@
 // See the LICENSE file in the project root for more information.
 
 using System.Collections.Generic;
-<<<<<<< HEAD
 using System.Linq;
 using Microsoft.ML.Data;
-=======
-using Microsoft.ML.Runtime.CommandLine;
-using Microsoft.ML.Runtime.Data;
-using Microsoft.ML.Runtime.EntryPoints;
+using Microsoft.ML.CommandLine;
+using Microsoft.ML.EntryPoints;
 
 [assembly: EntryPointModule(typeof(MacroUtils))]
->>>>>>> 41d3196f
 
 // The warning #612 is disabled because the following code uses a lot of things in Legacy.Models while Legacy.Model is marked as obsolete.
 // Because that dependency will be removed form ML.NET, one needs to rewrite all places where legacy APIs are used.
