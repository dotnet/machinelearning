--- conflicted
+++ resolved
@@ -2,18 +2,11 @@
 // The .NET Foundation licenses this file to you under the MIT license.
 // See the LICENSE file in the project root for more information.
 
-<<<<<<< HEAD
-using Microsoft.ML.Runtime;
-using Microsoft.ML.Runtime.CommandLine;
-using Microsoft.ML.Runtime.Data;
-using Microsoft.ML.Runtime.EntryPoints;
-=======
 using Microsoft.ML;
 using Microsoft.ML.CommandLine;
 using Microsoft.ML.Data;
 using Microsoft.ML.EntryPoints;
 using Microsoft.ML.Learners;
->>>>>>> 83ea473c
 using Microsoft.ML.Trainers;
 using System.Linq;
 
