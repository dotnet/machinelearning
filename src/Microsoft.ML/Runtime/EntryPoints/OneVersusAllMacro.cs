--- conflicted
+++ resolved
@@ -136,13 +136,8 @@
 
         [TlcModule.EntryPoint(Desc = "One-vs-All macro (OVA)",
             Name = "Models.OneVersusAll",
-<<<<<<< HEAD
             XmlInclude = new[] { @"<include file='../Microsoft.ML.StandardLearners/Standard/MultiClass/doc.xml' path='doc/members/member[@name=""OVA""]/*'/>" })]
         public static CommonOutputs.MacroOutput<Output> OVA(
-=======
-            XmlInclude = new[] { @"<include file='../Microsoft.ML.StandardLearners/Standard/MultiClass/doc.xml' path='doc/members/member[@name=""OVA""]'/>" })]
-        public static CommonOutputs.MacroOutput<Output> OneVersusAll(
->>>>>>> 0f94a3b1
             IHostEnvironment env,
             Arguments input,
             EntryPointNode node)
