--- conflicted
+++ resolved
@@ -9,11 +9,7 @@
 
   <ItemGroup>
     <PackageReference Include="System.Memory" Version="$(SystemMemoryVersion)" />
-<<<<<<< HEAD
-    <PackageReference Include="TorchSharp" Version="0.102.5" />
-=======
     <PackageReference Include="TorchSharp" Version="$(TorchSharpVersion)" />
->>>>>>> 05bb0e35
   </ItemGroup>
 
   <ItemGroup>
