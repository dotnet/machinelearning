--- conflicted
+++ resolved
@@ -20,12 +20,8 @@
 {
     public class Program
     {
-<<<<<<< HEAD
-        private static Logger logger = LogManager.GetCurrentClassLogger();
+        private static Logger _logger = LogManager.GetCurrentClassLogger();
 
-=======
-        private static Logger _logger = LogManager.GetCurrentClassLogger();
->>>>>>> 3846384e
         public static void Main(string[] args)
         {
             Telemetry.Telemetry.Initialize();
@@ -81,18 +77,11 @@
                  }
                  catch (Exception e)
                  {
-<<<<<<< HEAD
                      ex = e;
-                     logger.Log(LogLevel.Error, e.Message);
-                     logger.Log(LogLevel.Debug, e.ToString());
-                     logger.Log(LogLevel.Info, Strings.LookIntoLogFile);
-                     logger.Log(LogLevel.Error, Strings.Exiting);
-=======
                      _logger.Log(LogLevel.Error, e.Message);
                      _logger.Log(LogLevel.Debug, e.ToString());
                      _logger.Log(LogLevel.Info, Strings.LookIntoLogFile);
                      _logger.Log(LogLevel.Error, Strings.Exiting);
->>>>>>> 3846384e
                  }
 
                  MLNetCommandEndEvent.TrackEvent(stopwatch.Elapsed, ex);
