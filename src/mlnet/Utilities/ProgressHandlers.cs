--- conflicted
+++ resolved
@@ -47,14 +47,9 @@
                     if (_isStopped)
                         return;
 
-<<<<<<< HEAD
-                    iterationIndex++;
+                    _iterationIndex++;
                     ExperimentIterationCompletedEvent.TrackEvent(iterationIndex, iterationResult, GetScore(iterationResult), TaskKind.Regression);
-                    completedIterations.Add(iterationResult);
-=======
-                    _iterationIndex++;
                     _completedIterations.Add(iterationResult);
->>>>>>> 3846384e
                     UpdateBestResult(iterationResult);
                     if (_progressBar != null)
                         _progressBar.Message = $"Best quality({_optimizationMetric}): {_getScore(_bestResult):F4}, Best Algorithm: {_bestResult?.TrainerName}, Last Algorithm: {iterationResult?.TrainerName}";
@@ -109,14 +104,9 @@
                 {
                     if (_isStopped)
                         return;
-<<<<<<< HEAD
-                    iterationIndex++;
+                    _iterationIndex++;
                     ExperimentIterationCompletedEvent.TrackEvent(iterationIndex, iterationResult, GetScore(iterationResult), TaskKind.BinaryClassification);
-                    completedIterations.Add(iterationResult);
-=======
-                    _iterationIndex++;
                     _completedIterations.Add(iterationResult);
->>>>>>> 3846384e
                     UpdateBestResult(iterationResult);
                     if (_progressBar != null)
                         _progressBar.Message = GetProgressBarMessage(iterationResult);
@@ -185,14 +175,9 @@
                         return;
                     }
 
-<<<<<<< HEAD
-                    iterationIndex++;
+                    _iterationIndex++;
                     ExperimentIterationCompletedEvent.TrackEvent(iterationIndex, iterationResult, GetScore(iterationResult), TaskKind.MulticlassClassification);
-                    completedIterations.Add(iterationResult);
-=======
-                    _iterationIndex++;
                     _completedIterations.Add(iterationResult);
->>>>>>> 3846384e
                     UpdateBestResult(iterationResult);
                     if (_progressBar != null)
                         _progressBar.Message = GetProgressBarMessage(iterationResult);
