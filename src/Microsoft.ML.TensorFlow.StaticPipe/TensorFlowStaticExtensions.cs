--- conflicted
+++ resolved
@@ -1,21 +1,12 @@
-<<<<<<< HEAD
-﻿// Licensed to the .NET Foundation under one or more agreements.
+// Licensed to the .NET Foundation under one or more agreements.
 // The .NET Foundation licenses this file to you under the MIT license.
 // See the LICENSE file in the project root for more information.
 
-using Microsoft.ML.Core.Data;
-using Microsoft.ML.Runtime;
-using Microsoft.ML.StaticPipe;
-using Microsoft.ML.StaticPipe.Runtime;
-using Microsoft.ML.Transforms;
 using System.Collections.Generic;
-=======
-﻿using System.Collections.Generic;
 using Microsoft.ML.Core.Data;
 using Microsoft.ML.StaticPipe;
 using Microsoft.ML.StaticPipe.Runtime;
 using Microsoft.ML.Transforms;
->>>>>>> 7e21afa4
 
 namespace Microsoft.ML.TensorFlow.StaticPipe
 {
