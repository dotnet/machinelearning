﻿// Licensed to the .NET Foundation under one or more agreements.
// The .NET Foundation licenses this file to you under the MIT license.
// See the LICENSE file in the project root for more information.

using System;
using System.Collections.Generic;
using System.IO;
using System.Net;
using Microsoft.Data.DataView;
using Microsoft.ML.Data;

namespace Microsoft.ML.SamplesUtils
{
    public static class DatasetUtils
    {
        /// <summary>
        /// Downloads the housing dataset from the ML.NET repo.
        /// </summary>
        public static string DownloadHousingRegressionDataset()
        {
            var fileName = "housing.txt";
            if (!File.Exists(fileName))
                Download("https://raw.githubusercontent.com/dotnet/machinelearning/024bd4452e1d3660214c757237a19d6123f951ca/test/data/housing.txt", fileName);
            return fileName;
        }

        public static IDataView LoadHousingRegressionDataset(MLContext mlContext)
        {
            // Download the file
            string dataFile = DownloadHousingRegressionDataset();

            // Define the columns to load
            var loader = mlContext.Data.CreateTextLoader(
                columns: new[]
                    {
                        new TextLoader.Column("MedianHomeValue", DataKind.Single, 0),
                        new TextLoader.Column("CrimesPerCapita", DataKind.Single, 1),
                        new TextLoader.Column("PercentResidental", DataKind.Single, 2),
                        new TextLoader.Column("PercentNonRetail", DataKind.Single, 3),
                        new TextLoader.Column("CharlesRiver", DataKind.Single, 4),
                        new TextLoader.Column("NitricOxides", DataKind.Single, 5),
                        new TextLoader.Column("RoomsPerDwelling", DataKind.Single, 6),
                        new TextLoader.Column("PercentPre40s", DataKind.Single, 7),
                        new TextLoader.Column("EmploymentDistance", DataKind.Single, 8),
                        new TextLoader.Column("HighwayDistance", DataKind.Single, 9),
                        new TextLoader.Column("TaxRate", DataKind.Single, 10),
                        new TextLoader.Column("TeacherRatio", DataKind.Single, 11),
                    },
                hasHeader: true
            );

            // Load the data into an IDataView
            var data = loader.Load(dataFile);

            return data;
        }

        /// <summary>
        /// A class to hold the raw housing regression rows.
        /// </summary>
        public sealed class HousingRegression
        {
            public float MedianHomeValue { get; set; }
            public float CrimesPerCapita { get; set; }
            public float PercentResidental { get; set; }
            public float PercentNonRetail { get; set; }
            public float CharlesRiver { get; set; }
            public float NitricOxides { get; set; }
            public float RoomsPerDwelling { get; set; }
            public float PercentPre40s { get; set; }
            public float EmploymentDistance { get; set; }
            public float HighwayDistance { get; set; }
            public float TaxRate { get; set; }
            public float TeacherRatio { get; set; }
        }

        /// <summary>
        /// Downloads the wikipedia detox dataset from the ML.NET repo.
        /// </summary>
        public static string[] DownloadSentimentDataset()
        {
            var trainFile = Download("https://raw.githubusercontent.com/dotnet/machinelearning/76cb2cdf5cc8b6c88ca44b8969153836e589df04/test/data/wikipedia-detox-250-line-data.tsv", "sentiment.tsv");
            var testFile = Download("https://raw.githubusercontent.com/dotnet/machinelearning/76cb2cdf5cc8b6c88ca44b8969153836e589df04/test/data/wikipedia-detox-250-line-test.tsv", "sentimenttest.tsv");
            return new[] { trainFile, testFile };
        }

            /// <summary>
            /// Downloads the adult dataset from the ML.NET repo.
            /// </summary>
            public static string DownloadAdultDataset()
            => Download("https://raw.githubusercontent.com/dotnet/machinelearning/244a8c2ac832657af282aa312d568211698790aa/test/data/adult.train", "adult.txt");

        /// <summary>
        /// Downloads the  wikipedia detox dataset and featurizes it to be suitable for sentiment classification tasks.
        /// </summary>
        /// <param name="mlContext"><see cref="MLContext"/> used for data loading and processing.</param>
        /// <returns>Featurized train and test dataset.</returns>
        public static IDataView[] LoadFeaturizedSentimentDataset(MLContext mlContext)
        {
            // Download the files
            var dataFiles = DownloadSentimentDataset();

<<<<<<< HEAD
            // Define the columns to read
            var reader = mlContext.Data.CreateTextLoader(
=======
            // Define the columns to load
            var loader = mlContext.Data.CreateTextLoader(
>>>>>>> a0edc5c5
                columns: new[]
                    {
                        new TextLoader.Column("Sentiment", DataKind.Boolean, 0),
                        new TextLoader.Column("SentimentText", DataKind.String, 1)
                    },
                hasHeader: true
            );

            // Create data featurizing pipeline
            var pipeline = mlContext.Transforms.Text.FeaturizeText("Features", "SentimentText");

<<<<<<< HEAD
            var data = reader.Read(dataFiles[0]);
            var model = pipeline.Fit(data);
            var featurizedDataTrain = model.Transform(data);
            var featurizedDataTest = model.Transform(reader.Read(dataFiles[1]));
=======
            var data = loader.Load(dataFiles[0]);
            var model = pipeline.Fit(data);
            var featurizedDataTrain = model.Transform(data);
            var featurizedDataTest = model.Transform(loader.Load(dataFiles[1]));
>>>>>>> a0edc5c5
            return new[] { featurizedDataTrain, featurizedDataTest };
        }

        /// <summary>
        /// Downloads the Adult UCI dataset and featurizes it to be suitable for classification tasks.
        /// </summary>
        /// <param name="mlContext"><see cref="MLContext"/> used for data loading and processing.</param>
        /// <returns>Featurized dataset.</returns>
        /// <remarks>
        /// For more details about this dataset, please see https://archive.ics.uci.edu/ml/datasets/adult.
        /// </remarks>
        public static IDataView LoadFeaturizedAdultDataset(MLContext mlContext)
        {
            // Download the file
            string dataFile = DownloadAdultDataset();

            // Define the columns to load
            var loader = mlContext.Data.CreateTextLoader(
                columns: new[]
                    {
                        new TextLoader.Column("age", DataKind.Single, 0),
                        new TextLoader.Column("workclass", DataKind.String, 1),
                        new TextLoader.Column("fnlwgt", DataKind.Single, 2),
                        new TextLoader.Column("education", DataKind.String, 3),
                        new TextLoader.Column("education-num", DataKind.Single, 4),
                        new TextLoader.Column("marital-status", DataKind.String, 5),
                        new TextLoader.Column("occupation", DataKind.String, 6),
                        new TextLoader.Column("relationship", DataKind.String, 7),
                        new TextLoader.Column("ethnicity", DataKind.String, 8),
                        new TextLoader.Column("sex", DataKind.String, 9),
                        new TextLoader.Column("capital-gain", DataKind.Single, 10),
                        new TextLoader.Column("capital-loss", DataKind.Single, 11),
                        new TextLoader.Column("hours-per-week", DataKind.Single, 12),
                        new TextLoader.Column("native-country", DataKind.Single, 13),
                        new TextLoader.Column("IsOver50K", DataKind.Boolean, 14),
                    },
                separatorChar: ',',
                hasHeader: true
            );

            // Create data featurizing pipeline
            var pipeline = mlContext.Transforms.CopyColumns("Label", "IsOver50K")
                // Convert categorical features to one-hot vectors
                .Append(mlContext.Transforms.Categorical.OneHotEncoding("workclass"))
                .Append(mlContext.Transforms.Categorical.OneHotEncoding("education"))
                .Append(mlContext.Transforms.Categorical.OneHotEncoding("marital-status"))
                .Append(mlContext.Transforms.Categorical.OneHotEncoding("occupation"))
                .Append(mlContext.Transforms.Categorical.OneHotEncoding("relationship"))
                .Append(mlContext.Transforms.Categorical.OneHotEncoding("ethnicity"))
                .Append(mlContext.Transforms.Categorical.OneHotEncoding("native-country"))
                // Combine all features into one feature vector
                .Append(mlContext.Transforms.Concatenate("Features", "workclass", "education", "marital-status",
                    "occupation", "relationship", "ethnicity", "native-country", "age", "education-num",
                    "capital-gain", "capital-loss", "hours-per-week"))
                // Min-max normalize all the features
                .Append(mlContext.Transforms.Normalize("Features"));

            var data = loader.Load(dataFile);
            var featurizedData = pipeline.Fit(data).Transform(data);
            return featurizedData;
        }

        public static string DownloadMslrWeb10k()
        {
            var fileName = "MSLRWeb10KTrain10kRows.tsv";
            if (!File.Exists(fileName))
                Download("https://tlcresources.blob.core.windows.net/datasets/MSLR-WEB10K/MSLR-WEB10K%2BFold1.TRAIN.SMALL_10k-rows.tsv", fileName);
            return fileName;
        }

        public static IDataView LoadFeaturizedMslrWeb10kDataset(MLContext mlContext)
        {
            // Download the training and validation files.
            string dataFile = DownloadMslrWeb10k();

            // Create the loader to load the data.
            var loader = mlContext.Data.CreateTextLoader(
                columns: new[]
                {
                    new TextLoader.Column("Label", DataKind.Single, 0),
                    new TextLoader.Column("GroupId", DataKind.String, 1),
                    new TextLoader.Column("Features", DataKind.Single, new[] { new TextLoader.Range(2, 138) })
                }
            );

            // Load the raw dataset.
            var data = loader.Load(dataFile);

            // Create the featurization pipeline. First, hash the GroupId column.
            var pipeline = mlContext.Transforms.Conversion.Hash("GroupId")
                // Replace missing values in Features column with the default replacement value for its type.
                .Append(mlContext.Transforms.ReplaceMissingValues("Features"));

            // Fit the pipeline and transform the dataset.
            var transformedData = pipeline.Fit(data).Transform(data);

            return transformedData;
        }

        /// <summary>
        /// Downloads the breast cancer dataset from the ML.NET repo.
        /// </summary>
        public static string DownloadBreastCancerDataset()
            => Download("https://raw.githubusercontent.com/dotnet/machinelearning/76cb2cdf5cc8b6c88ca44b8969153836e589df04/test/data/breast-cancer.txt", "breast-cancer.txt");

        /// <summary>
        /// Downloads 4 images, and a tsv file with their names from the dotnet/machinelearning repo.
        /// </summary>
        public static string DownloadImages()
        {
            string path = "images";

            var dirInfo = Directory.CreateDirectory(path);

            string pathEscaped = $"{path}{Path.DirectorySeparatorChar}";

            Download("https://raw.githubusercontent.com/dotnet/machinelearning/284e02cadf5342aa0c36f31d62fc6fa15bc06885/test/data/images/banana.jpg", $"{pathEscaped}banana.jpg");
            Download("https://raw.githubusercontent.com/dotnet/machinelearning/284e02cadf5342aa0c36f31d62fc6fa15bc06885/test/data/images/hotdog.jpg", $"{pathEscaped}hotdog.jpg");
            Download("https://raw.githubusercontent.com/dotnet/machinelearning/284e02cadf5342aa0c36f31d62fc6fa15bc06885/test/data/images/images.tsv", $"{pathEscaped}images.tsv");
            Download("https://raw.githubusercontent.com/dotnet/machinelearning/284e02cadf5342aa0c36f31d62fc6fa15bc06885/test/data/images/tomato.bmp", $"{pathEscaped}tomato.bmp");
            Download("https://raw.githubusercontent.com/dotnet/machinelearning/284e02cadf5342aa0c36f31d62fc6fa15bc06885/test/data/images/tomato.jpg", $"{pathEscaped}tomato.jpg");

            return $"{path}{Path.DirectorySeparatorChar}images.tsv";
        }

        /// <summary>
        /// Downloads sentiment_model from the dotnet/machinelearning-testdata repo.
        /// </summary>
        /// <remarks>
        /// The model is downloaded from
        /// https://github.com/dotnet/machinelearning-testdata/blob/master/Microsoft.ML.TensorFlow.TestModels/sentiment_model
        /// The model is in 'SavedModel' format. For further explanation on how was the `sentiment_model` created
        /// c.f. https://github.com/dotnet/machinelearning-testdata/blob/master/Microsoft.ML.TensorFlow.TestModels/sentiment_model/README.md
        /// </remarks>
        public static string DownloadTensorFlowSentimentModel()
        {
            string remotePath = "https://github.com/dotnet/machinelearning-testdata/raw/master/Microsoft.ML.TensorFlow.TestModels/sentiment_model/";

            string path = "sentiment_model";
            if (!Directory.Exists(path))
                Directory.CreateDirectory(path);

            string varPath = Path.Combine(path, "variables");
            if (!Directory.Exists(varPath))
                Directory.CreateDirectory(varPath);

            Download(Path.Combine(remotePath, "saved_model.pb"), Path.Combine(path, "saved_model.pb"));
            Download(Path.Combine(remotePath, "imdb_word_index.csv"), Path.Combine(path, "imdb_word_index.csv"));
            Download(Path.Combine(remotePath, "variables", "variables.data-00000-of-00001"), Path.Combine(varPath, "variables.data-00000-of-00001"));
            Download(Path.Combine(remotePath, "variables", "variables.index"), Path.Combine(varPath, "variables.index"));

            return path;
        }

        private static string Download(string baseGitPath, string dataFile)
        {
            using (WebClient client = new WebClient())
            {
                client.DownloadFile(new Uri($"{baseGitPath}"), dataFile);
            }

            return dataFile;
        }

        /// <summary>
        /// A simple set of features that help generate the Target column, according to a function.
        /// Used for the transformers/estimators working on numeric data.
        /// </summary>
        public class SampleInput
        {
            public float Feature0 { get; set; }
            public float Feature1 { get; set; }
            public float Feature2 { get; set; }
            public float Feature3 { get; set; }
            public float Target { get; set; }
        }

        /// <summary>
        /// Returns a sample of a numeric dataset.
        /// </summary>
        public static IEnumerable<SampleInput> GetInputData()
        {
            var data = new List<SampleInput>();
            data.Add(new SampleInput { Feature0 = -2.75f, Feature1 = 0.77f, Feature2 = -0.61f, Feature3 = 0.14f, Target = 140.66f });
            data.Add(new SampleInput { Feature0 = -0.61f, Feature1 = -0.37f, Feature2 = -0.12f, Feature3 = 0.55f, Target = 148.12f });
            data.Add(new SampleInput { Feature0 = -0.85f, Feature1 = -0.91f, Feature2 = 1.81f, Feature3 = 0.02f, Target = 402.20f });

            return data;
        }

        /// <summary>
        /// A dataset that contains a tweet and the sentiment assigned to that tweet: 0 - negative and 1 - positive sentiment.
        /// </summary>
        public class SampleSentimentData
        {
            public bool Sentiment { get; set; }
            public string SentimentText { get; set; }
        }

        /// <summary>
        /// Returns a sample of the sentiment dataset.
        /// </summary>
        public static IEnumerable<SampleSentimentData> GetSentimentData()
        {
            var data = new List<SampleSentimentData>();
            data.Add(new SampleSentimentData { Sentiment = true, SentimentText = "Best game I've ever played." });
            data.Add(new SampleSentimentData { Sentiment = false, SentimentText = "==RUDE== Dude, 2" });
            data.Add(new SampleSentimentData { Sentiment = true, SentimentText = "Until the next game, this is the best Xbox game!" });

            return data;
        }

        /// <summary>
        /// A dataset that contains one column with two set of keys assigned to a body of text: Review and ReviewReverse.
        /// The dataset will be used to classify how accurately the keys are assigned to the text.
        /// </summary>
        public class SampleTopicsData
        {
            public string Review { get; set; }
            public string ReviewReverse { get; set; }
            public bool Label { get; set; }
        }

        /// <summary>
        /// Returns a sample of the topics dataset.
        /// </summary>
        public static IEnumerable<SampleTopicsData> GetTopicsData()
        {
            var data = new List<SampleTopicsData>();
            data.Add(new SampleTopicsData { Review = "animals birds cats dogs fish horse", ReviewReverse = "radiation galaxy universe duck", Label = true });
            data.Add(new SampleTopicsData { Review = "horse birds house fish duck cats", ReviewReverse = "space galaxy universe radiation", Label = false });
            data.Add(new SampleTopicsData { Review = "car truck driver bus pickup", ReviewReverse = "bus pickup", Label = true });
            data.Add(new SampleTopicsData { Review = "car truck driver bus pickup horse", ReviewReverse = "car truck", Label = false });

            return data;
        }

        public class SampleTemperatureData
        {
            public DateTime Date { get; set; }
            public float Temperature { get; set; }
        }

        public class SampleTemperatureDataWithLatitude
        {
            public float Latitude { get; set; }
            public DateTime Date { get; set; }
            public float Temperature { get; set; }
        }

        /// <summary>
        /// Get a fake temperature dataset.
        /// </summary>
        /// <param name="exampleCount">The number of examples to return.</param>
        /// <returns>An enumerable of <see cref="SampleTemperatureData"/>.</returns>
        public static IEnumerable<SampleTemperatureData> GetSampleTemperatureData(int exampleCount)
        {
            var rng = new Random(1234321);
            var date = new DateTime(2012, 1, 1);
            float temperature = 39.0f;

            for (int i = 0; i < exampleCount; i++)
            {
                date = date.AddDays(1);
                temperature += rng.Next(-5, 5);
                yield return new SampleTemperatureData { Date = date, Temperature = temperature };
            }
        }

        /// <summary>
        /// Represents the column of the infertility dataset.
        /// </summary>
        public class SampleInfertData
        {
            public int RowNum { get; set; }
            public string Education { get; set; }
            public float Age { get; set; }
            public float Parity { get; set; }
            public float Induced { get; set; }
            public float Case { get; set; }

            public float Spontaneous { get; set; }
            public float Stratum { get; set; }
            public float PooledStratum { get; set; }
        }

        /// <summary>
        /// Returns a few rows of the infertility dataset.
        /// </summary>
        public static IEnumerable<SampleInfertData> GetInfertData()
        {
            var data = new List<SampleInfertData>();
            data.Add(new SampleInfertData
            {
                RowNum = 0,
                Education = "0-5yrs",
                Age = 26,
                Parity = 6,
                Induced = 1,
                Case = 1,
                Spontaneous = 2,
                Stratum = 1,
                PooledStratum = 3
            });
            data.Add(new SampleInfertData
            {
                RowNum = 1,
                Education = "0-5yrs",
                Age = 42,
                Parity = 1,
                Induced = 1,
                Case = 1,
                Spontaneous = 0,
                Stratum = 2,
                PooledStratum = 1
            });
            data.Add(new SampleInfertData
            {
                RowNum = 2,
                Education = "12+yrs",
                Age = 39,
                Parity = 6,
                Induced = 2,
                Case = 1,
                Spontaneous = 0,
                Stratum = 3,
                PooledStratum = 4
            });
            data.Add(new SampleInfertData
            {
                RowNum = 3,
                Education = "0-5yrs",
                Age = 34,
                Parity = 4,
                Induced = 2,
                Case = 1,
                Spontaneous = 0,
                Stratum = 4,
                PooledStratum = 2
            });
            data.Add(new SampleInfertData
            {
                RowNum = 4,
                Education = "6-11yrs",
                Age = 35,
                Parity = 3,
                Induced = 1,
                Case = 1,
                Spontaneous = 1,
                Stratum = 5,
                PooledStratum = 32
            });
            return data;
        }

        public class SampleVectorOfNumbersData
        {
            [VectorType(10)]

            public float[] Features { get; set; }
        }

        /// <summary>
        /// Returns a few rows of the infertility dataset.
        /// </summary>
        public static IEnumerable<SampleVectorOfNumbersData> GetVectorOfNumbersData()
        {
            var data = new List<SampleVectorOfNumbersData>();
            data.Add(new SampleVectorOfNumbersData { Features = new float[10] { 0, 1, 2, 3, 4, 5, 6, 7, 8, 9 } });
            data.Add(new SampleVectorOfNumbersData { Features = new float[10] { 1, 2, 3, 4, 5, 6, 7, 8, 9, 0 } });
            data.Add(new SampleVectorOfNumbersData
            {
                Features = new float[10] { 2, 3, 4, 5, 6, 7, 8, 9, 0, 1 }
            });
            data.Add(new SampleVectorOfNumbersData
            {
                Features = new float[10] { 3, 4, 5, 6, 7, 8, 9, 0, 1, 2, }
            });
            data.Add(new SampleVectorOfNumbersData
            {
                Features = new float[10] { 5, 6, 7, 8, 9, 0, 1, 2, 3, 4 }
            });
            data.Add(new SampleVectorOfNumbersData
            {
                Features = new float[10] { 6, 7, 8, 9, 0, 1, 2, 3, 4, 5 }
            });
            return data;
        }

        private const int _simpleBinaryClassSampleFeatureLength = 10;

        /// <summary>
        /// Example with one binary label and 10 feature values.
        /// </summary>
        public class BinaryLabelFloatFeatureVectorSample
        {
            public bool Label;

            [VectorType(_simpleBinaryClassSampleFeatureLength)]
            public float[] Features;
        }

        /// <summary>
        /// Class used to capture prediction of <see cref="BinaryLabelFloatFeatureVectorSample"/> when
        /// calling <see cref="DataOperationsCatalog.CreateEnumerable{TRow}(IDataView, bool, bool, SchemaDefinition)"/> via on <see cref="MLContext"/>.
        /// </summary>
        public class CalibratedBinaryClassifierOutput
        {
            public bool Label;
            public float Score;
            public float Probability;
        }

        /// <summary>
        /// Class used to capture prediction of <see cref="BinaryLabelFloatFeatureVectorSample"/> when
        /// calling <see cref="DataOperationsCatalog.CreateEnumerable{TRow}(IDataView, bool, bool, SchemaDefinition)"/> via on <see cref="MLContext"/>.
        /// </summary>
        public class NonCalibratedBinaryClassifierOutput
        {
            public bool Label;
            public float Score;
        }

        public static IEnumerable<BinaryLabelFloatFeatureVectorSample> GenerateBinaryLabelFloatFeatureVectorSamples(int exampleCount)
        {
            var rnd = new Random(0);
            var data = new List<BinaryLabelFloatFeatureVectorSample>();
            for (int i = 0; i < exampleCount; ++i)
            {
                // Initialize an example with a random label and an empty feature vector.
                var sample = new BinaryLabelFloatFeatureVectorSample() { Label = rnd.Next() % 2 == 0, Features = new float[_simpleBinaryClassSampleFeatureLength] };
                // Fill feature vector according the assigned label.
                for (int j = 0; j < _simpleBinaryClassSampleFeatureLength; ++j)
                {
                    var value = (float)rnd.NextDouble();
                    // Positive class gets larger feature value.
                    if (sample.Label)
                        value += 0.2f;
                    sample.Features[j] = value;
                }

                data.Add(sample);
            }
            return data;
        }

        public class FloatLabelFloatFeatureVectorSample
        {
            public float Label;

            [VectorType(_simpleBinaryClassSampleFeatureLength)]
            public float[] Features;
        }

        public static IEnumerable<FloatLabelFloatFeatureVectorSample> GenerateFloatLabelFloatFeatureVectorSamples(int exampleCount, double naRate = 0)
        {
            var rnd = new Random(0);
            var data = new List<FloatLabelFloatFeatureVectorSample>();
            for (int i = 0; i < exampleCount; ++i)
            {
                // Initialize an example with a random label and an empty feature vector.
                var sample = new FloatLabelFloatFeatureVectorSample() { Label = rnd.Next() % 2, Features = new float[_simpleBinaryClassSampleFeatureLength] };
                // Fill feature vector according the assigned label.
                for (int j = 0; j < _simpleBinaryClassSampleFeatureLength; ++j)
                {
                    float value = float.NaN;
                    if (naRate <= 0 || rnd.NextDouble() > naRate)
                    {
                        value = (float)rnd.NextDouble();
                        // Positive class gets larger feature value.
                        if (sample.Label == 0)
                            value += 0.2f;
                    }
                    sample.Features[j] = value;
                }

                data.Add(sample);
            }
            return data;
        }

        public class FfmExample
        {
            public bool Label;

            [VectorType(_simpleBinaryClassSampleFeatureLength)]
            public float[] Field0;

            [VectorType(_simpleBinaryClassSampleFeatureLength)]
            public float[] Field1;

            [VectorType(_simpleBinaryClassSampleFeatureLength)]
            public float[] Field2;
        }

        public static IEnumerable<FfmExample> GenerateFfmSamples(int exampleCount)
        {
            var rnd = new Random(0);
            var data = new List<FfmExample>();
            for (int i = 0; i < exampleCount; ++i)
            {
                // Initialize an example with a random label and an empty feature vector.
                var sample = new FfmExample()
                {
                    Label = rnd.Next() % 2 == 0,
                    Field0 = new float[_simpleBinaryClassSampleFeatureLength],
                    Field1 = new float[_simpleBinaryClassSampleFeatureLength],
                    Field2 = new float[_simpleBinaryClassSampleFeatureLength]
                };
                // Fill feature vector according the assigned label.
                for (int j = 0; j < 10; ++j)
                {
                    var value0 = (float)rnd.NextDouble();
                    // Positive class gets larger feature value.
                    if (sample.Label)
                        value0 += 0.2f;
                    sample.Field0[j] = value0;

                    var value1 = (float)rnd.NextDouble();
                    // Positive class gets smaller feature value.
                    if (sample.Label)
                        value1 -= 0.2f;
                    sample.Field1[j] = value1;

                    var value2 = (float)rnd.NextDouble();
                    // Positive class gets larger feature value.
                    if (sample.Label)
                        value2 += 0.8f;
                    sample.Field2[j] = value2;
                }

                data.Add(sample);
            }
            return data;
        }

        /// <summary>
        /// feature vector's length in <see cref="MulticlassClassificationExample"/>.
        /// </summary>
        private const int _featureVectorLength = 10;

        public class MulticlassClassificationExample
        {
            [VectorType(_featureVectorLength)]
            public float[] Features;
            [ColumnName("Label")]
            public string Label;
            public uint LabelIndex;
            public uint PredictedLabelIndex;
            [VectorType(4)]
            // The probabilities of being "AA", "BB", "CC", and "DD".
            public float[] Scores;

            public MulticlassClassificationExample()
            {
                Features = new float[_featureVectorLength];
            }
        }

        /// <summary>
        /// Helper function used to generate random <see cref="GenerateRandomMulticlassClassificationExamples"/>s.
        /// </summary>
        /// <param name="count">Number of generated examples.</param>
        /// <returns>A list of random examples.</returns>
        public static List<MulticlassClassificationExample> GenerateRandomMulticlassClassificationExamples(int count)
        {
            var examples = new List<MulticlassClassificationExample>();
            var rnd = new Random(0);
            for (int i = 0; i < count; ++i)
            {
                var example = new MulticlassClassificationExample();
                var res = i % 4;
                // Generate random float feature values.
                for (int j = 0; j < _featureVectorLength; ++j)
                {
                    var value = (float)rnd.NextDouble() + res * 0.2f;
                    example.Features[j] = value;
                }

                // Generate label based on feature sum.
                if (res == 0)
                    example.Label = "AA";
                else if (res == 1)
                    example.Label = "BB";
                else if (res == 2)
                    example.Label = "CC";
                else
                    example.Label = "DD";

                // The following three attributes are just placeholder for storing prediction results.
                example.LabelIndex = default;
                example.PredictedLabelIndex = default;
                example.Scores = new float[4];

                examples.Add(example);
            }
            return examples;
        }

        // The following variables defines the shape of a matrix. Its shape is _synthesizedMatrixRowCount-by-_synthesizedMatrixColumnCount.
        // Because in ML.NET key type's minimal value is zero, the first row index is always zero in C# data structure (e.g., MatrixColumnIndex=0
        // and MatrixRowIndex=0 in MatrixElement below specifies the value at the upper-left corner in the training matrix). If user's row index
        // starts with 1, their row index 1 would be mapped to the 2nd row in matrix factorization module and their first row may contain no values.
        // This behavior is also true to column index.
        private const uint _synthesizedMatrixFirstColumnIndex = 1;
        private const uint _synthesizedMatrixFirstRowIndex = 1;
        private const uint _synthesizedMatrixColumnCount = 60;
        private const uint _synthesizedMatrixRowCount = 100;

        // A data structure used to encode a single value in matrix
        public class MatrixElement
        {
            // Matrix column index is at most _synthesizedMatrixColumnCount + _synthesizedMatrixFirstColumnIndex.
            [KeyType(_synthesizedMatrixColumnCount + _synthesizedMatrixFirstColumnIndex)]
            public uint MatrixColumnIndex;
            // Matrix row index is at most _synthesizedMatrixRowCount + _synthesizedMatrixFirstRowIndex.
            [KeyType(_synthesizedMatrixRowCount + _synthesizedMatrixFirstRowIndex)]
            public uint MatrixRowIndex;
            // The value at the column MatrixColumnIndex and row MatrixRowIndex.
            public float Value;
        }

        // A data structure used to encode prediction result. Comparing with MatrixElement, The field Value in MatrixElement is
        // renamed to Score because Score is the default name of matrix factorization's output.
        public class MatrixElementForScore
        {
            [KeyType(_synthesizedMatrixColumnCount + _synthesizedMatrixFirstColumnIndex)]
            public uint MatrixColumnIndex;
            [KeyType(_synthesizedMatrixRowCount + _synthesizedMatrixFirstRowIndex)]
            public uint MatrixRowIndex;
            public float Score;
        }

        // Create an in-memory matrix as a list of tuples (column index, row index, value).
        public static List<MatrixElement> GetRecommendationData()
        {
            var dataMatrix = new List<MatrixElement>();
            for (uint i = _synthesizedMatrixFirstColumnIndex; i < _synthesizedMatrixFirstColumnIndex + _synthesizedMatrixColumnCount; ++i)
                for (uint j = _synthesizedMatrixFirstRowIndex; j < _synthesizedMatrixFirstRowIndex + _synthesizedMatrixRowCount; ++j)
                    dataMatrix.Add(new MatrixElement() { MatrixColumnIndex = i, MatrixRowIndex = j, Value = (i + j) % 5 });
            return dataMatrix;
        }
    }
}<|MERGE_RESOLUTION|>--- conflicted
+++ resolved
@@ -100,13 +100,8 @@
             // Download the files
             var dataFiles = DownloadSentimentDataset();
 
-<<<<<<< HEAD
             // Define the columns to read
             var reader = mlContext.Data.CreateTextLoader(
-=======
-            // Define the columns to load
-            var loader = mlContext.Data.CreateTextLoader(
->>>>>>> a0edc5c5
                 columns: new[]
                     {
                         new TextLoader.Column("Sentiment", DataKind.Boolean, 0),
@@ -118,17 +113,10 @@
             // Create data featurizing pipeline
             var pipeline = mlContext.Transforms.Text.FeaturizeText("Features", "SentimentText");
 
-<<<<<<< HEAD
-            var data = reader.Read(dataFiles[0]);
+            var data = reader.Load(dataFiles[0]);
             var model = pipeline.Fit(data);
             var featurizedDataTrain = model.Transform(data);
-            var featurizedDataTest = model.Transform(reader.Read(dataFiles[1]));
-=======
-            var data = loader.Load(dataFiles[0]);
-            var model = pipeline.Fit(data);
-            var featurizedDataTrain = model.Transform(data);
-            var featurizedDataTest = model.Transform(loader.Load(dataFiles[1]));
->>>>>>> a0edc5c5
+            var featurizedDataTest = model.Transform(reader.Load(dataFiles[1]));
             return new[] { featurizedDataTrain, featurizedDataTest };
         }
 
