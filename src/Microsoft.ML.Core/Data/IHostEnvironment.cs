// Licensed to the .NET Foundation under one or more agreements.
// The .NET Foundation licenses this file to you under the MIT license.
// See the LICENSE file in the project root for more information.

using System;
<<<<<<< HEAD
using System.ComponentModel.Composition.Hosting;
using System.IO;
=======
>>>>>>> 4dd0d5d9

namespace Microsoft.ML
{
    /// <summary>
    /// A channel provider can create new channels and generic information pipes.
    /// </summary>
    public interface IChannelProvider : IExceptionContext
    {
        /// <summary>
        /// Start a standard message channel.
        /// </summary>
        IChannel Start(string name);

        /// <summary>
        /// Start a generic information pipe.
        /// </summary>
        IPipe<TMessage> StartPipe<TMessage>(string name);
    }

    /// <summary>
    /// Utility class for IHostEnvironment
    /// </summary>
    [BestFriend]
    internal static class HostEnvironmentExtensions
    {
        /// <summary>
        /// Return a file handle for an input "file".
        /// </summary>
        public static IFileHandle OpenInputFile(this IHostEnvironment env, string path)
        {
            Contracts.AssertValue(env);
            Contracts.CheckNonWhiteSpace(path, nameof(path));
            return new SimpleFileHandle(env, path, needsWrite: false, autoDelete: false);
        }

        /// <summary>
        /// Create an output "file" and return a handle to it.
        /// </summary>
        public static IFileHandle CreateOutputFile(this IHostEnvironment env, string path)
        {
            Contracts.AssertValue(env);
            Contracts.CheckNonWhiteSpace(path, nameof(path));
            return new SimpleFileHandle(env, path, needsWrite: true, autoDelete: false);
        }

        /// <summary>
        /// Create temp "file" and return a handle to it.
        /// </summary>
        public static IFileHandle CreateTempFile(this IHostEnvironment env, string suffix = null, string prefix = null)
        {
            Contracts.AssertValue(env);
            Contracts.CheckParam(!HasBadFileCharacters(suffix), nameof(suffix));
            Contracts.CheckParam(!HasBadFileCharacters(prefix), nameof(prefix));

            Guid guid = Guid.NewGuid();
            string path = Path.GetFullPath(Path.Combine(Path.GetTempPath(), prefix + guid.ToString() + suffix));
            return new SimpleFileHandle(env, path, needsWrite: true, autoDelete: true);
        }

        /// <summary>
        /// Returns true if the given string is non-null and contains invalid file name characters.
        /// </summary>
        private static bool HasBadFileCharacters(string str = null)
        {
            if (string.IsNullOrEmpty(str))
                return false;

            var chars = Path.GetInvalidFileNameChars();
            if (str.IndexOfAny(chars) >= 0)
                return true;

            return false;
        }
    }

    /// <summary>
    /// The host environment interface creates hosts for components. Note that the methods of
    /// this interface should be called from the main thread for the environment. To get an environment
    /// to service another thread, call Fork and pass the return result to that thread.
    /// </summary>
    public interface IHostEnvironment : IChannelProvider, IProgressChannelProvider
    {
        /// <summary>
        /// Create a host with the given registration name.
        /// </summary>
        IHost Register(string name, int? seed = null, bool? verbose = null, int? conc = null);

        /// <summary>
        /// How much concurrency the component should use. A value of 1 means
        /// single-threaded. Higher values generally mean number of threads. Less
        /// than 1 means whatever the component views as ideal.
        /// </summary>
        int ConcurrencyFactor { get; }

        /// <summary>
        /// Flag which indicate should we stop any code execution in this host.
        /// </summary>
        bool IsCancelled { get; }

        /// <summary>
        /// The catalog of loadable components (<see cref="LoadableClassAttribute"/>) that are available in this host.
        /// </summary>
        ComponentCatalog ComponentCatalog { get; }

        /// <summary>
<<<<<<< HEAD
        /// Get the MEF composition container. This can be used to instantiate user-provided 'parts' when the model
        /// is being loaded, or the components are otherwise created via dependency injection.
        /// </summary>
        CompositionContainer GetCompositionContainer();
=======
        /// Create a temporary "file" and return a handle to it. Generally temp files are expected to be
        /// written to exactly once, and then can be read multiple times.
        /// Note that IFileHandle derives from IDisposable. Clients may dispose the IFileHandle when it is
        /// no longer needed, but they are not required to. The host environment should track all temp file
        /// handles and ensure that they are disposed properly when the environment is "shut down".
        ///
        /// The suffix and prefix are optional. A common use for suffix is to specify an extension, eg, ".txt".
        /// The use of suffix and prefix, including whether they have any affect, is up to the host environment.
        /// </summary>
        [Obsolete("The host environment is not disposable, so it is inappropriate to use this method. " +
            "Please handle your own temporary files within the component yourself, including their proper disposal and deletion.")]
        IFileHandle CreateTempFile(string suffix = null, string prefix = null);
>>>>>>> 4dd0d5d9
    }

    /// <summary>
    /// A host is coupled to a component and provides random number generation and concurrency guidance.
    /// Note that the random number generation, like the host environment methods, should be accessed only
    /// from the main thread for the component.
    /// </summary>
    public interface IHost : IHostEnvironment
    {
        /// <summary>
        /// The random number generator issued to this component. Note that random number
        /// generators are NOT thread safe.
        /// </summary>
        Random Rand { get; }

        /// <summary>
        /// Signal to stop exection in this host and all its children.
        /// </summary>
        void StopExecution();
    }

    /// <summary>
    /// A generic information pipe. Note that pipes are disposable. Generally, Done should
    /// be called before disposing to signal a normal shut-down of the pipe, as opposed
    /// to an aborted completion.
    /// </summary>
    public interface IPipe<TMessage> : IExceptionContext, IDisposable
    {
        /// <summary>
        /// The caller relinquishes ownership of the <paramref name="msg"/> object.
        /// </summary>
        void Send(TMessage msg);
    }

    /// <summary>
    /// The kinds of standard channel messages.
    /// Note: These values should never be changed. We can add new kinds, but don't change these values.
    /// Other code bases, including native code for other projects depends on these values.
    /// </summary>
    public enum ChannelMessageKind
    {
        Trace = 0,
        Info = 1,
        Warning = 2,
        Error = 3
    }

    /// <summary>
    /// A flag that can be attached to a message or exception to indicate that
    /// it has a certain class of sensitive data. By default, messages should be
    /// specified as being of unknown sensitivity, which is to say, every
    /// sensitivity flag is turned on, corresponding to <see cref="Unknown"/>.
    /// Messages that are totally safe should be marked as <see cref="None"/>.
    /// However, if, say, one prints out data from a file (for example, this might
    /// be done when expressing parse errors), it should be flagged in that case
    /// with <see cref="UserData"/>.
    /// </summary>
    [Flags]
    public enum MessageSensitivity
    {
        /// <summary>
        /// For non-sensitive data.
        /// </summary>
        None = 0,

        /// <summary>
        /// For messages that may contain user-data from data files.
        /// </summary>
        UserData = 0x1,

        /// <summary>
        /// For messages that contain information like column names from datasets.
        /// Note that, despite being part of the schema, annotations should be treated
        /// as user data, since it is often derived from user data. Note also that
        /// types, despite being part of the schema, are not considered "sensitive"
        /// as such, in the same way that column names might be.
        /// </summary>
        Schema = 0x2,

        // REVIEW: Other potentially sensitive things might include
        // stack traces in certain environments.

        /// <summary>
        /// The default value, unknown, is treated as if everything is sensitive.
        /// </summary>
        Unknown = ~None,

        /// <summary>
        /// An alias for <see cref="Unknown"/>, so it is functionally the same, except
        /// semantically it communicates the idea that we want all bits set.
        /// </summary>
        All = Unknown,
    }

    /// <summary>
    /// A channel message.
    /// </summary>
    public readonly struct ChannelMessage
    {
        public readonly ChannelMessageKind Kind;
        public readonly MessageSensitivity Sensitivity;
        private readonly string _message;
        private readonly object[] _args;

        /// <summary>
        /// Line endings may not be normalized.
        /// </summary>
        public string Message => _args != null ? string.Format(_message, _args) : _message;

        [BestFriend]
        internal ChannelMessage(ChannelMessageKind kind, MessageSensitivity sensitivity, string message)
        {
            Contracts.CheckNonEmpty(message, nameof(message));
            Kind = kind;
            Sensitivity = sensitivity;
            _message = message;
            _args = null;
        }

        [BestFriend]
        internal ChannelMessage(ChannelMessageKind kind, MessageSensitivity sensitivity, string fmt, params object[] args)
        {
            Contracts.CheckNonEmpty(fmt, nameof(fmt));
            Contracts.CheckNonEmpty(args, nameof(args));
            Kind = kind;
            Sensitivity = sensitivity;
            _message = fmt;
            _args = args;
        }
    }

    /// <summary>
    /// A standard communication channel.
    /// </summary>
    public interface IChannel : IPipe<ChannelMessage>
    {
        void Trace(MessageSensitivity sensitivity, string fmt);
        void Trace(MessageSensitivity sensitivity, string fmt, params object[] args);
        void Error(MessageSensitivity sensitivity, string fmt);
        void Error(MessageSensitivity sensitivity, string fmt, params object[] args);
        void Warning(MessageSensitivity sensitivity, string fmt);
        void Warning(MessageSensitivity sensitivity, string fmt, params object[] args);
        void Info(MessageSensitivity sensitivity, string fmt);
        void Info(MessageSensitivity sensitivity, string fmt, params object[] args);
    }

    /// <summary>
    /// General utility extension methods for objects in the "host" universe, i.e.,
    /// <see cref="IHostEnvironment"/>, <see cref="IHost"/>, and <see cref="IChannel"/>
    /// that do not belong in more specific areas, for example, <see cref="Contracts"/> or
    /// component creation.
    /// </summary>
    [BestFriend]
    internal static class HostExtensions
    {
        public static T Apply<T>(this IHost host, string channelName, Func<IChannel, T> func)
        {
            T t;
            using (var ch = host.Start(channelName))
            {
                t = func(ch);
            }
            return t;
        }

        /// <summary>
        /// Convenience variant of <see cref="IChannel.Trace(MessageSensitivity, string)"/>
        /// setting <see cref="MessageSensitivity.Unknown"/>.
        /// </summary>
        public static void Trace(this IChannel ch, string fmt)
            => ch.Trace(MessageSensitivity.Unknown, fmt);

        /// <summary>
        /// Convenience variant of <see cref="IChannel.Trace(MessageSensitivity, string, object[])"/>
        /// setting <see cref="MessageSensitivity.Unknown"/>.
        /// </summary>
        public static void Trace(this IChannel ch, string fmt, params object[] args)
            => ch.Trace(MessageSensitivity.Unknown, fmt, args);

        /// <summary>
        /// Convenience variant of <see cref="IChannel.Error(MessageSensitivity, string)"/>
        /// setting <see cref="MessageSensitivity.Unknown"/>.
        /// </summary>
        public static void Error(this IChannel ch, string fmt)
            => ch.Error(MessageSensitivity.Unknown, fmt);

        /// <summary>
        /// Convenience variant of <see cref="IChannel.Error(MessageSensitivity, string, object[])"/>
        /// setting <see cref="MessageSensitivity.Unknown"/>.
        /// </summary>
        public static void Error(this IChannel ch, string fmt, params object[] args)
            => ch.Error(MessageSensitivity.Unknown, fmt, args);

        /// <summary>
        /// Convenience variant of <see cref="IChannel.Warning(MessageSensitivity, string)"/>
        /// setting <see cref="MessageSensitivity.Unknown"/>.
        /// </summary>
        public static void Warning(this IChannel ch, string fmt)
            => ch.Warning(MessageSensitivity.Unknown, fmt);

        /// <summary>
        /// Convenience variant of <see cref="IChannel.Warning(MessageSensitivity, string, object[])"/>
        /// setting <see cref="MessageSensitivity.Unknown"/>.
        /// </summary>
        public static void Warning(this IChannel ch, string fmt, params object[] args)
            => ch.Warning(MessageSensitivity.Unknown, fmt, args);

        /// <summary>
        /// Convenience variant of <see cref="IChannel.Info(MessageSensitivity, string)"/>
        /// setting <see cref="MessageSensitivity.Unknown"/>.
        /// </summary>
        public static void Info(this IChannel ch, string fmt)
            => ch.Info(MessageSensitivity.Unknown, fmt);

        /// <summary>
        /// Convenience variant of <see cref="IChannel.Info(MessageSensitivity, string, object[])"/>
        /// setting <see cref="MessageSensitivity.Unknown"/>.
        /// </summary>
        public static void Info(this IChannel ch, string fmt, params object[] args)
            => ch.Info(MessageSensitivity.Unknown, fmt, args);
    }
}<|MERGE_RESOLUTION|>--- conflicted
+++ resolved
@@ -3,11 +3,7 @@
 // See the LICENSE file in the project root for more information.
 
 using System;
-<<<<<<< HEAD
-using System.ComponentModel.Composition.Hosting;
 using System.IO;
-=======
->>>>>>> 4dd0d5d9
 
 namespace Microsoft.ML
 {
@@ -113,25 +109,6 @@
         ComponentCatalog ComponentCatalog { get; }
 
         /// <summary>
-<<<<<<< HEAD
-        /// Get the MEF composition container. This can be used to instantiate user-provided 'parts' when the model
-        /// is being loaded, or the components are otherwise created via dependency injection.
-        /// </summary>
-        CompositionContainer GetCompositionContainer();
-=======
-        /// Create a temporary "file" and return a handle to it. Generally temp files are expected to be
-        /// written to exactly once, and then can be read multiple times.
-        /// Note that IFileHandle derives from IDisposable. Clients may dispose the IFileHandle when it is
-        /// no longer needed, but they are not required to. The host environment should track all temp file
-        /// handles and ensure that they are disposed properly when the environment is "shut down".
-        ///
-        /// The suffix and prefix are optional. A common use for suffix is to specify an extension, eg, ".txt".
-        /// The use of suffix and prefix, including whether they have any affect, is up to the host environment.
-        /// </summary>
-        [Obsolete("The host environment is not disposable, so it is inappropriate to use this method. " +
-            "Please handle your own temporary files within the component yourself, including their proper disposal and deletion.")]
-        IFileHandle CreateTempFile(string suffix = null, string prefix = null);
->>>>>>> 4dd0d5d9
     }
 
     /// <summary>
