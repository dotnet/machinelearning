--- conflicted
+++ resolved
@@ -62,13 +62,6 @@
 
         public sealed override RowCursor GetRootCursor() => _root;
 
-<<<<<<< HEAD
-        public ValueGetter<RowId> GetIdGetter()
-        {
-            return Input.GetIdGetter();
-        }
-=======
-        public sealed override ValueGetter<UInt128> GetIdGetter() => Input.GetIdGetter();
->>>>>>> 287bc3e9
+        public sealed override ValueGetter<RowId> GetIdGetter() => Input.GetIdGetter();
     }
 }