--- conflicted
+++ resolved
@@ -207,11 +207,7 @@
                 kind = DataKind.R8;
             else if (type == typeof(DvText))
                 kind = DataKind.TX;
-<<<<<<< HEAD
-            else if (type == typeof(DvBool))
-=======
             else if (type == typeof(DvBool) || type == typeof(bool) ||type ==typeof(bool?))
->>>>>>> 3f586bda
                 kind = DataKind.BL;
             else if (type == typeof(DvTimeSpan))
                 kind = DataKind.TS;
