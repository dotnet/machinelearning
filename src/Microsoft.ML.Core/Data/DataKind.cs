// Licensed to the .NET Foundation under one or more agreements.
// The .NET Foundation licenses this file to you under the MIT license.
// See the LICENSE file in the project root for more information.

using System;
using System.Text;

namespace Microsoft.ML.Runtime.Data
{
    /// <summary>
    /// Data type specifier.
    /// </summary>
    public enum DataKind : byte
    {
        // Notes:
        // * These values are serialized, so changing them breaks binary formats.
        // * We intentionally skip zero.
        // * Some code depends on sizeof(DataKind) == sizeof(byte).

        I1 = 1,
        U1 = 2,
        I2 = 3,
        U2 = 4,
        I4 = 5,
        U4 = 6,
        I8 = 7,
        U8 = 8,
        R4 = 9,
        R8 = 10,
        Num = R4,

        TX = 11,
#pragma warning disable MSML_GeneralName // The data kind enum has its own logic, independent of C# naming conventions.
        TXT = TX,
        Text = TX,

        BL = 12,
        Bool = BL,

        TS = 13,
        TimeSpan = TS,
        DT = 14,
        DateTime = DT,
        DZ = 15,
        DateTimeZone = DZ,

        UG = 16, // Unsigned 16-byte integer.
        U16 = UG,
#pragma warning restore MSML_GeneralName
    }

    /// <summary>
    /// Extension methods related to the DataKind enum.
    /// </summary>
    public static class DataKindExtensions
    {
        public const DataKind KindMin = DataKind.I1;
        public const DataKind KindLim = DataKind.U16 + 1;
        public const int KindCount = KindLim - KindMin;

        /// <summary>
        /// Maps a DataKind to a value suitable for indexing into an array of size KindCount.
        /// </summary>
        public static int ToIndex(this DataKind kind)
        {
            return kind - KindMin;
        }

        /// <summary>
        /// Maps from an index into an array of size KindCount to the corresponding DataKind
        /// </summary>
        public static DataKind FromIndex(int index)
        {
            Contracts.Check(0 <= index && index < KindCount);
            return (DataKind)(index + (int)KindMin);
        }

        /// <summary>
        /// For integer DataKinds, this returns the maximum legal value. For un-supported kinds,
        /// it returns zero.
        /// </summary>
        public static ulong ToMaxInt(this DataKind kind)
        {
            switch (kind)
            {
                case DataKind.I1:
                    return (ulong)sbyte.MaxValue;
                case DataKind.U1:
                    return byte.MaxValue;
                case DataKind.I2:
                    return (ulong)short.MaxValue;
                case DataKind.U2:
                    return ushort.MaxValue;
                case DataKind.I4:
                    return int.MaxValue;
                case DataKind.U4:
                    return uint.MaxValue;
                case DataKind.I8:
                    return long.MaxValue;
                case DataKind.U8:
                    return ulong.MaxValue;
            }

            return 0;
        }

        /// <summary>
        /// For integer DataKinds, this returns the minimum legal value. For un-supported kinds,
        /// it returns one.
        /// </summary>
        public static long ToMinInt(this DataKind kind)
        {
            switch (kind)
            {
                case DataKind.I1:
                    return sbyte.MinValue;
                case DataKind.U1:
                    return byte.MinValue;
                case DataKind.I2:
                    return short.MinValue;
                case DataKind.U2:
                    return ushort.MinValue;
                case DataKind.I4:
                    return int.MinValue;
                case DataKind.U4:
                    return uint.MinValue;
                case DataKind.I8:
                    return long.MinValue;
                case DataKind.U8:
                    return 0;
            }

            return 1;
        }

        /// <summary>
        /// Maps a DataKind to the associated .Net representation type.
        /// </summary>
        public static Type ToType(this DataKind kind)
        {
            switch (kind)
            {
                case DataKind.I1:
                    return typeof(sbyte);
                case DataKind.U1:
                    return typeof(byte);
                case DataKind.I2:
                    return typeof(short);
                case DataKind.U2:
                    return typeof(ushort);
                case DataKind.I4:
                    return typeof(int);
                case DataKind.U4:
                    return typeof(uint);
                case DataKind.I8:
                    return typeof(long);
                case DataKind.U8:
                    return typeof(ulong);
                case DataKind.R4:
                    return typeof(Single);
                case DataKind.R8:
                    return typeof(Double);
                case DataKind.TX:
                    return typeof(ReadOnlyMemory<char>);
                case DataKind.BL:
                    return typeof(bool);
                case DataKind.TS:
                    return typeof(DvTimeSpan);
                case DataKind.DT:
                    return typeof(DvDateTime);
                case DataKind.DZ:
                    return typeof(DvDateTimeZone);
                case DataKind.UG:
                    return typeof(UInt128);
            }

            return null;
        }

        /// <summary>
        /// Try to map a System.Type to a corresponding DataKind value.
        /// </summary>
        public static bool TryGetDataKind(this Type type, out DataKind kind)
        {
            Contracts.CheckValueOrNull(type);

            // REVIEW: Make this more efficient. Should we have a global dictionary?
            if (type == typeof(sbyte))
                kind = DataKind.I1;
            else if (type == typeof(byte))
                kind = DataKind.U1;
            else if (type == typeof(short))
                kind = DataKind.I2;
            else if (type == typeof(ushort))
                kind = DataKind.U2;
            else if (type == typeof(int))
                kind = DataKind.I4;
            else if (type == typeof(uint))
                kind = DataKind.U4;
            else if (type == typeof(long))
                kind = DataKind.I8;
            else if (type == typeof(ulong))
                kind = DataKind.U8;
            else if (type == typeof(Single))
                kind = DataKind.R4;
            else if (type == typeof(Double))
                kind = DataKind.R8;
            else if (type == typeof(ReadOnlyMemory<char>) || type == typeof(string))
                kind = DataKind.TX;
<<<<<<< HEAD
            else if (type == typeof(DvBool) || type == typeof(bool))
=======
            else if (type == typeof(bool))
>>>>>>> 7d115d1d
                kind = DataKind.BL;
            else if (type == typeof(DvTimeSpan))
                kind = DataKind.TS;
            else if (type == typeof(DvDateTime))
                kind = DataKind.DT;
            else if (type == typeof(DvDateTimeZone))
                kind = DataKind.DZ;
            else if (type == typeof(UInt128))
                kind = DataKind.UG;
            else
            {
                kind = default(DataKind);
                return false;
            }

            return true;
        }

        /// <summary>
        /// Get the canonical string for a DataKind. Note that using DataKind.ToString() is not stable
        /// and is also slow, so use this instead.
        /// </summary>
        public static string GetString(this DataKind kind)
        {
            switch (kind)
            {
                case DataKind.I1:
                    return "I1";
                case DataKind.I2:
                    return "I2";
                case DataKind.I4:
                    return "I4";
                case DataKind.I8:
                    return "I8";
                case DataKind.U1:
                    return "U1";
                case DataKind.U2:
                    return "U2";
                case DataKind.U4:
                    return "U4";
                case DataKind.U8:
                    return "U8";
                case DataKind.R4:
                    return "R4";
                case DataKind.R8:
                    return "R8";
                case DataKind.BL:
                    return "BL";
                case DataKind.TX:
                    return "TX";
                case DataKind.TS:
                    return "TS";
                case DataKind.DT:
                    return "DT";
                case DataKind.DZ:
                    return "DZ";
                case DataKind.UG:
                    return "UG";
            }
            return "";
        }
    }
}<|MERGE_RESOLUTION|>--- conflicted
+++ resolved
@@ -207,11 +207,7 @@
                 kind = DataKind.R8;
             else if (type == typeof(ReadOnlyMemory<char>) || type == typeof(string))
                 kind = DataKind.TX;
-<<<<<<< HEAD
-            else if (type == typeof(DvBool) || type == typeof(bool))
-=======
             else if (type == typeof(bool))
->>>>>>> 7d115d1d
                 kind = DataKind.BL;
             else if (type == typeof(DvTimeSpan))
                 kind = DataKind.TS;
