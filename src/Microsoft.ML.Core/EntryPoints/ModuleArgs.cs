--- conflicted
+++ resolved
@@ -529,11 +529,7 @@
             public string ShortName { get; set; }
 
             /// <summary>
-<<<<<<< HEAD
-            /// The path to the XML documentation on the C#API component
-=======
             /// The path to the XML documentation on the CSharpAPI component
->>>>>>> d3004e6f
             /// </summary>
             public string[] XmlInclude { get; set; }
         }
