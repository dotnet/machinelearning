--- conflicted
+++ resolved
@@ -287,9 +287,6 @@
             env.CheckValue(args.InputColumns, nameof(args.InputColumns));
             env.CheckValue(args.OutputColumns, nameof(args.OutputColumns));
 
-<<<<<<< HEAD
-            return new TensorFlowTransform(env, TensorFlowUtils.GetSession(env, args.ModelLocation), args.InputColumns, args.OutputColumns, TensorFlowUtils.IsSavedModel(env, args.ModelLocation) ? args.ModelLocation : null, false).MakeDataTransform(input);
-=======
             return new TensorFlowTransform(env, args, input).MakeDataTransform(input);
         }
 
@@ -579,7 +576,6 @@
                 srcTensorGetters[i] = CreateTensorValueGetter(input, tfInputTypes[i], isInputVector[i], colIndex, tfInputShapes[i]);
             }
             return srcTensorGetters;
->>>>>>> f5e421ef
         }
 
         // Factory method for SignatureLoadDataTransform.
