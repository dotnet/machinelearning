--- conflicted
+++ resolved
@@ -956,16 +956,8 @@
         [TlcModule.EntryPoint(Name = "Transforms.TensorFlowScorer",
             Desc = Summary,
             UserName = UserName,
-<<<<<<< HEAD
-            ShortName = ShortName,
-            XmlInclude = new[] {
-                @"<include file='../Microsoft.ML.TensorFlow/doc.xml' path='doc/members/member[@name=""TensorflowTransform""]/*' />",
-                @"<include file='../Microsoft.ML.TensorFlow/doc.xml' path='doc/members/example[@name=""TensorflowTransform""]/*' />"})]
+            ShortName = ShortName)]
         internal static CommonOutputs.TransformOutput TensorFlowScorer(IHostEnvironment env, Options input)
-=======
-            ShortName = ShortName)]
-        internal static CommonOutputs.TransformOutput TensorFlowScorer(IHostEnvironment env, Arguments input)
->>>>>>> d3dfb062
         {
             Contracts.CheckValue(env, nameof(env));
             env.CheckValue(input, nameof(input));
