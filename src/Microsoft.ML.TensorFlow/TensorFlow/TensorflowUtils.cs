﻿// Licensed to the .NET Foundation under one or more agreements.
// The .NET Foundation licenses this file to you under the MIT license.
// See the LICENSE file in the project root for more information.

using System;
using System.Collections.Generic;
using System.IO;
using System.Linq;
using System.Security.AccessControl;
using System.Security.Principal;
using System.Text;
using Microsoft.Data.DataView;
using Microsoft.ML.Data;
using Microsoft.ML.Internal.Utilities;

namespace Microsoft.ML.Transforms.TensorFlow
{
    public static class TensorFlowUtils
    {
        /// <summary>
        /// Key to access operator's type (a string) in <see cref="DataViewSchema.Column.Metadata"/>.
        /// Its value describes the Tensorflow operator that produces this <see cref="DataViewSchema.Column"/>.
        /// </summary>
        public const string TensorflowOperatorTypeKind = "TensorflowOperatorType";
        /// <summary>
        /// Key to access upstream operators' names (a string array) in <see cref="DataViewSchema.Column.Metadata"/>.
        /// Its value states operators that the associated <see cref="DataViewSchema.Column"/>'s generator depends on.
        /// </summary>
        public const string TensorflowUpstreamOperatorsKind = "TensorflowUpstreamOperators";

        internal static DataViewSchema GetModelSchema(IExceptionContext ectx, TFGraph graph, string opType = null)
        {
            var schemaBuilder = new SchemaBuilder();
            foreach (var op in graph)
            {
                if (opType != null && opType != op.OpType)
                    continue;

                var tfType = op[0].OutputType;
                // Determine element type in Tensorflow tensor. For example, a vector of floats may get NumberType.R4 here.
                var mlType = Tf2MlNetTypeOrNull(tfType);

                // If the type is not supported in ML.NET then we cannot represent it as a column in an Schema.
                // We also cannot output it with a TensorFlowTransform, so we skip it.
                // Furthermore, operators which have NumOutputs <= 0 needs to be filtered.
                // The 'GetTensorShape' method crashes TensorFlow runtime
                // (https://github.com/dotnet/machinelearning/issues/2156) when the operator has no outputs.
                if (mlType == null || op.NumOutputs <= 0)
                    continue;

                // Construct the final ML.NET type of a Tensorflow variable.
                var tensorShape = graph.GetTensorShape(op[0]).ToIntArray();
                var columnType = new VectorType(mlType);
                if (!(Utils.Size(tensorShape) == 1 && tensorShape[0] <= 0) &&
                    (Utils.Size(tensorShape) > 0 && tensorShape.Skip(1).All(x => x > 0)))
                    columnType = new VectorType(mlType, tensorShape[0] > 0 ? tensorShape : tensorShape.Skip(1).ToArray());

                // There can be at most two metadata fields.
                //  1. The first field always presents. Its value is this operator's type. For example,
                //     if an output is produced by an "Softmax" operator, the value of this field should be "Softmax".
                //  2. The second field stores operators whose outputs are consumed by this operator. In other words,
                //     these values are names of some upstream operators which should be evaluated before executing
                //     the current operator. It's possible that one operator doesn't need any input, so this field
                //     can be missing.
                var metadataBuilder = new MetadataBuilder();
                // Create the first metadata field.
                metadataBuilder.Add(TensorflowOperatorTypeKind, TextDataViewType.Instance, (ref ReadOnlyMemory<char> value) => value = op.OpType.AsMemory());
                if (op.NumInputs > 0)
                {
                    // Put upstream operators' names to an array (type: VBuffer) of string (type: ReadOnlyMemory<char>).
                    VBuffer<ReadOnlyMemory<char>> upstreamOperatorNames = default;
                    var bufferEditor = VBufferEditor.Create(ref upstreamOperatorNames, op.NumInputs);
                    for (int i = 0; i < op.NumInputs; ++i)
                        bufferEditor.Values[i] = op.GetInput(i).Operation.Name.AsMemory();
                    upstreamOperatorNames = bufferEditor.Commit(); // Used in metadata's getter.

                    // Create the second metadata field.
                    metadataBuilder.Add(TensorflowUpstreamOperatorsKind, new VectorType(TextDataViewType.Instance, op.NumInputs),
                        (ref VBuffer<ReadOnlyMemory<char>> value) => { upstreamOperatorNames.CopyTo(ref value); });
                }

                schemaBuilder.AddColumn(op.Name, columnType, metadataBuilder.GetMetadata());
            }
            return schemaBuilder.GetSchema();
        }

        /// <summary>
        /// This method retrieves the information about the graph nodes of a TensorFlow model as an <see cref="DataViewSchema"/>.
        /// For every node in the graph that has an output type that is compatible with the types supported by
        /// <see cref="TensorFlowTransformer"/>, the output schema contains a column with the name of that node, and the
        /// type of its output (including the item type and the shape, if it is known). Every column also contains metadata
        /// of kind <see cref="TensorflowOperatorTypeKind"/>, indicating the operation type of the node, and if that node has inputs in the graph,
        /// it contains metadata of kind <see cref="TensorflowUpstreamOperatorsKind"/>, indicating the names of the input nodes.
        /// </summary>
        /// <param name="env">The environment to use.</param>
        /// <param name="modelPath">Model to load.</param>
        public static DataViewSchema GetModelSchema(IHostEnvironment env, string modelPath)
        {
            var model = LoadTensorFlowModel(env, modelPath);
            return GetModelSchema(env, model.Session.Graph);
        }

        /// <summary>
        /// This is a convenience method for iterating over the nodes of a TensorFlow model graph. It
        /// iterates over the columns of the <see cref="DataViewSchema"/> returned by <see cref="GetModelSchema(IHostEnvironment, string)"/>,
        /// and for each one it returns a tuple containing the name, operation type, column type and an array of input node names.
        /// This method is convenient for filtering nodes based on certain criteria, for example, by the operation type.
        /// </summary>
        /// <param name="env">The environment to use.</param>
        /// <param name="modelPath">Model to load.</param>
        /// <returns></returns>
        public static IEnumerable<(string, string, DataViewType, string[])> GetModelNodes(IHostEnvironment env, string modelPath)
        {
            var schema = GetModelSchema(env, modelPath);

            for (int i = 0; i < schema.Count; i++)
            {
                var name = schema[i].Name;
                var type = schema[i].Type;

                var metadataType = schema[i].Metadata.Schema.GetColumnOrNull(TensorflowOperatorTypeKind)?.Type;
                Contracts.Assert(metadataType != null && metadataType is TextDataViewType);
                ReadOnlyMemory<char> opType = default;
                schema[i].Metadata.GetValue(TensorflowOperatorTypeKind, ref opType);
                metadataType = schema[i].Metadata.Schema.GetColumnOrNull(TensorflowUpstreamOperatorsKind)?.Type;
                VBuffer<ReadOnlyMemory<char>> inputOps = default;
                if (metadataType != null)
                {
                    Contracts.Assert(metadataType.IsKnownSizeVector() && metadataType.GetItemType() is TextDataViewType);
                    schema[i].Metadata.GetValue(TensorflowUpstreamOperatorsKind, ref inputOps);
                }

                string[] inputOpsResult = inputOps.DenseValues()
                    .Select(input => input.ToString())
                    .ToArray();

                yield return (name, opType.ToString(), type, inputOpsResult);
            }
        }

        internal static PrimitiveDataViewType Tf2MlNetType(TFDataType type)
        {
            var mlNetType = Tf2MlNetTypeOrNull(type);
            if (mlNetType == null)
                throw new NotSupportedException("TensorFlow type not supported.");
            return mlNetType;
        }

        private static PrimitiveDataViewType Tf2MlNetTypeOrNull(TFDataType type)
        {
            switch (type)
            {
                case TFDataType.Float:
                    return NumberDataViewType.Single;
                case TFDataType.Float_ref:
                    return NumberDataViewType.Single;
                case TFDataType.Double:
                    return NumberDataViewType.Double;
                case TFDataType.UInt8:
                    return NumberDataViewType.Byte;
                case TFDataType.UInt16:
                    return NumberDataViewType.UInt16;
                case TFDataType.UInt32:
                    return NumberDataViewType.UInt32;
                case TFDataType.UInt64:
                    return NumberDataViewType.UInt64;
                case TFDataType.Int8:
                    return NumberDataViewType.SByte;
                case TFDataType.Int16:
                    return NumberDataViewType.Int16;
                case TFDataType.Int32:
                    return NumberDataViewType.Int32;
                case TFDataType.Int64:
                    return NumberDataViewType.Int64;
                case TFDataType.Bool:
<<<<<<< HEAD
                    return BoolType.Instance;
                case TFDataType.String:
                    return TextType.Instance;
=======
                    return BooleanDataViewType.Instance;
>>>>>>> 17c037f7
                default:
                    return null;
            }
        }

        internal static TFSession LoadTFSession(IExceptionContext ectx, byte[] modelBytes, string modelFile = null)
        {
            var graph = new TFGraph();
            try
            {
                graph.Import(modelBytes, "");
            }
            catch (Exception ex)
            {
                if (!string.IsNullOrEmpty(modelFile))
                    throw ectx.Except($"TensorFlow exception triggered while loading model from '{modelFile}'");
#pragma warning disable MSML_NoMessagesForLoadContext
                throw ectx.ExceptDecode(ex, "Tensorflow exception triggered while loading model.");
#pragma warning restore MSML_NoMessagesForLoadContext

            }
            return new TFSession(graph);
        }

        private static TFSession LoadTFSession(IHostEnvironment env, string exportDirSavedModel)
        {
            Contracts.Check(env != null, nameof(env));
            env.CheckValue(exportDirSavedModel, nameof(exportDirSavedModel));
            var sessionOptions = new TFSessionOptions();
            var tags = new string[] { "serve" };
            var graph = new TFGraph();
            var metaGraphDef = new TFBuffer();

            return TFSession.FromSavedModel(sessionOptions, null, exportDirSavedModel, tags, graph, metaGraphDef);
        }

        // A TensorFlow frozen model is a single file. An un-frozen (SavedModel) on the other hand has a well-defined folder structure.
        // Given a modelPath, this utility method determines if we should treat it as a SavedModel or not
        internal static bool IsSavedModel(IHostEnvironment env, string modelPath)
        {
            Contracts.Check(env != null, nameof(env));
            env.CheckNonWhiteSpace(modelPath, nameof(modelPath));
            FileAttributes attr = File.GetAttributes(modelPath);
            return attr.HasFlag(FileAttributes.Directory);
        }

        // Currently used in TensorFlowTransform to protect temporary folders used when working with TensorFlow's SavedModel format.
        // Models are considered executable code, so we need to ACL tthe temp folders for high-rights process (so low-rights process can’t access it).
        /// <summary>
        ///  Given a folder path, create it with proper ACL if it doesn't exist.
        ///  Fails if the folder name is empty, or can't create the folder.
        /// </summary>
        internal static void CreateFolderWithAclIfNotExists(IHostEnvironment env, string folder)
        {
            Contracts.Check(env != null, nameof(env));
            env.CheckNonWhiteSpace(folder, nameof(folder));

            //if directory exists, do nothing.
            if (Directory.Exists(folder))
                return;

            WindowsIdentity currentIdentity = null;
            try
            {
                currentIdentity = WindowsIdentity.GetCurrent();
            }
            catch (PlatformNotSupportedException)
            { }

            if (currentIdentity != null && new WindowsPrincipal(currentIdentity).IsInRole(WindowsBuiltInRole.Administrator))
            {
                // Create high integrity dir and set no delete policy for all files under the directory.
                // In case of failure, throw exception.
                CreateTempDirectoryWithAcl(folder, currentIdentity.User.ToString());
            }
            else
            {
                try
                {
                    Directory.CreateDirectory(folder);
                }
                catch (Exception exc)
                {
                    throw Contracts.ExceptParam(nameof(folder), $"Failed to create folder for the provided path: {folder}. \nException: {exc.Message}");
                }
            }
        }

        internal static void DeleteFolderWithRetries(IHostEnvironment env, string folder)
        {
            Contracts.Check(env != null, nameof(env));
            int currentRetry = 0;
            int maxRetryCount = 10;
            using (var ch = env.Start("Delete folder"))
            {
                for (; ; )
                {
                    try
                    {
                        currentRetry++;
                        Directory.Delete(folder, true);
                        break;
                    }
                    catch (IOException e)
                    {
                        if (currentRetry > maxRetryCount)
                            throw;
                        ch.Info("Error deleting folder. {0}. Retry,", e.Message);
                    }
                }
            }
        }

        private static void CreateTempDirectoryWithAcl(string folder, string identity)
        {
            // Dacl Sddl string:
            // D: Dacl type
            // D; Deny access
            // OI; Object inherit ace
            // SD; Standard delete function
            // wIdentity.User Sid of the given user.
            // A; Allow access
            // OICI; Object inherit, container inherit
            // FA File access
            // BA Built-in administrators
            // S: Sacl type
            // ML;; Mandatory Label
            // NW;;; No write policy
            // HI High integrity processes only
            string sddl = "D:(D;OI;SD;;;" + identity + ")(A;OICI;FA;;;BA)S:(ML;OI;NW;;;HI)";

            try
            {
                var dir = Directory.CreateDirectory(folder);
                DirectorySecurity dirSec = new DirectorySecurity();
                dirSec.SetSecurityDescriptorSddlForm(sddl);
                dirSec.SetAccessRuleProtection(true, false);  // disable inheritance
                dir.SetAccessControl(dirSec);

                // Cleaning out the directory, in case someone managed to sneak in between creation and setting ACL.
                DirectoryInfo dirInfo = new DirectoryInfo(folder);
                foreach (FileInfo file in dirInfo.GetFiles())
                {
                    file.Delete();
                }
                foreach (DirectoryInfo subDirInfo in dirInfo.GetDirectories())
                {
                    subDirInfo.Delete(true);
                }
            }
            catch (Exception exc)
            {
                throw Contracts.ExceptParam(nameof(folder), $"Failed to create folder for the provided path: {folder}. \nException: {exc.Message}");
            }
        }

        /// <summary>
        /// Load TensorFlow model into memory.
        /// </summary>
        /// <param name="env">The environment to use.</param>
        /// <param name="modelPath">The model to load.</param>
        /// <returns></returns>
        public static TensorFlowModelInfo LoadTensorFlowModel(IHostEnvironment env, string modelPath)
        {
            var session = GetSession(env, modelPath);
            return new TensorFlowModelInfo(env, session, modelPath);
        }

        internal static TFSession GetSession(IHostEnvironment env, string modelPath)
        {
            Contracts.Check(env != null, nameof(env));
            if (IsSavedModel(env, modelPath))
            {
                env.CheckUserArg(Directory.Exists(modelPath), nameof(modelPath));
                return LoadTFSession(env, modelPath);
            }

            env.CheckUserArg(File.Exists(modelPath), nameof(modelPath));
            var bytes = File.ReadAllBytes(modelPath);
            return LoadTFSession(env, bytes, modelPath);
        }

        internal static unsafe void FetchData<T>(IntPtr data, Span<T> result)
        {
            var dataSpan = new Span<T>(data.ToPointer(), result.Length);
            dataSpan.CopyTo(result);
        }

        internal static unsafe void FetchStringData<T>(TFTensor tensor, Span<T> result)
        {
            var buffer = TFTensor.DecodeStringTensor(tensor);
            for (int i = 0; i < buffer.Length; i++)
                result[i] = (T)(object)Encoding.UTF8.GetString(buffer[i]).AsMemory();
        }

        internal static bool IsTypeSupported(TFDataType tfoutput)
        {
            switch (tfoutput)
            {
                case TFDataType.Float:
                case TFDataType.Double:
                case TFDataType.UInt8:
                case TFDataType.UInt16:
                case TFDataType.UInt32:
                case TFDataType.UInt64:
                case TFDataType.Int8:
                case TFDataType.Int16:
                case TFDataType.Int32:
                case TFDataType.Int64:
                case TFDataType.Bool:
                case TFDataType.String:
                    return true;
                default:
                    return false;
            }
        }
    }
}<|MERGE_RESOLUTION|>--- conflicted
+++ resolved
@@ -173,13 +173,9 @@
                 case TFDataType.Int64:
                     return NumberDataViewType.Int64;
                 case TFDataType.Bool:
-<<<<<<< HEAD
-                    return BoolType.Instance;
+                    return BooleanDataViewType.Instance;
                 case TFDataType.String:
-                    return TextType.Instance;
-=======
-                    return BooleanDataViewType.Instance;
->>>>>>> 17c037f7
+                    return TextDataViewType.Instance;
                 default:
                     return null;
             }
