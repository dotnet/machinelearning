--- conflicted
+++ resolved
@@ -10,12 +10,9 @@
 using Microsoft.ML.Runtime;
 using Microsoft.ML.Runtime.Data;
 using Microsoft.ML.Runtime.ImageAnalytics.EntryPoints;
-<<<<<<< HEAD
+using Microsoft.ML.Runtime.Internal.Utilities;
 using System.Security.Principal;
 using System.Security.AccessControl;
-=======
-using Microsoft.ML.Runtime.Internal.Utilities;
->>>>>>> 95cedf56
 
 namespace Microsoft.ML.Transforms.TensorFlow
 {
@@ -163,35 +160,17 @@
             return new TFSession(graph);
         }
 
-        internal static unsafe void FetchData<T>(IntPtr data, T[] result)
-        {
-            var size = result.Length;
-
-            GCHandle handle = GCHandle.Alloc(result, GCHandleType.Pinned);
-            IntPtr target = handle.AddrOfPinnedObject();
-
-            Int64 sizeInBytes = size * Marshal.SizeOf((typeof(T)));
-            Buffer.MemoryCopy(data.ToPointer(), target.ToPointer(), sizeInBytes, sizeInBytes);
-            handle.Free();
-        }
-
-        internal static bool IsTypeSupported(TFDataType tfoutput)
-        {
-            switch (tfoutput)
-            {
-                case TFDataType.Float:
-                case TFDataType.Double:
-                case TFDataType.UInt8:
-                case TFDataType.UInt16:
-                case TFDataType.UInt32:
-                case TFDataType.UInt64:
-                    return true;
-                default:
-                    return false;
-            }
-        }
-
-<<<<<<< HEAD
+        private static TFSession LoadTFSession(IHostEnvironment env, string exportDirSavedModel)
+        {
+            env.CheckValue(exportDirSavedModel, nameof(exportDirSavedModel));
+            var sessionOptions = new TFSessionOptions();
+            var exportDir = exportDirSavedModel;
+            var tags = new string[] { "serve" };
+            var graph = new TFGraph();
+            var metaGraphDef = new TFBuffer();
+
+            return TFSession.FromSavedModel(sessionOptions, null, exportDir, tags, graph, metaGraphDef);
+        }
         // A TensorFlow frozen model is a single file. An un-frozen (SavedModel) on the other hand has a well-defined folder structure.
         // Given a modelPath, this utility method determines if we should treat it as a SavedModel or not
         internal static bool IsSavedModel(string modelPath)
@@ -259,48 +238,51 @@
                 subDirInfo.Delete(true);
             }
         }
+
         internal static TFSession GetSession(IHostEnvironment env, string modelPath)
         {
             if (IsSavedModel(modelPath))
                 return LoadTFSession(env, modelPath);
 
-            byte[] modelBytes = CheckFileAndRead(env, modelPath);
-            return LoadTFSession(env, modelBytes);
-        }
-        private static byte[] CheckFileAndRead(IHostEnvironment env, string modelFile)
+            return CheckFileAndRead(env, modelPath);
+        }
+
+        private static TFSession CheckFileAndRead(IHostEnvironment env, string modelFile)
         {
             env.CheckNonWhiteSpace(modelFile, nameof(modelFile));
             env.CheckUserArg(File.Exists(modelFile), nameof(modelFile));
-            return File.ReadAllBytes(modelFile);
-        }
-        internal static TFSession LoadTFSession(IHostEnvironment env, byte[] modelBytes)
-        {
-            env.CheckValue(modelBytes, nameof(modelBytes));
-            var graph = new TFGraph();
-            try
-            {
-                graph.Import(modelBytes, "");
-            }
-            catch (Exception ex)
-            {
-#pragma warning disable MSML_NoMessagesForLoadContext
-                throw env.ExceptDecode(ex, "Tensorflow exception triggered while loading model.");
-#pragma warning restore MSML_NoMessagesForLoadContext
-            }
-            return new TFSession(graph);
-        }
-
-        private static TFSession LoadTFSession(IHostEnvironment env, string exportDirSavedModel)
-        {
-            env.CheckValue(exportDirSavedModel, nameof(exportDirSavedModel));
-            var sessionOptions = new TFSessionOptions();
-            var exportDir = exportDirSavedModel;
-            var tags = new string[] { "serve" };
-            var graph = new TFGraph();
-            var metaGraphDef = new TFBuffer();
-
-            return TFSession.FromSavedModel(sessionOptions, null, exportDir, tags, graph, metaGraphDef);
-=======
+            var bytes = File.ReadAllBytes(modelFile);
+            return LoadTFSession(env, bytes, modelFile);
+        }
+
+        internal static unsafe void FetchData<T>(IntPtr data, T[] result)
+        {
+            var size = result.Length;
+
+            GCHandle handle = GCHandle.Alloc(result, GCHandleType.Pinned);
+            IntPtr target = handle.AddrOfPinnedObject();
+
+            Int64 sizeInBytes = size * Marshal.SizeOf((typeof(T)));
+            Buffer.MemoryCopy(data.ToPointer(), target.ToPointer(), sizeInBytes, sizeInBytes);
+            handle.Free();
+        }
+
+        internal static bool IsTypeSupported(TFDataType tfoutput)
+        {
+            switch (tfoutput)
+            {
+                case TFDataType.Float:
+                case TFDataType.Double:
+                case TFDataType.UInt8:
+                case TFDataType.UInt16:
+                case TFDataType.UInt32:
+                case TFDataType.UInt64:
+                    return true;
+                default:
+                    return false;
+            }
+        }
+
         private sealed class TensorFlowSchema : SimpleSchemaBase
         {
             private readonly MetadataUtils.MetadataGetter<ReadOnlyMemory<char>>[] _opTypeGetters;
@@ -349,7 +331,6 @@
                 if (_inputOpsGetters[col] != null)
                     yield return new KeyValuePair<string, ColumnType>(InputOps, new VectorType(TextType.Instance, _inputOpsLengths[col]));
             }
->>>>>>> 95cedf56
         }
     }
 }