--- conflicted
+++ resolved
@@ -12,16 +12,10 @@
           The transform takes as input the Tensorflow model together with the names of the inputs to the model and names of the operations for which output values will be extracted from the model.
         </para>
 
-<<<<<<< HEAD
-        This transform requires the <a href="https://dotnet.myget.org/feed/dotnet-core/package/nuget/Microsoft.ML.TensorFlow/0.5.0-preview-26830-5">Microsoft.ML.TensorFlow</a> nuget to be installed.
-		
-        The TensorflowTransform has following assumptions regarding the input, output and processing of data.
-=======
         <para>
           This transform requires the <a href="https://dotnet.myget.org/feed/dotnet-core/package/nuget/Microsoft.ML.TensorFlow/0.5.0-preview-26830-5">Microsoft.ML.TensorFlow</a> nuget to be installed.
           The TensorflowTransform has following assumptions regarding the input, output and processing of data.
         </para>
->>>>>>> b87ae02e
         <list type="number">
           <item>
             <description>
@@ -44,17 +38,11 @@
             Upon success, the transform will introduce a new column in <see cref="IDataView"/> corresponding to each output column specified.
           </item>
         </list>
-<<<<<<< HEAD
-		
-        The inputs and outputs of a TensorFlow model can be obtained using the <a href="https://github.com/tensorflow/tensorflow/tree/master/tensorflow/tools/graph_transforms/README.md#inspecting-graphs"><code>summarize_graph</code> tool</a>.
-		
-=======
 
         The inputs and outputs of a TensorFlow model can be obtained using the <a href="https://github.com/tensorflow/tensorflow/tree/master/tensorflow/tools/graph_transforms/README.md#inspecting-graphs">
           <code>summarize_graph</code> tool
         </a>.
 
->>>>>>> b87ae02e
       </remarks>
       <example>
         <code language="csharp">
