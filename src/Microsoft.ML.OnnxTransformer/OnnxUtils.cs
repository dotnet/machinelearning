﻿// Licensed to the .NET Foundation under one or more agreements.
// The .NET Foundation licenses this file to you under the MIT license.
// See the LICENSE file in the project root for more information.

using System;
using System.Collections.Generic;
using System.IO;
using System.Linq;
using Microsoft.ML.Data;
using Microsoft.ML.Model.OnnxConverter;
using Microsoft.ML.OnnxRuntime;
using Microsoft.ML.OnnxRuntime.Tensors;
using Microsoft.ML.Runtime;
using static Microsoft.ML.Model.OnnxConverter.OnnxCSharpToProtoWrapper;
using OnnxShape = System.Collections.Generic.List<int>;

namespace Microsoft.ML.Transforms.Onnx
{
    /// <summary>
    /// OnnxModel is a utility class to load ONNX models and retrieve metadata
    /// for inputs and outputs. The metadata includes the names, shapes and types
    /// It provides API to open a session, score tensors (NamedOnnxValues) and return
    /// the results.
    /// </summary>
    internal sealed class OnnxModel : IDisposable
    {
        /// <summary>
        /// OnnxModelInfo contains the data that we should get from
        /// OnnxRuntime API once that functionality is added.
        /// </summary>
        public sealed class OnnxModelInfo
        {
            /// <summary>
            /// InputNames[i] is the name of the i-th element in <see cref="InputsInfo"/>.
            /// </summary>
            public List<string> InputNames { get; }
            /// <summary>
            /// OutputNames[i] is the name of the i-th element in <see cref="OutputsInfo"/>.
            /// </summary>
            public List<string> OutputNames { get; }
            /// <summary>
            /// Initializers[i] is the name of the i-th initializer in <see cref="InitializersInfo"/>.
            /// </summary>
            public List<string> InitializerNames { get; }
            /// <summary>
            /// Inputs of the containing <see cref="OnnxModel"/>.
            /// </summary>
            public OnnxVariableInfo[] InputsInfo { get; }
            /// <summary>
            /// Outputs of the containing <see cref="OnnxModel"/>.
            /// </summary>
            public OnnxVariableInfo[] OutputsInfo { get; }

            /// <summary>
            /// Initializers of the containing <see cref="OnnxModel"/>
            /// </summary>
            public OnnxVariableInfo[] InitializersInfo { get; }

            public OnnxModelInfo(IEnumerable<OnnxVariableInfo> inputsInfo, IEnumerable<OnnxVariableInfo> outputsInfo, IEnumerable<OnnxVariableInfo> initializersInfo)
            {
                InputNames = inputsInfo.Select(val => val.Name).ToList();
                InputsInfo = inputsInfo.ToArray();
                OutputNames = outputsInfo.Select(val => val.Name).ToList();
                OutputsInfo = outputsInfo.ToArray();
                InitializerNames = initializersInfo.Select(val => val.Name).ToList();
                InitializersInfo = initializersInfo.ToArray();
            }

            /// <summary>
            /// Return the ONNX value for a <see cref="IDataView"/> input column called <paramref name="name"/>.
            /// </summary>
            public OnnxVariableInfo GetInput(string name)
            {
                var index = InputNames.IndexOf(name);
                if (index >= 0)
                    return InputsInfo[index];

                index = InitializerNames.IndexOf(name);
                if (index >= 0)
                    return InitializersInfo[index];

                // If we dont find the index in the input, try find it in the initializers
                throw Contracts.ExceptParamValue(name, nameof(name), $"Input tensor, {name}, does not exist in the ONNX model. " +
                    $"Available input names are [{string.Join(",", InputNames)}]. Available initializers are [{string.Join(",", InitializerNames)}]");
            }

            /// <summary>
            /// Return the ONNX value for a <see cref="IDataView"/> output column called <paramref name="name"/>.
            /// </summary>
            public OnnxVariableInfo GetOutput(string name)
            {
                var index = OutputNames.IndexOf(name);
                if (index < 0)
                    throw Contracts.ExceptParamValue(name, nameof(name), $"Onput tensor, {name}, does not exist in the ONNX model. " +
                        $"Available output names are [{string.Join(",", OutputNames)}].");
                return OutputsInfo[index];
            }
        }

        /// <summary>
        /// OnnxNodeInfo contains all the information for a given node (e.g. inputs/outputs)
        /// of an Onnx model.
        /// </summary>
        public class OnnxVariableInfo
        {
            /// <summary>
            /// The Name of the variable. Note that ONNX variable are named.
            /// </summary>
            public string Name { get; }
            /// <summary>
            /// The shape of the variable if the variable is a tensor. For other
            /// types such sequence and dictionary, <see cref="Shape"/> would be
            /// <see langword="null"/>.
            /// </summary>
            public OnnxShape Shape { get; }
            /// <summary>
            /// The type of the variable produced by ONNXRuntime.
            /// </summary>
            public Type TypeInOnnxRuntime { get; }
            /// <summary>
            /// The <see cref="Data.DataViewType"/> that this ONNX variable corresponds
            /// to in <see cref="IDataView"/>'s type system.
            /// </summary>
            public DataViewType DataViewType { get; }
            /// <summary>
            /// A method to case <see cref="NamedOnnxValue"/> produced by
            /// ONNXRuntime to the type specified in <see cref="DataViewType"/>.
            /// </summary>
            public Func<NamedOnnxValue, object> Caster { get; }

            public OnnxVariableInfo(string name, OnnxShape shape, Type typeInOnnxRuntime, DataViewType mlnetType, Func<NamedOnnxValue, object> caster)
            {
                Name = name;
                Shape = shape;
                TypeInOnnxRuntime = typeInOnnxRuntime;
                DataViewType = mlnetType;
                Caster = caster;
            }
        }

        /// <summary>
        /// The ONNXRuntime facility to execute the loaded ONNX model.
        /// </summary>
        private readonly InferenceSession _session;
        /// <summary>
        /// The FileStream holding onto the loaded ONNX model.
        /// </summary>
        internal FileStream ModelStream { get; }
        /// <summary>
        /// The ONNX model's information from ONNXRuntime's perspective. ML.NET can change the input and output of that model in some ways.
        /// For example, ML.NET can shuffle the inputs so that the i-th ONNX input becomes the j-th input column of <see cref="OnnxTransformer"/>.
        /// ML.NET can also only exposes a subset of ONNX outputs in <see cref="OnnxTransformer"/>.
        /// </summary>
        internal OnnxModelInfo ModelInfo { get; }

        internal GraphProto Graph { get; }

        /// <summary>
        /// Constructs OnnxModel object from file.
        /// </summary>
        /// <param name="modelFile">Model file path.</param>
        /// <param name="gpuDeviceId">GPU device ID to execute on. Null for CPU.</param>
        /// <param name="fallbackToCpu">If true, resumes CPU execution quietly upon GPU error.</param>
        /// <param name="ownModelFile">If true, the <paramref name="modelFile"/> will be deleted when <see cref="OnnxModel"/> is
        /// no longer needed.</param>
        /// <param name="shapeDictionary"></param>
        /// <param name="recursionLimit">Optional, specifies the Protobuf CodedInputStream recursion limit. Default value is 100.</param>
        /// <param name="interOpNumThreads">Controls the number of threads used to parallelize the execution of the graph (across nodes).</param>
        /// <param name="intraOpNumThreads">Controls the number of threads to use to run the model.</param>
        public OnnxModel(string modelFile, int? gpuDeviceId = null, bool fallbackToCpu = false,
<<<<<<< HEAD
            bool ownModelFile=false, IDictionary<string, int[]> shapeDictionary = null, int recursionLimit = 100,
            int? interOpNumThreads = null, int? intraOpNumThreads = null)
=======
            bool ownModelFile = false, IDictionary<string, int[]> shapeDictionary = null, int recursionLimit = 100)
>>>>>>> 54a3cb91
        {
            // If we don't own the model file, _disposed should be false to prevent deleting user's file.
            _disposed = false;

            if (gpuDeviceId != null)
            {
                try
                {
                    _session = new InferenceSession(modelFile,
                        SessionOptions.MakeSessionOptionWithCudaProvider(gpuDeviceId.Value));
                }
                catch (OnnxRuntimeException)
                {
                    if (fallbackToCpu)
                    {
                        var sessionOptions = new SessionOptions()
                        {
                            InterOpNumThreads = interOpNumThreads.GetValueOrDefault(),
                            IntraOpNumThreads = intraOpNumThreads.GetValueOrDefault()
                        };
                        _session = new InferenceSession(modelFile, sessionOptions);
                    }
                    else
                        // If called from OnnxTransform, is caught and rethrown
                        throw;
                }
            }
            else
            {
                var sessionOptions = new SessionOptions()
                {
                    InterOpNumThreads = interOpNumThreads.GetValueOrDefault(),
                    IntraOpNumThreads = intraOpNumThreads.GetValueOrDefault()
                };
                _session = new InferenceSession(modelFile, sessionOptions);
            }

            try
            {
                // Load ONNX model file and parse its input and output schema. The reason of doing so is that ONNXRuntime
                // doesn't expose full type information via its C# APIs.
                var model = new OnnxCSharpToProtoWrapper.ModelProto();
                // If we own the model file set the DeleteOnClose flag so it is always deleted.
                if (ownModelFile)
                    ModelStream = new FileStream(modelFile, FileMode.Open, FileAccess.Read, FileShare.Read, 4096, FileOptions.DeleteOnClose);
                else
                    ModelStream = new FileStream(modelFile, FileMode.Open, FileAccess.Read);

                // The CodedInputStream auto closes the stream, and we need to make sure that our main stream stays open, so creating a new one here.
                using (var modelStream = new FileStream(modelFile, FileMode.Open, FileAccess.Read, FileShare.Delete | FileShare.Read))
                using (var codedStream = Google.Protobuf.CodedInputStream.CreateWithLimits(modelStream, Int32.MaxValue, recursionLimit))
                    model = OnnxCSharpToProtoWrapper.ModelProto.Parser.ParseFrom(codedStream);

                // Parse actual input and output types stored in the loaded ONNX model to get their DataViewType's.
                var inputTypePool = new Dictionary<string, DataViewType>();
                foreach (var valueInfo in model.Graph.Input)
                    inputTypePool[valueInfo.Name] = OnnxTypeParser.GetDataViewType(valueInfo.Type);

                var initializerTypePool = new Dictionary<string, DataViewType>();
                foreach (var valueInfo in model.Graph.Initializer)
                    initializerTypePool[valueInfo.Name] = OnnxTypeParser.GetScalarDataViewType(valueInfo.DataType);

                var outputTypePool = new Dictionary<string, DataViewType>();
                // Build casters which maps NamedOnnxValue to .NET objects.
                var casterPool = new Dictionary<string, Func<NamedOnnxValue, object>>();
                foreach (var valueInfo in model.Graph.Output)
                {
                    outputTypePool[valueInfo.Name] = OnnxTypeParser.GetDataViewType(valueInfo.Type);
                    casterPool[valueInfo.Name] = OnnxTypeParser.GetDataViewValueCasterAndResultedType(valueInfo.Type, out Type actualType);
                }

                var inputInfos = GetOnnxVariablesFromMetadata(_session.InputMetadata, shapeDictionary, inputTypePool, null);
                var outputInfos = GetOnnxVariablesFromMetadata(_session.OutputMetadata, shapeDictionary, outputTypePool, casterPool);
                var overrideableInitializers = GetOnnxVariablesFromMetadata(_session.OverridableInitializerMetadata, shapeDictionary, inputTypePool, null);

                // Create a view to the used ONNX model from ONNXRuntime's perspective.
                ModelInfo = new OnnxModelInfo(inputInfos, outputInfos, overrideableInitializers);

                Graph = model.Graph;
            }
            catch
            {
                _session.Dispose();
                _session = null;
                throw;
            }
        }

        private List<OnnxVariableInfo> GetOnnxVariablesFromMetadata(IReadOnlyDictionary<string, NodeMetadata> nodeMetadata,
            IDictionary<string, int[]> shapeDictionary,
            Dictionary<string, DataViewType> typePool,
            Dictionary<string, Func<NamedOnnxValue, object>> casterPool)
        {
            var onnxVariableInfos = new List<OnnxVariableInfo>();

            foreach (var pair in nodeMetadata)
            {
                var name = pair.Key;
                var meta = pair.Value;
                var dataViewType = typePool[name];
                var caster = casterPool?[name];

                if (name.StartsWith("mlnet.") &&
                    (name.EndsWith(".unusedInput") || name.EndsWith(".unusedOutput")))
                    continue;

                OnnxVariableInfo info = null;
                if (shapeDictionary != null && shapeDictionary.ContainsKey(name))
                {
                    if (!CheckOnnxShapeCompatibility(shapeDictionary[name].ToList(), meta.Dimensions.ToList()))
                        throw Contracts.ExceptParamValue(shapeDictionary[name], nameof(shapeDictionary),
                            "The specified shape " + string.Join(",", shapeDictionary[name]) +
                            " is not compatible with the shape " + string.Join(",", meta.Dimensions) +
                            " loaded from the ONNX model file. Only unknown dimension can replace or " +
                            "be replaced by another dimension.");

                    if (dataViewType is VectorDataViewType vectorType)
                    {
                        if (shapeDictionary[name].All(value => value > 0))
                            dataViewType = new VectorDataViewType(vectorType.ItemType, shapeDictionary[name]);
                        else
                            dataViewType = new VectorDataViewType(vectorType.ItemType);
                    }

                    info = new OnnxVariableInfo(name, shapeDictionary[name].ToList(), meta.ElementType, dataViewType, caster);
                }
                else
                {
                    // No user-specified shape is found, so the shape loaded from ONNX model file is used.
                    info = new OnnxVariableInfo(name, meta.Dimensions.ToList(), meta.ElementType, dataViewType, caster);
                }

                onnxVariableInfos.Add(info);
            }
            return onnxVariableInfos;
        }

        /// <summary>
        /// This function returns <see langword="true"/> if <paramref name="left"/> and <paramref name="right"/> are
        /// compatible. Otherwise, <see langword="false"/> is returned.
        ///
        /// Patterns leads to <see langword="true"/>.
        /// Left:        Right:
        ///   [-1, 3]      [2, 3]
        ///   [2, 3]       [-1, 3]
        ///   [-1, 3, -3]  [-2, 3, -1]
        ///
        /// </summary>
        /// <param name="left">An ONNX shape.</param>
        /// <param name="right">An ONNX shape.</param>
        /// <returns><see langword="true"/> if <paramref name="left"/> and <paramref name="right"/> are compatible and
        /// <see langword="false"/> otherwise.</returns>
        private static bool CheckOnnxShapeCompatibility(IEnumerable<int> left, IEnumerable<int> right)
        {
            if (left.Count() != right.Count())
                return false;
            foreach (var (l, r) in left.Zip(right, (l, r) => (l, r)))
            {
                // Along a specific axis, if any of left or right have unknown dimension, the overwriting can happen.
                if (l != r && l > 0 && r > 0)
                    return false;
            }
            return true;
        }

        /// <summary>
        /// Create an OnnxModel from a byte[]. Usually, a ONNX model is consumed by <see cref="OnnxModel"/> as a file.
        /// With <see cref="CreateFromBytes(byte[], IHostEnvironment)"/> and <see cref="CreateFromBytes(byte[], IHostEnvironment, int?, bool, IDictionary{string, int[]}, int)"/>,
        /// it's possible to use in-memory model (type: byte[]) to create <see cref="OnnxModel"/>.
        /// </summary>
        /// <param name="modelBytes">Bytes of the serialized model</param>
        /// <param name="env">IHostEnvironment</param>
        public static OnnxModel CreateFromBytes(byte[] modelBytes, IHostEnvironment env)
        {
            return CreateFromBytes(modelBytes, env, null, false);
        }

        /// <summary>
        /// Create an OnnxModel from a byte[]. Set execution to GPU if required.
        /// Usually, a ONNX model is consumed by <see cref="OnnxModel"/> as a file.
        /// With <see cref="CreateFromBytes(byte[], IHostEnvironment)"/> and
        /// <see cref="CreateFromBytes(byte[], IHostEnvironment, int?, bool, IDictionary{string, int[]}, int)"/>,
        /// it's possible to use in-memory model (type: byte[]) to create <see cref="OnnxModel"/>.
        /// </summary>
        /// <param name="modelBytes">Bytes of the serialized model.</param>
        /// <param name="env">IHostEnvironment</param>
        /// <param name="gpuDeviceId">GPU device ID to execute on. Null for CPU.</param>
        /// <param name="fallbackToCpu">If true, resumes CPU execution quietly upon GPU error.</param>
        /// <param name="shapeDictionary">User-provided shapes. If the key "myTensorName" is associated
        /// with the value [1, 3, 5], the shape of "myTensorName" will be set to [1, 3, 5].
        /// The shape loaded from <paramref name="modelBytes"/> would be overwritten.</param>
        /// <param name="recursionLimit">Optional, specifies the Protobuf CodedInputStream recursion limit. Default value is 100.</param>
        /// <returns>An <see cref="OnnxModel"/></returns>
        public static OnnxModel CreateFromBytes(byte[] modelBytes, IHostEnvironment env, int? gpuDeviceId = null, bool fallbackToCpu = false,
            IDictionary<string, int[]> shapeDictionary = null, int recursionLimit = 100)
        {
            var tempModelFile = Path.Combine(((IHostEnvironmentInternal)env).TempFilePath, Path.GetRandomFileName());
            File.WriteAllBytes(tempModelFile, modelBytes);
            return new OnnxModel(tempModelFile, gpuDeviceId, fallbackToCpu,
                ownModelFile: true, shapeDictionary: shapeDictionary, recursionLimit);
        }

        /// <summary>
        /// Uses an open session to score a list of NamedOnnxValues.
        /// </summary>
        /// <param name="inputNamedOnnxValues">The NamedOnnxValues to score.</param>
        /// <param name="outputColumns">The active output columns.</param>
        /// <returns>Resulting output NamedOnnxValues list.</returns>
        public IDisposableReadOnlyCollection<DisposableNamedOnnxValue> Run(List<NamedOnnxValue> inputNamedOnnxValues, List<string> outputColumns)
        {
            return _session.Run(inputNamedOnnxValues, outputColumns);
        }

        /// <summary>
        /// Flag used to indicate if the unmanaged resources (aka the model file handle <see cref="ModelStream"/>
        /// and <see cref="_session"/>) have been deleted.
        /// </summary>
        private bool _disposed;

        public void Dispose()
        {
            Dispose(true);
            GC.SuppressFinalize(this);
        }

        /// <summary>
        /// There are two unmanaged resources we can dispose, <see cref="_session"/> and <see cref="ModelStream"/>
        /// </summary>
        /// <param name="disposing"></param>
        private void Dispose(bool disposing)
        {
            if (!_disposed)
            {
                // There are two things to be disposed.
                if (disposing)
                {
                    // First, we release the resource token by ONNXRuntime.
                    _session.Dispose();
                    // Second, Dispose of the model file stream.
                    ModelStream.Dispose();
                }
                _disposed = true;
            }
        }

        ~OnnxModel()
        {
            Dispose(false);
        }
    }

    internal sealed class OnnxUtils
    {
        private static HashSet<Type> _onnxTypeMap =
            new HashSet<Type>
                {
                     typeof(Double),
                     typeof(Single),
                     typeof(Int16),
                     typeof(Int32),
                     typeof(Int64),
                     typeof(UInt16),
                     typeof(UInt32),
                     typeof(UInt64),
                     typeof(ReadOnlyMemory<Char>),
                     typeof(Boolean),
                     typeof(SByte),
                     typeof(Byte)
                };
        private static Dictionary<Type, InternalDataKind> _typeToKindMap =
            new Dictionary<Type, InternalDataKind>
                {
                    { typeof(Single) , InternalDataKind.R4},
                    { typeof(Double) , InternalDataKind.R8},
                    { typeof(Int16) , InternalDataKind.I2},
                    { typeof(Int32) , InternalDataKind.I4},
                    { typeof(Int64) , InternalDataKind.I8},
                    { typeof(UInt16) , InternalDataKind.U2},
                    { typeof(UInt32) , InternalDataKind.U4},
                    { typeof(UInt64) , InternalDataKind.U8},
                    { typeof(String) , InternalDataKind.TX},
                    { typeof(Boolean) , InternalDataKind.BL},
                    { typeof(SByte) , InternalDataKind.I1},
                    { typeof(Byte) , InternalDataKind.U1},
                };

        /// <summary>
        /// Creates a NamedOnnxValue from a scalar value.
        /// </summary>
        /// <typeparam name="T">The type of the Tensor contained in the NamedOnnxValue.</typeparam>
        /// <param name="name">The name of the NamedOnnxValue.</param>
        /// <param name="data">The data values of the Tensor.</param>
        /// <returns>NamedOnnxValue</returns>
        public static NamedOnnxValue CreateScalarNamedOnnxValue<T>(string name, T data)
        {
            if (!_onnxTypeMap.Contains(typeof(T)))
                throw new NotImplementedException($"Not implemented type {typeof(T)}");

            if (typeof(T) == typeof(ReadOnlyMemory<char>))
                return NamedOnnxValue.CreateFromTensor<string>(name, new DenseTensor<string>(new string[] { data.ToString() }, new int[] { 1, 1 }));

            return NamedOnnxValue.CreateFromTensor<T>(name, new DenseTensor<T>(new T[] { data }, new int[] { 1, 1 }));
        }

        /// <summary>
        /// Create a NamedOnnxValue from vbuffer span. Checks if the tensor type
        /// is supported by OnnxRuntime prior to execution.
        /// </summary>
        /// <typeparam name="T">The type of the Tensor contained in the NamedOnnxValue.</typeparam>
        /// <param name="name">The name of the NamedOnnxValue.</param>
        /// <param name="data">A span containing the data</param>
        /// <param name="shape">The shape of the Tensor being created.</param>
        /// <returns>NamedOnnxValue</returns>
        public static NamedOnnxValue CreateNamedOnnxValue<T>(string name, ReadOnlySpan<T> data, OnnxShape shape)
        {
            if (!_onnxTypeMap.Contains(typeof(T)))
                throw new NotImplementedException($"Not implemented type {typeof(T)}");

            var dimensions = shape.Select(x => (int)x).ToArray();

            if (typeof(T) == typeof(ReadOnlyMemory<char>))
            {
                string[] stringData = new string[data.Length];
                for (int i = 0; i < data.Length; i++)
                    stringData[i] = data[i].ToString();

                return NamedOnnxValue.CreateFromTensor<string>(name, new DenseTensor<string>(stringData, dimensions));
            }

            return NamedOnnxValue.CreateFromTensor<T>(name, new DenseTensor<T>(data.ToArray(), dimensions));
        }

        /// <summary>
        /// Converts a Onnx type, that follows the System.Type convention
        /// to the type system ML.NET recognizes (e.g. I4, I8, R4 etc.)
        /// </summary>
        /// <param name="type"></param>
        /// <returns></returns>
        public static PrimitiveDataViewType OnnxToMlNetType(Type type)
        {
            if (!_typeToKindMap.ContainsKey(type))
                throw Contracts.ExceptNotSupp("Onnx type not supported", type);
            return ColumnTypeExtensions.PrimitiveTypeFromKind(_typeToKindMap[type]);
        }
    }
}<|MERGE_RESOLUTION|>--- conflicted
+++ resolved
@@ -168,12 +168,8 @@
         /// <param name="interOpNumThreads">Controls the number of threads used to parallelize the execution of the graph (across nodes).</param>
         /// <param name="intraOpNumThreads">Controls the number of threads to use to run the model.</param>
         public OnnxModel(string modelFile, int? gpuDeviceId = null, bool fallbackToCpu = false,
-<<<<<<< HEAD
-            bool ownModelFile=false, IDictionary<string, int[]> shapeDictionary = null, int recursionLimit = 100,
+            bool ownModelFile = false, IDictionary<string, int[]> shapeDictionary = null, int recursionLimit = 100,
             int? interOpNumThreads = null, int? intraOpNumThreads = null)
-=======
-            bool ownModelFile = false, IDictionary<string, int[]> shapeDictionary = null, int recursionLimit = 100)
->>>>>>> 54a3cb91
         {
             // If we don't own the model file, _disposed should be false to prevent deleting user's file.
             _disposed = false;
