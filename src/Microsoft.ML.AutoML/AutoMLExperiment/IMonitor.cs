--- conflicted
+++ resolved
@@ -44,18 +44,14 @@
 
         public virtual void ReportCompletedTrial(TrialResult result)
         {
-<<<<<<< HEAD
             if (result is FairnessTrialResult fResult)
             {   //TODO: now we are assuming the higher the raw metric the better and the lower the fairness metric the better. If we have a raw metric that needs to be minimized then this should change
-                _logger.Info($"Update Completed Trial - Id: {result.TrialSettings.TrialId} - Raw Metric: {result.Metric + fResult.FairnessMetric} - Fairness Metric: {-fResult.FairnessMetric} - Total Metric: {result.Metric} - Pipeline: {result.TrialSettings.Pipeline} - Duration: {result.DurationInMilliseconds}");
+                _logger.Info($"Update Completed Trial - Id: {result.TrialSettings.TrialId} - Raw Metric: {result.Metric + fResult.FairnessMetric} - Fairness Metric: {-fResult.FairnessMetric} - Total Metric: {result.Metric} - Pipeline: {this._pipeline} - Duration: {result.DurationInMilliseconds}");
             }
             else
             {
-                _logger.Info($"Update Completed Trial - Id: {result.TrialSettings.TrialId} - Metric: {result.Metric} - Pipeline: {result.TrialSettings.Pipeline} - Duration: {result.DurationInMilliseconds}");
+                _logger.Info($"Update Completed Trial - Id: {result.TrialSettings.TrialId} - Metric: {result.Metric} - Pipeline: {this._pipeline} - Duration: {result.DurationInMilliseconds}");
             }
-=======
-            _logger.Info($"Update Completed Trial - Id: {result.TrialSettings.TrialId} - Metric: {result.Metric} - Pipeline: {_pipeline.ToString(result.TrialSettings.Parameter)} - Duration: {result.DurationInMilliseconds} - Peak CPU: {result.PeakCpu?.ToString("p")} - Peak Memory in MB: {result.PeakMemoryInMegaByte?.ToString("F")}");
->>>>>>> 87337c0e
             _completedTrials.Add(result);
         }
 
