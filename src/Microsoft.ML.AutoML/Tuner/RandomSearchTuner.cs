--- conflicted
+++ resolved
@@ -19,14 +19,10 @@
 
         public RandomSearchTuner(SearchSpace.SearchSpace searchSpace, int? seed = null)
         {
-<<<<<<< HEAD
-            _tuner = new RandomTuner(seed);
-=======
             if (seed == null)
                 _tuner = new RandomTuner();
             else
                 _tuner = new RandomTuner(seed.Value);
->>>>>>> cba01620
             _searchSpace = searchSpace;
         }
 
