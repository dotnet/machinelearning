﻿<Project Sdk="Microsoft.NET.Sdk">
  <PropertyGroup>
    <TargetFramework>netstandard2.0</TargetFramework>
    <LangVersion>7.3</LangVersion>
    <RootNamespace>Microsoft.ML.AutoML</RootNamespace>
    <IncludeInPackage>Microsoft.ML.AutoML</IncludeInPackage>
  </PropertyGroup>

  <PropertyGroup>
<<<<<<< HEAD
    <MlDotNetPackageVersion>1.2.0</MlDotNetPackageVersion>
    <MlDotNetPreviewPackageVersion>0.14.0</MlDotNetPreviewPackageVersion>
=======
    <MlDotNetPackageVersion>1.3.1</MlDotNetPackageVersion>
>>>>>>> 6f3d26c8
  </PropertyGroup>

  <ItemGroup>
    <PackageReference Include="Microsoft.ML" Version="$(MlDotNetPackageVersion)" />
    <PackageReference Include="Microsoft.ML.LightGBM" Version="$(MlDotNetPackageVersion)" />
    <PackageReference Include="Microsoft.ML.Mkl.Components" Version="$(MlDotNetPackageVersion)" />
    <PackageReference Include="Microsoft.ML.ImageAnalytics" Version="$(MlDotNetPackageVersion)" />
    <PackageReference Include="Microsoft.ML.DnnImageFeaturizer.ResNet18" Version="$(MlDotNetPreviewPackageVersion)" />
  </ItemGroup>

  <PropertyGroup>
    <GenerateDocumentationFile>true</GenerateDocumentationFile>
  </PropertyGroup>

  <!-- here we place this assembly into CLI package dir so it gets included in CLI nuget -->
  <Import Project="..\mlnet\mlnet.Build.props" />

  <Target Name="PrepareMlNetCLIPackageAssets" BeforeTargets="PreparePackageAssets">
    <ItemGroup>
      <PackageAsset Include="$(TargetPath)" RelativePath="$(MlNetPackagePath)" />
    </ItemGroup>
  </Target>

</Project><|MERGE_RESOLUTION|>--- conflicted
+++ resolved
@@ -7,12 +7,8 @@
   </PropertyGroup>
 
   <PropertyGroup>
-<<<<<<< HEAD
-    <MlDotNetPackageVersion>1.2.0</MlDotNetPackageVersion>
     <MlDotNetPreviewPackageVersion>0.14.0</MlDotNetPreviewPackageVersion>
-=======
     <MlDotNetPackageVersion>1.3.1</MlDotNetPackageVersion>
->>>>>>> 6f3d26c8
   </PropertyGroup>
 
   <ItemGroup>
