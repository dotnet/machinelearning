{
  "$schema": "http://json-schema.org/draft-04/schema",
  "title": "Search Space",
  "definitions": {
    "boolArray": {
      "type": "array",
      "items": { "type": "boolean" }
    },
    "intArray": {
      "type": "array",
      "items": { "type": "integer" }
    },
    "dnnModelFactoryArray": {
      "type": "array",
      "items": {
        "$ref": "#/definitions/dnnModelFactoryType"
      }
    },
    "dnnModelFactoryType": {
      "type": "string",
      "enum": [
        "resnet_18",
        "resnet_50",
        "resnet_101",
        "alexnet"
      ]
    },
    "range": {
      "type": "object",
      "properties": {
        "min": { "type": "number" },
        "max": { "type": "number" },
        "log_base": { "type": "boolean" }
      },
      "required": [ "min", "max" ]
    },
    "choice": {
      "oneOf": [
        {
          "$ref": "#/definitions/intArray"
        },
        {
          "$ref": "#/definitions/dnnModelFactoryArray"
        },
        {
          "$ref": "#/definitions/boolArray"
        }
      ]
    },
    "option": {
      "type": "object",
      "properties": {
        "name": {
          "$ref": "#/definitions/option_name"
        },
        "type": {
          "$ref": "#/definitions/option_type"
        },
        "default": {
          "oneOf": [
            { "type": "string" },
            { "type": "number" },
            { "type": "boolean" }
          ]
        },
        "search_space": {
          "oneOf": [
            { "$ref": "#/definitions/range" },
            { "$ref": "#/definitions/choice" },
            { "$ref": "#/definitions/nest_search_space" }
          ]
        }
      },
      "required": [ "name", "type" ]
    },
    "nest_search_space": {
      "type": "array",
      "items": {
        "$ref": "#/definitions/option"
      },
      "minItems": 1
    },
    "search_space_name": {
      "type": "string",
      "enum": [
        "lgbm_option",
        "fast_tree_option",
        "fast_forest_option",
        "lbfgs_option",
        "sdca_option",
        "ssa_option",
        "concat_option",
        "naive_option",
        "one_hot_option",
        "one_hot_hash_option",
        "load_raw_image_byte_option",
        "copy_columns_option",
        "hash_option",
        "map_key_to_value_option",
        "indicate_missing_value_option",
        "replace_missing_value_option",
        "normalize_min_max_option",
        "featurize_text_option",
        "convert_type_option",
        "map_value_to_key_option",
        "apply_onnx_model_option",
        "resize_image_option",
        "extract_pixels_option",
        "load_image_option",
        "image_classification_option",
        "matrix_factorization_option",
        "dnn_featurizer_image_option",
        "text_classification_option"
      ]
    },
    "option_name": {
      "type": "string",
      "enum": [
        "NumberOfLeaves",
        "MinimumExampleCountPerLeaf",
        "LearningRate",
        "NumberOfTrees",
        "SubsampleFraction",
        "MaximumBinCountPerFeature",
        "FeatureFraction",
        "L1Regularization",
        "L2Regularization",
        "LabelColumnName",
        "FeatureColumnName",
        "ExampleWeightColumnName",
        "WindowSize",
        "SeriesLength",
        "TrainSize",
        "Horizon",
        "OutputColumnName",
        "OutputColumnNames",
        "InputColumnName",
        "ConfidenceLowerBoundColumn",
        "ConfidenceUpperBoundColumn",
        "InputColumnNames",
        "ModelFile",
        "GpuDeviceId",
        "FallbackToCpu",
        "ScoreColumnName",
        "ImageFolder",
        "ImageWidth",
        "ImageHeight",
        "CropAnchor",
        "Resizing",
        "ColorsToExtract",
        "OrderOfExtraction",
        "MatrixColumnIndexColumnName",
        "MatrixRowIndexColumnName",
        "ApproximationRank",
        "NumberOfIterations",
        "Quiet",
        "OutputAsFloatArray",
        "ModelFactory",
<<<<<<< HEAD
        "DiskTranspose"
=======
        "Sentence1ColumnName"
>>>>>>> cba01620
      ]
    },
    "option_type": {
      "type": "string",
      "enum": [
        "integer",
        "float",
        "double",
        "string",
        "strings",
        "boolean",
        "resizingKind",
        "colorBits",
        "colorsOrder",
        "anchor",
        "dnnModelFactory"
      ]
    }
  },

  "type": "object",
  "properties": {
    "name": {
      "$ref": "#/definitions/search_space_name"
    },
    "search_space": {
      "$ref": "#/definitions/nest_search_space"
    }
  },
  "required": [ "name", "search_space" ]
}<|MERGE_RESOLUTION|>--- conflicted
+++ resolved
@@ -156,11 +156,8 @@
         "Quiet",
         "OutputAsFloatArray",
         "ModelFactory",
-<<<<<<< HEAD
-        "DiskTranspose"
-=======
+        "DiskTranspose",
         "Sentence1ColumnName"
->>>>>>> cba01620
       ]
     },
     "option_type": {
