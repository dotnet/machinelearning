﻿// Licensed to the .NET Foundation under one or more agreements.
// The .NET Foundation licenses this file to you under the MIT license.
// See the LICENSE file in the project root for more information.

using System;
using System.Collections.Generic;
using System.IO;
using System.Text;
using System.Text.Json;
using System.Text.Json.Serialization;
using Microsoft.Extensions.DependencyInjection;
using Microsoft.ML.Runtime;
using Newtonsoft.Json;
using static Microsoft.ML.DataOperationsCatalog;

namespace Microsoft.ML.AutoML
{
    public static class AutoMLExperimentExtension
    {
        /// <summary>
        /// Set train and validation dataset for <see cref="AutoMLExperiment"/>. This will make <see cref="AutoMLExperiment"/> uses <paramref name="train"/>
        /// to train a model, and use <paramref name="validation"/> to evaluate the model.
        /// </summary>
        /// <param name="experiment"><see cref="AutoMLExperiment"/></param>
        /// <param name="train">dataset for training a model.</param>
        /// <param name="validation">dataset for validating a model during training.</param>
        /// <returns><see cref="AutoMLExperiment"/></returns>
        public static AutoMLExperiment SetDataset(this AutoMLExperiment experiment, IDataView train, IDataView validation)
        {
            var datasetManager = new TrainTestDatasetManager()
            {
                TrainDataset = train,
                TestDataset = validation
            };

            experiment.ServiceCollection.AddSingleton<IDatasetManager>(datasetManager);
            experiment.ServiceCollection.AddSingleton(datasetManager);

            return experiment;
        }

        /// <summary>
        /// Set train and validation dataset for <see cref="AutoMLExperiment"/>. This will make <see cref="AutoMLExperiment"/> uses <see cref="TrainTestData.TrainSet"/> from <paramref name="trainValidationSplit"/>
        /// to train a model, and use <see cref="TrainTestData.TestSet"/> from <paramref name="trainValidationSplit"/> to evaluate the model.
        /// </summary>
        /// <param name="experiment"><see cref="AutoMLExperiment"/></param>
        /// <param name="trainValidationSplit">a <see cref="TrainTestData"/> for train and validation.</param>
        /// <returns><see cref="AutoMLExperiment"/></returns>
        public static AutoMLExperiment SetDataset(this AutoMLExperiment experiment, TrainTestData trainValidationSplit)
        {
            return experiment.SetDataset(trainValidationSplit.TrainSet, trainValidationSplit.TestSet);
        }

        /// <summary>
        /// Set cross-validation dataset for <see cref="AutoMLExperiment"/>. This will make <see cref="AutoMLExperiment"/> use n=<paramref name="fold"/> cross-validation split on <paramref name="dataset"/>
        /// to train and evaluate a model.
        /// </summary>
        /// <param name="experiment"><see cref="AutoMLExperiment"/></param>
        /// <param name="dataset">dataset for cross-validation split.</param>
        /// <param name="fold"></param>
        /// <returns><see cref="AutoMLExperiment"/></returns>
        public static AutoMLExperiment SetDataset(this AutoMLExperiment experiment, IDataView dataset, int fold = 10)
        {
            var datasetManager = new CrossValidateDatasetManager()
            {
                Dataset = dataset,
                Fold = fold,
            };

            experiment.ServiceCollection.AddSingleton<IDatasetManager>(datasetManager);
            experiment.ServiceCollection.AddSingleton(datasetManager);

            return experiment;
        }

        /// <summary>
        /// Set <see cref="BinaryMetricManager"/> as evaluation manager for <see cref="AutoMLExperiment"/>. This will make
        /// <see cref="AutoMLExperiment"/> uses <paramref name="metric"/> as evaluation metric.
        /// </summary>
        /// <param name="experiment"><see cref="AutoMLExperiment"/></param>
        /// <param name="metric">evaluation metric.</param>
        /// <param name="labelColumn">label column.</param>
        /// <param name="predictedColumn">predicted column.</param>
        /// <returns><see cref="AutoMLExperiment"/></returns>
        public static AutoMLExperiment SetBinaryClassificationMetric(this AutoMLExperiment experiment, BinaryClassificationMetric metric, string labelColumn = "label", string predictedColumn = "PredictedLabel")
        {
            var metricManager = new BinaryMetricManager(metric, labelColumn, predictedColumn);
            return experiment.SetEvaluateMetric(metricManager);
        }

        /// <summary>
        /// Set <see cref="MultiClassMetricManager"/> as evaluation manager for <see cref="AutoMLExperiment"/>. This will make
        /// <see cref="AutoMLExperiment"/> uses <paramref name="metric"/> as evaluation metric.
        /// </summary>
        /// <param name="experiment"><see cref="AutoMLExperiment"/></param>
        /// <param name="metric">evaluation metric.</param>
        /// <param name="labelColumn">label column.</param>
        /// <param name="predictedColumn">predicted column.</param>
        /// <returns><see cref="AutoMLExperiment"/></returns>
        public static AutoMLExperiment SetMulticlassClassificationMetric(this AutoMLExperiment experiment, MulticlassClassificationMetric metric, string labelColumn = "label", string predictedColumn = "PredictedLabel")
        {
            var metricManager = new MultiClassMetricManager()
            {
                Metric = metric,
                PredictedColumn = predictedColumn,
                LabelColumn = labelColumn,
            };

            return experiment.SetEvaluateMetric(metricManager);
        }

        /// <summary>
        /// Set <see cref="RegressionMetricManager"/> as evaluation manager for <see cref="AutoMLExperiment"/>. This will make
        /// <see cref="AutoMLExperiment"/> uses <paramref name="metric"/> as evaluation metric.
        /// </summary>
        /// <param name="experiment"><see cref="AutoMLExperiment"/></param>
        /// <param name="metric">evaluation metric.</param>
        /// <param name="labelColumn">label column.</param>
        /// <param name="scoreColumn">score column.</param>
        /// <returns><see cref="AutoMLExperiment"/></returns>
        public static AutoMLExperiment SetRegressionMetric(this AutoMLExperiment experiment, RegressionMetric metric, string labelColumn = "Label", string scoreColumn = "Score")
        {
            var metricManager = new RegressionMetricManager()
            {
                Metric = metric,
                ScoreColumn = scoreColumn,
                LabelColumn = labelColumn,
            };

            return experiment.SetEvaluateMetric(metricManager);
        }

        /// <summary>
        /// Set <paramref name="pipeline"/> for training. This also make <see cref="AutoMLExperiment"/> uses <see cref="SweepablePipelineRunner"/>
        /// , <see cref="MLContextMonitor"/> and <see cref="EciCostFrugalTuner"/> for automl traininng as well.
        /// </summary>
        /// <param name="experiment"><see cref="AutoMLExperiment"/></param>
        /// <param name="pipeline"><see cref="SweepablePipeline"/></param>
        /// <returns><see cref="AutoMLExperiment"/></returns>
        public static AutoMLExperiment SetPipeline(this AutoMLExperiment experiment, SweepablePipeline pipeline)
        {
            experiment.AddSearchSpace(AutoMLExperiment.PipelineSearchspaceName, pipeline.SearchSpace);
            experiment.ServiceCollection.AddSingleton(pipeline);

            experiment.SetTrialRunner<SweepablePipelineRunner>();
            experiment.SetMonitor<MLContextMonitor>();
            experiment.SetTuner<EciCostFrugalTuner>();

            return experiment;
        }

        public static AutoMLExperiment SetPerformanceMonitor(this AutoMLExperiment experiment, int checkIntervalInMilliseconds = 1000)
        {
            experiment.SetPerformanceMonitor((service) =>
            {
                var channel = service.GetService<IChannel>();

                return new DefaultPerformanceMonitor(channel, checkIntervalInMilliseconds);
            });

            return experiment;
        }

        /// <summary>
<<<<<<< HEAD
        /// Set <see cref="SmacTuner"/> as tuner for hyper-parameter optimization. The performance of smac is in a large extend determined 
        /// by <paramref name="numberOfTrees"/>, <paramref name="nMinForSpit"/> and <paramref name="splitRatio"/>, which are used to fit smac's inner 
        /// regressor.
        /// </summary>
        /// <param name="experiment"><see cref="AutoMLExperiment"/></param>
        /// <param name="numberOfTrees">number of regression trees when fitting random forest.</param>
        /// <param name="fitModelEveryNTrials">re-fit random forests in smac for every N trials.</param>
        /// <param name="numberInitialPopulation">Number of points to use for random initialization.</param>
        /// <param name="splitRatio">split ratio for fitting random forest in smac.</param>
        /// <param name="nMinForSpit">minimum number of data points required to be in a node if it is to be split further for fitting random forest in smac.</param>
        /// <param name="localSearchParentCount">Number of search parents to use for local search in maximizing EI acquisition function.</param>
        /// <param name="numRandomEISearchConfigurations">Number of random configurations when maximizing EI acquisition function.</param>
        /// <param name="numNeighboursForNumericalParams">Number of neighbours to sample from when applying one-step mutation for generating new parameters.</param>
        /// <param name="epsilon">the threshold to exit during maximizing EI acquisition function.</param>
        /// <returns></returns>
        public static AutoMLExperiment SetSmacTuner(
            this AutoMLExperiment experiment,
            int numberInitialPopulation = 20,
            int fitModelEveryNTrials = 10,
            int numberOfTrees = 10,
            int nMinForSpit = 2,
            float splitRatio = 0.8f,
            int localSearchParentCount = 5,
            int numRandomEISearchConfigurations = 5000,
            double epsilon = 1e-5,
            int numNeighboursForNumericalParams = 4)
        {
            experiment.SetTuner((service) =>
            {
                var channel = service.GetRequiredService<IChannel>();
                var settings = service.GetRequiredService<AutoMLExperiment.AutoMLExperimentSettings>();
                var context = service.GetRequiredService<MLContext>();
                var smac = new SmacTuner(context, settings.SearchSpace, numberInitialPopulation, fitModelEveryNTrials, numberOfTrees, nMinForSpit, splitRatio, localSearchParentCount, numRandomEISearchConfigurations, epsilon, numNeighboursForNumericalParams, settings.Seed, channel);

                return smac;
            });

            return experiment;
        }

        /// <summary>
        /// Set <see cref="CostFrugalTuner"/> as tuner for hyper-parameter optimization.
        /// </summary>
        /// <param name="experiment"></param>
        /// <returns></returns>
        public static AutoMLExperiment SetCostFrugalTuner(this AutoMLExperiment experiment)
        {
            experiment.SetTuner((service) =>
            {
                var settings = service.GetRequiredService<AutoMLExperiment.AutoMLExperimentSettings>();
                var cfo = new CostFrugalTuner(settings);

                return cfo;
            });

            return experiment;
        }

        /// <summary>
        /// set <see cref="RandomSearchTuner"/> as tuner for hyper parameter optimization. If <paramref name="seed"/> is provided, it will use that 
        /// seed to initialize <see cref="RandomSearchTuner"/>. Otherwise, <see cref="AutoMLExperiment.AutoMLExperimentSettings.Seed"/> will be used.
        /// </summary>
        /// <param name="seed"></param>
        /// <param name="experiment"><see cref="AutoMLExperiment"/></param>
        public static AutoMLExperiment SetRandomSearchTuner(this AutoMLExperiment experiment, int? seed = null)
        {
            experiment.SetTuner((service) =>
            {
                var settings = service.GetRequiredService<AutoMLExperiment.AutoMLExperimentSettings>();
                seed = seed ?? settings.Seed;
                var tuner = new RandomSearchTuner(settings.SearchSpace, seed);

                return tuner;
            });

            return experiment;
        }

        /// <summary>
        /// set <see cref="GridSearchTuner"/> as tuner for hyper parameter optimization.
        /// </summary>
        /// <param name="step">step size for numeric option.</param>
        /// <param name="experiment"><see cref="AutoMLExperiment"/></param>
        public static AutoMLExperiment SetGridSearchTuner(this AutoMLExperiment experiment, int step = 10)
        {
            experiment.SetTuner((service) =>
            {
                var settings = service.GetRequiredService<AutoMLExperiment.AutoMLExperimentSettings>();
                var tuner = new GridSearchTuner(settings.SearchSpace, step);

                return tuner;
=======
        /// Set checkpoint folder for <see cref="AutoMLExperiment"/>. The checkpoint folder will be used to save
        /// temporary output, run history and many other stuff which will be used for restoring training process 
        /// from last checkpoint and continue training.
        /// </summary>
        /// <param name="experiment"><see cref="AutoMLExperiment"/>.</param>
        /// <param name="folder">checkpoint folder. This folder will be created if not exist.</param>
        /// <returns><see cref="AutoMLExperiment"/></returns>
        public static AutoMLExperiment SetCheckpoint(this AutoMLExperiment experiment, string folder)
        {
            if (!Directory.Exists(folder))
            {
                Directory.CreateDirectory(folder);
            }

            experiment.ServiceCollection.AddSingleton<ITrialResultManager>(serviceProvider =>
            {
                var channel = serviceProvider.GetRequiredService<IChannel>();
                var settings = serviceProvider.GetRequiredService<AutoMLExperiment.AutoMLExperimentSettings>();

                // todo
                // pull out the logic of calculating experiment id into a stand-alone service.
                var metricManager = serviceProvider.GetService<IMetricManager>();
                var csvFileName = "trialResults";
                csvFileName += $"-{settings.SearchSpace.GetHashCode()}";
                if (metricManager is IMetricManager)
                {
                    csvFileName += $"-{metricManager.MetricName}";
                }
                csvFileName += ".csv";

                var csvFilePath = Path.Combine(folder, csvFileName);
                var trialResultManager = new CsvTrialResultManager(csvFilePath, settings.SearchSpace, channel);

                return trialResultManager;
>>>>>>> cba01620
            });

            return experiment;
        }

<<<<<<< HEAD
        /// <summary>
        /// set <see cref="EciCostFrugalTuner"/> as tuner for hyper-parameter optimization. This tuner only works with search space from <see cref="SweepablePipeline"/>.
        /// </summary>
        /// <param name="experiment"></param>
        /// <returns></returns>
        public static AutoMLExperiment SetEciCostFrugalTuner(this AutoMLExperiment experiment)
        {
            experiment.SetTuner<EciCostFrugalTuner>();

            return experiment;
        }

=======
>>>>>>> cba01620
        private static AutoMLExperiment SetEvaluateMetric<TEvaluateMetricManager>(this AutoMLExperiment experiment, TEvaluateMetricManager metricManager)
            where TEvaluateMetricManager : class, IEvaluateMetricManager
        {
            experiment.ServiceCollection.AddSingleton<IMetricManager>(metricManager);
            experiment.ServiceCollection.AddSingleton<IEvaluateMetricManager>(metricManager);

            return experiment;
        }
    }
}<|MERGE_RESOLUTION|>--- conflicted
+++ resolved
@@ -162,7 +162,6 @@
         }
 
         /// <summary>
-<<<<<<< HEAD
         /// Set <see cref="SmacTuner"/> as tuner for hyper-parameter optimization. The performance of smac is in a large extend determined 
         /// by <paramref name="numberOfTrees"/>, <paramref name="nMinForSpit"/> and <paramref name="splitRatio"/>, which are used to fit smac's inner 
         /// regressor.
@@ -254,7 +253,11 @@
                 var tuner = new GridSearchTuner(settings.SearchSpace, step);
 
                 return tuner;
-=======
+            });
+            
+            return experiment;
+        }
+
         /// Set checkpoint folder for <see cref="AutoMLExperiment"/>. The checkpoint folder will be used to save
         /// temporary output, run history and many other stuff which will be used for restoring training process 
         /// from last checkpoint and continue training.
@@ -289,13 +292,11 @@
                 var trialResultManager = new CsvTrialResultManager(csvFilePath, settings.SearchSpace, channel);
 
                 return trialResultManager;
->>>>>>> cba01620
-            });
-
-            return experiment;
-        }
-
-<<<<<<< HEAD
+            });
+
+            return experiment;
+        }
+
         /// <summary>
         /// set <see cref="EciCostFrugalTuner"/> as tuner for hyper-parameter optimization. This tuner only works with search space from <see cref="SweepablePipeline"/>.
         /// </summary>
@@ -308,8 +309,6 @@
             return experiment;
         }
 
-=======
->>>>>>> cba01620
         private static AutoMLExperiment SetEvaluateMetric<TEvaluateMetricManager>(this AutoMLExperiment experiment, TEvaluateMetricManager metricManager)
             where TEvaluateMetricManager : class, IEvaluateMetricManager
         {
