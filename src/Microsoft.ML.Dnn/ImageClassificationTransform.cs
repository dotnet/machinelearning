--- conflicted
+++ resolved
@@ -126,7 +126,8 @@
 
             GetModelInfo(env, ctx, out string[] inputs, out string[] outputs, out bool addBatchDimensionInput,
                 out string labelColumn, out string checkpointName, out Architecture arch, out string scoreColumnName,
-                out string predictedColumnName, out float learningRate, out bool useLearningRateScheduling, out int classCount, out string[] keyValueAnnotations, out string predictionTensorName, out string softMaxTensorName,
+                out string predictedColumnName, out float learningRate, out bool useLearningRateScheduling, out int classCount,
+                out string[] keyValueAnnotations, out string predictionTensorName, out string softMaxTensorName,
                 out string jpegDataTensorName, out string resizeTensorName);
 
             byte[] modelBytes = null;
@@ -135,11 +136,7 @@
 
             return new ImageClassificationTransformer(env, DnnUtils.LoadTFSession(env, modelBytes), outputs, inputs,
                 addBatchDimensionInput, 1, labelColumn, checkpointName, arch,
-<<<<<<< HEAD
-                scoreColumnName, predictedColumnName, learningRate, useLearningRateScheduling, null, classCount, true, predictionTensorName,
-=======
-                scoreColumnName, predictedColumnName, learningRate, null, null, classCount, true, predictionTensorName,
->>>>>>> 0c7c28d7
+                scoreColumnName, predictedColumnName, learningRate, useLearningRateScheduling, null, null, classCount, true, predictionTensorName,
                 softMaxTensorName, jpegDataTensorName, resizeTensorName, keyValueAnnotations);
 
         }
@@ -164,11 +161,8 @@
         internal ImageClassificationTransformer(IHostEnvironment env, ImageClassificationEstimator.Options options, DnnModel tensorFlowModel, IDataView input)
             : this(env, tensorFlowModel.Session, options.OutputColumns, options.InputColumns, null, options.BatchSize,
                   options.LabelColumnName, options.FinalModelPrefix, options.Arch, options.ScoreColumnName,
-<<<<<<< HEAD
-                  options.PredictedLabelColumnName, options.LearningRate, options.LearningRateScheduler == null? false:true, input.Schema)
-=======
-                  options.PredictedLabelColumnName, options.LearningRate, options.ModelSavePath, input.Schema)
->>>>>>> 0c7c28d7
+                  options.PredictedLabelColumnName, options.LearningRate, options.LearningRateScheduler == null? false:true, options.ModelSavePath, input.Schema)
+
         {
             Contracts.CheckValue(env, nameof(env));
             env.CheckValue(options, nameof(options));
@@ -787,7 +781,8 @@
         private static void GetModelInfo(IHostEnvironment env, ModelLoadContext ctx, out string[] inputs,
             out string[] outputs, out bool addBatchDimensionInput,
             out string labelColumn, out string checkpointName, out Architecture arch,
-            out string scoreColumnName, out string predictedColumnName, out float learningRate, out bool useLearningRateScheduling, out int classCount, out string[] keyValueAnnotations, out string predictionTensorName, out string softMaxTensorName,
+            out string scoreColumnName, out string predictedColumnName, out float learningRate, out bool useLearningRateScheduling, out int classCount,
+            out string[] keyValueAnnotations, out string predictionTensorName, out string softMaxTensorName,
             out string jpegDataTensorName, out string resizeTensorName)
         {
             addBatchDimensionInput = ctx.Reader.ReadBoolByte();
@@ -827,11 +822,8 @@
         internal ImageClassificationTransformer(IHostEnvironment env, Session session, string[] outputColumnNames,
             string[] inputColumnNames,
             bool? addBatchDimensionInput, int batchSize, string labelColumnName, string finalModelPrefix, Architecture arch,
-<<<<<<< HEAD
-            string scoreColumnName, string predictedLabelColumnName, float learningRate, bool useLearningRateScheduling ,DataViewSchema inputSchema, int? classCount = null, bool loadModel = false,
-=======
-            string scoreColumnName, string predictedLabelColumnName, float learningRate, string modelSavePath, DataViewSchema inputSchema, int? classCount = null, bool loadModel = false,
->>>>>>> 0c7c28d7
+            string scoreColumnName, string predictedLabelColumnName, float learningRate, bool useLearningRateScheduling, string modelSavePath,
+            DataViewSchema inputSchema, int? classCount = null, bool loadModel = false,
             string predictionTensorName = null, string softMaxTensorName = null, string jpegDataTensorName = null, string resizeTensorName = null, string[] labelAnnotations = null)
             : base(Contracts.CheckRef(env, nameof(env)).Register(nameof(ImageClassificationTransformer)))
 
