--- conflicted
+++ resolved
@@ -37,14 +37,6 @@
         internal const string Summary = "K-means is a popular clustering algorithm. With K-means, the data is clustered into a specified "
             + "number of clusters in order to minimize the within-cluster sum of squares. K-means++ improves upon K-means by using a better "
             + "method for choosing the initial cluster centers.";
-        internal const string Remarks = @"<remarks>
-K-means++ improves upon K-means by using the <a href='http://research.microsoft.com/apps/pubs/default.aspx?id=252149'>Yinyang K-Means</a> method for choosing the initial cluster centers.
-YYK-Means accelerates K-Means up to an order of magnitude while producing exactly the same clustering results (modulo floating point precision issues).   
-YYK-Means observes that there is a lot of redundancy across iterations in the KMeans algorithms and most points do not change their clusters during an iteration. 
-It uses various bounding techniques to identify this redundancy and eliminate many distance computations and optimize centroid computations. 
-<a href='https://en.wikipedia.org/wiki/K-means_clustering'>K-means</a>.
-<a href='https://en.wikipedia.org/wiki/K-means%2b%2b'>K-means++</a>
-</remarks>";
 
         public enum InitAlgorithm
         {
@@ -211,20 +203,12 @@
             return Math.Max(1, maxThreads);
         }
 
-<<<<<<< HEAD
-        [TlcModule.EntryPoint(Name = "Trainers.KMeansPlusPlusClusterer", 
-            Desc = Summary,
-            Remarks = Remarks,
-            UserName = UserNameValue, 
-            ShortName = ShortName)]
-=======
         [TlcModule.EntryPoint(Name = "Trainers.KMeansPlusPlusClusterer",
             Desc = Summary,
             UserName = UserNameValue,
             ShortName = ShortName,
             XmlInclude = new[] { @"<include file='../Microsoft.ML.KMeansClustering/doc.xml' path='doc/members/member[@name=""KMeans++""]/*' />",
                                  @"<include file='../Microsoft.ML.KMeansClustering/doc.xml' path='doc/members/example[@name=""KMeans++""]/*' />"})]
->>>>>>> 89dfc82f
         public static CommonOutputs.ClusteringOutput TrainKMeans(IHostEnvironment env, Arguments input)
         {
             Contracts.CheckValue(env, nameof(env));
