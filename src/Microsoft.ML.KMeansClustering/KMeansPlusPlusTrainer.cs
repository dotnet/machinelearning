--- conflicted
+++ resolved
@@ -28,13 +28,8 @@
 
 namespace Microsoft.ML.Runtime.KMeans
 {
-<<<<<<< HEAD
-    /// <include file='doc.xml' path='doc/members/member[@name="KMeans++"]/*' />
-    public class KMeansPlusPlusTrainer : TrainerBase<RoleMappedData, KMeansPredictor>
-=======
-    /// <include file='./doc.xml' path='docs/members/member[@name="KMeans++"]/*' />
+    /// <include file='./doc.xml' path='doc/members/member[@name="KMeans++"]/*' />
     public class KMeansPlusPlusTrainer : TrainerBase<KMeansPredictor>
->>>>>>> 0e375085
     {
         public const string LoadNameValue = "KMeansPlusPlus";
         internal const string UserNameValue = "KMeans++ Clustering";
