--- conflicted
+++ resolved
@@ -38,11 +38,7 @@
             var options = new KMeansPlusPlusTrainer.Options
             {
                 FeatureColumn = featureColumn,
-<<<<<<< HEAD
-                WeightColumn = exampleWeightColumnName != null ? Optional<string>.Explicit(exampleWeightColumnName) : Optional<string>.Implicit(DefaultColumnNames.Weight),
-=======
-                WeightColumn = weights,
->>>>>>> 44c3113c
+                WeightColumn = exampleWeightColumnName,
                 ClustersCount = clustersCount
             };
             return new KMeansPlusPlusTrainer(env, options);
