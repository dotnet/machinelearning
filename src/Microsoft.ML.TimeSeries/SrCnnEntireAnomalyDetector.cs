﻿// Licensed to the .NET Foundation under one or more agreements.
// The .NET Foundation licenses this file to you under the MIT license.
// See the LICENSE file in the project root for more information.

using System;
using System.Collections.Generic;
using System.Linq;
using Microsoft.ML.Data;
using Microsoft.ML.Data.DataView;
using Microsoft.ML.Runtime;
using Microsoft.ML.Transforms.TimeSeries;

namespace Microsoft.ML.TimeSeries
{
    /// <summary>
    /// The detect modes of SrCnn models.
    /// </summary>
    public enum SrCnnDetectMode
    {
        /// <summary>
        /// In this mode, output (IsAnomaly, RawScore, Mag).
        /// </summary>
        AnomalyOnly = 0,

        /// <summary>
        /// In this mode, output (IsAnomaly, AnomalyScore, Mag, ExpectedValue, BoundaryUnit, UpperBoundary, LowerBoundary).
        /// </summary>
        AnomalyAndMargin = 1,

        /// <summary>
        /// In this mode, output (IsAnomaly, RawScore, Mag, ExpectedValue).
        /// </summary>
        AnomalyAndExpectedValue = 2
    }

    /// <summary>
    /// Detect timeseries anomalies for entire input using Spectral Residual(SR) algorithm.
    /// </summary>
    /// <remarks>
    /// <format type="text/markdown"><![CDATA[
    /// To create this detector, use
    /// [DetectEntireAnomalyBySrCnn](xref:Microsoft.ML.TimeSeriesCatalog.DetectEntireAnomalyBySrCnn(Microsoft.ML.AnomalyDetectionCatalog,Microsoft.ML.IDataView,System.String,System.String,System.Double,System.Int32,System.Double,SrCnnDetectMode))
    ///
    /// ### Background
    /// At Microsoft, we developed a time-series anomaly detection service which helps customers to monitor the time-series continuously
    /// and alert for potential incidents on time. To tackle the problem of time-series anomaly detection,
    /// we proposed a novel algorithm based on Spectral Residual (SR) and Convolutional Neural Network
    /// (CNN). The SR model is borrowed from visual saliency detection domain to time-series anomaly detection.
    /// And here we onboarded this SR algorithm firstly.
    ///
    /// The Spectral Residual (SR) algorithm is unsupervised, which means a training step is not needed when using SR. It consists of three major steps:
    /// (1) Fourier Transform to get the log amplitude spectrum;
    /// (2) calculation of spectral residual;
    /// (3) Inverse Fourier Transform that transforms the sequence back to spatial domain.
    /// Mathematically, given a sequence $\mathbf{x}$, we have
    /// $$A(f) = Amplitude(\mathfrak{F}(\mathbf{x}))\\P(f) = Phrase(\mathfrak{F}(\mathbf{x}))\\L(f) = log(A(f))\\AL(f) = h_n(f) \cdot L(f)\\R(f) = L(f) - AL(f)\\S(\mathbf{x}) = \mathfrak{F}^{-1}(exp(R(f) + P(f))^{2})$$
    /// where $\mathfrak{F}$ and $\mathfrak{F}^{-1}$ denote Fourier Transform and Inverse Fourier Transform respectively.
    /// $\mathbf{x}$ is the input sequence with shape $n × 1$; $A(f)$ is the amplitude spectrum of sequence $\mathbf{x}$;
    /// $P(f)$ is the corresponding phase spectrum of sequence $\mathbf{x}$; $L(f)$ is the log representation of $A(f)$;
    /// and $AL(f)$ is the average spectrum of $L(f)$ which can be approximated by convoluting the input sequence by $h_n(f)$,
    /// where $h_n(f)$ is an $n × n$ matrix defined as:
    /// $$n_f(f) = \begin{bmatrix}1&1&1&\cdots&1\\1&1&1&\cdots&1\\\vdots&\vdots&\vdots&\ddots&\vdots\\1&1&1&\cdots&1\end{bmatrix}$$
    /// $R(f)$ is the spectral residual, i.e., the log spectrum $L(f)$ subtracting the averaged log spectrum $AL(f)$.
    /// The spectral residual serves as a compressed representation of the sequence while the innovation part of the original sequence becomes more significant.
    /// At last, we transfer the sequence back to spatial domain via Inverse Fourier Transform. The result sequence $S(\mathbf{x})$ is called the saliency map.
    /// Given the saliency map $S(\mathbf{x})$, the output sequence $O(\mathbf{x})$ is computed by:
    /// $$O(x_i) = \begin{cases}1, if \frac{S(x_i)-\overline{S(x_i)}}{S(x_i)} > \tau\\0,otherwise,\end{cases}$$
    /// where $x_i$ represents an arbitrary point in sequence $\mathbf{x}$; $S(x_i)$is the corresponding point in the saliency map;
    /// and $\overline{S(x_i)}$ is the local average of the preceding points of $S(x_i)$.
    ///
    /// * [Link to the KDD 2019 paper](https://dl.acm.org/doi/10.1145/3292500.3330680)
    /// ]]>
    /// </format>
    /// </remarks>
    /// <seealso cref="TimeSeriesCatalog.DetectEntireAnomalyBySrCnn(AnomalyDetectionCatalog, IDataView, string, string, double, int, double, SrCnnDetectMode, int)"/>
    internal sealed class SrCnnEntireAnomalyDetector : BatchDataViewMapperBase<double, SrCnnEntireAnomalyDetector.Batch>
    {
        private const int MinBatchSize = 12;

        private static readonly int[] _outputLengthArray = {3, 7, 4};
        private readonly int _batchSize;
        private readonly string _inputColumnName;
        private readonly int _outputLength;
        private readonly Bindings _bindings;
        private readonly double _threshold;
        private readonly double _sensitivity;
        private readonly SrCnnDetectMode _detectMode;
        private readonly int _period;

        private class Bindings : ColumnBindingsBase
        {
            private readonly VectorDataViewType _outputColumnType;
            private readonly int _inputColumnIndex;

            public Bindings(DataViewSchema input, string inputColumnName, string outputColumnName, VectorDataViewType outputColumnType)
                : base(input, true, outputColumnName)
            {
                _outputColumnType = outputColumnType;
                _inputColumnIndex = Input[inputColumnName].Index;
            }

            protected override DataViewType GetColumnTypeCore(int iinfo)
            {
                Contracts.Check(iinfo == 0);
                return _outputColumnType;
            }

            // Get a predicate for the input columns.
            public Func<int, bool> GetDependencies(Func<int, bool> predicate)
            {
                Contracts.AssertValue(predicate);

                var active = new bool[Input.Count];
                for (int col = 0; col < ColumnCount; col++)
                {
                    if (!predicate(col))
                        continue;

                    bool isSrc;
                    int index = MapColumnIndex(out isSrc, col);
                    if (isSrc)
                        active[index] = true;
                    else
                        active[_inputColumnIndex] = true;
                }

                return col => 0 <= col && col < active.Length && active[col];
            }
        }

        public SrCnnEntireAnomalyDetector(IHostEnvironment env, IDataView input, string inputColumnName, string outputColumnName, double threshold, int batchSize, double sensitivity, SrCnnDetectMode detectMode, int period)
            : base(env, nameof(SrCnnEntireAnomalyDetector), input)
        {
            Host.CheckValue(inputColumnName, nameof(inputColumnName));
            _inputColumnName = inputColumnName;

            Host.CheckUserArg(period >= 0, nameof(period), "Must be integer equal or greater than 0.");
            _period = period;

            Host.CheckUserArg(batchSize == -1 || batchSize >= MinBatchSize, nameof(batchSize), "BatchSize must be -1 or no less than 12.");
            Host.CheckUserArg(batchSize >= 4 * period || batchSize == -1 || period == 0, nameof(batchSize), "BatchSize must be at least four times the length of one period.");
            _batchSize = batchSize;

            Host.CheckUserArg(threshold >= 0 && threshold <= 1, nameof(threshold), "Must be in [0,1].");
            Host.CheckUserArg(detectMode == SrCnnDetectMode.AnomalyOnly
                || detectMode == SrCnnDetectMode.AnomalyAndExpectedValue
                || detectMode == SrCnnDetectMode.AnomalyAndMargin, nameof(detectMode), "Invalid detectMode");

            Host.CheckUserArg(sensitivity >= 0 && sensitivity <= 100, nameof(sensitivity), "Must be in [0,100].");

            _outputLength = _outputLengthArray[(int)detectMode];
            _threshold = threshold;
            _sensitivity = sensitivity;
            _detectMode = detectMode;

            _bindings = new Bindings(input.Schema, inputColumnName, outputColumnName, new VectorDataViewType(NumberDataViewType.Double, _outputLength));
        }

        protected override ColumnBindingsBase SchemaBindings => _bindings;

        protected override Delegate[] CreateGetters(DataViewRowCursor input, Batch currentBatch, bool[] active)
        {
            if (!SchemaBindings.AnyNewColumnsActive(x => active[x]))
                return new Delegate[1];
            return new[] { currentBatch.CreateGetter(input, _inputColumnName) };
        }

        protected override Batch CreateBatch(DataViewRowCursor input) => new Batch(_batchSize, _outputLength, _threshold, _sensitivity, _detectMode, _period);

        protected override Func<bool> GetIsNewBatchDelegate(DataViewRowCursor input)
        {
            return () => _batchSize == -1 ? input.Position == 0 : input.Position % _batchSize == 0;
        }

        protected override Func<bool> GetLastInBatchDelegate(DataViewRowCursor input)
        {
            return () => _batchSize == -1 ? input.Position == -1 : (input.Position + 1) % _batchSize == 0;
        }

        protected override ValueGetter<double> GetLookAheadGetter(DataViewRowCursor input)
        {
            return input.GetGetter<double>(input.Schema[_inputColumnName]);
        }

        protected override Func<int, bool> GetSchemaBindingDependencies(Func<int, bool> predicate)
        {
            return _bindings.GetDependencies(predicate);
        }

        protected override void ProcessExample(Batch currentBatch, double currentInput)
        {
            currentBatch.AddValue(currentInput);
        }

        protected override void ProcessBatch(Batch currentBatch)
        {
            currentBatch.Process();
            currentBatch.Reset();
        }

        internal sealed class Batch
        {
            private List<double> _previousBatch;
            private List<double> _batch;
            private readonly int _outputLength;
            private SrCnnEntireModeler _modeler;
            private int _batchSize;
            private double[][] _results;
            private int _bLen;

            public Batch(int batchSize, int outputLength, double threshold, double sensitivity, SrCnnDetectMode detectMode, int period)
            {
                _batchSize = batchSize;
                _outputLength = outputLength;
                if (batchSize == -1)
                {
                    _previousBatch = new List<double>();
                    _batch = new List<double>();
                }
                else
                {
                    _previousBatch = new List<double>(batchSize);
                    _batch = new List<double>(batchSize);
                }
                _modeler = new SrCnnEntireModeler(threshold, sensitivity, detectMode, period);
            }

            public void AddValue(double value)
            {
                _batch.Add(value);
            }

            public int Count => _batch.Count;

            public void Process()
            {
                _batchSize = _batch.Count;
                if (_batch.Count < MinBatchSize)
                {
                    if (_previousBatch.Count == 0)
                    {
                        throw Contracts.Except("The input must contain no less than 12 points.");
                    }
                    _bLen = _previousBatch.Count - _batch.Count;
                    _previousBatch = _previousBatch.GetRange(_batch.Count, _bLen);
                    _previousBatch.AddRange(_batch);
                    _modeler.Train(_previousBatch.ToArray(), ref _results);
                }
                else
                {
                    _modeler.Train(_batch.ToArray(), ref _results);
                }
            }

            public void Reset()
            {
                var tempBatch = _previousBatch;
                _previousBatch = _batch;
                _batch = tempBatch;
                _batch.Clear();
                _bLen = 0;
            }

            public ValueGetter<VBuffer<double>> CreateGetter(DataViewRowCursor input, string inputCol)
            {
                ValueGetter<double> srcGetter = input.GetGetter<double>(input.Schema[inputCol]);
                ValueGetter<VBuffer<double>> getter =
                    (ref VBuffer<double> dst) =>
                    {
                        double src = default;
                        srcGetter(ref src);
                        var result = VBufferEditor.Create(ref dst, _outputLength);
                        _results[input.Position % _batchSize + _bLen].CopyTo(result.Values);
                        dst = result.Commit();
                    };
                return getter;
            }
        }

        internal sealed class SrCnnEntireModeler
        {
            private static readonly int _lookaheadWindowSize = 5;
            private static readonly int _backAddWindowSize = 5;
            private static readonly int _averagingWindowSize = 3;
            private static readonly int _judgementWindowSize = 40;
            private static readonly double _eps = 1e-8;
            private static readonly double _deanomalyThreshold = 0.35;

            // A fixed lookup table which returns factor using sensitivity as index.
            // Since Margin = BoundaryUnit * factor, this factor is calculated to make sure Margin == Boundary when sensitivity is 50,
            // and increases/decreases exponentially as sensitivity increases/decreases.
            // The factor array is generated by formula:
            // f(x)=1, if x=50;
            // f(x)=f(x+1)*(1.25+0.001*x), if 0<=x<50;
            // f(x)=f(x+1)/(1.25+0.001*(x-50)), if 50<x<60;
            // f(x)=f(x+1)/(1.15+0.001*(x-50)),, if 60<=x<=100.
            private static readonly double[] _factors = new double[]{
                    184331.62871148242, 141902.71648305038, 109324.12672037778, 84289.9974713784, 65038.57829581667, 50222.84038287002,
                    38812.08684920403, 30017.081863266845, 23233.035497884553, 17996.15452973242, 13950.50738738947, 10822.736530170265,
                    8402.745753237783, 6528.939979205737, 5076.93622022219, 3950.92312857758, 3077.042935029268, 2398.318733460069,
                    1870.7634426365591, 1460.393007522685, 1140.9320371270976, 892.0500681212648, 698.0047481387048, 546.5972968979678,
                    428.36778753759233, 335.97473532360186, 263.71643275007995, 207.16137686573444, 162.8627176617409, 128.13746472206208,
                    100.8956415134347, 79.50799173635517, 62.70346351447568, 49.48971074544253, 39.09139869308257, 30.90229145698227,
                    24.448015393182175, 19.35709849024717, 15.338429865489042, 12.163703303322, 9.653732780414286, 7.667778221139226,
                    6.095213212352326, 4.8490160798347866, 3.8606815922251485, 3.076240312529999, 2.4531421949999994, 1.9578149999999996,
                    1.5637499999999998, 1.25, 1.0, 0.8695652173913044, 0.7554867223208555, 0.655804446459076, 0.5687809596349316,
                    0.4928777813127657, 0.4267340097946024, 0.36914706729636887, 0.3190553736355825, 0.27552277516026125, 0.23772456873189068,
                    0.20493497304473338, 0.17651591132190647, 0.1519069804835684, 0.13061649224726435, 0.11221348131208278, 0.09632058481723846,
                    0.08260770567516164, 0.0707863801843716, 0.06060477755511267, 0.051843265658779024, 0.0443104834690419, 0.03783986632710667,
                    0.03228657536442549, 0.027524787181948417, 0.02344530424356765, 0.019953450420057577, 0.01696721974494692, 0.014415649740821513,
                    0.012237393667929978, 0.010379468759906684, 0.008796159966022614, 0.0074480609365136455, 0.006301235986898177,
                    0.00532648857725966, 0.004498723460523362, 0.0037963911059268884, 0.0032010043051660104, 0.002696718032995797,
                    0.0022699646742388863, 0.0019091376570554135, 0.0011570531254881296, 0.000697019955113331, 0.00041737721863073713,
                    0.000248438820613534, 0.00014700521929794912, 8.647365841055832e-05, 5.056939088336744e-05, 2.9400808653120604e-05,
                    1.6994687082728674e-05, 9.767061541798089e-06
                };

            private readonly double _threshold;
            private readonly double _sensitivity;
            private readonly SrCnnDetectMode _detectMode;
            private readonly int _period;

            //used in all modes
            private readonly double[] _predictArray;
            private double[] _backAddArray;
            private double[] _fftRe;
            private double[] _fftIm;
            private double[] _magList;
            private double[] _magLogList;
            private double[] _spectralList;
            private double[] _transRe;
            private double[] _transIm;
            private double[] _ifftRe;
            private double[] _ifftIm;
            private double[] _ifftMagList;
            private double[] _cumSumList;
            private double[] _cumSumShift;
            private double[] _zeroArray;
            private double[] _seriesToDetect;
            //used in AnomalyAndExpectedValue and AnomalyAndMargin
            private double[] _deAnomalyData;
            //used in AnomalyAndMargin mode
            private double[] _units;
            private double[] _val;
            private double[] _trends;
            private double[] _curWindow;
            private readonly InnerStl _stl;

            public SrCnnEntireModeler(double threshold, double sensitivity, SrCnnDetectMode detectMode, int period)
            {
                _threshold = threshold;
                _sensitivity = sensitivity;
                _detectMode = detectMode;
                _period = period;
                _predictArray = new double[_lookaheadWindowSize + 1];
                _stl = new InnerStl(true);
            }

            public void Train(double[] values, ref double[][] results)
            {
                if (results == null)
                {
                    results = new double[values.Length][];
                    for (int i = 0; i < results.Length; ++i)
                    {
                        results[i] = new double[_outputLengthArray[(int)_detectMode]];
                    }
                }
                else if (results.Length > values.Length)
                {
                    Array.Resize<double[]>(ref results, values.Length);
                }

                AllocateDoubleArray(ref _seriesToDetect, values.Length);
                for (int i = 0; i < values.Length; ++i)
                {
                    _seriesToDetect[i] = values[i];
                }

                if (_period > 0)
                {
                    bool success = _stl.Decomposition(values, _period);
                    if (success)
                    {
                        _seriesToDetect = _stl.Residual.ToArray();
                    }
                }

                SpectralResidual(_seriesToDetect, results, _threshold);
                //Optional Steps
                if (_detectMode == SrCnnDetectMode.AnomalyAndMargin)
                {
                    if (_period > 0)
                    {
                        GetMarginPeriod(values, results, _seriesToDetect, _sensitivity);
                    }
                    else
                    {
                        GetMargin(values, results, _sensitivity);
                    }
                }
                else if (_detectMode == SrCnnDetectMode.AnomalyAndExpectedValue)
                {
                    if (_period > 0)
                    {
                        GetExpectedValuePeriod(values, results, _seriesToDetect);
                    }
                    else
                    {
                        GetExpectedValue(values, results);
                    }
                }
            }

            private void AllocateDoubleArray(ref double[] arr, int length)
            {
                if (arr == null)
                {
                    arr = new double[length];
                }
                else if (arr.Length != length)
                {
                    Array.Resize<double>(ref arr, length);
                }
            }

            private void SpectralResidual(double[] values, double[][] results, double threshold)
            {
                // Step 1: Get backadd wave
                BackAdd(values);

                // Step 2: FFT transformation
                int length = _backAddArray.Length;
                AllocateDoubleArray(ref _fftRe, length);
                AllocateDoubleArray(ref _fftIm, length);

                AllocateDoubleArray(ref _zeroArray, length);
                FftUtils.ComputeForwardFft(_backAddArray, _zeroArray, _fftRe, _fftIm, length);

                // Step 3: Calculate mags of FFT
                AllocateDoubleArray(ref _magList, length);
                AllocateDoubleArray(ref _magLogList, length);
                for (int i = 0; i < length; ++i)
                {
                    _magList[i] = Math.Sqrt((Math.Pow(_fftRe[i], 2) + Math.Pow(_fftIm[i], 2)));
                    if (_magList[i] > _eps)
                    {
                        _magLogList[i] = Math.Log(_magList[i]);
                    }
                    else
                    {
                        _magLogList[i] = 0;
                    }
                }

                // Step 4: Calculate spectral
                AverageFilter(_magLogList, _averagingWindowSize);
                AllocateDoubleArray(ref _spectralList, length);
                for (int i = 0; i < length; ++i)
                {
                    _spectralList[i] = Math.Exp(_magLogList[i] - _cumSumList[i]);
                }

                // Step 5: IFFT transformation
                AllocateDoubleArray(ref _transRe, length);
                AllocateDoubleArray(ref _transIm, length);
                for (int i = 0; i < length; ++i)
                {
                    if (_magLogList[i] != 0)
                    {
                        _transRe[i] = _fftRe[i] * _spectralList[i] / _magList[i];
                        _transIm[i] = _fftIm[i] * _spectralList[i] / _magList[i];
                    }
                    else
                    {
                        _transRe[i] = 0;
                        _transIm[i] = 0;
                    }
                }

                AllocateDoubleArray(ref _ifftRe, length);
                AllocateDoubleArray(ref _ifftIm, length);
                FftUtils.ComputeBackwardFft(_transRe, _transIm, _ifftRe, _ifftIm, length);

                // Step 6: Calculate mag and ave_mag of IFFT
                AllocateDoubleArray(ref _ifftMagList, length);
                for (int i = 0; i < length; ++i)
                {
                    _ifftMagList[i] = Math.Sqrt((Math.Pow(_ifftRe[i], 2) + Math.Pow(_ifftIm[i], 2)));
                }
                AverageFilter(_ifftMagList, Math.Min(_ifftMagList.Length, _judgementWindowSize));

                // Step 7: Calculate raw score and set result
                for (int i = 0; i < results.GetLength(0); ++i)
                {
                    var score = CalculateScore(_ifftMagList[i], _cumSumList[i]);
                    score /= 10.0f;
                    score = Math.Min(score, 1);
                    score = Math.Max(score, 0);

                    var detres = score > threshold ? 1 : 0;

                    results[i][0] = detres;
                    results[i][1] = score;
                    results[i][2] = _ifftMagList[i];
                }
            }

            private void BackAdd(double[] data)
            {
                int j = 0;
                for (int i = data.Length - _lookaheadWindowSize - 2; i < data.Length - 1; ++i)
                {
                    _predictArray[j++] = data[i];
                }
                var predictedValue = PredictNext(_predictArray);
                AllocateDoubleArray(ref _backAddArray, data.Length + _backAddWindowSize);
                for (int i = 0; i < data.Length; ++i)
                {
                    _backAddArray[i] = data[i];
                }
                for (int i = 0; i < _backAddWindowSize; ++i)
                {
                    _backAddArray[data.Length + i] = predictedValue;
                }
            }

            private double PredictNext(double[] data)
            {
                var n = data.Length;
                double slopeSum = 0.0f;
                for (int i = 0; i < n - 1; ++i)
                {
                    slopeSum += (data[n - 1] - data[i]) / (n - 1 - i);
                }
                return (data[1] + slopeSum);
            }

            private void AverageFilter(double[] data, int n)
            {
                double cumsum = 0.0f;
                int length = data.Length;

                AllocateDoubleArray(ref _cumSumList, length);
                AllocateDoubleArray(ref _cumSumShift, length);

                for (int i = 0; i < length; ++i)
                {
                    cumsum += data[i];
                    _cumSumList[i] = cumsum;
                    _cumSumShift[i] = cumsum;
                }
                for (int i = n; i < length; ++i)
                {
                    _cumSumList[i] = (_cumSumList[i] - _cumSumShift[i - n]) / n;
                }
                for (int i = 1; i < n; ++i)
                {
                    _cumSumList[i] /= (i + 1);
                }
            }

            private double CalculateScore(double mag, double avgMag)
            {
                double safeDivisor = avgMag;
                if (Math.Abs(safeDivisor) < _eps)
                {
                    safeDivisor = _eps;
                }
                return (Math.Abs(mag - avgMag) / safeDivisor);
            }

            private void GetExpectedValue(double[] values, double[][] results)
            {
                //Step 8: Calculate Expected Value
                GetDeanomalyData(values, GetAnomalyIndex(results.Select(x => x[1]).ToArray()));
                CalculateExpectedValueByFft(_deAnomalyData);

                for (int i = 0; i < results.Length; ++i)
                {
                    results[i][3] = _ifftRe[i];
                }
            }

            private void GetExpectedValuePeriod(double[] values, double[][] results, IReadOnlyList<double> residual)
            {
                //Step 8: Calculate Expected Value
                for (int i = 0; i < values.Length; ++i)
                {
                    results[i][3] = values[i] - residual[i];
                }
            }

            private void GetMarginPeriod(double[] values, double[][] results, IReadOnlyList<double> residual, double sensitivity)
            {
                //Step 8: Calculated Expected Value
                for (int i = 0; i < values.Length; ++i)
                {
                    results[i][3] = values[i] - residual[i];
                }

                //Step 9: Calculate Boundary Unit
                CalculateBoundaryUnit(values, results.Select(x => x[0] > 0).ToArray());

                for (int i = 0; i < results.Length; ++i)
                {
                    //Step 10: Calculate UpperBound and LowerBound
                    var margin = CalculateMargin(_units[i], sensitivity);
                    results[i][4] = _units[i];
                    results[i][5] = results[i][3] + margin;
                    results[i][6] = results[i][3] - margin;

                    // update anomaly result according to the boundary
                    results[i][0] = results[i][0] > 0 && (values[i] < results[i][6] || results[i][5] < values[i]) ? 1 : 0;
                }

                List<Tuple<int, int>> segments = new List<Tuple<int, int>>();
                int start = -1;
                int cursor = -1;
                for(int i = 0; i < values.Length; ++i)
                {
                    // this is a outlier
                    if (results[i][6] > values[i] || values[i] > results[i][5])
                    {
                        if (cursor + 1 == i)
                        {
                            cursor = i;
                        }
                        else
                        {
                            if (start > -1)
                            {
                                segments.Add(new Tuple<int, int>(start, cursor));
                            }
                            start = i;
                            cursor = i;
                        }
                    }
                }

                if (start > -1)
                {
                    segments.Add(new Tuple<int, int>(start, Math.Max(start, cursor)));
                }

                List<int> anomalyIndex = new List<int>();
                for (int i = 0; i < values.Length; ++i)
                {
                    if(results[i][0] > 0)
                    {
                        anomalyIndex.Add(i);
                    }
                }

                // more than one anomaly, update anomaly results
                if (anomalyIndex.Count > 1)
                {
                    cursor = 0;
                    for(int i = 0; i < anomalyIndex.Count - 1; ++i)
                    {
                        while (cursor < segments.Count && anomalyIndex[i] >= segments[cursor].Item2)
                        {
                            ++cursor;
                        }

                        if (cursor < segments.Count && segments[cursor].Item1 <= anomalyIndex[i] && anomalyIndex[i+1] <= segments[cursor].Item2)
                        {
                            for (int j = anomalyIndex[i]; j < anomalyIndex[i+1]; ++j)
                            {
                                results[j][0] = 1;
                            }
                        }
                    }
                }

                //Step 11: Update Anomaly Score
                for (int i = 0; i < results.Length; ++i)
                {
                    results[i][1] = CalculateAnomalyScore(values[i], _ifftRe[i], _units[i], results[i][0] > 0);
                }

            }

            private void GetMargin(double[] values, double[][] results, double sensitivity)
            {
                //Step 8: Calculate Expected Value
                GetDeanomalyData(values, GetAnomalyIndex(results.Select(x => x[1]).ToArray()));
                CalculateExpectedValueByFft(_deAnomalyData);

                //Step 9: Calculate Boundary Unit
                CalculateBoundaryUnit(values, results.Select(x => x[0] > 0).ToArray());

                for (int i = 0; i < results.Length; ++i)
                {
                    //Step 10: Calculate UpperBound and LowerBound
                    var margin = CalculateMargin(_units[i], sensitivity);
                    results[i][3] = _ifftRe[i];
                    results[i][4] = _units[i];
                    results[i][5] = _ifftRe[i] + margin;
                    results[i][6] = _ifftRe[i] - margin;

                    //Step 11: Update Anomaly Score
                    results[i][1] = CalculateAnomalyScore(values[i], _ifftRe[i], _units[i], results[i][0] > 0);
<<<<<<< HEAD

                    // update anomaly result according to the boundary
                    results[i][0] = results[i][0] > 0 && (values[i] < results[i][6] || results[i][5] < values[i]) ? 1 : 0;
=======
                    //Step 12: Update IsAnomaly
                    results[i][0] = results[i][0] > 0 && (values[i] < results[i][6] || values[i] > results[i][5]) ? 1 : 0;
>>>>>>> 21cb34a8
                }
            }

            private int[] GetAnomalyIndex(double[] scores)
            {
                List<int> anomalyIdxList = new List<int>();
                for (int i = 0; i < scores.Length; ++i)
                    if (scores[i] > _deanomalyThreshold)
                    {
                        anomalyIdxList.Add(i);
                    }

                return anomalyIdxList.ToArray();
            }

            private void GetDeanomalyData(double[] data, int[] anomalyIdxList)
            {
                AllocateDoubleArray(ref _deAnomalyData, data.Length);
                Array.Copy(data, _deAnomalyData, data.Length);
                int minPointsToFit = 4;
                foreach (var idx in anomalyIdxList)
                {
                    int step = 1;
                    int start = Math.Max(idx - step, 0);
                    int end = Math.Min(data.Length - 1, idx + step);

                    List<Tuple<int, double>> fitValues = new List<Tuple<int, double>>();
                    for (int i = start; i <= end; ++i)
                    {
                        if (!anomalyIdxList.Contains(i))
                        {
                            fitValues.Add(new Tuple<int, double>(i, data[i]));
                        }
                    }

                    while (fitValues.Count < minPointsToFit && (start > 0 || end < data.Length - 1))
                    {
                        step += 2;
                        start = Math.Max(idx - step, 0);
                        end = Math.Min(data.Length - 1, idx + step);
                        fitValues.Clear();
                        for (int i = start; i <= end; ++i)
                        {
                            if (!anomalyIdxList.Contains(i))
                            {
                                fitValues.Add(new Tuple<int, double>(i, data[i]));
                            }
                        }
                    }

                    if (fitValues.Count > 1)
                    {
                        _deAnomalyData[idx] = CalculateInterpolate(fitValues, idx);
                    }
                }
            }

            private double CalculateInterpolate(List<Tuple<int, double>> values, int idx)
            {
                var n = values.Count;
                double sumX = values.Sum(item => item.Item1);
                double sumY = values.Sum(item => item.Item2);
                double sumXX = values.Sum(item => Math.Pow(item.Item1, 2));
                double sumXY = values.Sum(item => item.Item1 * item.Item2);

                var a = ((double)n * sumXY - sumX * sumY) / ((double)n * sumXX - sumX * sumX);
                var b = (sumXX * sumY - sumX * sumXY) / ((double)n * sumXX - sumX * sumX);

                return a * (double)idx + b;
            }

            private void CalculateExpectedValueByFft(double[] data)
            {
                int length = data.Length;
                AllocateDoubleArray(ref _fftRe, length);
                AllocateDoubleArray(ref _fftIm, length);
                AllocateDoubleArray(ref _zeroArray, length);
                FftUtils.ComputeForwardFft(data, _zeroArray, _fftRe, _fftIm, length);

                for (int i = 0; i < length; ++i)
                {
                    if (i > (double)length * 3 / 8 && i < (double)length * 5 / 8)
                    {
                        _fftRe[i] = 0.0f;
                        _fftIm[i] = 0.0f;
                    }
                }

                AllocateDoubleArray(ref _ifftRe, length);
                AllocateDoubleArray(ref _ifftIm, length);
                FftUtils.ComputeBackwardFft(_fftRe, _fftIm, _ifftRe, _ifftIm, length);
            }

            private void CalculateBoundaryUnit(double[] data, bool[] isAnomalys)
            {
                int window = Math.Min(data.Length / 3, 512);
                double trendFraction = 0.5;    // mix trend and average of trend
                double trendSum = 0;
                int calculationSize = 0;

                MedianFilter(data, window, true);
                for (int i = 0; i < _trends.Length; ++i)
                {
                    if (!isAnomalys[i])
                    {
                        trendSum += Math.Abs(_trends[i]);
                        ++calculationSize;
                    }
                }

                double averageTrendPart = 0;
                if (calculationSize > 0)
                {
                    averageTrendPart = trendSum / calculationSize * (1 - trendFraction);
                }
                else
                {
                    trendFraction = 1.0;
                }

                AllocateDoubleArray(ref _units, _trends.Length);
                for (int i = 0; i < _units.Length; ++i)
                {
                    _units[i] = Math.Max(1, averageTrendPart + Math.Abs(_trends[i]) * trendFraction);
                    if (double.IsInfinity(_units[i]))
                    {
                        throw new ArithmeticException("Not finite unit value");
                    }
                }
            }

            private void MedianFilter(double[] data, int window, bool needTwoEnd = false)
            {
                int wLen = window / 2 * 2 + 1;
                int tLen = data.Length;
                AllocateDoubleArray(ref _val, tLen);
                Array.Copy(data, _val, tLen);
                AllocateDoubleArray(ref _trends, tLen);
                Array.Copy(data, _trends, tLen);
                AllocateDoubleArray(ref _curWindow, wLen);

                if (tLen < wLen)
                    return;

                for (int i = 0; i < wLen; i++)
                {
                    int index = i;
                    int addId = BisectRight(_curWindow, 0, i, _val[i]);
                    while (index > addId)
                    {
                        _curWindow[index] = _curWindow[index - 1];
                        index -= 1;
                    }
                    _curWindow[addId] = data[i];
                    if (i >= wLen / 2 && needTwoEnd)
                        _trends[i - wLen / 2] = SortedMedian(_curWindow, 0, i + 1);
                }

                _trends[window / 2] = SortedMedian(_curWindow, 0, wLen);

                for (int i = window / 2 + 1; i < tLen - window / 2; i++)
                {
                    int deleteId = BisectRight(_curWindow, 0, wLen, _val[i - window / 2 - 1]) - 1;
                    int index = deleteId;
                    while (index < wLen - 1)
                    {
                        _curWindow[index] = _curWindow[index + 1];
                        index += 1;
                    }
                    int addId = BisectRight(_curWindow, 0, wLen - 1, _val[i + window / 2]);
                    index = wLen - 1;
                    while (index > addId)
                    {
                        _curWindow[index] = _curWindow[index - 1];
                        index -= 1;
                    }
                    _curWindow[addId] = data[i + window / 2];
                    _trends[i] = SortedMedian(_curWindow, 0, wLen);
                }

                if (needTwoEnd)
                {
                    for (int i = tLen - window / 2; i < tLen; i++)
                    {
                        int deleteId = BisectRight(_curWindow, 0, wLen, data[i - window / 2 - 1]) - 1;
                        int index = deleteId;
                        while (index < wLen - 1)
                        {
                            _curWindow[index] = _curWindow[index + 1];
                            index += 1;
                        }
                        wLen -= 1;
                        _trends[i] = SortedMedian(_curWindow, 0, wLen);
                    }
                }
            }

            private int BisectRight(double[] arr, int begin, int end, double tar)
            {
                while (begin < end)
                {
                    int mid = begin + (end - begin) / 2;
                    if (arr[mid] <= tar)
                        begin = mid + 1;
                    else
                        end = mid;
                }
                return begin;
            }

            private double SortedMedian(double[] sortedValues, int begin, int end)
            {
                int n = end - begin;
                if (n % 2 == 1)
                    return sortedValues[begin + n / 2];
                else
                {
                    int mid = begin + n / 2;
                    return (sortedValues[mid - 1] + sortedValues[mid]) / 2;
                }
            }

            private double CalculateMargin(double unit, double sensitivity)
            {
                if (Math.Floor(sensitivity) == sensitivity)
                {
                    return unit * _factors[(int)sensitivity];
                }
                else
                {
                    int lb = (int)sensitivity;
                    return (_factors[lb + 1] + (_factors[lb] - _factors[lb + 1]) * (1 - sensitivity + lb)) * unit;
                }
            }

            private double CalculateAnomalyScore(double value, double exp, double unit, bool isAnomaly)
            {
                double anomalyScore = 0.0f;

                if (isAnomaly.Equals(false))
                {
                    return anomalyScore;
                }

                double distance = Math.Abs(exp - value);
                List<double> margins = new List<double>();
                for (int i = 100; i >= 0; --i)
                {
                    margins.Add(CalculateMargin(unit, i));
                }

                int lb = 0;
                int ub = 100;
                while (lb < ub)
                {
                    int mid = (lb + ub) / 2;
                    if (margins[mid] < distance)
                    {
                        lb = mid + 1;
                    }
                    else
                    {
                        ub = mid;
                    }
                }

                if (Math.Abs(margins[lb] - distance) < _eps || lb == 0)
                {
                    anomalyScore = lb;
                }
                else
                {
                    double lowerMargin = margins[lb - 1];
                    double upperMargin = margins[lb];
                    anomalyScore = lb - 1 + (distance - lowerMargin) / (upperMargin - lowerMargin);
                }

                return anomalyScore / 100.0f;
            }
        }
    }
}<|MERGE_RESOLUTION|>--- conflicted
+++ resolved
@@ -701,14 +701,9 @@
 
                     //Step 11: Update Anomaly Score
                     results[i][1] = CalculateAnomalyScore(values[i], _ifftRe[i], _units[i], results[i][0] > 0);
-<<<<<<< HEAD
-
-                    // update anomaly result according to the boundary
-                    results[i][0] = results[i][0] > 0 && (values[i] < results[i][6] || results[i][5] < values[i]) ? 1 : 0;
-=======
+
                     //Step 12: Update IsAnomaly
                     results[i][0] = results[i][0] > 0 && (values[i] < results[i][6] || values[i] > results[i][5]) ? 1 : 0;
->>>>>>> 21cb34a8
                 }
             }
 
