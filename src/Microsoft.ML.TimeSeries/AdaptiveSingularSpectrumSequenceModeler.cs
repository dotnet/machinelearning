--- conflicted
+++ resolved
@@ -1188,16 +1188,8 @@
             }
             else
             {
-<<<<<<< HEAD
-                _host.CheckValue(data, nameof(data));
-                _host.CheckParam(data.Schema.Feature.HasValue, nameof(data), "Must have features column.");
-                var featureCol = data.Schema.Feature.GetValueOrDefault();
-                if (featureCol.Type != NumberDataViewType.Single)
-                    throw _host.ExceptSchemaMismatch(nameof(data), "feature", featureCol.Name, "Single", featureCol.Type.ToString());
-=======
                 if (count != _trainSize)
                     Array.Resize(ref dataArray, count);
->>>>>>> 398a9789
 
                 TrainCore(dataArray, count);
             }
