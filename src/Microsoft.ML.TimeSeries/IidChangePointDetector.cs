﻿// Licensed to the .NET Foundation under one or more agreements.
// The .NET Foundation licenses this file to you under the MIT license.
// See the LICENSE file in the project root for more information.

using System;
using System.Collections.Generic;
using System.Linq;
using Microsoft.ML.Core.Data;
using Microsoft.ML.Runtime;
using Microsoft.ML.Runtime.CommandLine;
using Microsoft.ML.Runtime.Data;
using Microsoft.ML.Runtime.EntryPoints;
using Microsoft.ML.Runtime.Model;
using Microsoft.ML.Runtime.TimeSeriesProcessing;
using static Microsoft.ML.Runtime.TimeSeriesProcessing.SequentialAnomalyDetectionTransformBase<System.Single, Microsoft.ML.Runtime.TimeSeriesProcessing.IidAnomalyDetectionBase.State>;

[assembly: LoadableClass(IidChangePointDetector.Summary, typeof(IDataTransform), typeof(IidChangePointDetector), typeof(IidChangePointDetector.Arguments), typeof(SignatureDataTransform),
    IidChangePointDetector.UserName, IidChangePointDetector.LoaderSignature, IidChangePointDetector.ShortName)]

[assembly: LoadableClass(IidChangePointDetector.Summary, typeof(IDataTransform), typeof(IidChangePointDetector), null, typeof(SignatureLoadDataTransform),
    IidChangePointDetector.UserName, IidChangePointDetector.LoaderSignature)]

[assembly: LoadableClass(IidChangePointDetector.Summary, typeof(IidChangePointDetector), null, typeof(SignatureLoadModel),
    IidChangePointDetector.UserName, IidChangePointDetector.LoaderSignature)]

[assembly: LoadableClass(typeof(IRowMapper), typeof(IidChangePointDetector), null, typeof(SignatureLoadRowMapper),
   IidChangePointDetector.UserName, IidChangePointDetector.LoaderSignature)]

namespace Microsoft.ML.Runtime.TimeSeriesProcessing
{
    /// <summary>
    /// This class implements the change point detector transform for an i.i.d. sequence based on adaptive kernel density estimation and martingales.
    /// </summary>
    public sealed class IidChangePointDetector : IidAnomalyDetectionBase
    {
        internal const string Summary = "This transform detects the change-points in an i.i.d. sequence using adaptive kernel density estimation and martingales.";
        public const string LoaderSignature = "IidChangePointDetector";
        public const string UserName = "IID Change Point Detection";
        public const string ShortName = "ichgpnt";

        public sealed class Arguments : TransformInputBase
        {
            [Argument(ArgumentType.Required, HelpText = "The name of the source column.", ShortName = "src",
                SortOrder = 1, Purpose = SpecialPurpose.ColumnName)]
            public string Source;

            [Argument(ArgumentType.Required, HelpText = "The name of the new column.",
                SortOrder = 2)]
            public string Name;

            [Argument(ArgumentType.AtMostOnce, HelpText = "The length of the sliding window on p-values for computing the martingale score.", ShortName = "wnd",
                SortOrder = 102)]
            public int ChangeHistoryLength = 20;

            [Argument(ArgumentType.Required, HelpText = "The confidence for change point detection in the range [0, 100].",
                ShortName = "cnf", SortOrder = 3)]
            public double Confidence = 95;

            [Argument(ArgumentType.AtMostOnce, HelpText = "The martingale used for scoring.", ShortName = "mart", SortOrder = 103)]
            public MartingaleType Martingale = SequentialAnomalyDetectionTransformBase<float, State>.MartingaleType.Power;

            [Argument(ArgumentType.AtMostOnce, HelpText = "The epsilon parameter for the Power martingale.",
                ShortName = "eps", SortOrder = 104)]
            public double PowerMartingaleEpsilon = 0.1;
        }

        private sealed class BaseArguments : ArgumentsBase
        {
            public BaseArguments(Arguments args)
            {
                Source = args.Source;
                Name = args.Name;
                Side = SequentialAnomalyDetectionTransformBase<float, State>.AnomalySide.TwoSided;
                WindowSize = args.ChangeHistoryLength;
                Martingale = args.Martingale;
                PowerMartingaleEpsilon = args.PowerMartingaleEpsilon;
                AlertOn = SequentialAnomalyDetectionTransformBase<float, State>.AlertingScore.MartingaleScore;
            }

            public BaseArguments(IidChangePointDetector transform)
            {
                Source = transform.InputColumnName;
                Name = transform.OutputColumnName;
                Side = AnomalySide.TwoSided;
                WindowSize = transform.WindowSize;
                Martingale = transform.Martingale;
                PowerMartingaleEpsilon = transform.PowerMartingaleEpsilon;
                AlertOn = AlertingScore.MartingaleScore;
                AlertThreshold = transform.AlertThreshold;
            }
        }

        private static VersionInfo GetVersionInfo()
        {
            return new VersionInfo(modelSignature: "ICHGTRNS",
                verWrittenCur: 0x00010001, // Initial
                verReadableCur: 0x00010001,
                verWeCanReadBack: 0x00010001,
                loaderSignature: LoaderSignature,
                loaderAssemblyName: typeof(IidChangePointDetector).Assembly.FullName);
        }

        // Factory method for SignatureDataTransform.
        private static IDataTransform Create(IHostEnvironment env, Arguments args, IDataView input)
        {
            Contracts.CheckValue(env, nameof(env));
            env.CheckValue(args, nameof(args));
            env.CheckValue(input, nameof(input));

            return new IidChangePointDetector(env, args).MakeDataTransform(input);
        }

        internal IidChangePointDetector(IHostEnvironment env, Arguments args)
            : base(new BaseArguments(args), LoaderSignature, env)
        {
            switch (Martingale)
            {
                case MartingaleType.None:
                    AlertThreshold = Double.MaxValue;
                    break;
                case MartingaleType.Power:
                    AlertThreshold = Math.Exp(WindowSize * LogPowerMartigaleBettingFunc(1 - args.Confidence / 100, PowerMartingaleEpsilon));
                    break;
                case MartingaleType.Mixture:
                    AlertThreshold = Math.Exp(WindowSize * LogMixtureMartigaleBettingFunc(1 - args.Confidence / 100));
                    break;
                default:
                    throw Host.ExceptParam(nameof(args.Martingale),
                        "The martingale type can be only (0) None, (1) Power or (2) Mixture.");
            }
        }

        // Factory method for SignatureLoadDataTransform.
        private static IDataTransform Create(IHostEnvironment env, ModelLoadContext ctx, IDataView input)
        {
            Contracts.CheckValue(env, nameof(env));
            env.CheckValue(ctx, nameof(ctx));
            env.CheckValue(input, nameof(input));

            return new IidChangePointDetector(env, ctx).MakeDataTransform(input);
        }

        // Factory method for SignatureLoadModel.
        private static IidChangePointDetector Create(IHostEnvironment env, ModelLoadContext ctx)
        {
            Contracts.CheckValue(env, nameof(env));
            env.CheckValue(ctx, nameof(ctx));
            ctx.CheckAtModel(GetVersionInfo());

            return new IidChangePointDetector(env, ctx);
        }

        internal IidChangePointDetector(IHostEnvironment env, ModelLoadContext ctx)
            : base(env, ctx, LoaderSignature)
        {
            // *** Binary format ***
            // <base>

            Host.CheckDecode(ThresholdScore == AlertingScore.MartingaleScore);
            Host.CheckDecode(Side == AnomalySide.TwoSided);
        }

        private IidChangePointDetector(IHostEnvironment env, IidChangePointDetector transform)
            : base(new BaseArguments(transform), LoaderSignature, env)
        {
        }

        public override void Save(ModelSaveContext ctx)
        {
            Host.CheckValue(ctx, nameof(ctx));
            ctx.CheckAtModel();
            ctx.SetVersionInfo(GetVersionInfo());

            Host.Assert(ThresholdScore == AlertingScore.MartingaleScore);
            Host.Assert(Side == AnomalySide.TwoSided);

            // *** Binary format ***
            // <base>

            base.Save(ctx);
        }

        // Factory method for SignatureLoadRowMapper.
        private static IRowMapper Create(IHostEnvironment env, ModelLoadContext ctx, ISchema inputSchema)
            => Create(env, ctx).MakeRowMapper(inputSchema);
    }

    /// <summary>
    /// Estimator for <see cref="IidChangePointDetector"/>
    /// </summary>
    public sealed class IidChangePointEstimator : TrivialEstimator<IidChangePointDetector>
    {
        /// <summary>
        /// Create a new instance of <see cref="IidChangePointEstimator"/>
        /// </summary>
        /// <param name="env">Host Environment.</param>
        /// <param name="inputColumn">Name of the input column.</param>
        /// <param name="outputColumn">Name of the output column.</param>
        /// <param name="confidence">The confidence for change point detection in the range [0, 100].</param>
        /// <param name="changeHistoryLength">The length of the sliding window on p-values for computing the martingale score.</param>
        /// <param name="martingale">The martingale used for scoring.</param>
        /// <param name="eps">The epsilon parameter for the Power martingale.</param>
        /// <p>Example code can be found by searching for <i>IidChangePointDetector</i> in <a href='https://github.com/dotnet/machinelearning'>ML.NET.</a></p>
        /// <example>
        /// <format type="text/markdown">
        /// <![CDATA[
<<<<<<< HEAD
        /// [!code-csharp[MF](~/../docs/samples/docs/samples/Microsoft.ML.Samples/Dynamic/IidChangePointDetectorTransform.cs "Timeseries examples for changepoint detection.")]
=======
        /// [!code-csharp[MF](~/../docs/samples/docs/samples/Microsoft.ML.Samples/Dynamic/Timeseries.cs?range=6-12,17-37,231-293
>>>>>>> b888db28
        /// ]]>
        /// </format>
        /// </example>
        public IidChangePointEstimator(IHostEnvironment env, string inputColumn, string outputColumn, int confidence,
            int changeHistoryLength, MartingaleType martingale = MartingaleType.Power, double eps = 0.1)
            : base(Contracts.CheckRef(env, nameof(env)).Register(nameof(IidChangePointEstimator)),
                new IidChangePointDetector(env, new IidChangePointDetector.Arguments
                {
                    Name = outputColumn,
                    Source = inputColumn,
                    Confidence = confidence,
                    ChangeHistoryLength = changeHistoryLength,
                    Martingale = martingale,
                    PowerMartingaleEpsilon = eps
                }))
        {
        }

        public IidChangePointEstimator(IHostEnvironment env, IidChangePointDetector.Arguments args)
            : base(Contracts.CheckRef(env, nameof(env)).Register(nameof(IidChangePointEstimator)),
                new IidChangePointDetector(env, args))
        {
        }

        public override SchemaShape GetOutputSchema(SchemaShape inputSchema)
        {
            Host.CheckValue(inputSchema, nameof(inputSchema));

            if (!inputSchema.TryFindColumn(Transformer.InputColumnName, out var col))
                throw Host.ExceptSchemaMismatch(nameof(inputSchema), "input", Transformer.InputColumnName);
            if (col.ItemType != NumberType.R4)
                throw Host.ExceptSchemaMismatch(nameof(inputSchema), "input", Transformer.InputColumnName, NumberType.R4.ToString(), col.GetTypeString());

            var metadata = new List<SchemaShape.Column>() {
                new SchemaShape.Column(MetadataUtils.Kinds.SlotNames, SchemaShape.Column.VectorKind.Vector, TextType.Instance, false)
            };
            var resultDic = inputSchema.Columns.ToDictionary(x => x.Name);

            resultDic[Transformer.OutputColumnName] = new SchemaShape.Column(
                Transformer.OutputColumnName, SchemaShape.Column.VectorKind.Vector, NumberType.R8, false, new SchemaShape(metadata));

            return new SchemaShape(resultDic.Values);
        }
    }
}<|MERGE_RESOLUTION|>--- conflicted
+++ resolved
@@ -188,6 +188,14 @@
     /// <summary>
     /// Estimator for <see cref="IidChangePointDetector"/>
     /// </summary>
+    /// <p>Example code can be found by searching for <i>IidChangePointDetector</i> in <a href='https://github.com/dotnet/machinelearning'>ML.NET.</a></p>
+    /// <example>
+    /// <format type="text/markdown">
+    /// <![CDATA[
+    /// [!code-csharp[MF](~/../docs/samples/docs/samples/Microsoft.ML.Samples/Dynamic/IidChangePointDetectorTransform.cs)]
+    /// ]]>
+    /// </format>
+    /// </example>
     public sealed class IidChangePointEstimator : TrivialEstimator<IidChangePointDetector>
     {
         /// <summary>
@@ -200,18 +208,6 @@
         /// <param name="changeHistoryLength">The length of the sliding window on p-values for computing the martingale score.</param>
         /// <param name="martingale">The martingale used for scoring.</param>
         /// <param name="eps">The epsilon parameter for the Power martingale.</param>
-        /// <p>Example code can be found by searching for <i>IidChangePointDetector</i> in <a href='https://github.com/dotnet/machinelearning'>ML.NET.</a></p>
-        /// <example>
-        /// <format type="text/markdown">
-        /// <![CDATA[
-<<<<<<< HEAD
-        /// [!code-csharp[MF](~/../docs/samples/docs/samples/Microsoft.ML.Samples/Dynamic/IidChangePointDetectorTransform.cs "Timeseries examples for changepoint detection.")]
-=======
-        /// [!code-csharp[MF](~/../docs/samples/docs/samples/Microsoft.ML.Samples/Dynamic/Timeseries.cs?range=6-12,17-37,231-293
->>>>>>> b888db28
-        /// ]]>
-        /// </format>
-        /// </example>
         public IidChangePointEstimator(IHostEnvironment env, string inputColumn, string outputColumn, int confidence,
             int changeHistoryLength, MartingaleType martingale = MartingaleType.Power, double eps = 0.1)
             : base(Contracts.CheckRef(env, nameof(env)).Register(nameof(IidChangePointEstimator)),
