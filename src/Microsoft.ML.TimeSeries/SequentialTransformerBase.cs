﻿// Licensed to the .NET Foundation under one or more agreements.
// The .NET Foundation licenses this file to you under the MIT license.
// See the LICENSE file in the project root for more information.

using System;
using Microsoft.ML.Runtime.Data;
using Microsoft.ML.Runtime.Data.IO;
using Microsoft.ML.Runtime.Internal.Utilities;
using Microsoft.ML.Runtime.Model;
using Microsoft.ML.Runtime.Api;
using Microsoft.ML.Core.Data;
<<<<<<< HEAD
using Microsoft.ML.TimeSeries;
using Microsoft.ML.Runtime.Model.Onnx;
using Microsoft.ML.Runtime.Model.Pfa;
using System.Linq;
using Microsoft.ML;
=======
using Microsoft.ML.Data;
>>>>>>> b509add9

namespace Microsoft.ML.Runtime.TimeSeriesProcessing
{
    /// <summary>
    /// The base class for sequential processing transforms. This class implements the basic sliding window buffering. The derived classes need to specify the transform logic,
    /// the initialization logic and the learning logic via implementing the abstract methods TransformCore(), InitializeStateCore() and LearnStateFromDataCore(), respectively
    /// </summary>
    /// <typeparam name="TInput">The input type of the sequential processing.</typeparam>
    /// <typeparam name="TOutput">The dst type of the sequential processing.</typeparam>
    /// <typeparam name="TState">The state type of the sequential processing. Must be a class inherited from StateBase </typeparam>
    public abstract class SequentialTransformerBase<TInput, TOutput, TState> : IStatefulTransformer, ICanSaveModel
       where TState : SequentialTransformerBase<TInput, TOutput, TState>.StateBase, new()
    {
        /// <summary>
        /// The base class for encapsulating the State object for sequential processing. This class implements a windowed buffer.
        /// </summary>
        public abstract class StateBase
        {
            // Ideally this class should be private. However, due to the current constraints with the LambdaTransform, we need to have
            // access to the state class when inheriting from SequentialTransformerBase.
            private protected IHost Host;

            /// <summary>
            /// A reference to the parent transform that operates on the state object.
            /// </summary>
            protected SequentialTransformerBase<TInput, TOutput, TState> ParentTransform;

            /// <summary>
            /// The internal windowed buffer for buffering the values in the input sequence.
            /// </summary>
            private protected FixedSizeQueue<TInput> WindowedBuffer;

            /// <summary>
            /// The buffer used to buffer the training data points.
            /// </summary>
            private protected FixedSizeQueue<TInput> InitialWindowedBuffer;

            private protected int WindowSize { get; private set; }

            private protected int InitialWindowSize { get; private set; }

            /// <summary>
            /// Counts the number of rows observed by the transform so far.
            /// </summary>
            protected long RowCounter { get; private set; }

            private protected StateBase()
            {
            }

            protected long IncrementRowCounter()
            {
                RowCounter++;
                return RowCounter;
            }

            private bool _isIniatilized;

            private long _previousPosition;

            private bool _updateState;

            /// <summary>
            /// This method sets the window size and initializes the buffer only once.
            /// Since the class needs to implement a default constructor, this methods provides a mechanism to initialize the window size and buffer.
            /// </summary>
            /// <param name="windowSize">The size of the windowed buffer</param>
            /// <param name="initialWindowSize">The size of the windowed initial buffer used for training</param>
            /// <param name="parentTransform">The parent transform of this state object</param>
            /// <param name="host">The host</param>
            /// <param name="updateState"></param>
            public void InitState(int windowSize, int initialWindowSize, SequentialTransformerBase<TInput, TOutput, TState> parentTransform, IHost host, bool updateState = true)
            {
                if (!_isIniatilized)
                {
                    Contracts.CheckValue(host, nameof(host), "The host cannot be null.");
                    host.CheckValue(parentTransform, nameof(parentTransform));
                    host.CheckParam(windowSize >= 0, nameof(windowSize), "Must be non-negative.");
                    host.CheckParam(initialWindowSize >= 0, nameof(initialWindowSize), "Must be non-negative.");

                    Host = host;
                    WindowSize = windowSize;
                    InitialWindowSize = initialWindowSize;
                    ParentTransform = parentTransform;
                    WindowedBuffer = (WindowSize > 0) ? new FixedSizeQueue<TInput>(WindowSize) : new FixedSizeQueue<TInput>(1);
                    InitialWindowedBuffer = (InitialWindowSize > 0) ? new FixedSizeQueue<TInput>(InitialWindowSize) : new FixedSizeQueue<TInput>(1);
                    RowCounter = 0;

                    InitializeStateCore();
                    _isIniatilized = true;
                    _previousPosition = -1;
                    _updateState = updateState;
                }
            }

            /// <summary>
            /// This method implements the basic resetting mechanism for a state object and clears the buffer.
            /// </summary>
            public virtual void Reset()
            {
                Host.Assert(_isIniatilized);
                Host.Assert(WindowedBuffer != null);
                Host.Assert(InitialWindowedBuffer != null);

                RowCounter = 0;
                WindowedBuffer.Clear();
                InitialWindowedBuffer.Clear();
                _previousPosition = -1;
            }

            public void UpdateState(ref TInput input, int rowPosition, bool buffer = true)
            {
                if (rowPosition > _previousPosition)
                {
                    _previousPosition = rowPosition;
                    UpdateStateCore(ref input, buffer);
                }
            }

            public void UpdateStateCore(ref TInput input, bool buffer = true)
            {
                if (InitialWindowedBuffer.Count < InitialWindowSize)
                {
                    InitialWindowedBuffer.AddLast(input);
                    if (InitialWindowedBuffer.Count >= InitialWindowSize - WindowSize && buffer)
                        WindowedBuffer.AddLast(input);
                }
                else
                {
                    if (buffer)
                        WindowedBuffer.AddLast(input);

                    IncrementRowCounter();
                }
            }

            public void Process(ref TInput input, ref TOutput output)
            {
                if (_previousPosition == -1)
                    UpdateStateCore(ref input);

                if (InitialWindowedBuffer.Count < InitialWindowSize)
                {
                    SetNaOutput(ref output);

                    if (InitialWindowedBuffer.Count == InitialWindowSize)
                        LearnStateFromDataCore(InitialWindowedBuffer);
                }
                else
                {
                    TransformCore(ref input, WindowedBuffer, RowCounter - InitialWindowSize, ref output);
                }
            }

            public void ProcessWithoutBuffer(ref TInput input, ref TOutput output)
            {
                if (_updateState)
                    UpdateStateCore(ref input, false);

                if (InitialWindowedBuffer.Count < InitialWindowSize)
                {
                    SetNaOutput(ref output);

                    if (InitialWindowedBuffer.Count == InitialWindowSize)
                        LearnStateFromDataCore(InitialWindowedBuffer);
                }
                else
                    TransformCore(ref input, WindowedBuffer, RowCounter - InitialWindowSize, ref output);
            }

            /// <summary>
            /// The abstract method that specifies the NA value for the dst type.
            /// </summary>
            /// <returns></returns>
            private protected abstract void SetNaOutput(ref TOutput dst);

            /// <summary>
            /// The abstract method that realizes the main logic for the transform.
            /// </summary>
            /// <param name="input">A reference to the input object.</param>
            /// <param name="dst">A reference to the dst object.</param>
            /// <param name="windowedBuffer">A reference to the windowed buffer.</param>
            /// <param name="iteration">A long number that indicates the number of times TransformCore has been called so far (starting value = 0).</param>
            private protected abstract void TransformCore(ref TInput input, FixedSizeQueue<TInput> windowedBuffer, long iteration, ref TOutput dst);

            /// <summary>
            /// The abstract method that realizes the logic for initializing the state object.
            /// </summary>
            private protected abstract void InitializeStateCore();

            /// <summary>
            /// The abstract method that realizes the logic for learning the parameters and the initial state object from data.
            /// </summary>
            /// <param name="data">A queue of data points used for training</param>
            private protected abstract void LearnStateFromDataCore(FixedSizeQueue<TInput> data);

            public abstract void Consume(TInput value);
        }

        private protected readonly IHost Host;

        /// <summary>
        /// The window size for buffering.
        /// </summary>
        private protected readonly int WindowSize;

        /// <summary>
        /// The number of datapoints from the beginning of the sequence that are used for learning the initial state.
        /// </summary>
        private protected int InitialWindowSize;

        internal readonly string InputColumnName;
        internal readonly string OutputColumnName;
        private protected ColumnType OutputColumnType;

        public bool IsRowToRowMapper => true;

        /// <summary>
        /// The main constructor for the sequential transform
        /// </summary>
        /// <param name="host">The host.</param>
        /// <param name="windowSize">The size of buffer used for windowed buffering.</param>
        /// <param name="initialWindowSize">The number of datapoints picked from the beginning of the series for training the transform parameters if needed.</param>
        /// <param name="inputColumnName">The name of the input column.</param>
        /// <param name="outputColumnName">The name of the dst column.</param>
        /// <param name="outputColType"></param>
        private protected SequentialTransformerBase(IHost host, int windowSize, int initialWindowSize, string inputColumnName, string outputColumnName, ColumnType outputColType)
        {
            Host = host;
            Host.CheckParam(initialWindowSize >= 0, nameof(initialWindowSize), "Must be non-negative.");
            Host.CheckParam(windowSize >= 0, nameof(windowSize), "Must be non-negative.");
            // REVIEW: Very bad design. This base class is responsible for reporting errors on
            // the arguments, but the arguments themselves are not derived form any base class.
            Host.CheckNonEmpty(inputColumnName, nameof(PercentileThresholdTransform.Arguments.Source));
            Host.CheckNonEmpty(outputColumnName, nameof(PercentileThresholdTransform.Arguments.Source));

            InputColumnName = inputColumnName;
            OutputColumnName = outputColumnName;
            OutputColumnType = outputColType;
            InitialWindowSize = initialWindowSize;
            WindowSize = windowSize;
        }

        private protected SequentialTransformerBase(IHost host, ModelLoadContext ctx)
        {
            Host = host;
            Host.CheckValue(ctx, nameof(ctx));

            // *** Binary format ***
            // int: _windowSize
            // int: _initialWindowSize
            // int (string ID): _inputColumnName
            // int (string ID): _outputColumnName
            // ColumnType: _transform.Schema.GetColumnType(0)

            var windowSize = ctx.Reader.ReadInt32();
            Host.CheckDecode(windowSize >= 0);

            var initialWindowSize = ctx.Reader.ReadInt32();
            Host.CheckDecode(initialWindowSize >= 0);

            var inputColumnName = ctx.LoadNonEmptyString();
            var outputColumnName = ctx.LoadNonEmptyString();

            InputColumnName = inputColumnName;
            OutputColumnName = outputColumnName;
            InitialWindowSize = initialWindowSize;
            WindowSize = windowSize;

            BinarySaver bs = new BinarySaver(Host, new BinarySaver.Arguments());
            OutputColumnType = bs.LoadTypeDescriptionOrNull(ctx.Reader.BaseStream);
        }

        public virtual void Save(ModelSaveContext ctx)
        {
            Host.CheckValue(ctx, nameof(ctx));
            Host.Assert(InitialWindowSize >= 0);
            Host.Assert(WindowSize >= 0);

            // *** Binary format ***
            // int: _windowSize
            // int: _initialWindowSize
            // int (string ID): _inputColumnName
            // int (string ID): _outputColumnName
            // ColumnType: _transform.Schema.GetColumnType(0)

            ctx.Writer.Write(WindowSize);
            ctx.Writer.Write(InitialWindowSize);
            ctx.SaveNonEmptyString(InputColumnName);
            ctx.SaveNonEmptyString(OutputColumnName);

            var bs = new BinarySaver(Host, new BinarySaver.Arguments());
            bs.TryWriteTypeDescription(ctx.Writer.BaseStream, OutputColumnType, out int byteWritten);
        }

        public abstract Schema GetOutputSchema(Schema inputSchema);

        protected abstract IStatefulRowMapper MakeRowMapper(ISchema schema);

        protected SequentialDataTransform MakeDataTransform(IDataView input)
        {
            Host.CheckValue(input, nameof(input));
            return new SequentialDataTransform(Host, this, input, MakeRowMapper(input.Schema));
        }

        public IDataView Transform(IDataView input) => MakeDataTransform(input);

        public IRowToRowMapper GetRowToRowMapper(Schema inputSchema)
        {
            Host.CheckValue(inputSchema, nameof(inputSchema));
            return new TimeSeriesRowToRowMapperTransform(Host, new EmptyDataView(Host, inputSchema), MakeRowMapper(inputSchema));
        }

        public virtual IStatefulTransformer Clone() => (SequentialTransformerBase<TInput, TOutput, TState>)MemberwiseClone();

        public sealed class SequentialDataTransform : TransformBase, ITransformTemplate, IRowToRowMapper
        {
            private readonly IStatefulRowMapper _mapper;
            private readonly SequentialTransformerBase<TInput, TOutput, TState> _parent;
            private readonly IDataTransform _transform;
            private readonly ColumnBindings _bindings;

            private MetadataDispatcher Metadata { get; }

            public SequentialDataTransform(IHost host, SequentialTransformerBase<TInput, TOutput, TState> parent,
                IDataView input, IStatefulRowMapper mapper)
                : base(parent.Host, input)
            {
                Metadata = new MetadataDispatcher(1);
                _parent = parent;
                _transform = CreateLambdaTransform(_parent.Host, input, _parent.InputColumnName,
                    _parent.OutputColumnName, InitFunction, _parent.WindowSize > 0, _parent.OutputColumnType);
                _mapper = mapper;
                _bindings = new ColumnBindings(Schema.Create(input.Schema), _mapper.GetOutputColumns());
            }

            private static IDataTransform CreateLambdaTransform(IHost host, IDataView input, string inputColumnName, string outputColumnName,
    Action<TState> initFunction, bool hasBuffer, ColumnType outputColTypeOverride)
            {
                var inputSchema = SchemaDefinition.Create(typeof(DataBox<TInput>));
                inputSchema[0].ColumnName = inputColumnName;

                var outputSchema = SchemaDefinition.Create(typeof(DataBox<TOutput>));
                outputSchema[0].ColumnName = outputColumnName;

                if (outputColTypeOverride != null)
                    outputSchema[0].ColumnType = outputColTypeOverride;

                Action<DataBox<TInput>, DataBox<TOutput>, TState> lambda;
                if (hasBuffer)
                    lambda = MapFunction;
                else
                    lambda = MapFunctionWithoutBuffer;

                return LambdaTransform.CreateMap(host, input, lambda, initFunction, inputSchema, outputSchema);
            }

            private static void MapFunction(DataBox<TInput> input, DataBox<TOutput> output, TState state)
            {
                state.Process(ref input.Value, ref output.Value);
            }

            private static void MapFunctionWithoutBuffer(DataBox<TInput> input, DataBox<TOutput> output, TState state)
            {
                state.ProcessWithoutBuffer(ref input.Value, ref output.Value);
            }

            private void InitFunction(TState state)
            {
                state.InitState(_parent.WindowSize, _parent.InitialWindowSize, _parent, _parent.Host);
            }

            public override bool CanShuffle { get { return false; } }

            protected override IRowCursor GetRowCursorCore(Func<int, bool> predicate, IRandom rand = null)
            {
                var srcCursor = _transform.GetRowCursor(predicate, rand);
                return new Cursor(Host, this, srcCursor);
            }

            protected override bool? ShouldUseParallelCursors(Func<int, bool> predicate)
            {
                Host.AssertValue(predicate);
                return false;
            }

            public override Schema Schema => _bindings.Schema;

            public override long? GetRowCount()
            {
                return _transform.GetRowCount();
            }

            public override IRowCursor[] GetRowCursorSet(out IRowCursorConsolidator consolidator, Func<int, bool> predicate, int n, IRandom rand = null)
            {
                consolidator = null;
                return new IRowCursor[] { GetRowCursorCore(predicate, rand) };
            }

            public override void Save(ModelSaveContext ctx)
            {
                _parent.Save(ctx);
            }

            public IDataTransform ApplyToData(IHostEnvironment env, IDataView newSource)
            {
                return new SequentialDataTransform(Contracts.CheckRef(env, nameof(env)).Register("SequentialDataTransform"), _parent, newSource, _mapper);
            }

            public Schema InputSchema => Source.Schema;
            public Func<int, bool> GetDependencies(Func<int, bool> predicate)
            {
                for (int i = 0; i < Schema.ColumnCount; i++)
                {
                    if (predicate(i))
                        return col => true;
                }
                return col => false;
            }

            public IRow GetRow(IRow input, Func<int, bool> active, out Action disposer) =>
                new Row(_bindings.Schema, input, _mapper.CreateGetters(input, active, out disposer),
                    _mapper.CreatePingers(input, active, out disposer));

        }

        public sealed class Row : IStatefulRow
        {
            private readonly Schema _schema;
            private readonly IRow _input;
            private readonly Delegate[] _getters;
            private readonly Delegate[] _pingers;

            public Schema Schema { get { return _schema; } }

            public long Position { get { return _input.Position; } }

            public long Batch { get { return _input.Batch; } }

            public Row(Schema schema, IRow input, Delegate[] getters, Delegate[] pingers)
            {
                Contracts.CheckValue(schema, nameof(schema));
                Contracts.CheckValue(input, nameof(input));
                Contracts.Check(Utils.Size(getters) == schema.ColumnCount);
                _schema = schema;
                _input = input;
                _getters = getters ?? new Delegate[0];
                _pingers = pingers ?? new Delegate[0];
            }

            public ValueGetter<UInt128> GetIdGetter()
            {
                return _input.GetIdGetter();
            }

            public ValueGetter<T> GetGetter<T>(int col)
            {
                Contracts.CheckParam(0 <= col && col < _getters.Length, nameof(col), "Invalid col value in GetGetter");
                Contracts.Check(IsColumnActive(col));
                var fn = _getters[col] as ValueGetter<T>;
                if (fn == null)
                    throw Contracts.Except("Unexpected TValue in GetGetter");
                return fn;
            }

            public ValuePinger[] GetPingers()
            {
                ValuePinger[] pingers = new ValuePinger[_pingers.Length];
                int index = 0;
                foreach (var pinger in _pingers)
                {
                    var fn = pinger as ValuePinger;
                    pingers[index++] = fn ?? throw Contracts.Except("Invalid TValue in GetPinger: '{0}'", typeof(bool));
                }

                return pingers;
            }

            public bool IsColumnActive(int col)
            {
                Contracts.Check(0 <= col && col < _getters.Length);
                return _getters[col] != null;
            }
        }

        /// <summary>
        /// A wrapper around the cursor which replaces the schema.
        /// </summary>
        private sealed class Cursor : SynchronizedCursorBase<IRowCursor>, IRowCursor
        {
            private readonly SequentialDataTransform _parent;

            public Cursor(IHost host, SequentialDataTransform parent, IRowCursor input)
                : base(host, input)
            {
                Ch.Assert(input.Schema.ColumnCount == parent.Schema.ColumnCount);
                _parent = parent;
            }

            public Schema Schema { get { return _parent.Schema; } }

            public bool IsColumnActive(int col)
            {
                Ch.Check(0 <= col && col < Schema.ColumnCount, "col");
                return Input.IsColumnActive(col);
            }

            public ValueGetter<TValue> GetGetter<TValue>(int col)
            {
                Ch.Check(IsColumnActive(col), "col");
                return Input.GetGetter<TValue>(col);
            }
        }
    }

    /// <summary>
    /// This class is a transform that can add any number of output columns, that depend on any number of input columns.
    /// It does so with the help of an <see cref="IRowMapper"/>, that is given a schema in its constructor, and has methods
    /// to get the dependencies on input columns and the getters for the output columns, given an active set of output columns.
    /// </summary>

    public sealed class TimeSeriesRowToRowMapperTransform : RowToRowTransformBase, IRowToRowMapper,
        ITransformCanSaveOnnx, ITransformCanSavePfa
    {
        private readonly IStatefulRowMapper _mapper;
        private readonly ColumnBindings _bindings;
        public const string RegistrationName = "TimeSeriesRowToRowMapperTransform";
        public const string LoaderSignature = "TimeSeriesRowToRowMapper";
        private static VersionInfo GetVersionInfo()
        {
            return new VersionInfo(
                modelSignature: "TS ROW MPPR",
                verWrittenCur: 0x00010001, // Initial
                verReadableCur: 0x00010001,
                verWeCanReadBack: 0x00010001,
                loaderSignature: LoaderSignature,
                loaderAssemblyName: typeof(TimeSeriesRowToRowMapperTransform).Assembly.FullName);
        }

        public override Schema Schema => _bindings.Schema;
        bool ICanSaveOnnx.CanSaveOnnx(OnnxContext ctx) => _mapper is ICanSaveOnnx onnxMapper ? onnxMapper.CanSaveOnnx(ctx) : false;

        bool ICanSavePfa.CanSavePfa => _mapper is ICanSavePfa pfaMapper ? pfaMapper.CanSavePfa : false;

        public TimeSeriesRowToRowMapperTransform(IHostEnvironment env, IDataView input, IStatefulRowMapper mapper)
            : base(env, RegistrationName, input)
        {
            Contracts.CheckValue(mapper, nameof(mapper));
            _mapper = mapper;
            _bindings = new ColumnBindings(Schema.Create(input.Schema), mapper.GetOutputColumns());
        }

        public static Schema GetOutputSchema(ISchema inputSchema, IRowMapper mapper)
        {
            Contracts.CheckValue(inputSchema, nameof(inputSchema));
            Contracts.CheckValue(mapper, nameof(mapper));
            return new ColumnBindings(Schema.Create(inputSchema), mapper.GetOutputColumns()).Schema;
        }

        private TimeSeriesRowToRowMapperTransform(IHost host, ModelLoadContext ctx, IDataView input)
            : base(host, input)
        {
            // *** Binary format ***
            // _mapper

            ctx.LoadModel<IStatefulRowMapper, SignatureLoadRowMapper>(host, out _mapper, "Mapper", input.Schema);
            _bindings = new ColumnBindings(Schema.Create(input.Schema), _mapper.GetOutputColumns());
        }

        public static TimeSeriesRowToRowMapperTransform Create(IHostEnvironment env, ModelLoadContext ctx, IDataView input)
        {
            Contracts.CheckValue(env, nameof(env));
            var h = env.Register(RegistrationName);
            h.CheckValue(ctx, nameof(ctx));
            ctx.CheckAtModel(GetVersionInfo());
            h.CheckValue(input, nameof(input));
            return h.Apply("Loading Model", ch => new TimeSeriesRowToRowMapperTransform(h, ctx, input));
        }

        public override void Save(ModelSaveContext ctx)
        {
            Host.CheckValue(ctx, nameof(ctx));
            ctx.CheckAtModel();
            ctx.SetVersionInfo(GetVersionInfo());

            // *** Binary format ***
            // _mapper

            ctx.SaveModel(_mapper, "Mapper");
        }

        /// <summary>
        /// Produces the set of active columns for the data view (as a bool[] of length bindings.ColumnCount),
        /// a predicate for the needed active input columns, and a predicate for the needed active
        /// output columns.
        /// </summary>
        private bool[] GetActive(Func<int, bool> predicate, out Func<int, bool> predicateInput)
        {
            int n = _bindings.Schema.ColumnCount;
            var active = Utils.BuildArray(n, predicate);
            Contracts.Assert(active.Length == n);

            var activeInput = _bindings.GetActiveInput(predicate);
            Contracts.Assert(activeInput.Length == _bindings.InputSchema.ColumnCount);

            // Get a predicate that determines which outputs are active.
            var predicateOut = GetActiveOutputColumns(active);

            // Now map those to active input columns.
            var predicateIn = _mapper.GetDependencies(predicateOut);

            // Combine the two sets of input columns.
            predicateInput =
                col => 0 <= col && col < activeInput.Length && (activeInput[col] || predicateIn(col));

            return active;
        }

        private Func<int, bool> GetActiveOutputColumns(bool[] active)
        {
            Contracts.AssertValue(active);
            Contracts.Assert(active.Length == _bindings.Schema.ColumnCount);

            return
                col =>
                {
                    Contracts.Assert(0 <= col && col < _bindings.AddedColumnIndices.Count);
                    return 0 <= col && col < _bindings.AddedColumnIndices.Count && active[_bindings.AddedColumnIndices[col]];
                };
        }

        protected override bool? ShouldUseParallelCursors(Func<int, bool> predicate)
        {
            Host.AssertValue(predicate, "predicate");
            if (_bindings.AddedColumnIndices.Any(predicate))
                return true;
            return null;
        }

        protected override IRowCursor GetRowCursorCore(Func<int, bool> predicate, IRandom rand = null)
        {
            Func<int, bool> predicateInput;
            var active = GetActive(predicate, out predicateInput);
            return new RowCursor(Host, Source.GetRowCursor(predicateInput, rand), this, active);
        }

        public override IRowCursor[] GetRowCursorSet(out IRowCursorConsolidator consolidator, Func<int, bool> predicate, int n, IRandom rand = null)
        {
            Host.CheckValue(predicate, nameof(predicate));
            Host.CheckValueOrNull(rand);

            Func<int, bool> predicateInput;
            var active = GetActive(predicate, out predicateInput);

            var inputs = Source.GetRowCursorSet(out consolidator, predicateInput, n, rand);
            Host.AssertNonEmpty(inputs);

            if (inputs.Length == 1 && n > 1 && _bindings.AddedColumnIndices.Any(predicate))
                inputs = DataViewUtils.CreateSplitCursors(out consolidator, Host, inputs[0], n);
            Host.AssertNonEmpty(inputs);

            var cursors = new IRowCursor[inputs.Length];
            for (int i = 0; i < inputs.Length; i++)
                cursors[i] = new RowCursor(Host, inputs[i], this, active);
            return cursors;
        }

        void ISaveAsOnnx.SaveAsOnnx(OnnxContext ctx)
        {
            Host.CheckValue(ctx, nameof(ctx));
            if (_mapper is ISaveAsOnnx onnx)
            {
                Host.Check(onnx.CanSaveOnnx(ctx), "Cannot be saved as ONNX.");
                onnx.SaveAsOnnx(ctx);
            }
        }

        void ISaveAsPfa.SaveAsPfa(BoundPfaContext ctx)
        {
            Host.CheckValue(ctx, nameof(ctx));
            if (_mapper is ISaveAsPfa pfa)
            {
                Host.Check(pfa.CanSavePfa, "Cannot be saved as PFA.");
                pfa.SaveAsPfa(ctx);
            }
        }

        public Func<int, bool> GetDependencies(Func<int, bool> predicate)
        {
            Func<int, bool> predicateInput;
            GetActive(predicate, out predicateInput);
            return predicateInput;
        }

        Schema IRowToRowMapper.InputSchema => Source.Schema;

        public IRow GetRow(IRow input, Func<int, bool> active, out Action disposer)
        {
            Host.CheckValue(input, nameof(input));
            Host.CheckValue(active, nameof(active));
            Host.Check(input.Schema == Source.Schema, "Schema of input row must be the same as the schema the mapper is bound to");

            disposer = null;
            using (var ch = Host.Start("GetEntireRow"))
            {
                Action disp;
                var activeArr = new bool[Schema.ColumnCount];
                for (int i = 0; i < Schema.ColumnCount; i++)
                    activeArr[i] = active(i);
                var pred = GetActiveOutputColumns(activeArr);
                var getters = _mapper.CreateGetters(input, pred, out disp);
                disposer += disp;
                return new StatefulRow(input, this, Schema, getters,
                    _mapper.CreatePingers(input, pred, out disp));
            }
        }

        private sealed class StatefulRow : IStatefulRow
        {
            private readonly IRow _input;
            private readonly Delegate[] _getters;
            private readonly Delegate[] _pingers;

            private readonly TimeSeriesRowToRowMapperTransform _parent;

            public long Batch { get { return _input.Batch; } }

            public long Position { get { return _input.Position; } }

            public Schema Schema { get; }

            public StatefulRow(IRow input, TimeSeriesRowToRowMapperTransform parent,
                Schema schema, Delegate[] getters, Delegate[] pingers)
            {
                _input = input;
                _parent = parent;
                Schema = schema;
                _getters = getters;
                _pingers = pingers;
            }

            public ValueGetter<TValue> GetGetter<TValue>(int col)
            {
                bool isSrc;
                int index = _parent._bindings.MapColumnIndex(out isSrc, col);
                if (isSrc)
                    return _input.GetGetter<TValue>(index);

                Contracts.Assert(_getters[index] != null);
                var fn = _getters[index] as ValueGetter<TValue>;
                if (fn == null)
                    throw Contracts.Except("Invalid TValue in GetGetter: '{0}'", typeof(TValue));
                return fn;
            }

            public ValuePinger[] GetPingers()
            {
                ValuePinger[] pingers = new ValuePinger[_pingers.Length];
                int index = 0;
                foreach (var pinger in _pingers)
                {
                    var fn = pinger as ValuePinger;
                    pingers[index++] = fn ?? throw Contracts.Except("Invalid TValue in GetPinger: '{0}'", typeof(bool));
                }

                return pingers;
            }

            public ValueGetter<UInt128> GetIdGetter() => _input.GetIdGetter();

            public bool IsColumnActive(int col)
            {
                bool isSrc;
                int index = _parent._bindings.MapColumnIndex(out isSrc, col);
                if (isSrc)
                    return _input.IsColumnActive((index));
                return _getters[index] != null;
            }
        }

        private sealed class RowCursor : SynchronizedCursorBase<IRowCursor>, IRowCursor
        {
            private readonly Delegate[] _getters;
            private readonly bool[] _active;
            private readonly ColumnBindings _bindings;
            private readonly Action _disposer;

            public Schema Schema => _bindings.Schema;

            public RowCursor(IChannelProvider provider, IRowCursor input, TimeSeriesRowToRowMapperTransform parent, bool[] active)
                : base(provider, input)
            {
                var pred = parent.GetActiveOutputColumns(active);
                _getters = parent._mapper.CreateGetters(input, pred, out _disposer);
                _active = active;
                _bindings = parent._bindings;
            }

            public bool IsColumnActive(int col)
            {
                Ch.Check(0 <= col && col < _bindings.Schema.ColumnCount);
                return _active[col];
            }

            public ValueGetter<TValue> GetGetter<TValue>(int col)
            {
                Ch.Check(IsColumnActive(col));

                bool isSrc;
                int index = _bindings.MapColumnIndex(out isSrc, col);
                if (isSrc)
                    return Input.GetGetter<TValue>(index);

                Ch.AssertValue(_getters);
                var getter = _getters[index];
                Ch.Assert(getter != null);
                var fn = getter as ValueGetter<TValue>;
                if (fn == null)
                    throw Ch.Except("Invalid TValue in GetGetter: '{0}'", typeof(TValue));
                return fn;
            }

            public override void Dispose()
            {
                _disposer?.Invoke();
                base.Dispose();
            }
        }
    }

}<|MERGE_RESOLUTION|>--- conflicted
+++ resolved
@@ -1,4 +1,4 @@
-﻿// Licensed to the .NET Foundation under one or more agreements.
+// Licensed to the .NET Foundation under one or more agreements.
 // The .NET Foundation licenses this file to you under the MIT license.
 // See the LICENSE file in the project root for more information.
 
@@ -9,15 +9,12 @@
 using Microsoft.ML.Runtime.Model;
 using Microsoft.ML.Runtime.Api;
 using Microsoft.ML.Core.Data;
-<<<<<<< HEAD
 using Microsoft.ML.TimeSeries;
 using Microsoft.ML.Runtime.Model.Onnx;
 using Microsoft.ML.Runtime.Model.Pfa;
 using System.Linq;
 using Microsoft.ML;
-=======
 using Microsoft.ML.Data;
->>>>>>> b509add9
 
 namespace Microsoft.ML.Runtime.TimeSeriesProcessing
 {
