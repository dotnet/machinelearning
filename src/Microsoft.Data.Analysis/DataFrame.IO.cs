﻿// Licensed to the .NET Foundation under one or more agreements.
// The .NET Foundation licenses this file to you under the MIT license.
// See the LICENSE file in the project root for more information.

using System;
using System.Collections.Generic;
using System.Data;
using System.Data.Common;
using System.Globalization;
using System.IO;
using System.Text;
using System.Threading.Tasks;

namespace Microsoft.Data.Analysis
{
    public partial class DataFrame
    {
        private const int DefaultStreamReaderBufferSize = 1024;

        private static Type GuessKind(int col, List<string[]> read)
        {
            Type res = typeof(string);
            int nbline = 0;
            foreach (var line in read)
            {
                if (col >= line.Length)
                    throw new FormatException(string.Format(Strings.LessColumnsThatExpected, nbline + 1));

                string val = line[col];

                if (string.Equals(val, "null", StringComparison.OrdinalIgnoreCase))
                {
                    continue;
                }

                if (!string.IsNullOrEmpty(val))
                {
                    bool boolParse = bool.TryParse(val, out bool boolResult);
                    if (boolParse)
                    {
                        res = DetermineType(nbline == 0, typeof(bool), res);
                        ++nbline;
                        continue;
                    }
                    bool floatParse = float.TryParse(val, out float floatResult);
                    if (floatParse)
                    {
                        res = DetermineType(nbline == 0, typeof(float), res);
                        ++nbline;
                        continue;
                    }
                    bool dateParse = DateTime.TryParse(val, out DateTime dateResult);
                    if (dateParse)
                    {
                        res = DetermineType(nbline == 0, typeof(DateTime), res);
                        ++nbline;
                        continue;
                    }

                    res = DetermineType(nbline == 0, typeof(string), res);
                    ++nbline;
                }
            }
            return res;
        }

        private static Type DetermineType(bool first, Type suggested, Type previous)
        {
            if (first)
                return suggested;
            else
                return MaxKind(suggested, previous);
        }

        private static Type MaxKind(Type a, Type b)
        {
            if (a == typeof(string) || b == typeof(string))
                return typeof(string);
            if (a == typeof(float) || b == typeof(float))
                return typeof(float);
            if (a == typeof(bool) || b == typeof(bool))
                return typeof(bool);
            if (a == typeof(DateTime) || b == typeof(DateTime))
                return typeof(DateTime);
            return typeof(string);
        }

        /// <summary>
        /// Reads a text file as a DataFrame.
        /// </summary>
        /// <param name="filename">filename</param>
        /// <param name="separator">column separator</param>
        /// <param name="header">has a header or not</param>
        /// <param name="columnNames">column names (can be empty)</param>
        /// <param name="dataTypes">column types (can be empty)</param>
        /// <param name="numRows">number of rows to read</param>
        /// <param name="guessRows">number of rows used to guess types</param>
        /// <param name="addIndexColumn">add one column with the row index</param>
        /// <param name="encoding">The character encoding. Defaults to UTF8 if not specified</param>
        /// <returns>DataFrame</returns>
        public static DataFrame LoadCsv(string filename,
                                char separator = ',', bool header = true,
                                string[] columnNames = null, Type[] dataTypes = null,
                                int numRows = -1, int guessRows = 10,
                                bool addIndexColumn = false, Encoding encoding = null)
        {
            using (Stream fileStream = new FileStream(filename, FileMode.Open))
            {
                return LoadCsv(fileStream,
                                  separator: separator, header: header, columnNames: columnNames, dataTypes: dataTypes, numberOfRowsToRead: numRows,
                                  guessRows: guessRows, addIndexColumn: addIndexColumn, encoding: encoding);
            }
        }

<<<<<<< HEAD
        public static DataFrame LoadFrom(IEnumerable<IList<object>> vals, IList<(string, Type)> columnInfos)
        {
            var columnsCount = columnInfos.Count;
            var columns = new List<DataFrameColumn>(columnsCount);

            foreach (var (name, type) in columnInfos)
            {
                var column = CreateColumn(type, name);
                columns.Add(column);
            }

            var res = new DataFrame(columns);

            foreach (var items in vals)
            {
                for (var c = 0; c < items.Count; c++)
                {
                    items[c] = items[c];
                }
                res.Append(items, inPlace: true);
            }

            return res;
        }

        public void SaveTo(DataTable table)
        {
            var columnsCount = Columns.Count;

            if (table.Columns.Count == 0)
            {
                foreach (var column in Columns)
                {
                    table.Columns.Add(column.Name, column.DataType);
                }
            }
            else
            {
                if (table.Columns.Count != columnsCount)
                    throw new ArgumentException();
                for (var c = 0; c < columnsCount; c++)
                {
                    if (table.Columns[c].DataType != Columns[c].DataType)
                        throw new ArgumentException();
                }
            }

            var items = new object[columnsCount];
            foreach (var row in Rows)
            {
                for (var c = 0; c < columnsCount; c++)
                {
                    items[c] = row[c] ?? DBNull.Value;
                }
                table.Rows.Add(items);
            }
        }

        public DataTable ToTable()
        {
            var res = new DataTable();
            SaveTo(res);
            return res;
        }

        public static DataFrame FromSchema(DbDataReader reader)
        {
            var columnsCount = reader.FieldCount;
            var columns = new DataFrameColumn[columnsCount];

            for (var c = 0; c < columnsCount; c++)
            {
                var type = reader.GetFieldType(c);
                var name = reader.GetName(c);
                var column = CreateColumn(type, name);
                columns[c] = column;
            }

            var res = new DataFrame(columns);
            return res;
        }

        public static async Task<DataFrame> LoadFrom(DbDataReader reader)
        {
            var res = FromSchema(reader);
            var columnsCount = reader.FieldCount;

            var items = new object[columnsCount];
            while (await reader.ReadAsync())
            {
                for (var c = 0; c < columnsCount; c++)
                {
                    items[c] = reader.IsDBNull(c)
                        ? null
                        : reader[c];
                }
                res.Append(items, inPlace: true);
            }

            reader.Close();

            return res;
        }

        public static async Task<DataFrame> LoadFrom(DbDataAdapter adapter)
        {
            using var reader = await adapter.SelectCommand.ExecuteReaderAsync();
            return await LoadFrom(reader);
        }

        public void SaveTo(DbDataAdapter dataAdapter, DbProviderFactory factory)
        {
            using var commandBuilder = factory.CreateCommandBuilder();
            commandBuilder.DataAdapter = dataAdapter;
            dataAdapter.InsertCommand = commandBuilder.GetInsertCommand();
            dataAdapter.UpdateCommand = commandBuilder.GetUpdateCommand();
            dataAdapter.DeleteCommand = commandBuilder.GetDeleteCommand();

            using var table = ToTable();

            var connection = dataAdapter.SelectCommand.Connection;
            var needClose = connection.TryOpen();

            try
            {
                using var transaction = connection.BeginTransaction();
                try
                {
                    dataAdapter.Update(table);
                }
                catch
                {
                    transaction.Rollback();
                    transaction.Dispose();
                    throw;
                }
                transaction.Commit();
            }
            finally
            {
                if (needClose)
                    connection.Close();
            }
        }

=======
        /// <summary>
        /// return <paramref name="columnIndex"/> of <paramref name="columnNames"/> if not null or empty, otherwise return "Column{i}" where i is <paramref name="columnIndex"/>.
        /// </summary>
        /// <param name="columnNames">column names.</param>
        /// <param name="columnIndex">column index.</param>
        /// <returns></returns>
>>>>>>> 3986fcf9
        private static string GetColumnName(string[] columnNames, int columnIndex)
        {
            var defaultColumnName = "Column" + columnIndex.ToString();
            if (columnNames is string[])
            {
                return string.IsNullOrEmpty(columnNames[columnIndex]) ? defaultColumnName : columnNames[columnIndex];
            }

            return defaultColumnName;
        }

        private static DataFrameColumn CreateColumn(Type kind, string columnName)
        {
            DataFrameColumn ret;
            if (kind == typeof(bool))
            {
                ret = new BooleanDataFrameColumn(columnName);
            }
            else if (kind == typeof(int))
            {
                ret = new Int32DataFrameColumn(columnName);
            }
            else if (kind == typeof(float))
            {
                ret = new SingleDataFrameColumn(columnName);
            }
            else if (kind == typeof(string))
            {
                ret = new StringDataFrameColumn(columnName, 0);
            }
            else if (kind == typeof(long))
            {
                ret = new Int64DataFrameColumn(columnName);
            }
            else if (kind == typeof(decimal))
            {
                ret = new DecimalDataFrameColumn(columnName);
            }
            else if (kind == typeof(byte))
            {
                ret = new ByteDataFrameColumn(columnName);
            }
            else if (kind == typeof(char))
            {
                ret = new CharDataFrameColumn(columnName);
            }
            else if (kind == typeof(double))
            {
                ret = new DoubleDataFrameColumn(columnName);
            }
            else if (kind == typeof(sbyte))
            {
                ret = new SByteDataFrameColumn(columnName);
            }
            else if (kind == typeof(short))
            {
                ret = new Int16DataFrameColumn(columnName);
            }
            else if (kind == typeof(uint))
            {
                ret = new UInt32DataFrameColumn(columnName);
            }
            else if (kind == typeof(ulong))
            {
                ret = new UInt64DataFrameColumn(columnName);
            }
            else if (kind == typeof(ushort))
            {
                ret = new UInt16DataFrameColumn(columnName);
            }
            else if (kind == typeof(DateTime))
            {
                ret = new PrimitiveDataFrameColumn<DateTime>(columnName);
            }
            else
            {
                throw new NotSupportedException(nameof(kind));
            }
            return ret;
        }

        private static DataFrameColumn CreateColumn(Type kind, string[] columnNames, int columnIndex)
        {
            return CreateColumn(kind, GetColumnName(columnNames, columnIndex));
        }

        private static DataFrame ReadCsvLinesIntoDataFrame(WrappedStreamReaderOrStringReader wrappedReader,
                                char separator = ',', bool header = true,
                                string[] columnNames = null, Type[] dataTypes = null,
                                long numberOfRowsToRead = -1, int guessRows = 10, bool addIndexColumn = false
                                )
        {
            if (dataTypes == null && guessRows <= 0)
            {
                throw new ArgumentException(string.Format(Strings.ExpectedEitherGuessRowsOrDataTypes, nameof(guessRows), nameof(dataTypes)));
            }

            List<DataFrameColumn> columns;
            string[] fields;
            using (var textReader = wrappedReader.GetTextReader())
            {
                TextFieldParser parser = new TextFieldParser(textReader);
                parser.SetDelimiters(separator.ToString());

                var linesForGuessType = new List<string[]>();
                long rowline = 0;
                int numberOfColumns = dataTypes?.Length ?? 0;

                if (header == true && numberOfRowsToRead != -1)
                {
                    numberOfRowsToRead++;
                }

                // First pass: schema and number of rows.
                while ((fields = parser.ReadFields()) != null)
                {
                    if ((numberOfRowsToRead == -1) || rowline < numberOfRowsToRead)
                    {
                        if (linesForGuessType.Count < guessRows || (header && rowline == 0))
                        {
                            if (header && rowline == 0)
                            {
                                if (columnNames == null)
                                {
                                    columnNames = fields;
                                }
                            }
                            else
                            {
                                linesForGuessType.Add(fields);
                                numberOfColumns = Math.Max(numberOfColumns, fields.Length);
                            }
                        }
                    }
                    ++rowline;
                    if (rowline == guessRows || guessRows == 0)
                    {
                        break;
                    }
                }

                if (rowline == 0)
                {
                    throw new FormatException(Strings.EmptyFile);
                }

                columns = new List<DataFrameColumn>(numberOfColumns);
                // Guesses types or looks up dataTypes and adds columns.
                for (int i = 0; i < numberOfColumns; ++i)
                {
                    Type kind = dataTypes == null ? GuessKind(i, linesForGuessType) : dataTypes[i];
                    columns.Add(CreateColumn(kind, columnNames, i));
                }
            }

            DataFrame ret = new DataFrame(columns);

            // Fill values.
            using (var textReader = wrappedReader.GetTextReader())
            {
                TextFieldParser parser = new TextFieldParser(textReader);
                parser.SetDelimiters(separator.ToString());

                long rowline = 0;
                while ((fields = parser.ReadFields()) != null && (numberOfRowsToRead == -1 || rowline < numberOfRowsToRead))
                {
                    if (header && rowline == 0)
                    {
                        // Skips.
                    }
                    else
                    {
                        ret.Append(fields, inPlace: true);
                    }
                    ++rowline;
                }

                if (addIndexColumn)
                {
                    PrimitiveDataFrameColumn<int> indexColumn = new PrimitiveDataFrameColumn<int>("IndexColumn", columns[0].Length);
                    for (int i = 0; i < columns[0].Length; i++)
                    {
                        indexColumn[i] = i;
                    }
                    columns.Insert(0, indexColumn);
                }

            }

            return ret;
        }

        private class WrappedStreamReaderOrStringReader
        {
            private readonly Stream _stream;
            private readonly long _initialPosition;
            private readonly Encoding _encoding;
            private readonly string _csvString;

            public WrappedStreamReaderOrStringReader(Stream stream, Encoding encoding)
            {
                _stream = stream;
                _initialPosition = stream.Position;
                _encoding = encoding;
                _csvString = null;
            }

            public WrappedStreamReaderOrStringReader(string csvString)
            {
                _csvString = csvString;
                _initialPosition = 0;
                _encoding = null;
                _stream = null;
            }

            // Returns a new TextReader. If the wrapped object is a stream, the stream is reset to its initial position. 
            public TextReader GetTextReader()
            {
                if (_stream != null)
                {
                    _stream.Seek(_initialPosition, SeekOrigin.Begin);
                    return new StreamReader(_stream, _encoding, detectEncodingFromByteOrderMarks: true, DefaultStreamReaderBufferSize, leaveOpen: true);
                }
                else
                {
                    return new StringReader(_csvString);
                }

            }

        }

        /// <summary>
        /// Reads CSV data passed in as a string into a DataFrame.
        /// </summary>
        /// <param name="csvString">csv data passed in as a string</param>
        /// <param name="separator">column separator</param>
        /// <param name="header">has a header or not</param>
        /// <param name="columnNames">column names (can be empty)</param>
        /// <param name="dataTypes">column types (can be empty)</param>
        /// <param name="numberOfRowsToRead">number of rows to read not including the header(if present)</param>
        /// <param name="guessRows">number of rows used to guess types</param>
        /// <param name="addIndexColumn">add one column with the row index</param>
        /// <returns><see cref="DataFrame"/></returns>
        public static DataFrame LoadCsvFromString(string csvString,
                                char separator = ',', bool header = true,
                                string[] columnNames = null, Type[] dataTypes = null,
                                long numberOfRowsToRead = -1, int guessRows = 10, bool addIndexColumn = false)
        {
            WrappedStreamReaderOrStringReader wrappedStreamReaderOrStringReader = new WrappedStreamReaderOrStringReader(csvString);
            return ReadCsvLinesIntoDataFrame(wrappedStreamReaderOrStringReader, separator, header, columnNames, dataTypes, numberOfRowsToRead, guessRows, addIndexColumn);
        }

        /// <summary>
        /// Reads a seekable stream of CSV data into a DataFrame.
        /// </summary>
        /// <param name="csvStream">stream of CSV data to be read in</param>
        /// <param name="separator">column separator</param>
        /// <param name="header">has a header or not</param>
        /// <param name="columnNames">column names (can be empty)</param>
        /// <param name="dataTypes">column types (can be empty)</param>
        /// <param name="numberOfRowsToRead">number of rows to read not including the header(if present)</param>
        /// <param name="guessRows">number of rows used to guess types</param>
        /// <param name="addIndexColumn">add one column with the row index</param>
        /// <param name="encoding">The character encoding. Defaults to UTF8 if not specified</param>
        /// <returns><see cref="DataFrame"/></returns>
        public static DataFrame LoadCsv(Stream csvStream,
                                char separator = ',', bool header = true,
                                string[] columnNames = null, Type[] dataTypes = null,
                                long numberOfRowsToRead = -1, int guessRows = 10, bool addIndexColumn = false,
                                Encoding encoding = null)
        {
            if (!csvStream.CanSeek)
            {
                throw new ArgumentException(Strings.NonSeekableStream, nameof(csvStream));
            }

            if (dataTypes == null && guessRows <= 0)
            {
                throw new ArgumentException(string.Format(Strings.ExpectedEitherGuessRowsOrDataTypes, nameof(guessRows), nameof(dataTypes)));
            }

            WrappedStreamReaderOrStringReader wrappedStreamReaderOrStringReader = new WrappedStreamReaderOrStringReader(csvStream, encoding ?? Encoding.UTF8);
            return ReadCsvLinesIntoDataFrame(wrappedStreamReaderOrStringReader, separator, header, columnNames, dataTypes, numberOfRowsToRead, guessRows, addIndexColumn);
        }

        /// <summary>
        /// Writes a DataFrame into a CSV.
        /// </summary>
        /// <param name="dataFrame"><see cref="DataFrame"/></param>
        /// <param name="path">CSV file path</param>
        /// <param name="separator">column separator</param>
        /// <param name="header">has a header or not</param>
        /// <param name="encoding">The character encoding. Defaults to UTF8 if not specified</param>
        /// <param name="cultureInfo">culture info for formatting values</param>
        [Obsolete("WriteCsv is obsolete and will be removed in a future version. Use SaveCsv instead.")]
        public static void WriteCsv(DataFrame dataFrame, string path,
                                   char separator = ',', bool header = true,
                                   Encoding encoding = null, CultureInfo cultureInfo = null)
        {
            SaveCsv(dataFrame, path, separator, header, encoding, cultureInfo);
        }

        /// <summary>
        /// Saves a DataFrame into a CSV.
        /// </summary>
        /// <param name="dataFrame"><see cref="DataFrame"/></param>
        /// <param name="path">CSV file path</param>
        /// <param name="separator">column separator</param>
        /// <param name="header">has a header or not</param>
        /// <param name="encoding">The character encoding. Defaults to UTF8 if not specified</param>
        /// <param name="cultureInfo">culture info for formatting values</param>
        public static void SaveCsv(DataFrame dataFrame, string path,
                                   char separator = ',', bool header = true,
                                   Encoding encoding = null, CultureInfo cultureInfo = null)
        {
            using (FileStream csvStream = new FileStream(path, FileMode.Create))
            {
                SaveCsv(dataFrame: dataFrame, csvStream: csvStream,
                           separator: separator, header: header,
                           encoding: encoding, cultureInfo: cultureInfo);
            }
        }

        /// <summary>
        /// Writes a DataFrame into a CSV.
        /// </summary>
        /// <param name="dataFrame"><see cref="DataFrame"/></param>
        /// <param name="csvStream">stream of CSV data to be write out</param>
        /// <param name="separator">column separator</param>
        /// <param name="header">has a header or not</param>
        /// <param name="encoding">the character encoding. Defaults to UTF8 if not specified</param>
        /// <param name="cultureInfo">culture info for formatting values</param>
        [Obsolete("WriteCsv is obsolete and will be removed in a future version. Use SaveCsv instead.")]
        public static void WriteCsv(DataFrame dataFrame, Stream csvStream,
                           char separator = ',', bool header = true,
                           Encoding encoding = null, CultureInfo cultureInfo = null)
        {
            SaveCsv(dataFrame, csvStream, separator, header, encoding, cultureInfo);
        }

        /// <summary>
        /// Saves a DataFrame into a CSV.
        /// </summary>
        /// <param name="dataFrame"><see cref="DataFrame"/></param>
        /// <param name="csvStream">stream of CSV data to be write out</param>
        /// <param name="separator">column separator</param>
        /// <param name="header">has a header or not</param>
        /// <param name="encoding">the character encoding. Defaults to UTF8 if not specified</param>
        /// <param name="cultureInfo">culture info for formatting values</param>
        public static void SaveCsv(DataFrame dataFrame, Stream csvStream,
                        char separator = ',', bool header = true,
                        Encoding encoding = null, CultureInfo cultureInfo = null)
        {
            if (cultureInfo is null)
            {
                cultureInfo = CultureInfo.CurrentCulture;
            }

            if (cultureInfo.NumberFormat.NumberDecimalSeparator.Equals(separator.ToString()))
            {
                throw new ArgumentException("Decimal separator cannot match the column separator");
            }

            if (encoding is null)
            {
                encoding = Encoding.ASCII;
            }

            using (StreamWriter csvFile = new StreamWriter(csvStream, encoding, bufferSize: DefaultStreamReaderBufferSize, leaveOpen: true))
            {
                if (dataFrame != null)
                {
                    if (header)
                    {
                        SaveHeader(csvFile, dataFrame.Columns.GetColumnNames(), separator);
                    }

                    var record = new StringBuilder();

                    foreach (var row in dataFrame.Rows)
                    {
                        bool firstCell = true;
                        foreach (var cell in row)
                        {
                            if (!firstCell)
                            {
                                record.Append(separator);
                            }
                            else
                            {
                                firstCell = false;
                            }

                            Type t = cell?.GetType();

                            if (t == typeof(bool))
                            {
                                record.AppendFormat(cultureInfo, "{0}", cell);
                                continue;
                            }

                            if (t == typeof(float))
                            {
                                record.AppendFormat(cultureInfo, "{0:G9}", cell);
                                continue;
                            }

                            if (t == typeof(double))
                            {
                                record.AppendFormat(cultureInfo, "{0:G17}", cell);
                                continue;
                            }

                            if (t == typeof(decimal))
                            {
                                record.AppendFormat(cultureInfo, "{0:G31}", cell);
                                continue;
                            }

                            if (t == typeof(string))
                            {
                                string stringCell = (string)cell;
                                if (NeedsQuotes(stringCell, separator))
                                {
                                    record.Append('\"');
                                    record.Append(stringCell.Replace("\"", "\"\"")); // Quotations in CSV data must be escaped with another quotation
                                    record.Append('\"');
                                    continue;
                                }
                            }

                            record.Append(cell);
                        }

                        csvFile.WriteLine(record);

                        record.Clear();
                    }
                }
            }
        }

        private static void SaveHeader(StreamWriter csvFile, IReadOnlyList<string> columnNames, char separator)
        {
            bool firstColumn = true;
            foreach (string name in columnNames)
            {
                if (!firstColumn)
                {
                    csvFile.Write(separator);
                }
                else
                {
                    firstColumn = false;
                }

                if (NeedsQuotes(name, separator))
                {
                    csvFile.Write('\"');
                    csvFile.Write(name.Replace("\"", "\"\"")); // Quotations in CSV data must be escaped with another quotation
                    csvFile.Write('\"');
                }
                else
                {
                    csvFile.Write(name);
                }
            }
            csvFile.WriteLine();
        }

        private static bool NeedsQuotes(string csvCell, char separator)
        {
            return csvCell.AsSpan().IndexOfAny(separator, '\n', '\"') != -1;
        }
    }
}<|MERGE_RESOLUTION|>--- conflicted
+++ resolved
@@ -112,7 +112,6 @@
             }
         }
 
-<<<<<<< HEAD
         public static DataFrame LoadFrom(IEnumerable<IList<object>> vals, IList<(string, Type)> columnInfos)
         {
             var columnsCount = columnInfos.Count;
@@ -258,14 +257,13 @@
             }
         }
 
-=======
         /// <summary>
         /// return <paramref name="columnIndex"/> of <paramref name="columnNames"/> if not null or empty, otherwise return "Column{i}" where i is <paramref name="columnIndex"/>.
         /// </summary>
         /// <param name="columnNames">column names.</param>
         /// <param name="columnIndex">column index.</param>
         /// <returns></returns>
->>>>>>> 3986fcf9
+
         private static string GetColumnName(string[] columnNames, int columnIndex)
         {
             var defaultColumnName = "Column" + columnIndex.ToString();
