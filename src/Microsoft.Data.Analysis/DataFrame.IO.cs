﻿// Licensed to the .NET Foundation under one or more agreements.
// The .NET Foundation licenses this file to you under the MIT license.
// See the LICENSE file in the project root for more information.

using System;
using System.Collections.Generic;
using System.Data;
using System.Data.Common;
using System.Globalization;
using System.IO;
using System.Text;
using System.Threading.Tasks;

namespace Microsoft.Data.Analysis
{
    public partial class DataFrame
    {
        private const int DefaultStreamReaderBufferSize = 1024;

        private static Type GuessKind(int col, List<string[]> read)
        {
            Type res = typeof(string);
            int nbline = 0;
            foreach (var line in read)
            {
                if (col >= line.Length)
                    throw new FormatException(string.Format(Strings.LessColumnsThatExpected, nbline + 1));

                string val = line[col];

                if (string.Equals(val, "null", StringComparison.OrdinalIgnoreCase))
                {
                    continue;
                }

                if (!string.IsNullOrEmpty(val))
                {
                    bool boolParse = bool.TryParse(val, out bool boolResult);
                    if (boolParse)
                    {
                        res = DetermineType(nbline == 0, typeof(bool), res);
                        ++nbline;
                        continue;
                    }
                    bool floatParse = float.TryParse(val, out float floatResult);
                    if (floatParse)
                    {
                        res = DetermineType(nbline == 0, typeof(float), res);
                        ++nbline;
                        continue;
                    }
                    bool dateParse = DateTime.TryParse(val, out DateTime dateResult);
                    if (dateParse)
                    {
                        res = DetermineType(nbline == 0, typeof(DateTime), res);
                        ++nbline;
                        continue;
                    }

                    res = DetermineType(nbline == 0, typeof(string), res);
                    ++nbline;
                }
            }
            return res;
        }

        private static Type DetermineType(bool first, Type suggested, Type previous)
        {
            if (first)
                return suggested;
            else
                return MaxKind(suggested, previous);
        }

        private static Type MaxKind(Type a, Type b)
        {
            if (a == typeof(string) || b == typeof(string))
                return typeof(string);
            if (a == typeof(float) || b == typeof(float))
                return typeof(float);
            if (a == typeof(bool) || b == typeof(bool))
                return typeof(bool);
            if (a == typeof(DateTime) || b == typeof(DateTime))
                return typeof(DateTime);
            return typeof(string);
        }

        /// <summary>
        /// Reads a text file as a DataFrame.
        /// </summary>
        /// <param name="filename">filename</param>
        /// <param name="separator">column separator</param>
        /// <param name="header">has a header or not</param>
        /// <param name="columnNames">column names (can be empty)</param>
        /// <param name="dataTypes">column types (can be empty)</param>
        /// <param name="numRows">number of rows to read</param>
        /// <param name="guessRows">number of rows used to guess types</param>
        /// <param name="addIndexColumn">add one column with the row index</param>
        /// <param name="encoding">The character encoding. Defaults to UTF8 if not specified</param>
        /// <returns>DataFrame</returns>
        public static DataFrame LoadCsv(string filename,
                                char separator = ',', bool header = true,
                                string[] columnNames = null, Type[] dataTypes = null,
                                int numRows = -1, int guessRows = 10,
                                bool addIndexColumn = false, Encoding encoding = null)
        {
            using (Stream fileStream = new FileStream(filename, FileMode.Open))
            {
                return LoadCsv(fileStream,
                                  separator: separator, header: header, columnNames: columnNames, dataTypes: dataTypes, numberOfRowsToRead: numRows,
                                  guessRows: guessRows, addIndexColumn: addIndexColumn, encoding: encoding);
            }
        }

        public static DataFrame LoadFrom(IEnumerable<IList<object>> vals, IList<(string, Type)> columnInfos)
        {
            var columnsCount = columnInfos.Count;
            var columns = new List<DataFrameColumn>(columnsCount);

            foreach (var (name, type) in columnInfos)
            {
                var column = CreateColumn(type, name);
                columns.Add(column);
            }

            var res = new DataFrame(columns);

            foreach (var items in vals)
            {
                for (var c = 0; c < items.Count; c++)
                {
                    items[c] = items[c];
                }
                res.Append(items, inPlace: true);
            }

            return res;
        }

        public void SaveTo(DataTable table)
        {
            var columnsCount = Columns.Count;

            if (table.Columns.Count == 0)
            {
                foreach (var column in Columns)
                {
                    table.Columns.Add(column.Name, column.DataType);
                }
            }
            else
            {
                if (table.Columns.Count != columnsCount)
                    throw new ArgumentException();
                for (var c = 0; c < columnsCount; c++)
                {
                    if (table.Columns[c].DataType != Columns[c].DataType)
                        throw new ArgumentException();
                }
            }

            var items = new object[columnsCount];
            foreach (var row in Rows)
            {
                for (var c = 0; c < columnsCount; c++)
                {
                    items[c] = row[c] ?? DBNull.Value;
                }
                table.Rows.Add(items);
            }
        }

        public DataTable ToTable()
        {
            var res = new DataTable();
            SaveTo(res);
            return res;
        }

        public static DataFrame FromSchema(DbDataReader reader)
        {
            var columnsCount = reader.FieldCount;
            var columns = new DataFrameColumn[columnsCount];

            for (var c = 0; c < columnsCount; c++)
            {
                var type = reader.GetFieldType(c);
                var name = reader.GetName(c);
                var column = CreateColumn(type, name);
                columns[c] = column;
            }

            var res = new DataFrame(columns);
            return res;
        }

        public static async Task<DataFrame> LoadFrom(DbDataReader reader)
        {
            var res = FromSchema(reader);
            var columnsCount = reader.FieldCount;

            var items = new object[columnsCount];
            while (await reader.ReadAsync())
            {
                for (var c = 0; c < columnsCount; c++)
                {
                    items[c] = reader.IsDBNull(c)
                        ? null
                        : reader[c];
                }
                res.Append(items, inPlace: true);
            }

            reader.Close();

            return res;
        }

        public static async Task<DataFrame> LoadFrom(DbDataAdapter adapter)
        {
            using var reader = await adapter.SelectCommand.ExecuteReaderAsync();
            return await LoadFrom(reader);
        }

        public void SaveTo(DbDataAdapter dataAdapter, DbProviderFactory factory)
        {
            using var commandBuilder = factory.CreateCommandBuilder();
            commandBuilder.DataAdapter = dataAdapter;
            dataAdapter.InsertCommand = commandBuilder.GetInsertCommand();
            dataAdapter.UpdateCommand = commandBuilder.GetUpdateCommand();
            dataAdapter.DeleteCommand = commandBuilder.GetDeleteCommand();

            using var table = ToTable();

            var connection = dataAdapter.SelectCommand.Connection;
            var needClose = connection.TryOpen();

            try
            {
                using var transaction = connection.BeginTransaction();
                try
                {
                    dataAdapter.Update(table);
                }
                catch
                {
                    transaction.Rollback();
                    transaction.Dispose();
                    throw;
                }
                transaction.Commit();
            }
            finally
            {
                if (needClose)
                    connection.Close();
            }
        }

        /// <summary>
        /// return <paramref name="columnIndex"/> of <paramref name="columnNames"/> if not null or empty, otherwise return "Column{i}" where i is <paramref name="columnIndex"/>.
        /// </summary>
        /// <param name="columnNames">column names.</param>
        /// <param name="columnIndex">column index.</param>
        /// <returns></returns>

        private static string GetColumnName(string[] columnNames, int columnIndex)
        {
            var defaultColumnName = "Column" + columnIndex.ToString();
            if (columnNames is string[])
            {
                return string.IsNullOrEmpty(columnNames[columnIndex]) ? defaultColumnName : columnNames[columnIndex];
            }

            return defaultColumnName;
        }

        private static DataFrameColumn CreateColumn(Type kind, string columnName)
        {
            DataFrameColumn ret;
            if (kind == typeof(bool))
            {
<<<<<<< HEAD
                ret = new PrimitiveDataFrameColumn<bool>(GetColumnName(columnNames, columnIndex));
            }
            else if (kind == typeof(int))
            {
                ret = new PrimitiveDataFrameColumn<int>(GetColumnName(columnNames, columnIndex));
            }
            else if (kind == typeof(float))
            {
                ret = new PrimitiveDataFrameColumn<float>(GetColumnName(columnNames, columnIndex));
=======
                ret = new BooleanDataFrameColumn(columnName);
            }
            else if (kind == typeof(int))
            {
                ret = new Int32DataFrameColumn(columnName);
            }
            else if (kind == typeof(float))
            {
                ret = new SingleDataFrameColumn(columnName);
>>>>>>> aca80057
            }
            else if (kind == typeof(string))
            {
                ret = new StringDataFrameColumn(columnName, 0);
            }
            else if (kind == typeof(long))
            {
<<<<<<< HEAD
                ret = new PrimitiveDataFrameColumn<long>(GetColumnName(columnNames, columnIndex));
            }
            else if (kind == typeof(decimal))
            {
                ret = new PrimitiveDataFrameColumn<decimal>(GetColumnName(columnNames, columnIndex));
            }
            else if (kind == typeof(byte))
            {
                ret = new PrimitiveDataFrameColumn<byte>(GetColumnName(columnNames, columnIndex));
            }
            else if (kind == typeof(char))
            {
                ret = new PrimitiveDataFrameColumn<char>(GetColumnName(columnNames, columnIndex));
            }
            else if (kind == typeof(double))
            {
                ret = new PrimitiveDataFrameColumn<double>(GetColumnName(columnNames, columnIndex));
            }
            else if (kind == typeof(sbyte))
            {
                ret = new PrimitiveDataFrameColumn<sbyte>(GetColumnName(columnNames, columnIndex));
            }
            else if (kind == typeof(short))
            {
                ret = new PrimitiveDataFrameColumn<short>(GetColumnName(columnNames, columnIndex));
            }
            else if (kind == typeof(uint))
            {
                ret = new PrimitiveDataFrameColumn<uint>(GetColumnName(columnNames, columnIndex));
            }
            else if (kind == typeof(ulong))
            {
                ret = new PrimitiveDataFrameColumn<ulong>(GetColumnName(columnNames, columnIndex));
            }
            else if (kind == typeof(ushort))
            {
                ret = new PrimitiveDataFrameColumn<ushort>(GetColumnName(columnNames, columnIndex));
=======
                ret = new Int64DataFrameColumn(columnName);
            }
            else if (kind == typeof(decimal))
            {
                ret = new DecimalDataFrameColumn(columnName);
            }
            else if (kind == typeof(byte))
            {
                ret = new ByteDataFrameColumn(columnName);
            }
            else if (kind == typeof(char))
            {
                ret = new CharDataFrameColumn(columnName);
            }
            else if (kind == typeof(double))
            {
                ret = new DoubleDataFrameColumn(columnName);
            }
            else if (kind == typeof(sbyte))
            {
                ret = new SByteDataFrameColumn(columnName);
            }
            else if (kind == typeof(short))
            {
                ret = new Int16DataFrameColumn(columnName);
            }
            else if (kind == typeof(uint))
            {
                ret = new UInt32DataFrameColumn(columnName);
            }
            else if (kind == typeof(ulong))
            {
                ret = new UInt64DataFrameColumn(columnName);
            }
            else if (kind == typeof(ushort))
            {
                ret = new UInt16DataFrameColumn(columnName);
>>>>>>> aca80057
            }
            else if (kind == typeof(DateTime))
            {
                ret = new PrimitiveDataFrameColumn<DateTime>(columnName);
            }
            else
            {
                throw new NotSupportedException(nameof(kind));
            }
            return ret;
        }

        private static DataFrameColumn CreateColumn(Type kind, string[] columnNames, int columnIndex)
        {
            return CreateColumn(kind, GetColumnName(columnNames, columnIndex));
        }

        private static DataFrame ReadCsvLinesIntoDataFrame(WrappedStreamReaderOrStringReader wrappedReader,
                                char separator = ',', bool header = true,
                                string[] columnNames = null, Type[] dataTypes = null,
                                long numberOfRowsToRead = -1, int guessRows = 10, bool addIndexColumn = false
                                )
        {
            if (dataTypes == null && guessRows <= 0)
            {
                throw new ArgumentException(string.Format(Strings.ExpectedEitherGuessRowsOrDataTypes, nameof(guessRows), nameof(dataTypes)));
            }

            List<DataFrameColumn> columns;
            string[] fields;
            using (var textReader = wrappedReader.GetTextReader())
            {
                TextFieldParser parser = new TextFieldParser(textReader);
                parser.SetDelimiters(separator.ToString());

                var linesForGuessType = new List<string[]>();
                long rowline = 0;
                int numberOfColumns = dataTypes?.Length ?? 0;

                if (header == true && numberOfRowsToRead != -1)
                {
                    numberOfRowsToRead++;
                }

                // First pass: schema and number of rows.
                while ((fields = parser.ReadFields()) != null)
                {
                    if ((numberOfRowsToRead == -1) || rowline < numberOfRowsToRead)
                    {
                        if (linesForGuessType.Count < guessRows || (header && rowline == 0))
                        {
                            if (header && rowline == 0)
                            {
                                if (columnNames == null)
                                {
                                    columnNames = fields;
                                }
                            }
                            else
                            {
                                linesForGuessType.Add(fields);
                                numberOfColumns = Math.Max(numberOfColumns, fields.Length);
                            }
                        }
                    }
                    ++rowline;
                    if (rowline == guessRows || guessRows == 0)
                    {
                        break;
                    }
                }

                if (rowline == 0)
                {
                    throw new FormatException(Strings.EmptyFile);
                }

                columns = new List<DataFrameColumn>(numberOfColumns);
                // Guesses types or looks up dataTypes and adds columns.
                for (int i = 0; i < numberOfColumns; ++i)
                {
                    Type kind = dataTypes == null ? GuessKind(i, linesForGuessType) : dataTypes[i];
                    columns.Add(CreateColumn(kind, columnNames, i));
                }
            }

            DataFrame ret = new DataFrame(columns);

            // Fill values.
            using (var textReader = wrappedReader.GetTextReader())
            {
                TextFieldParser parser = new TextFieldParser(textReader);
                parser.SetDelimiters(separator.ToString());

                long rowline = 0;
                while ((fields = parser.ReadFields()) != null && (numberOfRowsToRead == -1 || rowline < numberOfRowsToRead))
                {
                    if (header && rowline == 0)
                    {
                        // Skips.
                    }
                    else
                    {
                        ret.Append(fields, inPlace: true);
                    }
                    ++rowline;
                }

                if (addIndexColumn)
                {
                    PrimitiveDataFrameColumn<int> indexColumn = new PrimitiveDataFrameColumn<int>("IndexColumn", columns[0].Length);
                    for (int i = 0; i < columns[0].Length; i++)
                    {
                        indexColumn[i] = i;
                    }
                    columns.Insert(0, indexColumn);
                }

            }

            return ret;
        }

        private class WrappedStreamReaderOrStringReader
        {
            private readonly Stream _stream;
            private readonly long _initialPosition;
            private readonly Encoding _encoding;
            private readonly string _csvString;

            public WrappedStreamReaderOrStringReader(Stream stream, Encoding encoding)
            {
                _stream = stream;
                _initialPosition = stream.Position;
                _encoding = encoding;
                _csvString = null;
            }

            public WrappedStreamReaderOrStringReader(string csvString)
            {
                _csvString = csvString;
                _initialPosition = 0;
                _encoding = null;
                _stream = null;
            }

            // Returns a new TextReader. If the wrapped object is a stream, the stream is reset to its initial position. 
            public TextReader GetTextReader()
            {
                if (_stream != null)
                {
                    _stream.Seek(_initialPosition, SeekOrigin.Begin);
                    return new StreamReader(_stream, _encoding, detectEncodingFromByteOrderMarks: true, DefaultStreamReaderBufferSize, leaveOpen: true);
                }
                else
                {
                    return new StringReader(_csvString);
                }

            }

        }

        /// <summary>
        /// Reads CSV data passed in as a string into a DataFrame.
        /// </summary>
        /// <param name="csvString">csv data passed in as a string</param>
        /// <param name="separator">column separator</param>
        /// <param name="header">has a header or not</param>
        /// <param name="columnNames">column names (can be empty)</param>
        /// <param name="dataTypes">column types (can be empty)</param>
        /// <param name="numberOfRowsToRead">number of rows to read not including the header(if present)</param>
        /// <param name="guessRows">number of rows used to guess types</param>
        /// <param name="addIndexColumn">add one column with the row index</param>
        /// <returns><see cref="DataFrame"/></returns>
        public static DataFrame LoadCsvFromString(string csvString,
                                char separator = ',', bool header = true,
                                string[] columnNames = null, Type[] dataTypes = null,
                                long numberOfRowsToRead = -1, int guessRows = 10, bool addIndexColumn = false)
        {
            WrappedStreamReaderOrStringReader wrappedStreamReaderOrStringReader = new WrappedStreamReaderOrStringReader(csvString);
            return ReadCsvLinesIntoDataFrame(wrappedStreamReaderOrStringReader, separator, header, columnNames, dataTypes, numberOfRowsToRead, guessRows, addIndexColumn);
        }

        /// <summary>
        /// Reads a seekable stream of CSV data into a DataFrame.
        /// </summary>
        /// <param name="csvStream">stream of CSV data to be read in</param>
        /// <param name="separator">column separator</param>
        /// <param name="header">has a header or not</param>
        /// <param name="columnNames">column names (can be empty)</param>
        /// <param name="dataTypes">column types (can be empty)</param>
        /// <param name="numberOfRowsToRead">number of rows to read not including the header(if present)</param>
        /// <param name="guessRows">number of rows used to guess types</param>
        /// <param name="addIndexColumn">add one column with the row index</param>
        /// <param name="encoding">The character encoding. Defaults to UTF8 if not specified</param>
        /// <returns><see cref="DataFrame"/></returns>
        public static DataFrame LoadCsv(Stream csvStream,
                                char separator = ',', bool header = true,
                                string[] columnNames = null, Type[] dataTypes = null,
                                long numberOfRowsToRead = -1, int guessRows = 10, bool addIndexColumn = false,
                                Encoding encoding = null)
        {
            if (!csvStream.CanSeek)
            {
                throw new ArgumentException(Strings.NonSeekableStream, nameof(csvStream));
            }

            if (dataTypes == null && guessRows <= 0)
            {
                throw new ArgumentException(string.Format(Strings.ExpectedEitherGuessRowsOrDataTypes, nameof(guessRows), nameof(dataTypes)));
            }

            WrappedStreamReaderOrStringReader wrappedStreamReaderOrStringReader = new WrappedStreamReaderOrStringReader(csvStream, encoding ?? Encoding.UTF8);
            return ReadCsvLinesIntoDataFrame(wrappedStreamReaderOrStringReader, separator, header, columnNames, dataTypes, numberOfRowsToRead, guessRows, addIndexColumn);
        }

        /// <summary>
        /// Writes a DataFrame into a CSV.
        /// </summary>
        /// <param name="dataFrame"><see cref="DataFrame"/></param>
        /// <param name="path">CSV file path</param>
        /// <param name="separator">column separator</param>
        /// <param name="header">has a header or not</param>
        /// <param name="encoding">The character encoding. Defaults to UTF8 if not specified</param>
        /// <param name="cultureInfo">culture info for formatting values</param>
        [Obsolete("WriteCsv is obsolete and will be removed in a future version. Use SaveCsv instead.")]
        public static void WriteCsv(DataFrame dataFrame, string path,
                                   char separator = ',', bool header = true,
                                   Encoding encoding = null, CultureInfo cultureInfo = null)
        {
            SaveCsv(dataFrame, path, separator, header, encoding, cultureInfo);
        }

        /// <summary>
        /// Saves a DataFrame into a CSV.
        /// </summary>
        /// <param name="dataFrame"><see cref="DataFrame"/></param>
        /// <param name="path">CSV file path</param>
        /// <param name="separator">column separator</param>
        /// <param name="header">has a header or not</param>
        /// <param name="encoding">The character encoding. Defaults to UTF8 if not specified</param>
        /// <param name="cultureInfo">culture info for formatting values</param>
        public static void SaveCsv(DataFrame dataFrame, string path,
                                   char separator = ',', bool header = true,
                                   Encoding encoding = null, CultureInfo cultureInfo = null)
        {
            using (FileStream csvStream = new FileStream(path, FileMode.Create))
            {
                SaveCsv(dataFrame: dataFrame, csvStream: csvStream,
                           separator: separator, header: header,
                           encoding: encoding, cultureInfo: cultureInfo);
            }
        }

        /// <summary>
        /// Writes a DataFrame into a CSV.
        /// </summary>
        /// <param name="dataFrame"><see cref="DataFrame"/></param>
        /// <param name="csvStream">stream of CSV data to be write out</param>
        /// <param name="separator">column separator</param>
        /// <param name="header">has a header or not</param>
        /// <param name="encoding">the character encoding. Defaults to UTF8 if not specified</param>
        /// <param name="cultureInfo">culture info for formatting values</param>
        [Obsolete("WriteCsv is obsolete and will be removed in a future version. Use SaveCsv instead.")]
        public static void WriteCsv(DataFrame dataFrame, Stream csvStream,
                           char separator = ',', bool header = true,
                           Encoding encoding = null, CultureInfo cultureInfo = null)
        {
            SaveCsv(dataFrame, csvStream, separator, header, encoding, cultureInfo);
        }

        /// <summary>
        /// Saves a DataFrame into a CSV.
        /// </summary>
        /// <param name="dataFrame"><see cref="DataFrame"/></param>
        /// <param name="csvStream">stream of CSV data to be write out</param>
        /// <param name="separator">column separator</param>
        /// <param name="header">has a header or not</param>
        /// <param name="encoding">the character encoding. Defaults to UTF8 if not specified</param>
        /// <param name="cultureInfo">culture info for formatting values</param>
        public static void SaveCsv(DataFrame dataFrame, Stream csvStream,
                        char separator = ',', bool header = true,
                        Encoding encoding = null, CultureInfo cultureInfo = null)
        {
            if (cultureInfo is null)
            {
                cultureInfo = CultureInfo.CurrentCulture;
            }

            if (cultureInfo.NumberFormat.NumberDecimalSeparator.Equals(separator.ToString()))
            {
                throw new ArgumentException("Decimal separator cannot match the column separator");
            }

            if (encoding is null)
            {
                encoding = Encoding.ASCII;
            }

            using (StreamWriter csvFile = new StreamWriter(csvStream, encoding, bufferSize: DefaultStreamReaderBufferSize, leaveOpen: true))
            {
                if (dataFrame != null)
                {
                    if (header)
                    {
                        SaveHeader(csvFile, dataFrame.Columns.GetColumnNames(), separator);
                    }

                    var record = new StringBuilder();

                    foreach (var row in dataFrame.Rows)
                    {
                        bool firstCell = true;
                        foreach (var cell in row)
                        {
                            if (!firstCell)
                            {
                                record.Append(separator);
                            }
                            else
                            {
                                firstCell = false;
                            }

                            Type t = cell?.GetType();

                            if (t == typeof(bool))
                            {
                                record.AppendFormat(cultureInfo, "{0}", cell);
                                continue;
                            }

                            if (t == typeof(float))
                            {
                                record.AppendFormat(cultureInfo, "{0:G9}", cell);
                                continue;
                            }

                            if (t == typeof(double))
                            {
                                record.AppendFormat(cultureInfo, "{0:G17}", cell);
                                continue;
                            }

                            if (t == typeof(decimal))
                            {
                                record.AppendFormat(cultureInfo, "{0:G31}", cell);
                                continue;
                            }

                            if (t == typeof(string))
                            {
                                string stringCell = (string)cell;
                                if (NeedsQuotes(stringCell, separator))
                                {
                                    record.Append('\"');
                                    record.Append(stringCell.Replace("\"", "\"\"")); // Quotations in CSV data must be escaped with another quotation
                                    record.Append('\"');
                                    continue;
                                }
                            }

                            record.Append(cell);
                        }

                        csvFile.WriteLine(record);

                        record.Clear();
                    }
                }
            }
        }

        private static void SaveHeader(StreamWriter csvFile, IReadOnlyList<string> columnNames, char separator)
        {
            bool firstColumn = true;
            foreach (string name in columnNames)
            {
                if (!firstColumn)
                {
                    csvFile.Write(separator);
                }
                else
                {
                    firstColumn = false;
                }

                if (NeedsQuotes(name, separator))
                {
                    csvFile.Write('\"');
                    csvFile.Write(name.Replace("\"", "\"\"")); // Quotations in CSV data must be escaped with another quotation
                    csvFile.Write('\"');
                }
                else
                {
                    csvFile.Write(name);
                }
            }
            csvFile.WriteLine();
        }

        private static bool NeedsQuotes(string csvCell, char separator)
        {
            return csvCell.AsSpan().IndexOfAny(separator, '\n', '\"') != -1;
        }
    }
}<|MERGE_RESOLUTION|>--- conflicted
+++ resolved
@@ -280,27 +280,15 @@
             DataFrameColumn ret;
             if (kind == typeof(bool))
             {
-<<<<<<< HEAD
-                ret = new PrimitiveDataFrameColumn<bool>(GetColumnName(columnNames, columnIndex));
+                ret = new PrimitiveDataFrameColumn<bool>(columnName);
             }
             else if (kind == typeof(int))
             {
-                ret = new PrimitiveDataFrameColumn<int>(GetColumnName(columnNames, columnIndex));
+                ret = new PrimitiveDataFrameColumn<int>(columnName);
             }
             else if (kind == typeof(float))
             {
-                ret = new PrimitiveDataFrameColumn<float>(GetColumnName(columnNames, columnIndex));
-=======
-                ret = new BooleanDataFrameColumn(columnName);
-            }
-            else if (kind == typeof(int))
-            {
-                ret = new Int32DataFrameColumn(columnName);
-            }
-            else if (kind == typeof(float))
-            {
-                ret = new SingleDataFrameColumn(columnName);
->>>>>>> aca80057
+                ret = new PrimitiveDataFrameColumn<float>(columnName));
             }
             else if (kind == typeof(string))
             {
@@ -308,83 +296,43 @@
             }
             else if (kind == typeof(long))
             {
-<<<<<<< HEAD
-                ret = new PrimitiveDataFrameColumn<long>(GetColumnName(columnNames, columnIndex));
+                ret = new PrimitiveDataFrameColumn<long>(columnName);
             }
             else if (kind == typeof(decimal))
             {
-                ret = new PrimitiveDataFrameColumn<decimal>(GetColumnName(columnNames, columnIndex));
+                ret = new PrimitiveDataFrameColumn<decimal>(columnName);
             }
             else if (kind == typeof(byte))
             {
-                ret = new PrimitiveDataFrameColumn<byte>(GetColumnName(columnNames, columnIndex));
+                ret = new PrimitiveDataFrameColumn<byte>(columnName);
             }
             else if (kind == typeof(char))
             {
-                ret = new PrimitiveDataFrameColumn<char>(GetColumnName(columnNames, columnIndex));
+                ret = new PrimitiveDataFrameColumn<char>(columnName);
             }
             else if (kind == typeof(double))
             {
-                ret = new PrimitiveDataFrameColumn<double>(GetColumnName(columnNames, columnIndex));
+                ret = new PrimitiveDataFrameColumn<double>(columnName);
             }
             else if (kind == typeof(sbyte))
             {
-                ret = new PrimitiveDataFrameColumn<sbyte>(GetColumnName(columnNames, columnIndex));
+                ret = new PrimitiveDataFrameColumn<sbyte>(columnName);
             }
             else if (kind == typeof(short))
             {
-                ret = new PrimitiveDataFrameColumn<short>(GetColumnName(columnNames, columnIndex));
+                ret = new PrimitiveDataFrameColumn<short>(columnName);
             }
             else if (kind == typeof(uint))
             {
-                ret = new PrimitiveDataFrameColumn<uint>(GetColumnName(columnNames, columnIndex));
+                ret = new PrimitiveDataFrameColumn<uint>(columnName);
             }
             else if (kind == typeof(ulong))
             {
-                ret = new PrimitiveDataFrameColumn<ulong>(GetColumnName(columnNames, columnIndex));
+                ret = new PrimitiveDataFrameColumn<ulong>(columnName);
             }
             else if (kind == typeof(ushort))
             {
-                ret = new PrimitiveDataFrameColumn<ushort>(GetColumnName(columnNames, columnIndex));
-=======
-                ret = new Int64DataFrameColumn(columnName);
-            }
-            else if (kind == typeof(decimal))
-            {
-                ret = new DecimalDataFrameColumn(columnName);
-            }
-            else if (kind == typeof(byte))
-            {
-                ret = new ByteDataFrameColumn(columnName);
-            }
-            else if (kind == typeof(char))
-            {
-                ret = new CharDataFrameColumn(columnName);
-            }
-            else if (kind == typeof(double))
-            {
-                ret = new DoubleDataFrameColumn(columnName);
-            }
-            else if (kind == typeof(sbyte))
-            {
-                ret = new SByteDataFrameColumn(columnName);
-            }
-            else if (kind == typeof(short))
-            {
-                ret = new Int16DataFrameColumn(columnName);
-            }
-            else if (kind == typeof(uint))
-            {
-                ret = new UInt32DataFrameColumn(columnName);
-            }
-            else if (kind == typeof(ulong))
-            {
-                ret = new UInt64DataFrameColumn(columnName);
-            }
-            else if (kind == typeof(ushort))
-            {
-                ret = new UInt16DataFrameColumn(columnName);
->>>>>>> aca80057
+                ret = new PrimitiveDataFrameColumn<ushort>(columnName);
             }
             else if (kind == typeof(DateTime))
             {
