--- conflicted
+++ resolved
@@ -68,16 +68,15 @@
 <# if ((method.IsNumeric && !type.SupportsNumeric) || (method.IsBitwise && !type.SupportsBitwise) || (type.UnsupportedMethods.Contains(method.MethodName))) { #>
             throw new NotSupportedException();
 <# } else if (method.Operator != null) { #>
-<<<<<<< HEAD
-<# if (method.MethodType == MethodType.Comparison || method.MethodType == MethodType.ComparisonScalar || method.MethodType == MethodType.Binary) { #>
-=======
+<# if (method.MethodType == MethodType.Binary) { #>
+            long index = 0;
+<# } #>
 <# if (method.MethodType == MethodType.Comparison) { #>
             PrimitiveColumnContainer<bool> ret = new PrimitiveColumnContainer<bool>(left.Length);
             long index = 0;
 <# } #>
 <# if (method.MethodType == MethodType.ComparisonScalar) { #>
             PrimitiveColumnContainer<bool> ret = new PrimitiveColumnContainer<bool>(column.Length);
->>>>>>> a8231993
             long index = 0;
 <# } #>
             for (int b = 0; b < <#= method.Op1Name #>.Buffers.Count; b++)
