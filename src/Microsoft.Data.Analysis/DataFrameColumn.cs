--- conflicted
+++ resolved
@@ -412,9 +412,6 @@
         public virtual DataFrameColumn Description() => throw new NotImplementedException();
 
         /// <summary>
-<<<<<<< HEAD
-        /// Returns the indices that, when applied, result in this column being sorted./>.
-=======
         /// A preview of the contents of this <see cref="DataFrameColumn"/> as a string.
         /// </summary>
         /// <returns>A preview of the contents of this <see cref="DataFrameColumn"/>.</returns>
@@ -445,8 +442,7 @@
         }
 
         /// <summary>
-        /// Returns the indices of non-null values that, when applied, result in this column being sorted in ascending order. Also returns the indices of null values in <paramref name="nullIndices"/>.
->>>>>>> 79b54752
+        /// Returns the indices that, when applied, result in this column being sorted./>.
         /// </summary>
         /// <param name="ascending">Sorting order.</param>
         /// <param name="nullValuesLast">If true, null values are always put at the end.</param>
