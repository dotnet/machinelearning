--- conflicted
+++ resolved
@@ -55,11 +55,9 @@
         {
             string currentName = column.Name;
             int currentIndex = _columnNameToIndexDictionary[currentName];
-<<<<<<< HEAD
-            _columnNames[currentIndex] = newName;
-=======
+
             column.SetName(newName);
->>>>>>> d18676ba
+
             _columnNameToIndexDictionary.Remove(currentName);
             _columnNameToIndexDictionary.Add(newName, currentIndex);
             ColumnsChanged?.Invoke();
@@ -114,13 +112,8 @@
             {
                 throw new ArgumentException(string.Format(Strings.DuplicateColumnName, column.Name), nameof(column));
             }
-<<<<<<< HEAD
-
-            _columnNameToIndexDictionary.Remove(_columnNames[columnIndex]);
-            _columnNames[columnIndex] = column.Name;
-=======
+
             _columnNameToIndexDictionary.Remove(this[columnIndex].Name);
->>>>>>> d18676ba
             _columnNameToIndexDictionary[column.Name] = columnIndex;
 
             this[columnIndex].RemoveOwner(this);
@@ -136,12 +129,7 @@
             {
                 _columnNameToIndexDictionary[this[i].Name]--;
             }
-<<<<<<< HEAD
-            _columnNames.RemoveAt(columnIndex);
-
-            this[columnIndex].RemoveOwner(this);
-=======
->>>>>>> d18676ba
+
             base.RemoveItem(columnIndex);
 
             ColumnsChanged?.Invoke();
