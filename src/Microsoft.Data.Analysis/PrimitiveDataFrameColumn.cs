﻿// Licensed to the .NET Foundation under one or more agreements.
// The .NET Foundation licenses this file to you under the MIT license.
// See the LICENSE file in the project root for more information.

using System;
using System.Collections;
using System.Collections.Generic;
using System.Diagnostics;
using System.Linq;
using System.Runtime.CompilerServices;
using System.Runtime.InteropServices;
using Apache.Arrow;
using Apache.Arrow.Types;
using Microsoft.ML;
using Microsoft.ML.Data;

namespace Microsoft.Data.Analysis
{
    /// <summary>
    /// A column to hold primitive types such as int, float etc.
    /// </summary>
    /// <typeparam name="T"></typeparam>
    public partial class PrimitiveDataFrameColumn<T> : DataFrameColumn, IEnumerable<T?>
        where T : unmanaged
    {
        private readonly PrimitiveColumnContainer<T> _columnContainer;

        internal PrimitiveColumnContainer<T> ColumnContainer => _columnContainer;

        internal PrimitiveDataFrameColumn(string name, PrimitiveColumnContainer<T> columnContainer) : base(name, columnContainer.Length, typeof(T))
        {
            _columnContainer = columnContainer;
        }

        public PrimitiveDataFrameColumn(string name, IEnumerable<T?> values) : base(name, 0, typeof(T))
        {
            _columnContainer = new PrimitiveColumnContainer<T>(values);
            Length = _columnContainer.Length;
        }

        public PrimitiveDataFrameColumn(string name, IEnumerable<T> values) : base(name, 0, typeof(T))
        {
            _columnContainer = new PrimitiveColumnContainer<T>(values);
            Length = _columnContainer.Length;
        }

        public PrimitiveDataFrameColumn(string name, long length = 0) : base(name, length, typeof(T))
        {
            _columnContainer = new PrimitiveColumnContainer<T>(length);
        }

        public PrimitiveDataFrameColumn(string name, ReadOnlyMemory<byte> buffer, ReadOnlyMemory<byte> nullBitMap, int length = 0, int nullCount = 0) : base(name, length, typeof(T))
        {
            _columnContainer = new PrimitiveColumnContainer<T>(buffer, nullBitMap, length, nullCount);
        }

        /// <summary>
        /// Returns an enumerable of immutable memory buffers representing the underlying values
        /// </summary>
        /// <remarks><see langword="null" /> values are encoded in the buffers returned by GetReadOnlyNullBitmapBuffers in the Apache Arrow format</remarks>
        /// <returns>IEnumerable<see cref="ReadOnlyMemory{T}"/></returns>
        public IEnumerable<ReadOnlyMemory<T>> GetReadOnlyDataBuffers()
        {
            for (int i = 0; i < _columnContainer.Buffers.Count; i++)
            {
                yield return _columnContainer.Buffers[i].ReadOnlyMemory;
            }
        }

        /// <summary>
        /// Returns an enumerable of immutable <see cref="ReadOnlyMemory{Byte}"/> buffers representing <see langword="null" /> values in the Apache Arrow format
        /// </summary>
        /// <remarks>Each <see cref="ReadOnlyMemory{Byte}"/> encodes the <see langword="null" /> values for its corresponding Data buffer</remarks>
        /// <returns>IEnumerable<see cref="ReadOnlyMemory{Byte}"/></returns>
        public IEnumerable<ReadOnlyMemory<byte>> GetReadOnlyNullBitMapBuffers()
        {
            for (int i = 0; i < _columnContainer.NullBitMapBuffers.Count; i++)
            {
                ReadOnlyDataFrameBuffer<byte> buffer = _columnContainer.NullBitMapBuffers[i];
                yield return buffer.RawReadOnlyMemory;
            }
        }

        private IArrowType GetArrowType()
        {
            if (typeof(T) == typeof(bool))
                return BooleanType.Default;
            else if (typeof(T) == typeof(double))
                return DoubleType.Default;
            else if (typeof(T) == typeof(float))
                return FloatType.Default;
            else if (typeof(T) == typeof(sbyte))
                return Int8Type.Default;
            else if (typeof(T) == typeof(int))
                return Int32Type.Default;
            else if (typeof(T) == typeof(long))
                return Int64Type.Default;
            else if (typeof(T) == typeof(short))
                return Int16Type.Default;
            else if (typeof(T) == typeof(byte))
                return UInt8Type.Default;
            else if (typeof(T) == typeof(uint))
                return UInt32Type.Default;
            else if (typeof(T) == typeof(ulong))
                return UInt64Type.Default;
            else if (typeof(T) == typeof(ushort))
                return UInt16Type.Default;
            else if (typeof(T) == typeof(DateTime))
                return Date64Type.Default;
            else
                throw new NotImplementedException(nameof(T));
        }

        protected internal override Field GetArrowField() => new Field(Name, GetArrowType(), NullCount != 0);

        protected internal override int GetMaxRecordBatchLength(long startIndex) => _columnContainer.MaxRecordBatchLength(startIndex);

        private int GetNullCount(long startIndex, int numberOfRows)
        {
            int nullCount = 0;
            for (long i = startIndex; i < numberOfRows; i++)
            {
                if (!IsValid(i))
                    nullCount++;
            }
            return nullCount;
        }

        protected internal override Apache.Arrow.Array ToArrowArray(long startIndex, int numberOfRows)
        {
            int bufferIndex = numberOfRows == 0 ? 0 : _columnContainer.GetIndexOfBufferContainingRowIndex(startIndex);
            int offset = (int)(startIndex - bufferIndex * ReadOnlyDataFrameBuffer<T>.MaxCapacity);

            if (numberOfRows != 0 && numberOfRows > _columnContainer.Buffers[bufferIndex].Length - offset)
            {
                throw new ArgumentException(Strings.SpansMultipleBuffers, nameof(numberOfRows));
            }

            int nullCount = GetNullCount(startIndex, numberOfRows);

            //DateTime requires convertion
            if (this.DataType == typeof(DateTime))
            {
                if (numberOfRows == 0)
                    return new Date64Array(ArrowBuffer.Empty, ArrowBuffer.Empty, numberOfRows, nullCount, offset);

                ReadOnlyDataFrameBuffer<T> valueBuffer = (numberOfRows == 0) ? null : _columnContainer.Buffers[bufferIndex];
                ReadOnlyDataFrameBuffer<byte> nullBuffer = (numberOfRows == 0) ? null : _columnContainer.NullBitMapBuffers[bufferIndex];

                ReadOnlySpan<DateTime> valueSpan = MemoryMarshal.Cast<T, DateTime>(valueBuffer.ReadOnlySpan);
                Date64Array.Builder builder = new Date64Array.Builder().Reserve(valueBuffer.Length);

                for (int i = 0; i < valueBuffer.Length; i++)
                {
                    if (BitUtility.GetBit(nullBuffer.ReadOnlySpan, i))
                        builder.Append(valueSpan[i]);
                    else
                        builder.AppendNull();
                }

                return builder.Build();
            }

            //No convertion
            ArrowBuffer arrowValueBuffer = numberOfRows == 0 ? ArrowBuffer.Empty : new ArrowBuffer(_columnContainer.Buffers[bufferIndex].ReadOnlyBuffer);
            ArrowBuffer arrowNullBuffer = numberOfRows == 0 ? ArrowBuffer.Empty : new ArrowBuffer(_columnContainer.NullBitMapBuffers[bufferIndex].ReadOnlyBuffer);

            Type type = this.DataType;
            if (type == typeof(bool))
                return new BooleanArray(arrowValueBuffer, arrowNullBuffer, numberOfRows, nullCount, offset);
            else if (type == typeof(double))
                return new DoubleArray(arrowValueBuffer, arrowNullBuffer, numberOfRows, nullCount, offset);
            else if (type == typeof(float))
                return new FloatArray(arrowValueBuffer, arrowNullBuffer, numberOfRows, nullCount, offset);
            else if (type == typeof(int))
                return new Int32Array(arrowValueBuffer, arrowNullBuffer, numberOfRows, nullCount, offset);
            else if (type == typeof(long))
                return new Int64Array(arrowValueBuffer, arrowNullBuffer, numberOfRows, nullCount, offset);
            else if (type == typeof(sbyte))
                return new Int8Array(arrowValueBuffer, arrowNullBuffer, numberOfRows, nullCount, offset);
            else if (type == typeof(short))
                return new Int16Array(arrowValueBuffer, arrowNullBuffer, numberOfRows, nullCount, offset);
            else if (type == typeof(uint))
                return new UInt32Array(arrowValueBuffer, arrowNullBuffer, numberOfRows, nullCount, offset);
            else if (type == typeof(ulong))
                return new UInt64Array(arrowValueBuffer, arrowNullBuffer, numberOfRows, nullCount, offset);
            else if (type == typeof(ushort))
                return new UInt16Array(arrowValueBuffer, arrowNullBuffer, numberOfRows, nullCount, offset);
            else if (type == typeof(byte))
                return new UInt8Array(arrowValueBuffer, arrowNullBuffer, numberOfRows, nullCount, offset);
            else
                throw new NotImplementedException(type.ToString());
        }

        public new IReadOnlyList<T?> this[long startIndex, int length]
        {
            get
            {
                if (startIndex >= Length)
                {
                    throw new ArgumentOutOfRangeException(nameof(startIndex));
                }
                return _columnContainer[startIndex, length];
            }
        }

        protected override IReadOnlyList<object> GetValues(long startIndex, int length)
        {
            if (startIndex >= Length)
            {
                throw new ArgumentOutOfRangeException(nameof(startIndex));
            }

            var ret = new List<object>(length);
            long endIndex = Math.Min(Length, startIndex + length);
            for (long i = startIndex; i < endIndex; i++)
            {
                ret.Add(this[i]);
            }
            return ret;
        }

        internal virtual PrimitiveDataFrameColumn<T> CreateNewColumn(string name, PrimitiveColumnContainer<T> container)
        {
            return new PrimitiveDataFrameColumn<T>(name, container);
        }

        protected virtual PrimitiveDataFrameColumn<T> CreateNewColumn(string name, long length = 0)
        {
            return new PrimitiveDataFrameColumn<T>(name, length);
        }

        protected T? GetTypedValue(long rowIndex) => _columnContainer[rowIndex];

        protected override object GetValue(long rowIndex) => GetTypedValue(rowIndex);

        protected override void SetValue(long rowIndex, object value)
        {
            if (value == null || value.GetType() == typeof(T))
            {
                _columnContainer[rowIndex] = (T?)value;
            }
            else
            {
                throw new ArgumentException(string.Format(Strings.MismatchedValueType, DataType), nameof(value));
            }
        }

        public new T? this[long rowIndex]
        {
            get => GetTypedValue(rowIndex);
            set => _columnContainer[rowIndex] = value;
        }

        public override double Median()
        {
            // Not the most efficient implementation. Using a selection algorithm here would be O(n) instead of O(nLogn)
            if (Length == 0)
                return 0;
            PrimitiveDataFrameColumn<long> sortIndices = GetAscendingSortIndices(out Int64DataFrameColumn _);
            long middle = sortIndices.Length / 2;
            double middleValue = (double)Convert.ChangeType(this[sortIndices[middle].Value].Value, typeof(double));
            if (sortIndices.Length % 2 == 0)
            {
                double otherMiddleValue = (double)Convert.ChangeType(this[sortIndices[middle - 1].Value].Value, typeof(double));
                return (middleValue + otherMiddleValue) / 2;
            }
            else
            {
                return middleValue;
            }
        }

        public override double Mean()
        {
            if (Length == 0)
                return 0;
            return (double)Convert.ChangeType((T)Sum(), typeof(double)) / (Length - NullCount);
        }

        protected internal override void Resize(long length)
        {
            _columnContainer.Resize(length);
            Length = _columnContainer.Length;
        }

        public void Append(T? value)
        {
            _columnContainer.Append(value);
            Length++;
        }

        public void AppendMany(T? value, long count)
        {
            _columnContainer.AppendMany(value, count);
            Length += count;
        }

        public override long NullCount
        {
            get
            {
                Debug.Assert(_columnContainer.NullCount >= 0);
                return _columnContainer.NullCount;
            }
        }

        public bool IsValid(long index) => _columnContainer.IsValid(index);

        public IEnumerator<T?> GetEnumerator() => _columnContainer.GetEnumerator();

        protected override IEnumerator GetEnumeratorCore() => GetEnumerator();

        public override bool IsNumericColumn()
        {
            bool ret = true;
            if (typeof(T) == typeof(char) || typeof(T) == typeof(bool) || typeof(T) == typeof(DateTime))
                ret = false;
            return ret;
        }

        /// <summary>
        /// Returns a new column with nulls replaced by value
        /// </summary>
        /// <param name="value"></param>
        /// <param name="inPlace">Indicates if the operation should be performed in place</param>
        public PrimitiveDataFrameColumn<T> FillNulls(T value, bool inPlace = false)
        {
            PrimitiveDataFrameColumn<T> column = inPlace ? this : Clone();
            column.ApplyElementwise((T? columnValue, long index) =>
            {
                if (columnValue.HasValue == false)
                    return value;
                else
                    return columnValue.Value;
            });
            return column;
        }

        protected override DataFrameColumn FillNullsImplementation(object value, bool inPlace)
        {
            T convertedValue = (T)Convert.ChangeType(value, typeof(T));
            return FillNulls(convertedValue, inPlace);
        }

        public override DataFrame ValueCounts()
        {
            Dictionary<T, ICollection<long>> groupedValues = GroupColumnValues<T>(out HashSet<long> _);
            PrimitiveDataFrameColumn<T> keys = new PrimitiveDataFrameColumn<T>("Values");
            PrimitiveDataFrameColumn<long> counts = new PrimitiveDataFrameColumn<long>("Counts");
            foreach (KeyValuePair<T, ICollection<long>> keyValuePair in groupedValues)
            {
                keys.Append(keyValuePair.Key);
                counts.Append(keyValuePair.Value.Count);
            }
            return new DataFrame(new List<DataFrameColumn> { keys, counts });
        }

        /// <inheritdoc/>
        public override bool HasDescription()
        {
            return this.IsNumericColumn() || typeof(T) == typeof(DateTime);
        }

        /// <summary>
<<<<<<< HEAD
        /// Returns a preview of the column contents as a formatted string.
        /// </summary>
        public override string ToString()
        {
            return $"{Name}: {_columnContainer.ToString()}";
        }

        public new PrimitiveDataFrameColumn<T> Clone(long numberOfNullsToAppend = 0)
        {
            return (PrimitiveDataFrameColumn<T>)CloneImplementation(numberOfNullsToAppend);
        }

        /// <summary>
=======
>>>>>>> 79b54752
        /// Returns a clone of this column
        /// </summary>
        /// <param name="mapIndices">A column who values are used as indices </param>
        /// <param name="invertMapIndices"></param>
        /// <param name="numberOfNullsToAppend"></param>
        /// <returns></returns>
        public new PrimitiveDataFrameColumn<T> Clone(DataFrameColumn mapIndices, bool invertMapIndices = false, long numberOfNullsToAppend = 0)
        {
            return (PrimitiveDataFrameColumn<T>)CloneImplementation(mapIndices, invertMapIndices, numberOfNullsToAppend);
        }

        /// <inheritdoc/>
        protected override DataFrameColumn CloneImplementation(DataFrameColumn mapIndices, bool invertMapIndices, long numberOfNullsToAppend)
        {
            PrimitiveDataFrameColumn<T> clone;
            if (!(mapIndices is null))
            {
                Type dataType = mapIndices.DataType;
                if (dataType != typeof(long) && dataType != typeof(int) && dataType != typeof(bool))
                    throw new ArgumentException(String.Format(Strings.MultipleMismatchedValueType, typeof(long), typeof(int), typeof(bool)), nameof(mapIndices));
                if (dataType == typeof(long))
                    clone = Clone(mapIndices as PrimitiveDataFrameColumn<long>, invertMapIndices);
                else if (dataType == typeof(int))
                    clone = Clone(mapIndices as PrimitiveDataFrameColumn<int>, invertMapIndices);
                else
                    clone = CloneImplementation(mapIndices as PrimitiveDataFrameColumn<bool>);

                if (numberOfNullsToAppend != 0)
                    clone.AppendMany(null, numberOfNullsToAppend);
            }
            else
            {
                clone = Clone();
            }

            return clone;
        }

        protected override DataFrameColumn CloneImplementation(long numberOfNullsToAppend)
        {
            var newColumnContainer = _columnContainer.Clone();
            var clone = CreateNewColumn(Name, newColumnContainer);

            if (numberOfNullsToAppend != 0)
                clone.AppendMany(null, numberOfNullsToAppend);

            return clone;
        }

        private PrimitiveDataFrameColumn<T> CloneImplementation(PrimitiveDataFrameColumn<bool> boolColumn)
        {
            if (boolColumn.Length > Length)
                throw new ArgumentException(Strings.MapIndicesExceedsColumnLength, nameof(boolColumn));
            PrimitiveDataFrameColumn<T> ret = CreateNewColumn(Name);
            for (long i = 0; i < boolColumn.Length; i++)
            {
                bool? value = boolColumn[i];
                if (value.HasValue && value.Value == true)
                    ret.Append(this[i]);
            }
            return ret;
        }

        private PrimitiveDataFrameColumn<T> CloneImplementation<U>(PrimitiveDataFrameColumn<U> mapIndices, bool invertMapIndices = false)
            where U : unmanaged
        {
            if (!mapIndices.IsNumericColumn())
                throw new ArgumentException(String.Format(Strings.MismatchedValueType, Strings.NumericColumnType), nameof(mapIndices));

            PrimitiveColumnContainer<T> retContainer;
            if (mapIndices.DataType == typeof(long))
            {
                retContainer = _columnContainer.Clone(mapIndices._columnContainer, typeof(long), invertMapIndices);
            }
            else if (mapIndices.DataType == typeof(int))
            {
                retContainer = _columnContainer.Clone(mapIndices._columnContainer, typeof(int), invertMapIndices);
            }
            else
                throw new NotImplementedException();

            PrimitiveDataFrameColumn<T> ret = CreateNewColumn(Name, retContainer);
            return ret;
        }

        public PrimitiveDataFrameColumn<T> Clone(PrimitiveDataFrameColumn<long> mapIndices, bool invertMapIndices = false)
        {
            if (mapIndices is null)
                return Clone();

            return CloneImplementation(mapIndices, invertMapIndices);
        }

        public PrimitiveDataFrameColumn<T> Clone(PrimitiveDataFrameColumn<int> mapIndices, bool invertMapIndices = false)
        {
            if (mapIndices is null)
                return Clone();

            return CloneImplementation(mapIndices, invertMapIndices);
        }

        public PrimitiveDataFrameColumn<T> Clone(IEnumerable<long> mapIndices)
        {
            IEnumerator<long> rows = mapIndices.GetEnumerator();
            PrimitiveDataFrameColumn<T> ret = CreateNewColumn(Name);
            long numberOfRows = 0;
            while (rows.MoveNext() && numberOfRows < Length)
            {
                numberOfRows++;
                var curRow = rows.Current;
                var value = _columnContainer[curRow];
                ret.Append(value);
            }
            return ret;
        }

        public PrimitiveDataFrameColumn<T> Clone(IEnumerable<int> mapIndices)
        {
            return Clone(mapIndices.Select(x => (long)x));
        }

        internal BooleanDataFrameColumn CloneAsBooleanColumn()
        {
            PrimitiveColumnContainer<bool> newColumnContainer = _columnContainer.CloneAsBoolContainer();
            return new BooleanDataFrameColumn(Name, newColumnContainer);
        }

        internal ByteDataFrameColumn CloneAsByteColumn()
        {
            PrimitiveColumnContainer<byte> newColumnContainer = _columnContainer.CloneAsByteContainer();
            return new ByteDataFrameColumn(Name, newColumnContainer);
        }

        internal SByteDataFrameColumn CloneAsSByteColumn()
        {
            PrimitiveColumnContainer<sbyte> newColumnContainer = _columnContainer.CloneAsSByteContainer();
            return new SByteDataFrameColumn(Name, newColumnContainer);
        }

        internal DoubleDataFrameColumn CloneAsDoubleColumn()
        {
            PrimitiveColumnContainer<double> newColumnContainer = _columnContainer.CloneAsDoubleContainer();
            return new DoubleDataFrameColumn(Name, newColumnContainer);
        }

        internal DecimalDataFrameColumn CloneAsDecimalColumn()
        {
            PrimitiveColumnContainer<decimal> newColumnContainer = _columnContainer.CloneAsDecimalContainer();
            return new DecimalDataFrameColumn(Name, newColumnContainer);
        }

        internal Int16DataFrameColumn CloneAsInt16Column()
        {
            PrimitiveColumnContainer<short> newColumnContainer = _columnContainer.CloneAsShortContainer();
            return new Int16DataFrameColumn(Name, newColumnContainer);
        }


        internal UInt16DataFrameColumn CloneAsUInt16Column()
        {
            PrimitiveColumnContainer<ushort> newColumnContainer = _columnContainer.CloneAsUShortContainer();
            return new UInt16DataFrameColumn(Name, newColumnContainer);
        }

        internal Int32DataFrameColumn CloneAsInt32Column()
        {
            PrimitiveColumnContainer<int> newColumnContainer = _columnContainer.CloneAsIntContainer();
            return new Int32DataFrameColumn(Name, newColumnContainer);
        }

        internal UInt32DataFrameColumn CloneAsUInt32Column()
        {
            PrimitiveColumnContainer<uint> newColumnContainer = _columnContainer.CloneAsUIntContainer();
            return new UInt32DataFrameColumn(Name, newColumnContainer);
        }

        internal Int64DataFrameColumn CloneAsInt64Column()
        {
            PrimitiveColumnContainer<long> newColumnContainer = _columnContainer.CloneAsLongContainer();
            return new Int64DataFrameColumn(Name, newColumnContainer);
        }

        internal UInt64DataFrameColumn CloneAsUInt64Column()
        {
            PrimitiveColumnContainer<ulong> newColumnContainer = _columnContainer.CloneAsULongContainer();
            return new UInt64DataFrameColumn(Name, newColumnContainer);
        }

        internal SingleDataFrameColumn CloneAsSingleColumn()
        {
            PrimitiveColumnContainer<float> newColumnContainer = _columnContainer.CloneAsFloatContainer();
            return new SingleDataFrameColumn(Name, newColumnContainer);
        }

        /// <inheritdoc/>
        public override GroupBy GroupBy(int columnIndex, DataFrame parent)
        {
            Dictionary<T, ICollection<long>> dictionary = GroupColumnValues<T>(out HashSet<long> _);
            return new GroupBy<T>(parent, columnIndex, dictionary);
        }

        public override Dictionary<TKey, ICollection<long>> GroupColumnValues<TKey>(out HashSet<long> nullIndices)
        {
            if (typeof(TKey) == typeof(T))
            {
                Dictionary<T, ICollection<long>> multimap = new Dictionary<T, ICollection<long>>(EqualityComparer<T>.Default);
                nullIndices = new HashSet<long>();
                for (int b = 0; b < _columnContainer.Buffers.Count; b++)
                {
                    ReadOnlyDataFrameBuffer<T> buffer = _columnContainer.Buffers[b];
                    ReadOnlySpan<T> readOnlySpan = buffer.ReadOnlySpan;
                    ReadOnlySpan<byte> nullBitMapSpan = _columnContainer.NullBitMapBuffers[b].ReadOnlySpan;
                    long previousLength = b * ReadOnlyDataFrameBuffer<T>.MaxCapacity;
                    for (int i = 0; i < readOnlySpan.Length; i++)
                    {
                        long currentLength = i + previousLength;
                        if (BitUtility.IsValid(nullBitMapSpan, i))
                        {
                            bool containsKey = multimap.TryGetValue(readOnlySpan[i], out ICollection<long> values);
                            if (containsKey)
                            {
                                values.Add(currentLength);
                            }
                            else
                            {
                                multimap.Add(readOnlySpan[i], new List<long>() { currentLength });
                            }
                        }
                        else
                        {
                            nullIndices.Add(currentLength);
                        }
                    }
                }
                return multimap as Dictionary<TKey, ICollection<long>>;
            }
            else
            {
                throw new NotImplementedException(nameof(TKey));
            }
        }

        public void ApplyElementwise(Func<T?, long, T?> func) => _columnContainer.ApplyElementwise(func);

        /// <summary>
        /// Applies a function to all the values
        /// </summary>
        /// <typeparam name="TResult">The new column's type</typeparam>
        /// <param name="func">The function to apply</param>
        /// <returns>A new PrimitiveDataFrameColumn containing the new values</returns>
        public PrimitiveDataFrameColumn<TResult> Apply<TResult>(Func<T?, TResult?> func) where TResult : unmanaged
        {
            var resultColumn = new PrimitiveDataFrameColumn<TResult>("Result", Length);
            _columnContainer.Apply(func, resultColumn._columnContainer);
            return resultColumn;
        }

        /// <summary>
        /// Clamps values beyond the specified thresholds
        /// </summary>
        /// <param name="min">Minimum value. All values below this threshold will be set to it</param>
        /// <param name="max">Maximum value. All values above this threshold will be set to it</param>
        /// <param name="inPlace">Indicates if the operation should be performed in place</param>
        public PrimitiveDataFrameColumn<T> Clamp(T min, T max, bool inPlace = false)
        {
            PrimitiveDataFrameColumn<T> ret = inPlace ? this : Clone();

            Comparer<T> comparer = Comparer<T>.Default;
            for (long i = 0; i < ret.Length; i++)
            {
                T? value = ret[i];
                if (value == null)
                    continue;

                if (comparer.Compare(value.Value, min) < 0)
                    ret[i] = min;

                if (comparer.Compare(value.Value, max) > 0)
                    ret[i] = max;
            }
            return ret;
        }

        protected override DataFrameColumn ClampImplementation<U>(U min, U max, bool inPlace)
        {
            object convertedLower = Convert.ChangeType(min, typeof(T));
            if (typeof(T) == typeof(U) || convertedLower != null)
                return Clamp((T)convertedLower, (T)Convert.ChangeType(max, typeof(T)), inPlace);
            else
                throw new ArgumentException(string.Format(Strings.MismatchedValueType, typeof(T)), nameof(U));
        }

        /// <summary>
        /// Returns a new column filtered by the lower and upper bounds
        /// </summary>
        /// <param name="min">The minimum value in the resulting column</param>
        /// <param name="max">The maximum value in the resulting column</param>
        public PrimitiveDataFrameColumn<T> Filter(T min, T max)
        {
            PrimitiveDataFrameColumn<T> ret = new PrimitiveDataFrameColumn<T>(Name);
            Comparer<T> comparer = Comparer<T>.Default;
            for (long i = 0; i < Length; i++)
            {
                T? value = this[i];
                if (value == null)
                    continue;

                if (comparer.Compare(value.Value, min) >= 0 && comparer.Compare(value.Value, max) <= 0)
                    ret.Append(value);
            }
            return ret;
        }

        protected override DataFrameColumn FilterImplementation<U>(U min, U max)
        {
            object convertedLower = Convert.ChangeType(min, typeof(T));
            if (typeof(T) == typeof(U) || convertedLower != null)
                return Filter((T)convertedLower, (T)Convert.ChangeType(max, typeof(T)));
            else
                throw new ArgumentException(string.Format(Strings.MismatchedValueType, typeof(T)), nameof(U));
        }

        public override DataFrameColumn Description()
        {
            float? max;
            float? min;
            float? mean;
            try
            {
                max = (float)Convert.ChangeType(Max(), typeof(float));
            }
            catch (Exception)
            {
                max = null;
            }
            try
            {
                min = (float)Convert.ChangeType(Min(), typeof(float));
            }
            catch (Exception)
            {
                min = null;
            }
            try
            {
                mean = (float)Convert.ChangeType(Sum(), typeof(float)) / Length;
            }
            catch (Exception)
            {
                mean = null;
            }
            PrimitiveDataFrameColumn<float> column = new PrimitiveDataFrameColumn<float>(Name);
            column.Append(Length - NullCount);
            column.Append(max);
            column.Append(min);
            column.Append(mean);
            return column;
        }

        protected internal override void AddDataViewColumn(DataViewSchema.Builder builder)
        {
            builder.AddColumn(Name, GetDataViewType());
        }

        private static DataViewType GetDataViewType()
        {
            if (typeof(T) == typeof(bool))
            {
                return BooleanDataViewType.Instance;
            }
            else if (typeof(T) == typeof(byte))
            {
                return NumberDataViewType.Byte;
            }
            else if (typeof(T) == typeof(double))
            {
                return NumberDataViewType.Double;
            }
            else if (typeof(T) == typeof(DateTime))
            {
                return DateTimeDataViewType.Instance;
            }
            else if (typeof(T) == typeof(float))
            {
                return NumberDataViewType.Single;
            }
            else if (typeof(T) == typeof(int))
            {
                return NumberDataViewType.Int32;
            }
            else if (typeof(T) == typeof(long))
            {
                return NumberDataViewType.Int64;
            }
            else if (typeof(T) == typeof(sbyte))
            {
                return NumberDataViewType.SByte;
            }
            else if (typeof(T) == typeof(short))
            {
                return NumberDataViewType.Int16;
            }
            else if (typeof(T) == typeof(uint))
            {
                return NumberDataViewType.UInt32;
            }
            else if (typeof(T) == typeof(ulong))
            {
                return NumberDataViewType.UInt64;
            }
            else if (typeof(T) == typeof(ushort))
            {
                return NumberDataViewType.UInt16;
            }
            // The following 2 implementations are not ideal, but IDataView doesn't support
            // these types
            else if (typeof(T) == typeof(char))
            {
                return NumberDataViewType.UInt16;
            }
            else if (typeof(T) == typeof(decimal))
            {
                return NumberDataViewType.Double;
            }

            throw new NotSupportedException("Type is " + typeof(T).Name);
        }

        protected internal override Delegate GetDataViewGetter(DataViewRowCursor cursor)
        {
            // special cases for types that have NA values
            if (typeof(T) == typeof(float))
            {
                return CreateSingleValueGetterDelegate(cursor, (PrimitiveDataFrameColumn<float>)(object)this);
            }
            else if (typeof(T) == typeof(double))
            {
                return CreateDoubleValueGetterDelegate(cursor, (PrimitiveDataFrameColumn<double>)(object)this);
            }
            // special cases for types not supported
            else if (typeof(T) == typeof(char))
            {
                return CreateCharValueGetterDelegate(cursor, (PrimitiveDataFrameColumn<char>)(object)this);
            }
            else if (typeof(T) == typeof(decimal))
            {
                return CreateDecimalValueGetterDelegate(cursor, (PrimitiveDataFrameColumn<decimal>)(object)this);
            }
            return CreateValueGetterDelegate(cursor);
        }

        private ValueGetter<T> CreateValueGetterDelegate(DataViewRowCursor cursor) =>
            (ref T value) => value = this[cursor.Position].GetValueOrDefault();

        private static ValueGetter<float> CreateSingleValueGetterDelegate(DataViewRowCursor cursor, PrimitiveDataFrameColumn<float> column) =>
            (ref float value) => value = column[cursor.Position] ?? float.NaN;

        private static ValueGetter<double> CreateDoubleValueGetterDelegate(DataViewRowCursor cursor, PrimitiveDataFrameColumn<double> column) =>
            (ref double value) => value = column[cursor.Position] ?? double.NaN;

        private static ValueGetter<ushort> CreateCharValueGetterDelegate(DataViewRowCursor cursor, PrimitiveDataFrameColumn<char> column) =>
            (ref ushort value) => value = column[cursor.Position].GetValueOrDefault();

        private static ValueGetter<double> CreateDecimalValueGetterDelegate(DataViewRowCursor cursor, PrimitiveDataFrameColumn<decimal> column) =>
            (ref double value) => value = (double?)column[cursor.Position] ?? double.NaN;

        protected internal override void AddValueUsingCursor(DataViewRowCursor cursor, Delegate getter)
        {
            long row = cursor.Position;
            T value = default;
            Debug.Assert(getter != null, "Excepted getter to be valid");
            (getter as ValueGetter<T>)(ref value);

            if (Length > row)
            {
                this[row] = value;
            }
            else if (Length == row)
            {
                Append(value);
            }
            else
            {
                throw new IndexOutOfRangeException(nameof(row));
            }
        }

        protected internal override Delegate GetValueGetterUsingCursor(DataViewRowCursor cursor, DataViewSchema.Column schemaColumn)
        {
            return cursor.GetGetter<T>(schemaColumn);
        }

        public override Dictionary<long, ICollection<long>> GetGroupedOccurrences(DataFrameColumn other, out HashSet<long> otherColumnNullIndices)
        {
            return GetGroupedOccurrences<T>(other, out otherColumnNullIndices);
        }

        public override PrimitiveDataFrameColumn<bool> ElementwiseIsNull()
        {
            var ret = new BooleanDataFrameColumn(Name, Length);

            for (long i = 0; i < Length; i++)
            {
                ret[i] = !IsValid(i);
            }

            return ret;
        }

        public override PrimitiveDataFrameColumn<bool> ElementwiseIsNotNull()
        {
            var ret = new BooleanDataFrameColumn(Name, Length);

            for (long i = 0; i < Length; i++)
            {
                ret[i] = IsValid(i);
            }

            return ret;
        }

        internal DataFrameColumn HandleOperationImplementation<U>(BinaryOperation operation, PrimitiveDataFrameColumn<U> column, bool inPlace)
            where U : unmanaged
        {
            if (column.Length != Length)
            {
                throw new ArgumentException(Strings.MismatchedColumnLengths, nameof(column));
            }
            switch (typeof(T))
            {
                case Type boolType when boolType == typeof(bool):
                    if (typeof(U) == typeof(bool))
                    {
                        PrimitiveDataFrameColumn<U> primitiveColumn = this as PrimitiveDataFrameColumn<U>;
                        var newColumn = inPlace ? primitiveColumn : primitiveColumn.Clone();
                        newColumn._columnContainer.HandleOperation(operation, column._columnContainer);
                        return newColumn;
                    }
                    throw new NotSupportedException();
                case Type decimalType when decimalType == typeof(decimal):
                    if (typeof(U) == typeof(bool))
                    {
                        throw new NotSupportedException();
                    }
                    if (typeof(U) == typeof(T))
                    {
                        // No conversions
                        PrimitiveDataFrameColumn<U> primitiveColumn = this as PrimitiveDataFrameColumn<U>;
                        PrimitiveDataFrameColumn<U> newColumn = inPlace ? primitiveColumn : primitiveColumn.Clone();
                        newColumn._columnContainer.HandleOperation(operation, column._columnContainer);
                        return newColumn;
                    }
                    else
                    {
                        if (inPlace)
                        {
                            throw new ArgumentException(string.Format(Strings.MismatchedColumnValueType, typeof(T)), nameof(column));
                        }
                        PrimitiveDataFrameColumn<decimal> decimalColumn = CloneAsDecimalColumn();
                        decimalColumn._columnContainer.HandleOperation(operation, column.CloneAsDecimalColumn()._columnContainer);
                        return decimalColumn;
                    }
                case Type DateTimeType when DateTimeType == typeof(DateTime):
                    throw new NotSupportedException();
                case Type byteType when byteType == typeof(byte):
                case Type charType when charType == typeof(char):
                case Type doubleType when doubleType == typeof(double):
                case Type floatType when floatType == typeof(float):
                case Type intType when intType == typeof(int):
                case Type longType when longType == typeof(long):
                case Type sbyteType when sbyteType == typeof(sbyte):
                case Type shortType when shortType == typeof(short):
                case Type uintType when uintType == typeof(uint):
                case Type ulongType when ulongType == typeof(ulong):
                case Type ushortType when ushortType == typeof(ushort):
                    if (typeof(U) == typeof(bool))
                    {
                        throw new NotSupportedException();
                    }
                    if (typeof(U) == typeof(T))
                    {
                        // No conversions
                        PrimitiveDataFrameColumn<U> primitiveColumn = this as PrimitiveDataFrameColumn<U>;
                        PrimitiveDataFrameColumn<U> newColumn = inPlace ? primitiveColumn : primitiveColumn.Clone();
                        newColumn._columnContainer.HandleOperation(operation, column._columnContainer);
                        return newColumn;
                    }
                    else
                    {
                        if (inPlace)
                        {
                            throw new ArgumentException(string.Format(Strings.MismatchedColumnValueType, typeof(T)), nameof(column));
                        }
                        if (typeof(U) == typeof(decimal))
                        {
                            PrimitiveDataFrameColumn<decimal> decimalColumn = CloneAsDecimalColumn();
                            decimalColumn._columnContainer.HandleOperation(operation, (column as PrimitiveDataFrameColumn<decimal>)._columnContainer);
                            return decimalColumn;
                        }
                        else
                        {
                            PrimitiveDataFrameColumn<double> doubleColumn = CloneAsDoubleColumn();
                            doubleColumn._columnContainer.HandleOperation(operation, column.CloneAsDoubleColumn()._columnContainer);
                            return doubleColumn;
                        }
                    }
                default:
                    throw new NotSupportedException();
            }
        }

        internal DataFrameColumn HandleOperationImplementation<U>(BinaryOperation operation, U value, bool inPlace)
        {
            switch (typeof(T))
            {
                case Type boolType when boolType == typeof(bool):
                    throw new NotSupportedException();
                case Type decimalType when decimalType == typeof(decimal):
                    if (typeof(U) == typeof(bool))
                    {
                        throw new NotSupportedException();
                    }
                    if (typeof(U) == typeof(T))
                    {
                        // No conversions
                        PrimitiveDataFrameColumn<T> primitiveColumn = this;
                        PrimitiveDataFrameColumn<T> newColumn = inPlace ? primitiveColumn : primitiveColumn.Clone();
                        newColumn._columnContainer.HandleOperation(operation, Unsafe.As<U, T>(ref value));
                        return newColumn;
                    }
                    else
                    {
                        if (inPlace)
                        {
                            throw new ArgumentException(string.Format(Strings.MismatchedValueType, typeof(T)), nameof(value));
                        }
                        PrimitiveDataFrameColumn<decimal> decimalColumn = CloneAsDecimalColumn();
                        decimalColumn._columnContainer.HandleOperation(operation, DecimalConverter<U>.Instance.GetDecimal(value));
                        return decimalColumn;
                    }
                case Type DateTimeType when DateTimeType == typeof(DateTime):
                    throw new NotSupportedException();
                case Type byteType when byteType == typeof(byte):
                case Type charType when charType == typeof(char):
                case Type doubleType when doubleType == typeof(double):
                case Type floatType when floatType == typeof(float):
                case Type intType when intType == typeof(int):
                case Type longType when longType == typeof(long):
                case Type sbyteType when sbyteType == typeof(sbyte):
                case Type shortType when shortType == typeof(short):
                case Type uintType when uintType == typeof(uint):
                case Type ulongType when ulongType == typeof(ulong):
                case Type ushortType when ushortType == typeof(ushort):
                    if (typeof(U) == typeof(bool))
                    {
                        throw new NotSupportedException();
                    }
                    if (typeof(U) == typeof(T))
                    {
                        // No conversions
                        PrimitiveDataFrameColumn<T> primitiveColumn = this;
                        PrimitiveDataFrameColumn<T> newColumn = inPlace ? primitiveColumn : primitiveColumn.Clone();
                        newColumn._columnContainer.HandleOperation(operation, Unsafe.As<U, T>(ref value));
                        return newColumn;
                    }
                    else
                    {
                        if (inPlace)
                        {
                            throw new ArgumentException(string.Format(Strings.MismatchedValueType, typeof(T)), nameof(value));
                        }
                        if (typeof(U) == typeof(decimal))
                        {
                            PrimitiveDataFrameColumn<decimal> decimalColumn = CloneAsDecimalColumn();
                            decimalColumn._columnContainer.HandleOperation(operation, DecimalConverter<U>.Instance.GetDecimal(value));
                            return decimalColumn;
                        }
                        else
                        {
                            PrimitiveDataFrameColumn<double> doubleColumn = CloneAsDoubleColumn();
                            doubleColumn._columnContainer.HandleOperation(operation, DoubleConverter<U>.Instance.GetDouble(value));
                            return doubleColumn;
                        }
                    }
                default:
                    throw new NotSupportedException();
            }
        }

        internal DataFrameColumn HandleReverseOperationImplementation<U>(BinaryOperation operation, U value, bool inPlace = false)
        {
            switch (typeof(T))
            {
                case Type boolType when boolType == typeof(bool):
                    throw new NotSupportedException();
                case Type decimalType when decimalType == typeof(decimal):
                    if (typeof(U) == typeof(bool))
                    {
                        throw new NotSupportedException();
                    }
                    if (typeof(U) == typeof(T))
                    {
                        // No conversions
                        PrimitiveDataFrameColumn<T> newColumn = inPlace ? this : Clone();
                        newColumn._columnContainer.HandleReverseOperation(operation, Unsafe.As<U, T>(ref value));
                        return newColumn;
                    }
                    else
                    {
                        if (inPlace)
                        {
                            throw new ArgumentException(string.Format(Strings.MismatchedValueType, typeof(T)), nameof(value));
                        }
                        PrimitiveDataFrameColumn<decimal> clonedDecimalColumn = CloneAsDecimalColumn();
                        clonedDecimalColumn._columnContainer.HandleReverseOperation(operation, DecimalConverter<U>.Instance.GetDecimal(value));
                        return clonedDecimalColumn;
                    }
                case Type DateTimeType when DateTimeType == typeof(DateTime):
                    throw new NotSupportedException();
                case Type byteType when byteType == typeof(byte):
                case Type charType when charType == typeof(char):
                case Type doubleType when doubleType == typeof(double):
                case Type floatType when floatType == typeof(float):
                case Type intType when intType == typeof(int):
                case Type longType when longType == typeof(long):
                case Type sbyteType when sbyteType == typeof(sbyte):
                case Type shortType when shortType == typeof(short):
                case Type uintType when uintType == typeof(uint):
                case Type ulongType when ulongType == typeof(ulong):
                case Type ushortType when ushortType == typeof(ushort):
                    if (typeof(U) == typeof(bool))
                    {
                        throw new NotSupportedException();
                    }
                    if (typeof(U) == typeof(T))
                    {
                        // No conversions
                        PrimitiveDataFrameColumn<T> newColumn = inPlace ? this : Clone();
                        newColumn._columnContainer.HandleReverseOperation(operation, Unsafe.As<U, T>(ref value));
                        return newColumn;
                    }
                    else
                    {
                        if (inPlace)
                        {
                            throw new ArgumentException(string.Format(Strings.MismatchedValueType, typeof(T)), nameof(value));
                        }
                        if (typeof(U) == typeof(decimal))
                        {
                            PrimitiveDataFrameColumn<decimal> decimalColumn = CloneAsDecimalColumn();
                            decimalColumn._columnContainer.HandleReverseOperation(operation, DecimalConverter<U>.Instance.GetDecimal(value));
                            return decimalColumn;
                        }
                        else
                        {
                            PrimitiveDataFrameColumn<double> clonedDoubleColumn = CloneAsDoubleColumn();
                            clonedDoubleColumn._columnContainer.HandleReverseOperation(operation, DoubleConverter<U>.Instance.GetDouble(value));
                            return clonedDoubleColumn;
                        }
                    }
                default:
                    throw new NotSupportedException();
            }
        }

        internal PrimitiveDataFrameColumn<bool> HandleBitwiseOperationImplementation<U>(BinaryOperation operation, U value, bool inPlace)
        {
            switch (typeof(T))
            {
                case Type boolType when boolType == typeof(bool):
                    if (typeof(U) != typeof(bool))
                    {
                        throw new NotSupportedException();
                    }
                    PrimitiveDataFrameColumn<bool> typedColumn = this as PrimitiveDataFrameColumn<bool>;
                    PrimitiveDataFrameColumn<bool> retColumn = inPlace ? typedColumn : typedColumn.Clone();
                    retColumn._columnContainer.HandleOperation(operation, Unsafe.As<U, bool>(ref value));
                    return retColumn;

                default:
                    throw new NotSupportedException();
            }
        }

        internal DataFrameColumn HandleOperationImplementation(BinaryIntOperation operation, int value, bool inPlace)
        {
            switch (typeof(T))
            {
                case Type boolType when boolType == typeof(bool):
                    throw new NotSupportedException();
                case Type byteType when byteType == typeof(byte):
                    PrimitiveDataFrameColumn<byte> byteColumn = this as PrimitiveDataFrameColumn<byte>;
                    PrimitiveDataFrameColumn<byte> newbyteColumn = inPlace ? byteColumn : byteColumn.Clone();
                    newbyteColumn._columnContainer.HandleOperation(operation, value);
                    return newbyteColumn;
                case Type charType when charType == typeof(char):
                    PrimitiveDataFrameColumn<char> charColumn = this as PrimitiveDataFrameColumn<char>;
                    PrimitiveDataFrameColumn<char> newcharColumn = inPlace ? charColumn : charColumn.Clone();
                    newcharColumn._columnContainer.HandleOperation(operation, value);
                    return newcharColumn;
                case Type decimalType when decimalType == typeof(decimal):
                    throw new NotSupportedException();
                case Type doubleType when doubleType == typeof(double):
                    throw new NotSupportedException();
                case Type floatType when floatType == typeof(float):
                    throw new NotSupportedException();
                case Type intType when intType == typeof(int):
                    PrimitiveDataFrameColumn<int> intColumn = this as PrimitiveDataFrameColumn<int>;
                    PrimitiveDataFrameColumn<int> newintColumn = inPlace ? intColumn : intColumn.Clone();
                    newintColumn._columnContainer.HandleOperation(operation, value);
                    return newintColumn;
                case Type longType when longType == typeof(long):
                    PrimitiveDataFrameColumn<long> longColumn = this as PrimitiveDataFrameColumn<long>;
                    PrimitiveDataFrameColumn<long> newlongColumn = inPlace ? longColumn : longColumn.Clone();
                    newlongColumn._columnContainer.HandleOperation(operation, value);
                    return newlongColumn;
                case Type sbyteType when sbyteType == typeof(sbyte):
                    PrimitiveDataFrameColumn<sbyte> sbyteColumn = this as PrimitiveDataFrameColumn<sbyte>;
                    PrimitiveDataFrameColumn<sbyte> newsbyteColumn = inPlace ? sbyteColumn : sbyteColumn.Clone();
                    newsbyteColumn._columnContainer.HandleOperation(operation, value);
                    return newsbyteColumn;
                case Type shortType when shortType == typeof(short):
                    PrimitiveDataFrameColumn<short> shortColumn = this as PrimitiveDataFrameColumn<short>;
                    PrimitiveDataFrameColumn<short> newshortColumn = inPlace ? shortColumn : shortColumn.Clone();
                    newshortColumn._columnContainer.HandleOperation(operation, value);
                    return newshortColumn;
                case Type uintType when uintType == typeof(uint):
                    PrimitiveDataFrameColumn<uint> uintColumn = this as PrimitiveDataFrameColumn<uint>;
                    PrimitiveDataFrameColumn<uint> newuintColumn = inPlace ? uintColumn : uintColumn.Clone();
                    newuintColumn._columnContainer.HandleOperation(operation, value);
                    return newuintColumn;
                case Type ulongType when ulongType == typeof(ulong):
                    PrimitiveDataFrameColumn<ulong> ulongColumn = this as PrimitiveDataFrameColumn<ulong>;
                    PrimitiveDataFrameColumn<ulong> newulongColumn = inPlace ? ulongColumn : ulongColumn.Clone();
                    newulongColumn._columnContainer.HandleOperation(operation, value);
                    return newulongColumn;
                case Type ushortType when ushortType == typeof(ushort):
                    PrimitiveDataFrameColumn<ushort> ushortColumn = this as PrimitiveDataFrameColumn<ushort>;
                    PrimitiveDataFrameColumn<ushort> newushortColumn = inPlace ? ushortColumn : ushortColumn.Clone();
                    newushortColumn._columnContainer.HandleOperation(operation, value);
                    return newushortColumn;
                case Type DateTimeType when DateTimeType == typeof(DateTime):
                    throw new NotSupportedException();
                default:
                    throw new NotSupportedException();
            }
        }

        internal PrimitiveDataFrameColumn<bool> HandleOperationImplementation<U>(ComparisonOperation operation, PrimitiveDataFrameColumn<U> column)
            where U : unmanaged
        {
            if (column.Length != Length)
            {
                throw new ArgumentException(Strings.MismatchedColumnLengths, nameof(column));
            }
            switch (typeof(T))
            {
                case Type boolType when boolType == typeof(bool):
                    if (typeof(U) != typeof(bool))
                    {
                        throw new NotSupportedException();
                    }
                    return new BooleanDataFrameColumn(Name, (this as PrimitiveDataFrameColumn<U>)._columnContainer.HandleOperation(operation, column._columnContainer));
                case Type decimalType when decimalType == typeof(decimal):
                    if (typeof(U) == typeof(bool))
                    {
                        throw new NotSupportedException();
                    }
                    if (typeof(U) == typeof(T))
                    {
                        // No conversions
                        PrimitiveDataFrameColumn<U> primitiveColumn = this as PrimitiveDataFrameColumn<U>;
                        return new BooleanDataFrameColumn(Name, primitiveColumn._columnContainer.HandleOperation(operation, column._columnContainer));
                    }
                    else
                    {
                        PrimitiveDataFrameColumn<decimal> decimalColumn = CloneAsDecimalColumn();
                        return new BooleanDataFrameColumn(Name, decimalColumn._columnContainer.HandleOperation(operation, column.CloneAsDecimalColumn()._columnContainer));
                    }
                case Type DateTimeType when DateTimeType == typeof(DateTime):
                    if (typeof(U) != typeof(DateTime))
                    {
                        throw new NotSupportedException();
                    }
                    return new BooleanDataFrameColumn(Name, (this as PrimitiveDataFrameColumn<U>)._columnContainer.HandleOperation(operation, column._columnContainer));
                case Type byteType when byteType == typeof(byte):
                case Type charType when charType == typeof(char):
                case Type doubleType when doubleType == typeof(double):
                case Type floatType when floatType == typeof(float):
                case Type intType when intType == typeof(int):
                case Type longType when longType == typeof(long):
                case Type sbyteType when sbyteType == typeof(sbyte):
                case Type shortType when shortType == typeof(short):
                case Type uintType when uintType == typeof(uint):
                case Type ulongType when ulongType == typeof(ulong):
                case Type ushortType when ushortType == typeof(ushort):
                    if (typeof(U) == typeof(bool))
                    {
                        throw new NotSupportedException();
                    }
                    if (typeof(U) == typeof(T))
                    {
                        // No conversions
                        PrimitiveDataFrameColumn<U> primitiveColumn = this as PrimitiveDataFrameColumn<U>;
                        return new BooleanDataFrameColumn(Name, primitiveColumn._columnContainer.HandleOperation(operation, column._columnContainer));
                    }
                    else
                    {
                        if (typeof(U) == typeof(decimal))
                        {
                            PrimitiveDataFrameColumn<decimal> decimalColumn = CloneAsDecimalColumn();
                            return new BooleanDataFrameColumn(Name, decimalColumn._columnContainer.HandleOperation(operation, (column as PrimitiveDataFrameColumn<decimal>)._columnContainer));
                        }
                        else
                        {
                            PrimitiveDataFrameColumn<double> doubleColumn = CloneAsDoubleColumn();
                            return new BooleanDataFrameColumn(Name, doubleColumn._columnContainer.HandleOperation(operation, column.CloneAsDoubleColumn()._columnContainer));
                        }
                    }
                default:
                    throw new NotSupportedException();
            }
        }

        internal PrimitiveDataFrameColumn<bool> HandleOperationImplementation<U>(ComparisonOperation operation, U value)
        {
            switch (typeof(T))
            {
                case Type boolType when boolType == typeof(bool):
                    if (typeof(U) != typeof(bool))
                    {
                        throw new NotSupportedException();
                    }
                    return new BooleanDataFrameColumn(Name, (this as PrimitiveDataFrameColumn<bool>)._columnContainer.HandleOperation(operation, Unsafe.As<U, bool>(ref value)));
                case Type decimalType when decimalType == typeof(decimal):
                    if (typeof(U) == typeof(bool))
                    {
                        throw new NotSupportedException();
                    }
                    if (typeof(U) == typeof(T))
                    {
                        // No conversions
                        PrimitiveDataFrameColumn<T> primitiveColumn = this;
                        return new BooleanDataFrameColumn(Name, primitiveColumn._columnContainer.HandleOperation(operation, Unsafe.As<U, T>(ref value)));
                    }
                    else
                    {
                        PrimitiveDataFrameColumn<decimal> decimalColumn = CloneAsDecimalColumn();
                        return new BooleanDataFrameColumn(Name, decimalColumn._columnContainer.HandleOperation(operation, DecimalConverter<U>.Instance.GetDecimal(value)));
                    }
                case Type DateTimeType when DateTimeType == typeof(DateTime):
                    if (typeof(U) != typeof(DateTime))
                    {
                        throw new NotSupportedException();
                    }
                    return new BooleanDataFrameColumn(Name, (this as PrimitiveDataFrameColumn<DateTime>)._columnContainer.HandleOperation(operation, Unsafe.As<U, DateTime>(ref value)));
                case Type byteType when byteType == typeof(byte):
                case Type charType when charType == typeof(char):
                case Type doubleType when doubleType == typeof(double):
                case Type floatType when floatType == typeof(float):
                case Type intType when intType == typeof(int):
                case Type longType when longType == typeof(long):
                case Type sbyteType when sbyteType == typeof(sbyte):
                case Type shortType when shortType == typeof(short):
                case Type uintType when uintType == typeof(uint):
                case Type ulongType when ulongType == typeof(ulong):
                case Type ushortType when ushortType == typeof(ushort):
                    if (typeof(U) == typeof(bool))
                    {
                        throw new NotSupportedException();
                    }
                    if (typeof(U) == typeof(T))
                    {
                        // No conversions
                        PrimitiveDataFrameColumn<T> primitiveColumn = this;
                        return new BooleanDataFrameColumn(Name, primitiveColumn._columnContainer.HandleOperation(operation, Unsafe.As<U, T>(ref value)));
                    }
                    else
                    {
                        if (typeof(U) == typeof(decimal))
                        {
                            PrimitiveDataFrameColumn<decimal> decimalColumn = CloneAsDecimalColumn();
                            return new BooleanDataFrameColumn(Name, decimalColumn._columnContainer.HandleOperation(operation, DecimalConverter<U>.Instance.GetDecimal(value)));
                        }
                        else
                        {
                            PrimitiveDataFrameColumn<double> doubleColumn = CloneAsDoubleColumn();
                            return new BooleanDataFrameColumn(Name, doubleColumn._columnContainer.HandleOperation(operation, DoubleConverter<U>.Instance.GetDouble(value)));
                        }
                    }
                default:
                    throw new NotSupportedException();
            }
        }
    }
}<|MERGE_RESOLUTION|>--- conflicted
+++ resolved
@@ -363,22 +363,11 @@
         }
 
         /// <summary>
-<<<<<<< HEAD
-        /// Returns a preview of the column contents as a formatted string.
-        /// </summary>
-        public override string ToString()
-        {
-            return $"{Name}: {_columnContainer.ToString()}";
-        }
-
         public new PrimitiveDataFrameColumn<T> Clone(long numberOfNullsToAppend = 0)
         {
             return (PrimitiveDataFrameColumn<T>)CloneImplementation(numberOfNullsToAppend);
         }
 
-        /// <summary>
-=======
->>>>>>> 79b54752
         /// Returns a clone of this column
         /// </summary>
         /// <param name="mapIndices">A column who values are used as indices </param>
