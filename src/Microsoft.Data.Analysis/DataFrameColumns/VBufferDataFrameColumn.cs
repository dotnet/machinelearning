﻿// Licensed to the .NET Foundation under one or more agreements.
// The .NET Foundation licenses this file to you under the MIT license.
// See the LICENSE file in the project root for more information.

using System;
using System.Collections;
using System.Collections.Generic;
using System.Diagnostics;
using System.Runtime.CompilerServices;
using Microsoft.ML;
using Microsoft.ML.Data;

namespace Microsoft.Data.Analysis
{
    /// <summary>
    /// Column to hold VBuffer
    /// </summary>
    public partial class VBufferDataFrameColumn<T> : DataFrameColumn, IEnumerable<VBuffer<T>>
    {
        public static int MaxCapacity = ArrayUtility.ArrayMaxSize / Unsafe.SizeOf<VBuffer<T>>();

        private readonly List<List<VBuffer<T>>> _vBuffers = new List<List<VBuffer<T>>>(); // To store more than intMax number of vbuffers

        /// <summary>
        /// Constructs an empty VBufferDataFrameColumn with the given <paramref name="name"/>.
        /// </summary>
        /// <param name="name">The name of the column.</param>
        /// <param name="length">Length of values</param>
        public VBufferDataFrameColumn(string name, long length = 0) : base(name, length, typeof(VBuffer<T>))
        {
            int numberOfBuffersRequired = (int)(length / MaxCapacity + 1);
            for (int i = 0; i < numberOfBuffersRequired; i++)
            {
                int bufferLen = (int)Math.Min(MaxCapacity, length - _vBuffers.Count * MaxCapacity);
                List<VBuffer<T>> buffer = new List<VBuffer<T>>(bufferLen);
                _vBuffers.Add(buffer);
                for (int j = 0; j < bufferLen; j++)
                {
                    buffer.Add(default);
                }
            }
        }

        public VBufferDataFrameColumn(string name, IEnumerable<VBuffer<T>> values) : base(name, 0, typeof(VBuffer<T>))
        {
            values = values ?? throw new ArgumentNullException(nameof(values));
            if (_vBuffers.Count == 0)
            {
                _vBuffers.Add(new List<VBuffer<T>>());
            }
            foreach (var value in values)
            {
                Append(value);
            }
        }

        public override long NullCount => 0;

        protected internal override void Resize(long length)
        {
            if (length < Length)
                throw new ArgumentException(Strings.CannotResizeDown, nameof(length));

            for (long i = Length; i < length; i++)
            {
                Append(default);
            }
        }

        public void Append(VBuffer<T> value)
        {
            List<VBuffer<T>> lastBuffer = _vBuffers[_vBuffers.Count - 1];
            if (lastBuffer.Count == MaxCapacity)
            {
                lastBuffer = new List<VBuffer<T>>();
                _vBuffers.Add(lastBuffer);
            }
            lastBuffer.Add(value);
            Length++;
        }

        private int GetBufferIndexContainingRowIndex(long rowIndex)
        {
            if (rowIndex >= Length)
            {
                throw new ArgumentOutOfRangeException(Strings.IndexIsGreaterThanColumnLength, nameof(rowIndex));
            }

            return (int)(rowIndex / MaxCapacity);
        }

        protected override object GetValue(long rowIndex)
        {
            return GetTypedValue(rowIndex);
        }

        protected VBuffer<T> GetTypedValue(long rowIndex)
        {
            int bufferIndex = GetBufferIndexContainingRowIndex(rowIndex);
            return _vBuffers[bufferIndex][(int)(rowIndex % MaxCapacity)];
        }

        protected override IReadOnlyList<object> GetValues(long startIndex, int length)
        {
            var ret = new List<object>();
            int bufferIndex = GetBufferIndexContainingRowIndex(startIndex);
            int bufferOffset = (int)(startIndex % MaxCapacity);
            while (ret.Count < length && bufferIndex < _vBuffers.Count)
            {
                for (int i = bufferOffset; ret.Count < length && i < _vBuffers[bufferIndex].Count; i++)
                {
                    ret.Add(_vBuffers[bufferIndex][i]);
                }
                bufferIndex++;
                bufferOffset = 0;
            }
            return ret;
        }

        protected override void SetValue(long rowIndex, object value)
        {
            if (value == null)
            {
                throw new NotSupportedException("Null values are not supported by VBufferDataFrameColumn");
            }
            else if (value is VBuffer<T> vbuffer)
            {
                SetTypedValue(rowIndex, vbuffer);
            }
            else
            {
                throw new ArgumentException(string.Format(Strings.MismatchedValueType, typeof(VBuffer<T>)), nameof(value));
            }
        }

        protected void SetTypedValue(long rowIndex, VBuffer<T> value)
        {
            int bufferIndex = GetBufferIndexContainingRowIndex(rowIndex);
            _vBuffers[bufferIndex][(int)(rowIndex % MaxCapacity)] = value;
        }

        public new VBuffer<T> this[long rowIndex]
        {
            get => GetTypedValue(rowIndex);
            set => SetTypedValue(rowIndex, value);
        }

        /// <summary>
        /// Returns an enumerator that iterates through the VBuffer values in this column.
        /// </summary>
        public IEnumerator<VBuffer<T>> GetEnumerator()
        {
            foreach (List<VBuffer<T>> buffer in _vBuffers)
            {
                foreach (VBuffer<T> value in buffer)
                {
                    yield return value;
                }
            }
        }

        /// <inheritdoc/>
        protected override IEnumerator GetEnumeratorCore() => GetEnumerator();

        /// <inheritdoc/>
        protected internal override void AddDataViewColumn(DataViewSchema.Builder builder)
        {
            builder.AddColumn(Name, GetDataViewType());
        }

        /// <inheritdoc/>
        protected internal override Delegate GetDataViewGetter(DataViewRowCursor cursor)
        {
            return CreateValueGetterDelegate(cursor);
        }

        private ValueGetter<VBuffer<T>> CreateValueGetterDelegate(DataViewRowCursor cursor) =>
            (ref VBuffer<T> value) => value = this[cursor.Position];

        public override Dictionary<long, ICollection<long>> GetGroupedOccurrences(DataFrameColumn other, out HashSet<long> otherColumnNullIndices)
        {
            return GetGroupedOccurrences<string>(other, out otherColumnNullIndices);
        }

        protected internal override Delegate GetValueGetterUsingCursor(DataViewRowCursor cursor, DataViewSchema.Column schemaColumn)
        {
            return cursor.GetGetter<VBuffer<T>>(schemaColumn);
        }

        protected internal override void AddValueUsingCursor(DataViewRowCursor cursor, Delegate getter)
        {
            long row = cursor.Position;
            VBuffer<T> value = default;
            Debug.Assert(getter != null, "Excepted getter to be valid");

            (getter as ValueGetter<VBuffer<T>>)(ref value);

            if (Length > row)
            {
                this[row] = value;
            }
            else if (Length == row)
            {
                Append(value);
            }
            else
            {
                throw new IndexOutOfRangeException(nameof(row));
            }
        }

        private VBufferDataFrameColumn<T> CloneImplementation(PrimitiveDataFrameColumn<bool> boolColumn)
        {
            if (boolColumn.Length > Length)
                throw new ArgumentException(Strings.MapIndicesExceedsColumnLength, nameof(boolColumn));
            VBufferDataFrameColumn<T> ret = new VBufferDataFrameColumn<T>(Name, 0);
            for (long i = 0; i < boolColumn.Length; i++)
            {
                bool? value = boolColumn[i];
                if (value.HasValue && value.Value == true)
                    ret.Append(this[i]);
            }
            return ret;
        }

        private VBufferDataFrameColumn<T> CloneImplementation(PrimitiveDataFrameColumn<long> mapIndices, bool invertMapIndices = false)
        {
            mapIndices = mapIndices ?? throw new ArgumentNullException(nameof(mapIndices));
            var ret = new VBufferDataFrameColumn<T>(Name, mapIndices.Length);

            long rowIndex = 0;
            for (int b = 0; b < mapIndices.ColumnContainer.Buffers.Count; b++)
            {
                var span = mapIndices.ColumnContainer.Buffers[b].ReadOnlySpan;
                var validitySpan = mapIndices.ColumnContainer.NullBitMapBuffers[b].ReadOnlySpan;

                for (int i = 0; i < span.Length; i++)
                {
                    long index = invertMapIndices ? mapIndices.Length - 1 - rowIndex : rowIndex;
                    ret[index] = BitUtility.IsValid(validitySpan, i) ? this[span[i]] : default;
                    rowIndex++;
                }
            }

            return ret;
        }

        private VBufferDataFrameColumn<T> CloneImplementation(PrimitiveDataFrameColumn<int> mapIndices, bool invertMapIndices = false)
        {
            mapIndices = mapIndices ?? throw new ArgumentNullException(nameof(mapIndices));
            var ret = new VBufferDataFrameColumn<T>(Name, mapIndices.Length);

            long rowIndex = 0;
            for (int b = 0; b < mapIndices.ColumnContainer.Buffers.Count; b++)
            {
                var span = mapIndices.ColumnContainer.Buffers[b].ReadOnlySpan;
                var validitySpan = mapIndices.ColumnContainer.NullBitMapBuffers[b].ReadOnlySpan;

                for (int i = 0; i < span.Length; i++)
                {
                    long index = invertMapIndices ? mapIndices.Length - 1 - rowIndex : rowIndex;
                    ret[index] = BitUtility.IsValid(validitySpan, i) ? this[span[i]] : default;
                    rowIndex++;
                }
            }

            return ret;
        }

        public new VBufferDataFrameColumn<T> Clone(DataFrameColumn mapIndices, bool invertMapIndices, long numberOfNullsToAppend)
        {
            return (VBufferDataFrameColumn<T>)CloneImplementation(mapIndices, invertMapIndices, numberOfNullsToAppend);
        }

        public new VBufferDataFrameColumn<T> Clone(long numberOfNullsToAppend = 0)
        {
            return (VBufferDataFrameColumn<T>)CloneImplementation(numberOfNullsToAppend);
        }

        protected override DataFrameColumn CloneImplementation(DataFrameColumn mapIndices, bool invertMapIndices = false, long numberOfNullsToAppend = 0)
        {
            VBufferDataFrameColumn<T> clone;
            if (!(mapIndices is null))
            {
                Type dataType = mapIndices.DataType;
                if (dataType != typeof(long) && dataType != typeof(int) && dataType != typeof(bool))
                    throw new ArgumentException(String.Format(Strings.MultipleMismatchedValueType, typeof(long), typeof(int), typeof(bool)), nameof(mapIndices));
                if (mapIndices.DataType == typeof(long))
                    clone = CloneImplementation(mapIndices as PrimitiveDataFrameColumn<long>, invertMapIndices);
                else if (dataType == typeof(int))
                    clone = CloneImplementation(mapIndices as PrimitiveDataFrameColumn<int>, invertMapIndices);
                else
                    clone = CloneImplementation(mapIndices as PrimitiveDataFrameColumn<bool>);
            }
            else
            {
                clone = Clone();
            }

            return clone;
        }

        protected override DataFrameColumn CloneImplementation(long numberOfNullsToAppend)
        {
            var ret = new VBufferDataFrameColumn<T>(Name, Length);

            for (long i = 0; i < Length; i++)
                ret[i] = this[i];

            return ret;
        }

        private static VectorDataViewType GetDataViewType()
        {
            if (typeof(T) == typeof(bool))
            {
                return new VectorDataViewType(BooleanDataViewType.Instance);
            }
            else if (typeof(T) == typeof(byte))
            {
                return new VectorDataViewType(NumberDataViewType.Byte);
            }
            else if (typeof(T) == typeof(double))
            {
                return new VectorDataViewType(NumberDataViewType.Double);
            }
            else if (typeof(T) == typeof(float))
            {
                return new VectorDataViewType(NumberDataViewType.Single);
            }
            else if (typeof(T) == typeof(int))
            {
                return new VectorDataViewType(NumberDataViewType.Int32);
            }
            else if (typeof(T) == typeof(long))
            {
                return new VectorDataViewType(NumberDataViewType.Int64);
            }
            else if (typeof(T) == typeof(sbyte))
            {
                return new VectorDataViewType(NumberDataViewType.SByte);
            }
            else if (typeof(T) == typeof(short))
            {
                return new VectorDataViewType(NumberDataViewType.Int16);
            }
            else if (typeof(T) == typeof(uint))
            {
                return new VectorDataViewType(NumberDataViewType.UInt32);
            }
            else if (typeof(T) == typeof(ulong))
            {
                return new VectorDataViewType(NumberDataViewType.UInt64);
            }
            else if (typeof(T) == typeof(ushort))
            {
                return new VectorDataViewType(NumberDataViewType.UInt16);
            }
            else if (typeof(T) == typeof(char))
            {
                return new VectorDataViewType(NumberDataViewType.UInt16);
            }
            else if (typeof(T) == typeof(decimal))
            {
                return new VectorDataViewType(NumberDataViewType.Double);
            }
            else if (typeof(T) == typeof(ReadOnlyMemory<char>))
            {
                return new VectorDataViewType(TextDataViewType.Instance);
            }

            throw new NotSupportedException();
        }

<<<<<<< HEAD
        protected override DataFrameColumn FillNullsImplementation(object value, bool inPlace)
        {
            //Do nothing as VBufferColumn doesn't have null values
            return inPlace ? this : Clone();
        }

        protected override DataFrameColumn DropNullsImplementation()
        {
            //Do nothing as VBufferColumn doesn't have null values
            return Clone();
        }
=======
        internal override PrimitiveDataFrameColumn<long> GetSortIndices(bool ascending, bool putNullValuesLast) => throw new NotImplementedException();
>>>>>>> b67107b1
    }
}<|MERGE_RESOLUTION|>--- conflicted
+++ resolved
@@ -372,7 +372,6 @@
             throw new NotSupportedException();
         }
 
-<<<<<<< HEAD
         protected override DataFrameColumn FillNullsImplementation(object value, bool inPlace)
         {
             //Do nothing as VBufferColumn doesn't have null values
@@ -384,8 +383,7 @@
             //Do nothing as VBufferColumn doesn't have null values
             return Clone();
         }
-=======
+
         internal override PrimitiveDataFrameColumn<long> GetSortIndices(bool ascending, bool putNullValuesLast) => throw new NotImplementedException();
->>>>>>> b67107b1
     }
 }