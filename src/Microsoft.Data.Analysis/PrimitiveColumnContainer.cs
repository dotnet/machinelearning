﻿// Licensed to the .NET Foundation under one or more agreements.
// The .NET Foundation licenses this file to you under the MIT license.
// See the LICENSE file in the project root for more information.

using System;
using System.Collections;
using System.Collections.Generic;
using System.Diagnostics;
using System.Runtime.CompilerServices;
using System.Runtime.InteropServices;
using System.Text;

namespace Microsoft.Data.Analysis
{
    internal static class BitmapHelper
    {
<<<<<<< HEAD
        private static ReadOnlySpan<byte> PopcountTable => new byte[] {
            0, 1, 1, 2, 1, 2, 2, 3, 1, 2, 2, 3, 2, 3, 3, 4, 1, 2, 2, 3, 2, 3, 3, 4, 2, 3, 3, 4, 3, 4, 4, 5,
            1, 2, 2, 3, 2, 3, 3, 4, 2, 3, 3, 4, 3, 4, 4, 5, 2, 3, 3, 4, 3, 4, 4, 5, 3, 4, 4, 5, 4, 5, 5, 6,
            1, 2, 2, 3, 2, 3, 3, 4, 2, 3, 3, 4, 3, 4, 4, 5, 2, 3, 3, 4, 3, 4, 4, 5, 3, 4, 4, 5, 4, 5, 5, 6,
            2, 3, 3, 4, 3, 4, 4, 5, 3, 4, 4, 5, 4, 5, 5, 6, 3, 4, 4, 5, 4, 5, 5, 6, 4, 5, 5, 6, 5, 6, 6, 7,
            1, 2, 2, 3, 2, 3, 3, 4, 2, 3, 3, 4, 3, 4, 4, 5, 2, 3, 3, 4, 3, 4, 4, 5, 3, 4, 4, 5, 4, 5, 5, 6,
            2, 3, 3, 4, 3, 4, 4, 5, 3, 4, 4, 5, 4, 5, 5, 6, 3, 4, 4, 5, 4, 5, 5, 6, 4, 5, 5, 6, 5, 6, 6, 7,
            2, 3, 3, 4, 3, 4, 4, 5, 3, 4, 4, 5, 4, 5, 5, 6, 3, 4, 4, 5, 4, 5, 5, 6, 4, 5, 5, 6, 5, 6, 6, 7,
            3, 4, 4, 5, 4, 5, 5, 6, 4, 5, 5, 6, 5, 6, 6, 7, 4, 5, 5, 6, 5, 6, 6, 7, 5, 6, 6, 7, 6, 7, 7, 8,
        };

=======
>>>>>>> 7fe293da
        private static ReadOnlySpan<byte> BitMask => new byte[] {
            1, 2, 4, 8, 16, 32, 64, 128
        };

        // Faster to use when we already have a span since it avoids indexing
        public static bool IsValid(ReadOnlySpan<byte> bitMapBufferSpan, int index)
        {
            var nullBitMapSpanIndex = index / 8;
            var thisBitMap = bitMapBufferSpan[nullBitMapSpanIndex];
            return IsBitSet(thisBitMap, index);
        }

        public static bool IsBitSet(byte curBitMap, int index)
        {
            return ((curBitMap >> (index & 7)) & 1) != 0;
        }

<<<<<<< HEAD
=======
        public static bool IsBitClear(byte curBitMap, int index)
        {
            return ((curBitMap >> (index & 7)) & 1) == 0;
        }

>>>>>>> 7fe293da
        public static bool GetBit(byte data, int index) =>
           ((data >> index) & 1) != 0;

        public static bool GetBit(ReadOnlySpan<byte> data, int index) =>
            (data[index / 8] & BitMask[index % 8]) != 0;

        public static void ClearBit(Span<byte> data, int index)
        {
            data[index / 8] &= (byte)~BitMask[index % 8];
        }

        public static void SetBit(Span<byte> data, int index)
        {
            data[index / 8] |= BitMask[index % 8];
        }

<<<<<<< HEAD
        public static void SetBit(Span<byte> data, long index, bool value)
        {
            var idx = (int)(index / 8);
            var mod = (int)(index % 8);
=======
        public static void SetBit(Span<byte> data, int index, bool value)
        {
            int idx = index / 8;
            int mod = index % 8;
>>>>>>> 7fe293da
            data[idx] = value
                ? (byte)(data[idx] | BitMask[mod])
                : (byte)(data[idx] & ~BitMask[mod]);
        }

        /// <summary>
        /// Set the number of bits in a span of bytes starting
        /// at a specific index, and limiting to length.
        /// </summary>
        /// <param name="data">Span to set bits value.</param>
        /// <param name="index">Bit index to start counting from.</param>
        /// <param name="length">Maximum of bits in the span to consider.</param>
        /// <param name="value">Bit value.</param>
<<<<<<< HEAD
        public static void SetBits(Span<byte> data, long index, long length, bool value)
=======
        internal static void SetBits(Span<byte> data, int index, int length, bool value)
>>>>>>> 7fe293da
        {
            if (length == 0)
                return;

<<<<<<< HEAD
            var endBitIndex = index + length - 1;
=======
            int endBitIndex = checked(index + length - 1);
>>>>>>> 7fe293da

            // Use simpler method if there aren't many values
            if (length < 20)
            {
<<<<<<< HEAD
                for (var i = index; i <= endBitIndex; i++)
=======
                for (int i = index; i <= endBitIndex; i++)
>>>>>>> 7fe293da
                {
                    SetBit(data, i, value);
                }
                return;
            }

            // Otherwise do the work to figure out how to copy whole bytes
<<<<<<< HEAD
            var startByteIndex = (int)(index / 8);
            var startBitOffset = (int)(index % 8);
            var endByteIndex = (int)(endBitIndex / 8);
            var endBitOffset = (int)(endBitIndex % 8);
=======
            int startByteIndex = index / 8;
            int startBitOffset = index % 8;
            int endByteIndex = endBitIndex / 8;
            int endBitOffset = endBitIndex % 8;
>>>>>>> 7fe293da

            // If the starting index and ending index are not byte-aligned,
            // we'll need to set bits the slow way. If they are
            // byte-aligned, and for all other bytes in the 'middle', we
            // can use a faster byte-aligned set.
<<<<<<< HEAD
            var fullByteStartIndex = startBitOffset == 0 ? startByteIndex : startByteIndex + 1;
            var fullByteEndIndex = endBitOffset == 7 ? endByteIndex : endByteIndex - 1;
=======
            int fullByteStartIndex = startBitOffset == 0 ? startByteIndex : startByteIndex + 1;
            int fullByteEndIndex = endBitOffset == 7 ? endByteIndex : endByteIndex - 1;
>>>>>>> 7fe293da

            // Bits we will be using to finish up the first byte
            if (startBitOffset != 0)
            {
<<<<<<< HEAD
                var slice = data.Slice(startByteIndex, 1);
                for (var i = startBitOffset; i <= 7; i++)
=======
                Span<byte> slice = data.Slice(startByteIndex, 1);
                for (int i = startBitOffset; i <= 7; i++)
>>>>>>> 7fe293da
                    SetBit(slice, i, value);
            }

            if (fullByteEndIndex >= fullByteStartIndex)
            {
<<<<<<< HEAD
                var slice = data.Slice(fullByteStartIndex, fullByteEndIndex - fullByteStartIndex + 1);
                var fill = (byte)(value ? 0xFF : 0x00);
=======
                Span<byte> slice = data.Slice(fullByteStartIndex, fullByteEndIndex - fullByteStartIndex + 1);
                byte fill = (byte)(value ? 0xFF : 0x00);
>>>>>>> 7fe293da

                slice.Fill(fill);
            }

            if (endBitOffset != 7)
            {
<<<<<<< HEAD
                var slice = data.Slice(endByteIndex, 1);
                for (var i = 0; i <= endBitOffset; i++)
                    SetBit(slice, i, value);
            }
        }

        public static void ElementwiseAnd(ReadOnlySpan<byte> left, ReadOnlySpan<byte> right, Span<byte> result)
        {
            for (var i = 0; i < left.Length; i++)
                result[i] = (byte)(left[i] & right[i]);
        }

        /// <summary>
        /// Returns the population count (number of bits set) in a span of bytes starting
        /// at 0 bit and limiting to length of bits.
        /// </summary>
        /// <param name="span"></param>
        /// <param name="length"></param>
        /// <returns></returns>
        public static long GetBitCount(ReadOnlySpan<byte> span, long length)
        {
            var endByteIndex = (int)(length / 8);

            Debug.Assert(span.Length > endByteIndex);

            long count = 0;
            for (var i = 0; i < endByteIndex; i++)
                count += PopcountTable[span[i]];

            var endBitOffset = (int)(length % 8);

            if (endBitOffset != 0)
            {
                var partialByte = span[endByteIndex];
                for (var j = 0; j < endBitOffset; j++)
                {
                    count += GetBit(partialByte, j) ? 0 : 1;
                }
            }

            return count;
        }
=======
                Span<byte> slice = data.Slice(endByteIndex, 1);
                for (int i = 0; i <= endBitOffset; i++)
                    SetBit(slice, i, value);
            }
        }
>>>>>>> 7fe293da
    }

    /// <summary>
    /// PrimitiveColumnContainer is just a store for the column data. APIs that want to change the data must be defined in PrimitiveDataFrameColumn
    /// </summary>
    /// <typeparam name="T"></typeparam>
    internal partial class PrimitiveColumnContainer<T> : IEnumerable<T?>
        where T : unmanaged
    {
        public IList<ReadOnlyDataFrameBuffer<T>> Buffers = new List<ReadOnlyDataFrameBuffer<T>>();

        // To keep the mapping simple, each buffer is mapped 1v1 to a nullBitMapBuffer
        // A set bit implies a valid value. An unset bit => null value
        public IList<ReadOnlyDataFrameBuffer<byte>> NullBitMapBuffers = new List<ReadOnlyDataFrameBuffer<byte>>();

        public PrimitiveColumnContainer(IEnumerable<T> values)
        {
            values = values ?? throw new ArgumentNullException(nameof(values));
            foreach (T value in values)
            {
                Append(value);
            }
        }

        public PrimitiveColumnContainer(IEnumerable<T?> values)
        {
            values = values ?? throw new ArgumentNullException(nameof(values));
            foreach (T? value in values)
            {
                Append(value);
            }
        }

        public PrimitiveColumnContainer(ReadOnlyMemory<byte> buffer, ReadOnlyMemory<byte> nullBitMap, int length, int nullCount)
        {
            ReadOnlyDataFrameBuffer<T> dataBuffer;
            if (buffer.IsEmpty)
            {
                DataFrameBuffer<T> mutableBuffer = new DataFrameBuffer<T>(length);
                mutableBuffer.IncreaseSize(length);
                mutableBuffer.RawSpan.Fill(default(T));
                dataBuffer = mutableBuffer;
            }
            else
            {
                dataBuffer = new ReadOnlyDataFrameBuffer<T>(buffer, length);
            }
            Buffers.Add(dataBuffer);

            int bitMapBufferLength = (length + 7) / 8;
            ReadOnlyDataFrameBuffer<byte> nullDataFrameBuffer;
            if (nullBitMap.IsEmpty)
            {
                if (nullCount != 0)
                {
                    throw new ArgumentNullException(Strings.InconsistentNullBitMapAndNullCount, nameof(nullBitMap));
                }
                if (!buffer.IsEmpty)
                {
                    // Create a new bitMap with all the bits up to length set
                    var bitMap = new DataFrameBuffer<byte>(bitMapBufferLength);
                    bitMap.IncreaseSize(bitMapBufferLength);

                    var span = bitMap.Span;
                    span.Fill(255);
                    int lastByte = 1 << (length - (bitMapBufferLength - 1) * 8);
                    span[bitMapBufferLength - 1] = (byte)(lastByte - 1);

                    nullDataFrameBuffer = bitMap;
                }
                else
                {
                    nullDataFrameBuffer = new DataFrameBuffer<byte>();
                }
            }
            else
            {
                if (nullBitMap.Length < bitMapBufferLength)
                {
                    throw new ArgumentException(Strings.InconsistentNullBitMapAndLength, nameof(nullBitMap));
                }
                nullDataFrameBuffer = new ReadOnlyDataFrameBuffer<byte>(nullBitMap, bitMapBufferLength);
            }
            NullBitMapBuffers.Add(nullDataFrameBuffer);
            Length = length;
            NullCount = nullCount;
        }

        public PrimitiveColumnContainer(long length = 0)
        {
            AppendMany(null, length);
        }

        public void Resize(long length)
        {
            if (length < Length)
                throw new ArgumentException(Strings.CannotResizeDown, nameof(length));
            AppendMany(default, length - Length);
        }

        public void Append(T? value)
        {
            if (Buffers.Count == 0)
            {
                Buffers.Add(new DataFrameBuffer<T>());
                NullBitMapBuffers.Add(new DataFrameBuffer<byte>());
            }

            if (Buffers[Buffers.Count - 1].Length == ReadOnlyDataFrameBuffer<T>.MaxCapacity)
            {
                Buffers.Add(new DataFrameBuffer<T>());
                NullBitMapBuffers.Add(new DataFrameBuffer<byte>());
            }

            DataFrameBuffer<T> mutableLastBuffer = Buffers.GetOrCreateMutable(Buffers.Count - 1);
            mutableLastBuffer.Append(value ?? default);
            SetValidityBit(Length, value.HasValue);
            Length++;
        }

        public void AppendMany(T? value, long count)
        {
            if (!value.HasValue)
            {
                NullCount += count;
            }

            var remaining = count;
            while (remaining > 0)
            {
                if (Buffers.Count == 0)
                {
                    Buffers.Add(new DataFrameBuffer<T>());
                    NullBitMapBuffers.Add(new DataFrameBuffer<byte>());
                }

                if (Buffers[Buffers.Count - 1].Length == ReadOnlyDataFrameBuffer<T>.MaxCapacity)
                {
                    Buffers.Add(new DataFrameBuffer<T>());
                    NullBitMapBuffers.Add(new DataFrameBuffer<byte>());
                }

                DataFrameBuffer<T> mutableLastBuffer = Buffers.GetOrCreateMutable(Buffers.Count - 1);
                DataFrameBuffer<byte> lastNullBitMapBuffer = NullBitMapBuffers.GetOrCreateMutable(NullBitMapBuffers.Count - 1);
<<<<<<< HEAD

                //Calculate how many values we can additionaly allocate and not exceed the MaxCapacity
                int originalBufferLength = mutableLastBuffer.Length;
                int allocatable = (int)Math.Min(remaining, ReadOnlyDataFrameBuffer<T>.MaxCapacity - originalBufferLength);
                mutableLastBuffer.IncreaseSize(allocatable);
=======

                //Calculate how many values we can additionaly allocate and not exceed the MaxCapacity
                int originalBufferLength = mutableLastBuffer.Length;
                int allocatable = (int)Math.Min(remaining, ReadOnlyDataFrameBuffer<T>.MaxCapacity - originalBufferLength);
                mutableLastBuffer.IncreaseSize(allocatable);

>>>>>>> 7fe293da
                //Calculate how many bytes we have additionaly allocate to store allocatable number of bits (need to take into account unused bits inside already allocated bytes)
                int nullBufferAllocatable = (originalBufferLength + allocatable + 7) / 8 - lastNullBitMapBuffer.Length;
                lastNullBitMapBuffer.IncreaseSize(nullBufferAllocatable);
                Length += allocatable;

                if (value.HasValue)
                {
                    mutableLastBuffer.RawSpan.Slice(mutableLastBuffer.Length - allocatable, allocatable).Fill(value.Value);
                    BitmapHelper.SetBits(lastNullBitMapBuffer.RawSpan, originalBufferLength, allocatable, true);
                }

                remaining -= allocatable;
            }
        }

        public void ApplyElementwise(Func<T?, long, T?> func)
        {
            var bufferMaxCapacity = ReadOnlyDataFrameBuffer<T>.MaxCapacity;
            for (int b = 0; b < Buffers.Count; b++)
            {
                long prevLength = checked(bufferMaxCapacity * b);

                Span<T> mutableBuffer = Buffers.GetOrCreateMutable(b).Span;
                Span<byte> mutableNullBitMapBuffer = NullBitMapBuffers.GetOrCreateMutable(b).Span;

                for (int i = 0; i < mutableBuffer.Length; i++)
                {
                    long curIndex = i + prevLength;
                    bool isValid = BitmapHelper.IsValid(mutableNullBitMapBuffer, i);
                    T? value = func(isValid ? mutableBuffer[i] : null, curIndex);
                    mutableBuffer[i] = value.GetValueOrDefault();
                    SetValidityBit(mutableNullBitMapBuffer, i, value != null);
                }
            }
        }

        public void Apply<TResult>(Func<T?, TResult?> func, PrimitiveColumnContainer<TResult> resultContainer)
            where TResult : unmanaged
        {
            var bufferMaxCapacity = ReadOnlyDataFrameBuffer<T>.MaxCapacity;
            for (int b = 0; b < Buffers.Count; b++)
            {
                long prevLength = checked(bufferMaxCapacity * b);
                var sourceBuffer = Buffers[b];
                var sourceNullBitMap = NullBitMapBuffers[b].ReadOnlySpan;

                Span<TResult> mutableResultBuffer = resultContainer.Buffers.GetOrCreateMutable(b).Span;
                Span<byte> mutableResultNullBitMapBuffers = resultContainer.NullBitMapBuffers.GetOrCreateMutable(b).Span;

                for (int i = 0; i < sourceBuffer.Length; i++)
                {
                    bool isValid = BitmapHelper.IsValid(sourceNullBitMap, i);
                    TResult? value = func(isValid ? sourceBuffer[i] : null);
                    mutableResultBuffer[i] = value.GetValueOrDefault();
                    resultContainer.SetValidityBit(mutableResultNullBitMapBuffers, i, value != null);
                }
            }
        }

        public bool IsValid(long index) => NullCount == 0 || GetValidityBit(index);

        private byte SetBit(byte curBitMap, int index, bool value)
        {
            byte newBitMap;
            if (value)
            {
                newBitMap = (byte)(curBitMap | (byte)(1 << (index & 7))); //bit hack for index % 8
<<<<<<< HEAD
                if (((curBitMap >> (index & 7)) & 1) == 0 && index < Length && NullCount > 0)
=======
                if (BitmapHelper.IsBitClear(curBitMap, index) && index < Length && NullCount > 0)
>>>>>>> 7fe293da
                {
                    // Old value was null.
                    NullCount--;
                }
            }
            else
            {
<<<<<<< HEAD
                if (((curBitMap >> (index & 7)) & 1) == 1 && index < Length)
=======
                if (BitmapHelper.IsBitSet(curBitMap, index) && index < Length)
>>>>>>> 7fe293da
                {
                    // old value was NOT null and new value is null
                    NullCount++;
                }
                else if (index == Length)
                {
                    // New entry from an append
                    NullCount++;
                }
                newBitMap = (byte)(curBitMap & (byte)~(1 << (int)((uint)index & 7)));
            }
            return newBitMap;
        }

        // private function. Faster to use when we already have a span since it avoids indexing
        private void SetValidityBit(Span<byte> bitMapBufferSpan, int index, bool value)
        {
            int bitMapBufferIndex = (int)((uint)index / 8);
            Debug.Assert(bitMapBufferSpan.Length >= bitMapBufferIndex);
            byte curBitMap = bitMapBufferSpan[bitMapBufferIndex];
            byte newBitMap = SetBit(curBitMap, index, value);
            bitMapBufferSpan[bitMapBufferIndex] = newBitMap;
        }

        /// <summary>
        /// A null value has an unset bit
        /// A NON-null value has a set bit
        /// </summary>
        /// <param name="index"></param>
        /// <param name="value"></param>
        internal void SetValidityBit(long index, bool value)
        {
            if ((ulong)index > (ulong)Length)
            {
                throw new ArgumentOutOfRangeException(nameof(index));
            }
            // First find the right bitMapBuffer
            int bitMapIndex = (int)(index / ReadOnlyDataFrameBuffer<T>.MaxCapacity);
            Debug.Assert(NullBitMapBuffers.Count > bitMapIndex);
            DataFrameBuffer<byte> bitMapBuffer = (DataFrameBuffer<byte>)NullBitMapBuffers[bitMapIndex];

            // Set the bit
            index -= bitMapIndex * ReadOnlyDataFrameBuffer<T>.MaxCapacity;
            int bitMapBufferIndex = (int)((uint)index / 8);
            Debug.Assert(bitMapBuffer.Length >= bitMapBufferIndex);
            if (bitMapBuffer.Length == bitMapBufferIndex)
                bitMapBuffer.Append(0);
            SetValidityBit(bitMapBuffer.Span, (int)index, value);
        }

        private bool GetValidityBit(long index)
        {
            if ((uint)index >= Length)
            {
                throw new ArgumentOutOfRangeException(nameof(index));
            }
            // First find the right bitMapBuffer
            int bitMapIndex = (int)(index / ReadOnlyDataFrameBuffer<T>.MaxCapacity);
            Debug.Assert(NullBitMapBuffers.Count > bitMapIndex);
            ReadOnlyDataFrameBuffer<byte> bitMapBuffer = NullBitMapBuffers[bitMapIndex];

            // Get the bit
            index -= bitMapIndex * ReadOnlyDataFrameBuffer<T>.MaxCapacity;
            int bitMapBufferIndex = (int)((uint)index / 8);
            Debug.Assert(bitMapBuffer.Length > bitMapBufferIndex);
            byte curBitMap = bitMapBuffer[bitMapBufferIndex];
            return BitmapHelper.IsBitSet(curBitMap, (int)index);
        }

        public long Length;

        public long NullCount;
        public int GetArrayContainingRowIndex(long rowIndex)
        {
            if (rowIndex >= Length)
            {
                throw new ArgumentOutOfRangeException(Strings.ColumnIndexOutOfRange, nameof(rowIndex));
            }
            return (int)(rowIndex / ReadOnlyDataFrameBuffer<T>.MaxCapacity);
        }

        internal int MaxRecordBatchLength(long startIndex)
        {
            if (Length == 0)
                return 0;
            int arrayIndex = GetArrayContainingRowIndex(startIndex);
            startIndex = startIndex - arrayIndex * ReadOnlyDataFrameBuffer<T>.MaxCapacity;
            return Buffers[arrayIndex].Length - (int)startIndex;
        }

        public IReadOnlyList<T?> this[long startIndex, int length]
        {
            get
            {
                var ret = new List<T?>(length);
                long endIndex = Math.Min(Length, startIndex + length);
                for (long i = startIndex; i < endIndex; i++)
                {
                    ret.Add(this[i]);
                }
                return ret;
            }
        }

        public T? this[long rowIndex]
        {
            get
            {
                if (!IsValid(rowIndex))
                {
                    return null;
                }
                int arrayIndex = GetArrayContainingRowIndex(rowIndex);
                rowIndex = rowIndex - arrayIndex * ReadOnlyDataFrameBuffer<T>.MaxCapacity;
                return Buffers[arrayIndex][(int)rowIndex];
            }
            set
            {
                int arrayIndex = GetArrayContainingRowIndex(rowIndex);
                rowIndex = rowIndex - arrayIndex * ReadOnlyDataFrameBuffer<T>.MaxCapacity;

                Buffers.GetOrCreateMutable(arrayIndex);
                NullBitMapBuffers.GetOrCreateMutable(arrayIndex);

                if (value.HasValue)
                {
                    Buffers[arrayIndex][(int)rowIndex] = value.Value;
                    SetValidityBit(rowIndex, true);
                }
                else
                {
                    Buffers[arrayIndex][(int)rowIndex] = default;
                    SetValidityBit(rowIndex, false);
                }
            }
        }

        public IEnumerator<T?> GetEnumerator()
        {
            for (long i = 0; i < Length; i++)
            {
                yield return this[i];
            }
        }

        IEnumerator IEnumerable.GetEnumerator() => GetEnumerator();

        public override string ToString()
        {
            StringBuilder sb = new StringBuilder();
            for (int i = 0; i < Length; i++)
            {
                T? value = this[i];
                if (value.HasValue)
                {
                    sb.Append(this[i]).Append(" ");
                }
                else
                {
                    sb.Append("null").Append(" ");
                }
                // Can this run out of memory? Just being safe here
                if (sb.Length > 1000)
                {
                    sb.Append("...");
                    break;
                }
            }
            return sb.ToString();
        }

        private List<ReadOnlyDataFrameBuffer<byte>> CloneNullBitMapBuffers()
        {
            List<ReadOnlyDataFrameBuffer<byte>> ret = new List<ReadOnlyDataFrameBuffer<byte>>();
            foreach (ReadOnlyDataFrameBuffer<byte> buffer in NullBitMapBuffers)
            {
                DataFrameBuffer<byte> newBuffer = new DataFrameBuffer<byte>(buffer.ReadOnlyBuffer, buffer.Length);
                ret.Add(newBuffer);
            }
            return ret;
        }

        public PrimitiveColumnContainer<T> Clone<U>(PrimitiveColumnContainer<U> mapIndices, Type type, bool invertMapIndices = false)
            where U : unmanaged
        {
            ReadOnlySpan<T> thisSpan = Buffers[0].ReadOnlySpan;
            ReadOnlySpan<byte> thisNullBitMapSpan = NullBitMapBuffers[0].ReadOnlySpan;
            long minRange = 0;
            long maxRange = DataFrameBuffer<T>.MaxCapacity;
            long maxCapacity = maxRange;
            PrimitiveColumnContainer<T> ret = new PrimitiveColumnContainer<T>(mapIndices.Length);
            for (int b = 0; b < mapIndices.Buffers.Count; b++)
            {
                int index = b;
                if (invertMapIndices)
                    index = mapIndices.Buffers.Count - 1 - b;

                ReadOnlyDataFrameBuffer<U> buffer = mapIndices.Buffers[index];
                ReadOnlySpan<byte> mapIndicesNullBitMapSpan = mapIndices.NullBitMapBuffers[index].ReadOnlySpan;
                ReadOnlySpan<U> mapIndicesSpan = buffer.ReadOnlySpan;
                ReadOnlySpan<long> mapIndicesLongSpan = default;
                ReadOnlySpan<int> mapIndicesIntSpan = default;
                DataFrameBuffer<T> mutableBuffer = DataFrameBuffer<T>.GetMutableBuffer(ret.Buffers[index]);
                ret.Buffers[index] = mutableBuffer;
                Span<T> retSpan = mutableBuffer.Span;
                DataFrameBuffer<byte> mutableNullBuffer = DataFrameBuffer<byte>.GetMutableBuffer(ret.NullBitMapBuffers[index]);
                ret.NullBitMapBuffers[index] = mutableNullBuffer;
                Span<byte> retNullBitMapSpan = mutableNullBuffer.Span;
                if (type == typeof(long))
                {
                    mapIndicesLongSpan = MemoryMarshal.Cast<U, long>(mapIndicesSpan);
                }
                if (type == typeof(int))
                {
                    mapIndicesIntSpan = MemoryMarshal.Cast<U, int>(mapIndicesSpan);
                }
                for (int i = 0; i < buffer.Length; i++)
                {
                    int spanIndex = i;
                    if (invertMapIndices)
                        spanIndex = buffer.Length - 1 - i;

                    long mapRowIndex = mapIndicesIntSpan.IsEmpty ? mapIndicesLongSpan[spanIndex] : mapIndicesIntSpan[spanIndex];
                    bool mapRowIndexIsValid = BitmapHelper.IsValid(mapIndicesNullBitMapSpan, spanIndex);
                    if (mapRowIndexIsValid && (mapRowIndex < minRange || mapRowIndex >= maxRange))
                    {
                        int bufferIndex = (int)(mapRowIndex / maxCapacity);
                        thisSpan = Buffers[bufferIndex].ReadOnlySpan;
                        thisNullBitMapSpan = NullBitMapBuffers[bufferIndex].ReadOnlySpan;
                        minRange = bufferIndex * maxCapacity;
                        maxRange = (bufferIndex + 1) * maxCapacity;
                    }
                    T value = default;
                    bool isValid = false;
                    if (mapRowIndexIsValid)
                    {
                        mapRowIndex -= minRange;
                        value = thisSpan[(int)mapRowIndex];
                        isValid = BitmapHelper.IsValid(thisNullBitMapSpan, (int)mapRowIndex);
                    }

                    retSpan[i] = isValid ? value : default;
                    ret.SetValidityBit(retNullBitMapSpan, i, isValid);
                }
            }
            return ret;
        }

        public PrimitiveColumnContainer<T> Clone()
        {
            var ret = new PrimitiveColumnContainer<T>();
            foreach (ReadOnlyDataFrameBuffer<T> buffer in Buffers)
            {
                DataFrameBuffer<T> newBuffer = new DataFrameBuffer<T>(buffer.ReadOnlyBuffer, buffer.Length);
                ret.Buffers.Add(newBuffer);
                ret.Length += buffer.Length;
            }
            ret.NullBitMapBuffers = CloneNullBitMapBuffers();
            ret.NullCount = NullCount;
            return ret;
        }

        internal PrimitiveColumnContainer<bool> CloneAsBoolContainer()
        {
            var ret = new PrimitiveColumnContainer<bool>();
            foreach (ReadOnlyDataFrameBuffer<T> buffer in Buffers)
            {
                DataFrameBuffer<bool> newBuffer = new DataFrameBuffer<bool>(buffer.Length);
                ret.Buffers.Add(newBuffer);
                newBuffer.IncreaseSize(buffer.Length);

                if (typeof(T) == typeof(bool))
                {
                    var localBuffer = buffer;
                    ReadOnlyDataFrameBuffer<bool> boolLocalBuffer = Unsafe.As<ReadOnlyDataFrameBuffer<T>, ReadOnlyDataFrameBuffer<bool>>(ref localBuffer);
                    boolLocalBuffer.ReadOnlySpan.TryCopyTo(newBuffer.RawSpan);
                }
                else
                {
                    newBuffer.Span.Fill(false);
                }
                ret.Length += buffer.Length;
            }
            ret.NullBitMapBuffers = CloneNullBitMapBuffers();
            ret.NullCount = NullCount;
            return ret;
        }

        internal PrimitiveColumnContainer<byte> CloneAsByteContainer()
        {
            var ret = new PrimitiveColumnContainer<byte>();
            foreach (ReadOnlyDataFrameBuffer<T> buffer in Buffers)
            {
                ret.Length += buffer.Length;
                DataFrameBuffer<byte> newBuffer = new DataFrameBuffer<byte>(buffer.Length);
                ret.Buffers.Add(newBuffer);
                ReadOnlySpan<T> span = buffer.ReadOnlySpan;
                for (int i = 0; i < span.Length; i++)
                {
                    newBuffer.Append(ByteConverter<T>.Instance.GetByte(span[i]));
                }
            }
            ret.NullBitMapBuffers = CloneNullBitMapBuffers();
            ret.NullCount = NullCount;
            return ret;
        }

        internal PrimitiveColumnContainer<sbyte> CloneAsSByteContainer()
        {
            var ret = new PrimitiveColumnContainer<sbyte>();
            foreach (ReadOnlyDataFrameBuffer<T> buffer in Buffers)
            {
                ret.Length += buffer.Length;
                DataFrameBuffer<sbyte> newBuffer = new DataFrameBuffer<sbyte>(buffer.Length);
                ret.Buffers.Add(newBuffer);
                ReadOnlySpan<T> span = buffer.ReadOnlySpan;
                for (int i = 0; i < span.Length; i++)
                {
                    newBuffer.Append(SByteConverter<T>.Instance.GetSByte(span[i]));
                }
            }
            ret.NullBitMapBuffers = CloneNullBitMapBuffers();
            ret.NullCount = NullCount;
            return ret;
        }

        internal PrimitiveColumnContainer<double> CloneAsDoubleContainer()
        {
            var ret = new PrimitiveColumnContainer<double>();
            foreach (ReadOnlyDataFrameBuffer<T> buffer in Buffers)
            {
                ret.Length += buffer.Length;
                DataFrameBuffer<double> newBuffer = new DataFrameBuffer<double>(buffer.Length);
                ret.Buffers.Add(newBuffer);
                ReadOnlySpan<T> span = buffer.ReadOnlySpan;
                for (int i = 0; i < span.Length; i++)
                {
                    newBuffer.Append(DoubleConverter<T>.Instance.GetDouble(span[i]));
                }
            }
            ret.NullBitMapBuffers = CloneNullBitMapBuffers();
            ret.NullCount = NullCount;
            return ret;
        }

        internal PrimitiveColumnContainer<decimal> CloneAsDecimalContainer()
        {
            var ret = new PrimitiveColumnContainer<decimal>();
            foreach (ReadOnlyDataFrameBuffer<T> buffer in Buffers)
            {
                ret.Length += buffer.Length;
                DataFrameBuffer<decimal> newBuffer = new DataFrameBuffer<decimal>(buffer.Length);
                ret.Buffers.Add(newBuffer);
                ReadOnlySpan<T> span = buffer.ReadOnlySpan;
                for (int i = 0; i < span.Length; i++)
                {
                    newBuffer.Append(DecimalConverter<T>.Instance.GetDecimal(span[i]));
                }
            }
            ret.NullBitMapBuffers = CloneNullBitMapBuffers();
            ret.NullCount = NullCount;
            return ret;
        }

        internal PrimitiveColumnContainer<short> CloneAsShortContainer()
        {
            var ret = new PrimitiveColumnContainer<short>();
            foreach (ReadOnlyDataFrameBuffer<T> buffer in Buffers)
            {
                ret.Length += buffer.Length;
                DataFrameBuffer<short> newBuffer = new DataFrameBuffer<short>(buffer.Length);
                ret.Buffers.Add(newBuffer);
                ReadOnlySpan<T> span = buffer.ReadOnlySpan;
                for (int i = 0; i < span.Length; i++)
                {
                    newBuffer.Append(Int16Converter<T>.Instance.GetInt16(span[i]));
                }
            }
            ret.NullBitMapBuffers = CloneNullBitMapBuffers();
            ret.NullCount = NullCount;
            return ret;
        }

        internal PrimitiveColumnContainer<ushort> CloneAsUShortContainer()
        {
            var ret = new PrimitiveColumnContainer<ushort>();
            foreach (ReadOnlyDataFrameBuffer<T> buffer in Buffers)
            {
                ret.Length += buffer.Length;
                DataFrameBuffer<ushort> newBuffer = new DataFrameBuffer<ushort>(buffer.Length);
                ret.Buffers.Add(newBuffer);
                ReadOnlySpan<T> span = buffer.ReadOnlySpan;
                for (int i = 0; i < span.Length; i++)
                {
                    newBuffer.Append(UInt16Converter<T>.Instance.GetUInt16(span[i]));
                }
            }
            ret.NullBitMapBuffers = CloneNullBitMapBuffers();
            ret.NullCount = NullCount;
            return ret;
        }

        internal PrimitiveColumnContainer<int> CloneAsIntContainer()
        {
            var ret = new PrimitiveColumnContainer<int>();
            foreach (ReadOnlyDataFrameBuffer<T> buffer in Buffers)
            {
                ret.Length += buffer.Length;
                DataFrameBuffer<int> newBuffer = new DataFrameBuffer<int>(buffer.Length);
                ret.Buffers.Add(newBuffer);
                ReadOnlySpan<T> span = buffer.ReadOnlySpan;
                for (int i = 0; i < span.Length; i++)
                {
                    newBuffer.Append(Int32Converter<T>.Instance.GetInt32(span[i]));
                }
            }
            ret.NullBitMapBuffers = CloneNullBitMapBuffers();
            ret.NullCount = NullCount;
            return ret;
        }

        internal PrimitiveColumnContainer<uint> CloneAsUIntContainer()
        {
            var ret = new PrimitiveColumnContainer<uint>();
            foreach (ReadOnlyDataFrameBuffer<T> buffer in Buffers)
            {
                ret.Length += buffer.Length;
                DataFrameBuffer<uint> newBuffer = new DataFrameBuffer<uint>(buffer.Length);
                ret.Buffers.Add(newBuffer);
                ReadOnlySpan<T> span = buffer.ReadOnlySpan;
                for (int i = 0; i < span.Length; i++)
                {
                    newBuffer.Append(UInt32Converter<T>.Instance.GetUInt32(span[i]));
                }
            }
            ret.NullBitMapBuffers = CloneNullBitMapBuffers();
            ret.NullCount = NullCount;
            return ret;
        }

        internal PrimitiveColumnContainer<long> CloneAsLongContainer()
        {
            var ret = new PrimitiveColumnContainer<long>();
            foreach (ReadOnlyDataFrameBuffer<T> buffer in Buffers)
            {
                ret.Length += buffer.Length;
                DataFrameBuffer<long> newBuffer = new DataFrameBuffer<long>(buffer.Length);
                ret.Buffers.Add(newBuffer);
                ReadOnlySpan<T> span = buffer.ReadOnlySpan;
                for (int i = 0; i < span.Length; i++)
                {
                    newBuffer.Append(Int64Converter<T>.Instance.GetInt64(span[i]));
                }
            }
            ret.NullBitMapBuffers = CloneNullBitMapBuffers();
            ret.NullCount = NullCount;
            return ret;
        }

        internal PrimitiveColumnContainer<ulong> CloneAsULongContainer()
        {
            var ret = new PrimitiveColumnContainer<ulong>();
            foreach (ReadOnlyDataFrameBuffer<T> buffer in Buffers)
            {
                ret.Length += buffer.Length;
                DataFrameBuffer<ulong> newBuffer = new DataFrameBuffer<ulong>(buffer.Length);
                ret.Buffers.Add(newBuffer);
                ReadOnlySpan<T> span = buffer.ReadOnlySpan;
                for (int i = 0; i < span.Length; i++)
                {
                    newBuffer.Append(UInt64Converter<T>.Instance.GetUInt64(span[i]));
                }
            }
            ret.NullBitMapBuffers = CloneNullBitMapBuffers();
            ret.NullCount = NullCount;
            return ret;
        }

        internal PrimitiveColumnContainer<float> CloneAsFloatContainer()
        {
            var ret = new PrimitiveColumnContainer<float>();
            foreach (ReadOnlyDataFrameBuffer<T> buffer in Buffers)
            {
                ret.Length += buffer.Length;
                DataFrameBuffer<float> newBuffer = new DataFrameBuffer<float>(buffer.Length);
                ret.Buffers.Add(newBuffer);
                ReadOnlySpan<T> span = buffer.ReadOnlySpan;
                for (int i = 0; i < span.Length; i++)
                {
                    newBuffer.Append(SingleConverter<T>.Instance.GetSingle(span[i]));
                }
            }
            ret.NullBitMapBuffers = CloneNullBitMapBuffers();
            ret.NullCount = NullCount;
            return ret;
        }
    }
}<|MERGE_RESOLUTION|>--- conflicted
+++ resolved
@@ -14,7 +14,6 @@
 {
     internal static class BitmapHelper
     {
-<<<<<<< HEAD
         private static ReadOnlySpan<byte> PopcountTable => new byte[] {
             0, 1, 1, 2, 1, 2, 2, 3, 1, 2, 2, 3, 2, 3, 3, 4, 1, 2, 2, 3, 2, 3, 3, 4, 2, 3, 3, 4, 3, 4, 4, 5,
             1, 2, 2, 3, 2, 3, 3, 4, 2, 3, 3, 4, 3, 4, 4, 5, 2, 3, 3, 4, 3, 4, 4, 5, 3, 4, 4, 5, 4, 5, 5, 6,
@@ -26,8 +25,6 @@
             3, 4, 4, 5, 4, 5, 5, 6, 4, 5, 5, 6, 5, 6, 6, 7, 4, 5, 5, 6, 5, 6, 6, 7, 5, 6, 6, 7, 6, 7, 7, 8,
         };
 
-=======
->>>>>>> 7fe293da
         private static ReadOnlySpan<byte> BitMask => new byte[] {
             1, 2, 4, 8, 16, 32, 64, 128
         };
@@ -45,14 +42,11 @@
             return ((curBitMap >> (index & 7)) & 1) != 0;
         }
 
-<<<<<<< HEAD
-=======
         public static bool IsBitClear(byte curBitMap, int index)
         {
             return ((curBitMap >> (index & 7)) & 1) == 0;
         }
 
->>>>>>> 7fe293da
         public static bool GetBit(byte data, int index) =>
            ((data >> index) & 1) != 0;
 
@@ -69,17 +63,10 @@
             data[index / 8] |= BitMask[index % 8];
         }
 
-<<<<<<< HEAD
         public static void SetBit(Span<byte> data, long index, bool value)
         {
-            var idx = (int)(index / 8);
-            var mod = (int)(index % 8);
-=======
-        public static void SetBit(Span<byte> data, int index, bool value)
-        {
-            int idx = index / 8;
-            int mod = index % 8;
->>>>>>> 7fe293da
+            int idx = (int)(index / 8);
+            int mod = (int)(index % 8);
             data[idx] = value
                 ? (byte)(data[idx] | BitMask[mod])
                 : (byte)(data[idx] & ~BitMask[mod]);
@@ -93,29 +80,17 @@
         /// <param name="index">Bit index to start counting from.</param>
         /// <param name="length">Maximum of bits in the span to consider.</param>
         /// <param name="value">Bit value.</param>
-<<<<<<< HEAD
         public static void SetBits(Span<byte> data, long index, long length, bool value)
-=======
-        internal static void SetBits(Span<byte> data, int index, int length, bool value)
->>>>>>> 7fe293da
         {
             if (length == 0)
                 return;
 
-<<<<<<< HEAD
             var endBitIndex = index + length - 1;
-=======
-            int endBitIndex = checked(index + length - 1);
->>>>>>> 7fe293da
 
             // Use simpler method if there aren't many values
             if (length < 20)
             {
-<<<<<<< HEAD
                 for (var i = index; i <= endBitIndex; i++)
-=======
-                for (int i = index; i <= endBitIndex; i++)
->>>>>>> 7fe293da
                 {
                     SetBit(data, i, value);
                 }
@@ -123,61 +98,38 @@
             }
 
             // Otherwise do the work to figure out how to copy whole bytes
-<<<<<<< HEAD
             var startByteIndex = (int)(index / 8);
             var startBitOffset = (int)(index % 8);
             var endByteIndex = (int)(endBitIndex / 8);
             var endBitOffset = (int)(endBitIndex % 8);
-=======
-            int startByteIndex = index / 8;
-            int startBitOffset = index % 8;
-            int endByteIndex = endBitIndex / 8;
-            int endBitOffset = endBitIndex % 8;
->>>>>>> 7fe293da
 
             // If the starting index and ending index are not byte-aligned,
             // we'll need to set bits the slow way. If they are
             // byte-aligned, and for all other bytes in the 'middle', we
             // can use a faster byte-aligned set.
-<<<<<<< HEAD
             var fullByteStartIndex = startBitOffset == 0 ? startByteIndex : startByteIndex + 1;
             var fullByteEndIndex = endBitOffset == 7 ? endByteIndex : endByteIndex - 1;
-=======
-            int fullByteStartIndex = startBitOffset == 0 ? startByteIndex : startByteIndex + 1;
-            int fullByteEndIndex = endBitOffset == 7 ? endByteIndex : endByteIndex - 1;
->>>>>>> 7fe293da
 
             // Bits we will be using to finish up the first byte
             if (startBitOffset != 0)
             {
-<<<<<<< HEAD
                 var slice = data.Slice(startByteIndex, 1);
                 for (var i = startBitOffset; i <= 7; i++)
-=======
-                Span<byte> slice = data.Slice(startByteIndex, 1);
-                for (int i = startBitOffset; i <= 7; i++)
->>>>>>> 7fe293da
                     SetBit(slice, i, value);
             }
 
             if (fullByteEndIndex >= fullByteStartIndex)
             {
-<<<<<<< HEAD
                 var slice = data.Slice(fullByteStartIndex, fullByteEndIndex - fullByteStartIndex + 1);
-                var fill = (byte)(value ? 0xFF : 0x00);
-=======
-                Span<byte> slice = data.Slice(fullByteStartIndex, fullByteEndIndex - fullByteStartIndex + 1);
                 byte fill = (byte)(value ? 0xFF : 0x00);
->>>>>>> 7fe293da
 
                 slice.Fill(fill);
             }
 
             if (endBitOffset != 7)
             {
-<<<<<<< HEAD
                 var slice = data.Slice(endByteIndex, 1);
-                for (var i = 0; i <= endBitOffset; i++)
+                for (int i = 0; i <= endBitOffset; i++)
                     SetBit(slice, i, value);
             }
         }
@@ -218,13 +170,6 @@
 
             return count;
         }
-=======
-                Span<byte> slice = data.Slice(endByteIndex, 1);
-                for (int i = 0; i <= endBitOffset; i++)
-                    SetBit(slice, i, value);
-            }
-        }
->>>>>>> 7fe293da
     }
 
     /// <summary>
@@ -369,20 +314,12 @@
 
                 DataFrameBuffer<T> mutableLastBuffer = Buffers.GetOrCreateMutable(Buffers.Count - 1);
                 DataFrameBuffer<byte> lastNullBitMapBuffer = NullBitMapBuffers.GetOrCreateMutable(NullBitMapBuffers.Count - 1);
-<<<<<<< HEAD
 
                 //Calculate how many values we can additionaly allocate and not exceed the MaxCapacity
                 int originalBufferLength = mutableLastBuffer.Length;
                 int allocatable = (int)Math.Min(remaining, ReadOnlyDataFrameBuffer<T>.MaxCapacity - originalBufferLength);
                 mutableLastBuffer.IncreaseSize(allocatable);
-=======
-
-                //Calculate how many values we can additionaly allocate and not exceed the MaxCapacity
-                int originalBufferLength = mutableLastBuffer.Length;
-                int allocatable = (int)Math.Min(remaining, ReadOnlyDataFrameBuffer<T>.MaxCapacity - originalBufferLength);
-                mutableLastBuffer.IncreaseSize(allocatable);
-
->>>>>>> 7fe293da
+                //Calculate how many bytes we have additionaly allocate to store allocatable number of bits (need to take into account unused bits inside already allocated bytes)
                 //Calculate how many bytes we have additionaly allocate to store allocatable number of bits (need to take into account unused bits inside already allocated bytes)
                 int nullBufferAllocatable = (originalBufferLength + allocatable + 7) / 8 - lastNullBitMapBuffer.Length;
                 lastNullBitMapBuffer.IncreaseSize(nullBufferAllocatable);
@@ -450,11 +387,7 @@
             if (value)
             {
                 newBitMap = (byte)(curBitMap | (byte)(1 << (index & 7))); //bit hack for index % 8
-<<<<<<< HEAD
-                if (((curBitMap >> (index & 7)) & 1) == 0 && index < Length && NullCount > 0)
-=======
                 if (BitmapHelper.IsBitClear(curBitMap, index) && index < Length && NullCount > 0)
->>>>>>> 7fe293da
                 {
                     // Old value was null.
                     NullCount--;
@@ -462,11 +395,7 @@
             }
             else
             {
-<<<<<<< HEAD
-                if (((curBitMap >> (index & 7)) & 1) == 1 && index < Length)
-=======
                 if (BitmapHelper.IsBitSet(curBitMap, index) && index < Length)
->>>>>>> 7fe293da
                 {
                     // old value was NOT null and new value is null
                     NullCount++;
