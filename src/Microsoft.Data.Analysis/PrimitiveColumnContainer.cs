--- conflicted
+++ resolved
@@ -313,11 +313,7 @@
         {
             if (rowIndex >= Length)
             {
-<<<<<<< HEAD
-                throw new ArgumentOutOfRangeException(Strings.RowIndexOutOfRange, nameof(rowIndex));
-=======
                 throw new ArgumentOutOfRangeException(Strings.IndexIsGreaterThanColumnLength, nameof(rowIndex));
->>>>>>> 796cb354
             }
             return (int)(rowIndex / ReadOnlyDataFrameBuffer<T>.MaxCapacity);
         }
