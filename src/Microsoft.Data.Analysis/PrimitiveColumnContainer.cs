--- conflicted
+++ resolved
@@ -17,6 +17,12 @@
         private static ReadOnlySpan<byte> BitMask => new byte[] {
             1, 2, 4, 8, 16, 32, 64, 128
         };
+        
+        public static void ElementwiseAnd(ReadOnlySpan<byte> left, ReadOnlySpan<byte> right, Span<byte> result)
+        {
+            for (int i = 0; i < left.Length; i++)
+                result[i] = (byte)(left[i] & right[i]);
+        }
 
         // Faster to use when we already have a span since it avoids indexing
         public static bool IsValid(ReadOnlySpan<byte> bitMapBufferSpan, int index)
@@ -30,14 +36,8 @@
         {
             return ((curBitMap >> (index & 7)) & 1) != 0;
         }
-
-<<<<<<< HEAD
-        public static void ElementwiseAnd(ReadOnlySpan<byte> left, ReadOnlySpan<byte> right, Span<byte> result)
-        {
-            for (int i = 0; i < left.Length; i++)
-                result[i] = (byte)(left[i] & right[i]);
-=======
-        public static bool GetBit(byte data, int index) =>
+        
+                public static bool GetBit(byte data, int index) =>
            ((data >> index) & 1) != 0;
 
         public static bool GetBit(ReadOnlySpan<byte> data, int index) =>
@@ -122,7 +122,6 @@
                 for (int i = 0; i <= endBitOffset; i++)
                     SetBit(slice, i, value);
             }
->>>>>>> b80e8a0c
         }
     }
 
@@ -270,26 +269,12 @@
                 DataFrameBuffer<byte> lastNullBitMapBuffer = NullBitMapBuffers.GetOrCreateMutable(NullBitMapBuffers.Count - 1);
 
                 //Calculate how many values we can additionaly allocate and not exceed the MaxCapacity
-<<<<<<< HEAD
-                int allocatable = (int)Math.Min(remaining, ReadOnlyDataFrameBuffer<T>.MaxCapacity - mutableLastBuffer.Length);
-                mutableLastBuffer.IncreaseSize(allocatable);
-
-                DataFrameBuffer<byte> lastNullBitMapBuffer = NullBitMapBuffers.GetOrCreateMutable(NullBitMapBuffers.Count - 1);
-                int nullBufferAllocatable = (allocatable + 7) / 8;
-                lastNullBitMapBuffer.IncreaseSize(nullBufferAllocatable);
-
-=======
                 int originalBufferLength = mutableLastBuffer.Length;
                 int allocatable = (int)Math.Min(remaining, ReadOnlyDataFrameBuffer<T>.MaxCapacity - originalBufferLength);
-                mutableLastBuffer.EnsureCapacity(allocatable);
-
+                mutableLastBuffer.IncreaseSize(allocatable);
                 //Calculate how many bytes we have additionaly allocate to store allocatable number of bits (need to take into account unused bits inside already allocated bytes)
                 int nullBufferAllocatable = (originalBufferLength + allocatable + 7) / 8 - lastNullBitMapBuffer.Length;
-                lastNullBitMapBuffer.EnsureCapacity(nullBufferAllocatable);
-
-                mutableLastBuffer.Length += allocatable;
-                lastNullBitMapBuffer.Length += nullBufferAllocatable;
->>>>>>> b80e8a0c
+                lastNullBitMapBuffer.IncreaseSize(nullBufferAllocatable);
                 Length += allocatable;
 
                 if (value.HasValue)
