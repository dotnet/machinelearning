﻿// Licensed to the .NET Foundation under one or more agreements.
// The .NET Foundation licenses this file to you under the MIT license.
// See the LICENSE file in the project root for more information.

using System;
using System.Collections;
using System.Collections.Generic;
using System.Diagnostics;
using System.Runtime.CompilerServices;
using System.Runtime.InteropServices;
using System.Text;

namespace Microsoft.Data.Analysis
{
    internal static class BitmapHelper
    {
        private static ReadOnlySpan<byte> BitMask => new byte[] {
            1, 2, 4, 8, 16, 32, 64, 128
        };

        // Faster to use when we already have a span since it avoids indexing
        public static bool IsValid(ReadOnlySpan<byte> bitMapBufferSpan, int index)
        {
            int nullBitMapSpanIndex = index / 8;
            byte thisBitMap = bitMapBufferSpan[nullBitMapSpanIndex];
            return IsBitSet(thisBitMap, index);
        }

        public static bool IsBitSet(byte curBitMap, int index)
        {
            return ((curBitMap >> (index & 7)) & 1) != 0;
        }

        public static bool IsBitClear(byte curBitMap, int index)
        {
            return ((curBitMap >> (index & 7)) & 1) == 0;
        }

        public static bool GetBit(byte data, int index) =>
           ((data >> index) & 1) != 0;

        public static bool GetBit(ReadOnlySpan<byte> data, int index) =>
            (data[index / 8] & BitMask[index % 8]) != 0;

        public static void ClearBit(Span<byte> data, int index)
        {
            data[index / 8] &= (byte)~BitMask[index % 8];
        }

        public static void SetBit(Span<byte> data, int index)
        {
            data[index / 8] |= BitMask[index % 8];
        }

        public static void SetBit(Span<byte> data, int index, bool value)
        {
            int idx = index / 8;
            int mod = index % 8;
            data[idx] = value
                ? (byte)(data[idx] | BitMask[mod])
                : (byte)(data[idx] & ~BitMask[mod]);
        }

        /// <summary>
        /// Set the number of bits in a span of bytes starting
        /// at a specific index, and limiting to length.
        /// </summary>
        /// <param name="data">Span to set bits value.</param>
        /// <param name="index">Bit index to start counting from.</param>
        /// <param name="length">Maximum of bits in the span to consider.</param>
        /// <param name="value">Bit value.</param>
        internal static void SetBits(Span<byte> data, int index, int length, bool value)
        {
            if (length == 0)
                return;

            int endBitIndex = checked(index + length - 1);

            // Use simpler method if there aren't many values
            if (length < 20)
            {
                for (int i = index; i <= endBitIndex; i++)
                {
                    SetBit(data, i, value);
                }
                return;
            }

            // Otherwise do the work to figure out how to copy whole bytes
            int startByteIndex = index / 8;
            int startBitOffset = index % 8;
            int endByteIndex = endBitIndex / 8;
            int endBitOffset = endBitIndex % 8;

            // If the starting index and ending index are not byte-aligned,
            // we'll need to set bits the slow way. If they are
            // byte-aligned, and for all other bytes in the 'middle', we
            // can use a faster byte-aligned set.
            int fullByteStartIndex = startBitOffset == 0 ? startByteIndex : startByteIndex + 1;
            int fullByteEndIndex = endBitOffset == 7 ? endByteIndex : endByteIndex - 1;

            // Bits we will be using to finish up the first byte
            if (startBitOffset != 0)
            {
                Span<byte> slice = data.Slice(startByteIndex, 1);
                for (int i = startBitOffset; i <= 7; i++)
                    SetBit(slice, i, value);
            }

            if (fullByteEndIndex >= fullByteStartIndex)
            {
                Span<byte> slice = data.Slice(fullByteStartIndex, fullByteEndIndex - fullByteStartIndex + 1);
                byte fill = (byte)(value ? 0xFF : 0x00);

                slice.Fill(fill);
            }

            if (endBitOffset != 7)
            {
                Span<byte> slice = data.Slice(endByteIndex, 1);
                for (int i = 0; i <= endBitOffset; i++)
                    SetBit(slice, i, value);
            }
        }
    }

    /// <summary>
    /// PrimitiveColumnContainer is just a store for the column data. APIs that want to change the data must be defined in PrimitiveDataFrameColumn
    /// </summary>
    /// <typeparam name="T"></typeparam>
    internal partial class PrimitiveColumnContainer<T> : IEnumerable<T?>
        where T : unmanaged
    {
        public IList<ReadOnlyDataFrameBuffer<T>> Buffers = new List<ReadOnlyDataFrameBuffer<T>>();

        // To keep the mapping simple, each buffer is mapped 1v1 to a nullBitMapBuffer
        // A set bit implies a valid value. An unset bit => null value
        public IList<ReadOnlyDataFrameBuffer<byte>> NullBitMapBuffers = new List<ReadOnlyDataFrameBuffer<byte>>();

        public PrimitiveColumnContainer(IEnumerable<T> values)
        {
            values = values ?? throw new ArgumentNullException(nameof(values));
            foreach (T value in values)
            {
                Append(value);
            }
        }

        public PrimitiveColumnContainer(IEnumerable<T?> values)
        {
            values = values ?? throw new ArgumentNullException(nameof(values));
            foreach (T? value in values)
            {
                Append(value);
            }
        }

        public PrimitiveColumnContainer(ReadOnlyMemory<byte> buffer, ReadOnlyMemory<byte> nullBitMap, int length, int nullCount)
        {
            ReadOnlyDataFrameBuffer<T> dataBuffer;
            if (buffer.IsEmpty)
            {
                DataFrameBuffer<T> mutableBuffer = new DataFrameBuffer<T>(length);
                mutableBuffer.IncreaseSize(length);
                mutableBuffer.RawSpan.Fill(default(T));
                dataBuffer = mutableBuffer;
            }
            else
            {
                dataBuffer = new ReadOnlyDataFrameBuffer<T>(buffer, length);
            }
            Buffers.Add(dataBuffer);

            int bitMapBufferLength = (length + 7) / 8;
            ReadOnlyDataFrameBuffer<byte> nullDataFrameBuffer;
            if (nullBitMap.IsEmpty)
            {
                if (nullCount != 0)
                {
                    throw new ArgumentNullException(Strings.InconsistentNullBitMapAndNullCount, nameof(nullBitMap));
                }
                if (!buffer.IsEmpty)
                {
                    // Create a new bitMap with all the bits up to length set
                    var bitMap = new byte[bitMapBufferLength];
                    bitMap.AsSpan().Fill(255);
                    int lastByte = 1 << (length - (bitMapBufferLength - 1) * 8);
                    bitMap[bitMapBufferLength - 1] = (byte)(lastByte - 1);
                    nullDataFrameBuffer = new DataFrameBuffer<byte>(bitMap, bitMapBufferLength);
                }
                else
                {
                    nullDataFrameBuffer = new DataFrameBuffer<byte>();
                }
            }
            else
            {
                if (nullBitMap.Length < bitMapBufferLength)
                {
                    throw new ArgumentException(Strings.InconsistentNullBitMapAndLength, nameof(nullBitMap));
                }
                nullDataFrameBuffer = new ReadOnlyDataFrameBuffer<byte>(nullBitMap, bitMapBufferLength);
            }
            NullBitMapBuffers.Add(nullDataFrameBuffer);
            Length = length;
            NullCount = nullCount;
        }

        public PrimitiveColumnContainer(long length = 0)
        {
            AppendMany(null, length);
        }

        public void Resize(long length)
        {
            if (length < Length)
                throw new ArgumentException(Strings.CannotResizeDown, nameof(length));
            AppendMany(default, length - Length);
        }

        public void Append(T? value)
        {
            if (Buffers.Count == 0)
            {
                Buffers.Add(new DataFrameBuffer<T>());
                NullBitMapBuffers.Add(new DataFrameBuffer<byte>());
            }

            if (Buffers[Buffers.Count - 1].Length == ReadOnlyDataFrameBuffer<T>.MaxCapacity)
            {
                Buffers.Add(new DataFrameBuffer<T>());
                NullBitMapBuffers.Add(new DataFrameBuffer<byte>());
            }

            DataFrameBuffer<T> mutableLastBuffer = Buffers.GetOrCreateMutable(Buffers.Count - 1);
            mutableLastBuffer.Append(value ?? default);
            SetValidityBit(Length, value.HasValue);
            Length++;
        }

        public void AppendMany(T? value, long count)
        {
            if (!value.HasValue)
            {
                NullCount += count;
            }

            var remaining = count;
            while (remaining > 0)
            {
                if (Buffers.Count == 0)
                {
                    Buffers.Add(new DataFrameBuffer<T>());
                    NullBitMapBuffers.Add(new DataFrameBuffer<byte>());
                }

                if (Buffers[Buffers.Count - 1].Length == ReadOnlyDataFrameBuffer<T>.MaxCapacity)
                {
                    Buffers.Add(new DataFrameBuffer<T>());
                    NullBitMapBuffers.Add(new DataFrameBuffer<byte>());
                }

                DataFrameBuffer<T> mutableLastBuffer = Buffers.GetOrCreateMutable(Buffers.Count - 1);
                DataFrameBuffer<byte> lastNullBitMapBuffer = NullBitMapBuffers.GetOrCreateMutable(NullBitMapBuffers.Count - 1);

                //Calculate how many values we can additionaly allocate and not exceed the MaxCapacity
<<<<<<< HEAD
                int originalBufferLength = mutableLastBuffer.Length;
                int allocatable = (int)Math.Min(remaining, ReadOnlyDataFrameBuffer<T>.MaxCapacity - originalBufferLength);
                mutableLastBuffer.EnsureCapacity(allocatable);

                //Calculate how many bytes we have additionaly allocate to store allocatable number of bits (need to take into account unused bits inside already allocated bytes)
                int nullBufferAllocatable = (originalBufferLength + allocatable + 7) / 8 - lastNullBitMapBuffer.Length;
                lastNullBitMapBuffer.EnsureCapacity(nullBufferAllocatable);

                mutableLastBuffer.Length += allocatable;
                lastNullBitMapBuffer.Length += nullBufferAllocatable;
=======
                int allocatable = (int)Math.Min(remaining, ReadOnlyDataFrameBuffer<T>.MaxCapacity - mutableLastBuffer.Length);
                mutableLastBuffer.IncreaseSize(allocatable);

                DataFrameBuffer<byte> lastNullBitMapBuffer = NullBitMapBuffers.GetOrCreateMutable(NullBitMapBuffers.Count - 1);
                int nullBufferAllocatable = (allocatable + 7) / 8;
                lastNullBitMapBuffer.IncreaseSize(nullBufferAllocatable);

>>>>>>> 85ee6e51
                Length += allocatable;

                if (value.HasValue)
                {
                    mutableLastBuffer.RawSpan.Slice(mutableLastBuffer.Length - allocatable, allocatable).Fill(value.Value);
                    BitmapHelper.SetBits(lastNullBitMapBuffer.RawSpan, originalBufferLength, allocatable, true);
                }

                remaining -= allocatable;
            }
        }

        public void ApplyElementwise(Func<T?, long, T?> func)
        {
            var bufferMaxCapacity = ReadOnlyDataFrameBuffer<T>.MaxCapacity;
            for (int b = 0; b < Buffers.Count; b++)
            {
                long prevLength = checked(bufferMaxCapacity * b);

                Span<T> mutableBuffer = Buffers.GetOrCreateMutable(b).Span;
                Span<byte> mutableNullBitMapBuffer = NullBitMapBuffers.GetOrCreateMutable(b).Span;

                for (int i = 0; i < mutableBuffer.Length; i++)
                {
                    long curIndex = i + prevLength;
                    bool isValid = BitmapHelper.IsValid(mutableNullBitMapBuffer, i);
                    T? value = func(isValid ? mutableBuffer[i] : null, curIndex);
                    mutableBuffer[i] = value.GetValueOrDefault();
                    SetValidityBit(mutableNullBitMapBuffer, i, value != null);
                }
            }
        }

        public void Apply<TResult>(Func<T?, TResult?> func, PrimitiveColumnContainer<TResult> resultContainer)
            where TResult : unmanaged
        {
            var bufferMaxCapacity = ReadOnlyDataFrameBuffer<T>.MaxCapacity;
            for (int b = 0; b < Buffers.Count; b++)
            {
                long prevLength = checked(bufferMaxCapacity * b);
                var sourceBuffer = Buffers[b];
                var sourceNullBitMap = NullBitMapBuffers[b].ReadOnlySpan;

                Span<TResult> mutableResultBuffer = resultContainer.Buffers.GetOrCreateMutable(b).Span;
                Span<byte> mutableResultNullBitMapBuffers = resultContainer.NullBitMapBuffers.GetOrCreateMutable(b).Span;

                for (int i = 0; i < sourceBuffer.Length; i++)
                {
                    bool isValid = BitmapHelper.IsValid(sourceNullBitMap, i);
                    TResult? value = func(isValid ? sourceBuffer[i] : null);
                    mutableResultBuffer[i] = value.GetValueOrDefault();
                    resultContainer.SetValidityBit(mutableResultNullBitMapBuffers, i, value != null);
                }
            }
        }

        public bool IsValid(long index) => NullCount == 0 || GetValidityBit(index);

        private byte SetBit(byte curBitMap, int index, bool value)
        {
            byte newBitMap;
            if (value)
            {
                newBitMap = (byte)(curBitMap | (byte)(1 << (index & 7))); //bit hack for index % 8
                if (BitmapHelper.IsBitClear(curBitMap, index) && index < Length && NullCount > 0)
                {
                    // Old value was null.
                    NullCount--;
                }
            }
            else
            {
                if (BitmapHelper.IsBitSet(curBitMap, index) && index < Length)
                {
                    // old value was NOT null and new value is null
                    NullCount++;
                }
                else if (index == Length)
                {
                    // New entry from an append
                    NullCount++;
                }
                newBitMap = (byte)(curBitMap & (byte)~(1 << (int)((uint)index & 7)));
            }
            return newBitMap;
        }

        // private function. Faster to use when we already have a span since it avoids indexing
        private void SetValidityBit(Span<byte> bitMapBufferSpan, int index, bool value)
        {
            int bitMapBufferIndex = (int)((uint)index / 8);
            Debug.Assert(bitMapBufferSpan.Length >= bitMapBufferIndex);
            byte curBitMap = bitMapBufferSpan[bitMapBufferIndex];
            byte newBitMap = SetBit(curBitMap, index, value);
            bitMapBufferSpan[bitMapBufferIndex] = newBitMap;
        }

        /// <summary>
        /// A null value has an unset bit
        /// A NON-null value has a set bit
        /// </summary>
        /// <param name="index"></param>
        /// <param name="value"></param>
        internal void SetValidityBit(long index, bool value)
        {
            if ((ulong)index > (ulong)Length)
            {
                throw new ArgumentOutOfRangeException(nameof(index));
            }
            // First find the right bitMapBuffer
            int bitMapIndex = (int)(index / ReadOnlyDataFrameBuffer<T>.MaxCapacity);
            Debug.Assert(NullBitMapBuffers.Count > bitMapIndex);
            DataFrameBuffer<byte> bitMapBuffer = (DataFrameBuffer<byte>)NullBitMapBuffers[bitMapIndex];

            // Set the bit
            index -= bitMapIndex * ReadOnlyDataFrameBuffer<T>.MaxCapacity;
            int bitMapBufferIndex = (int)((uint)index / 8);
            Debug.Assert(bitMapBuffer.Length >= bitMapBufferIndex);
            if (bitMapBuffer.Length == bitMapBufferIndex)
                bitMapBuffer.Append(0);
            SetValidityBit(bitMapBuffer.Span, (int)index, value);
        }

        private bool GetValidityBit(long index)
        {
            if ((uint)index >= Length)
            {
                throw new ArgumentOutOfRangeException(nameof(index));
            }
            // First find the right bitMapBuffer
            int bitMapIndex = (int)(index / ReadOnlyDataFrameBuffer<T>.MaxCapacity);
            Debug.Assert(NullBitMapBuffers.Count > bitMapIndex);
            ReadOnlyDataFrameBuffer<byte> bitMapBuffer = NullBitMapBuffers[bitMapIndex];

            // Get the bit
            index -= bitMapIndex * ReadOnlyDataFrameBuffer<T>.MaxCapacity;
            int bitMapBufferIndex = (int)((uint)index / 8);
            Debug.Assert(bitMapBuffer.Length > bitMapBufferIndex);
            byte curBitMap = bitMapBuffer[bitMapBufferIndex];
            return BitmapHelper.IsBitSet(curBitMap, (int)index);
        }

        public long Length;

        public long NullCount;
        public int GetArrayContainingRowIndex(long rowIndex)
        {
            if (rowIndex >= Length)
            {
                throw new ArgumentOutOfRangeException(Strings.ColumnIndexOutOfRange, nameof(rowIndex));
            }
            return (int)(rowIndex / ReadOnlyDataFrameBuffer<T>.MaxCapacity);
        }

        internal int MaxRecordBatchLength(long startIndex)
        {
            if (Length == 0)
                return 0;
            int arrayIndex = GetArrayContainingRowIndex(startIndex);
            startIndex = startIndex - arrayIndex * ReadOnlyDataFrameBuffer<T>.MaxCapacity;
            return Buffers[arrayIndex].Length - (int)startIndex;
        }

        public IReadOnlyList<T?> this[long startIndex, int length]
        {
            get
            {
                var ret = new List<T?>(length);
                long endIndex = Math.Min(Length, startIndex + length);
                for (long i = startIndex; i < endIndex; i++)
                {
                    ret.Add(this[i]);
                }
                return ret;
            }
        }

        public T? this[long rowIndex]
        {
            get
            {
                if (!IsValid(rowIndex))
                {
                    return null;
                }
                int arrayIndex = GetArrayContainingRowIndex(rowIndex);
                rowIndex = rowIndex - arrayIndex * ReadOnlyDataFrameBuffer<T>.MaxCapacity;
                return Buffers[arrayIndex][(int)rowIndex];
            }
            set
            {
                int arrayIndex = GetArrayContainingRowIndex(rowIndex);
                rowIndex = rowIndex - arrayIndex * ReadOnlyDataFrameBuffer<T>.MaxCapacity;

                Buffers.GetOrCreateMutable(arrayIndex);
                NullBitMapBuffers.GetOrCreateMutable(arrayIndex);

                if (value.HasValue)
                {
                    Buffers[arrayIndex][(int)rowIndex] = value.Value;
                    SetValidityBit(rowIndex, true);
                }
                else
                {
                    Buffers[arrayIndex][(int)rowIndex] = default;
                    SetValidityBit(rowIndex, false);
                }
            }
        }

        public IEnumerator<T?> GetEnumerator()
        {
            for (long i = 0; i < Length; i++)
            {
                yield return this[i];
            }
        }

        IEnumerator IEnumerable.GetEnumerator() => GetEnumerator();

        public override string ToString()
        {
            StringBuilder sb = new StringBuilder();
            for (int i = 0; i < Length; i++)
            {
                T? value = this[i];
                if (value.HasValue)
                {
                    sb.Append(this[i]).Append(" ");
                }
                else
                {
                    sb.Append("null").Append(" ");
                }
                // Can this run out of memory? Just being safe here
                if (sb.Length > 1000)
                {
                    sb.Append("...");
                    break;
                }
            }
            return sb.ToString();
        }

        private List<ReadOnlyDataFrameBuffer<byte>> CloneNullBitMapBuffers()
        {
            List<ReadOnlyDataFrameBuffer<byte>> ret = new List<ReadOnlyDataFrameBuffer<byte>>();
            foreach (ReadOnlyDataFrameBuffer<byte> buffer in NullBitMapBuffers)
            {
                DataFrameBuffer<byte> newBuffer = new DataFrameBuffer<byte>(buffer.ReadOnlyBuffer, buffer.Length);
                ret.Add(newBuffer);
            }
            return ret;
        }

        public PrimitiveColumnContainer<T> Clone<U>(PrimitiveColumnContainer<U> mapIndices, Type type, bool invertMapIndices = false)
            where U : unmanaged
        {
            ReadOnlySpan<T> thisSpan = Buffers[0].ReadOnlySpan;
            ReadOnlySpan<byte> thisNullBitMapSpan = NullBitMapBuffers[0].ReadOnlySpan;
            long minRange = 0;
            long maxRange = DataFrameBuffer<T>.MaxCapacity;
            long maxCapacity = maxRange;
            PrimitiveColumnContainer<T> ret = new PrimitiveColumnContainer<T>(mapIndices.Length);
            for (int b = 0; b < mapIndices.Buffers.Count; b++)
            {
                int index = b;
                if (invertMapIndices)
                    index = mapIndices.Buffers.Count - 1 - b;

                ReadOnlyDataFrameBuffer<U> buffer = mapIndices.Buffers[index];
                ReadOnlySpan<byte> mapIndicesNullBitMapSpan = mapIndices.NullBitMapBuffers[index].ReadOnlySpan;
                ReadOnlySpan<U> mapIndicesSpan = buffer.ReadOnlySpan;
                ReadOnlySpan<long> mapIndicesLongSpan = default;
                ReadOnlySpan<int> mapIndicesIntSpan = default;
                DataFrameBuffer<T> mutableBuffer = DataFrameBuffer<T>.GetMutableBuffer(ret.Buffers[index]);
                ret.Buffers[index] = mutableBuffer;
                Span<T> retSpan = mutableBuffer.Span;
                DataFrameBuffer<byte> mutableNullBuffer = DataFrameBuffer<byte>.GetMutableBuffer(ret.NullBitMapBuffers[index]);
                ret.NullBitMapBuffers[index] = mutableNullBuffer;
                Span<byte> retNullBitMapSpan = mutableNullBuffer.Span;
                if (type == typeof(long))
                {
                    mapIndicesLongSpan = MemoryMarshal.Cast<U, long>(mapIndicesSpan);
                }
                if (type == typeof(int))
                {
                    mapIndicesIntSpan = MemoryMarshal.Cast<U, int>(mapIndicesSpan);
                }
                for (int i = 0; i < buffer.Length; i++)
                {
                    int spanIndex = i;
                    if (invertMapIndices)
                        spanIndex = buffer.Length - 1 - i;

                    long mapRowIndex = mapIndicesIntSpan.IsEmpty ? mapIndicesLongSpan[spanIndex] : mapIndicesIntSpan[spanIndex];
                    bool mapRowIndexIsValid = BitmapHelper.IsValid(mapIndicesNullBitMapSpan, spanIndex);
                    if (mapRowIndexIsValid && (mapRowIndex < minRange || mapRowIndex >= maxRange))
                    {
                        int bufferIndex = (int)(mapRowIndex / maxCapacity);
                        thisSpan = Buffers[bufferIndex].ReadOnlySpan;
                        thisNullBitMapSpan = NullBitMapBuffers[bufferIndex].ReadOnlySpan;
                        minRange = bufferIndex * maxCapacity;
                        maxRange = (bufferIndex + 1) * maxCapacity;
                    }
                    T value = default;
                    bool isValid = false;
                    if (mapRowIndexIsValid)
                    {
                        mapRowIndex -= minRange;
                        value = thisSpan[(int)mapRowIndex];
                        isValid = BitmapHelper.IsValid(thisNullBitMapSpan, (int)mapRowIndex);
                    }

                    retSpan[i] = isValid ? value : default;
                    ret.SetValidityBit(retNullBitMapSpan, i, isValid);
                }
            }
            return ret;
        }

        public PrimitiveColumnContainer<T> Clone()
        {
            var ret = new PrimitiveColumnContainer<T>();
            foreach (ReadOnlyDataFrameBuffer<T> buffer in Buffers)
            {
                DataFrameBuffer<T> newBuffer = new DataFrameBuffer<T>(buffer.ReadOnlyBuffer, buffer.Length);
                ret.Buffers.Add(newBuffer);
                ret.Length += buffer.Length;
            }
            ret.NullBitMapBuffers = CloneNullBitMapBuffers();
            ret.NullCount = NullCount;
            return ret;
        }

        internal PrimitiveColumnContainer<bool> CloneAsBoolContainer()
        {
            var ret = new PrimitiveColumnContainer<bool>();
            foreach (ReadOnlyDataFrameBuffer<T> buffer in Buffers)
            {
                DataFrameBuffer<bool> newBuffer = new DataFrameBuffer<bool>(buffer.Length);
                ret.Buffers.Add(newBuffer);
                newBuffer.IncreaseSize(buffer.Length);

                if (typeof(T) == typeof(bool))
                {
                    var localBuffer = buffer;
                    ReadOnlyDataFrameBuffer<bool> boolLocalBuffer = Unsafe.As<ReadOnlyDataFrameBuffer<T>, ReadOnlyDataFrameBuffer<bool>>(ref localBuffer);
                    boolLocalBuffer.ReadOnlySpan.TryCopyTo(newBuffer.RawSpan);
                }
                else
                {
                    newBuffer.Span.Fill(false);
                }
                ret.Length += buffer.Length;
            }
            ret.NullBitMapBuffers = CloneNullBitMapBuffers();
            ret.NullCount = NullCount;
            return ret;
        }

        internal PrimitiveColumnContainer<byte> CloneAsByteContainer()
        {
            var ret = new PrimitiveColumnContainer<byte>();
            foreach (ReadOnlyDataFrameBuffer<T> buffer in Buffers)
            {
                ret.Length += buffer.Length;
                DataFrameBuffer<byte> newBuffer = new DataFrameBuffer<byte>(buffer.Length);
                ret.Buffers.Add(newBuffer);
                ReadOnlySpan<T> span = buffer.ReadOnlySpan;
                for (int i = 0; i < span.Length; i++)
                {
                    newBuffer.Append(ByteConverter<T>.Instance.GetByte(span[i]));
                }
            }
            ret.NullBitMapBuffers = CloneNullBitMapBuffers();
            ret.NullCount = NullCount;
            return ret;
        }

        internal PrimitiveColumnContainer<sbyte> CloneAsSByteContainer()
        {
            var ret = new PrimitiveColumnContainer<sbyte>();
            foreach (ReadOnlyDataFrameBuffer<T> buffer in Buffers)
            {
                ret.Length += buffer.Length;
                DataFrameBuffer<sbyte> newBuffer = new DataFrameBuffer<sbyte>(buffer.Length);
                ret.Buffers.Add(newBuffer);
                ReadOnlySpan<T> span = buffer.ReadOnlySpan;
                for (int i = 0; i < span.Length; i++)
                {
                    newBuffer.Append(SByteConverter<T>.Instance.GetSByte(span[i]));
                }
            }
            ret.NullBitMapBuffers = CloneNullBitMapBuffers();
            ret.NullCount = NullCount;
            return ret;
        }

        internal PrimitiveColumnContainer<double> CloneAsDoubleContainer()
        {
            var ret = new PrimitiveColumnContainer<double>();
            foreach (ReadOnlyDataFrameBuffer<T> buffer in Buffers)
            {
                ret.Length += buffer.Length;
                DataFrameBuffer<double> newBuffer = new DataFrameBuffer<double>(buffer.Length);
                ret.Buffers.Add(newBuffer);
                ReadOnlySpan<T> span = buffer.ReadOnlySpan;
                for (int i = 0; i < span.Length; i++)
                {
                    newBuffer.Append(DoubleConverter<T>.Instance.GetDouble(span[i]));
                }
            }
            ret.NullBitMapBuffers = CloneNullBitMapBuffers();
            ret.NullCount = NullCount;
            return ret;
        }

        internal PrimitiveColumnContainer<decimal> CloneAsDecimalContainer()
        {
            var ret = new PrimitiveColumnContainer<decimal>();
            foreach (ReadOnlyDataFrameBuffer<T> buffer in Buffers)
            {
                ret.Length += buffer.Length;
                DataFrameBuffer<decimal> newBuffer = new DataFrameBuffer<decimal>(buffer.Length);
                ret.Buffers.Add(newBuffer);
                ReadOnlySpan<T> span = buffer.ReadOnlySpan;
                for (int i = 0; i < span.Length; i++)
                {
                    newBuffer.Append(DecimalConverter<T>.Instance.GetDecimal(span[i]));
                }
            }
            ret.NullBitMapBuffers = CloneNullBitMapBuffers();
            ret.NullCount = NullCount;
            return ret;
        }

        internal PrimitiveColumnContainer<short> CloneAsShortContainer()
        {
            var ret = new PrimitiveColumnContainer<short>();
            foreach (ReadOnlyDataFrameBuffer<T> buffer in Buffers)
            {
                ret.Length += buffer.Length;
                DataFrameBuffer<short> newBuffer = new DataFrameBuffer<short>(buffer.Length);
                ret.Buffers.Add(newBuffer);
                ReadOnlySpan<T> span = buffer.ReadOnlySpan;
                for (int i = 0; i < span.Length; i++)
                {
                    newBuffer.Append(Int16Converter<T>.Instance.GetInt16(span[i]));
                }
            }
            ret.NullBitMapBuffers = CloneNullBitMapBuffers();
            ret.NullCount = NullCount;
            return ret;
        }

        internal PrimitiveColumnContainer<ushort> CloneAsUShortContainer()
        {
            var ret = new PrimitiveColumnContainer<ushort>();
            foreach (ReadOnlyDataFrameBuffer<T> buffer in Buffers)
            {
                ret.Length += buffer.Length;
                DataFrameBuffer<ushort> newBuffer = new DataFrameBuffer<ushort>(buffer.Length);
                ret.Buffers.Add(newBuffer);
                ReadOnlySpan<T> span = buffer.ReadOnlySpan;
                for (int i = 0; i < span.Length; i++)
                {
                    newBuffer.Append(UInt16Converter<T>.Instance.GetUInt16(span[i]));
                }
            }
            ret.NullBitMapBuffers = CloneNullBitMapBuffers();
            ret.NullCount = NullCount;
            return ret;
        }

        internal PrimitiveColumnContainer<int> CloneAsIntContainer()
        {
            var ret = new PrimitiveColumnContainer<int>();
            foreach (ReadOnlyDataFrameBuffer<T> buffer in Buffers)
            {
                ret.Length += buffer.Length;
                DataFrameBuffer<int> newBuffer = new DataFrameBuffer<int>(buffer.Length);
                ret.Buffers.Add(newBuffer);
                ReadOnlySpan<T> span = buffer.ReadOnlySpan;
                for (int i = 0; i < span.Length; i++)
                {
                    newBuffer.Append(Int32Converter<T>.Instance.GetInt32(span[i]));
                }
            }
            ret.NullBitMapBuffers = CloneNullBitMapBuffers();
            ret.NullCount = NullCount;
            return ret;
        }

        internal PrimitiveColumnContainer<uint> CloneAsUIntContainer()
        {
            var ret = new PrimitiveColumnContainer<uint>();
            foreach (ReadOnlyDataFrameBuffer<T> buffer in Buffers)
            {
                ret.Length += buffer.Length;
                DataFrameBuffer<uint> newBuffer = new DataFrameBuffer<uint>(buffer.Length);
                ret.Buffers.Add(newBuffer);
                ReadOnlySpan<T> span = buffer.ReadOnlySpan;
                for (int i = 0; i < span.Length; i++)
                {
                    newBuffer.Append(UInt32Converter<T>.Instance.GetUInt32(span[i]));
                }
            }
            ret.NullBitMapBuffers = CloneNullBitMapBuffers();
            ret.NullCount = NullCount;
            return ret;
        }

        internal PrimitiveColumnContainer<long> CloneAsLongContainer()
        {
            var ret = new PrimitiveColumnContainer<long>();
            foreach (ReadOnlyDataFrameBuffer<T> buffer in Buffers)
            {
                ret.Length += buffer.Length;
                DataFrameBuffer<long> newBuffer = new DataFrameBuffer<long>(buffer.Length);
                ret.Buffers.Add(newBuffer);
                ReadOnlySpan<T> span = buffer.ReadOnlySpan;
                for (int i = 0; i < span.Length; i++)
                {
                    newBuffer.Append(Int64Converter<T>.Instance.GetInt64(span[i]));
                }
            }
            ret.NullBitMapBuffers = CloneNullBitMapBuffers();
            ret.NullCount = NullCount;
            return ret;
        }

        internal PrimitiveColumnContainer<ulong> CloneAsULongContainer()
        {
            var ret = new PrimitiveColumnContainer<ulong>();
            foreach (ReadOnlyDataFrameBuffer<T> buffer in Buffers)
            {
                ret.Length += buffer.Length;
                DataFrameBuffer<ulong> newBuffer = new DataFrameBuffer<ulong>(buffer.Length);
                ret.Buffers.Add(newBuffer);
                ReadOnlySpan<T> span = buffer.ReadOnlySpan;
                for (int i = 0; i < span.Length; i++)
                {
                    newBuffer.Append(UInt64Converter<T>.Instance.GetUInt64(span[i]));
                }
            }
            ret.NullBitMapBuffers = CloneNullBitMapBuffers();
            ret.NullCount = NullCount;
            return ret;
        }

        internal PrimitiveColumnContainer<float> CloneAsFloatContainer()
        {
            var ret = new PrimitiveColumnContainer<float>();
            foreach (ReadOnlyDataFrameBuffer<T> buffer in Buffers)
            {
                ret.Length += buffer.Length;
                DataFrameBuffer<float> newBuffer = new DataFrameBuffer<float>(buffer.Length);
                ret.Buffers.Add(newBuffer);
                ReadOnlySpan<T> span = buffer.ReadOnlySpan;
                for (int i = 0; i < span.Length; i++)
                {
                    newBuffer.Append(SingleConverter<T>.Instance.GetSingle(span[i]));
                }
            }
            ret.NullBitMapBuffers = CloneNullBitMapBuffers();
            ret.NullCount = NullCount;
            return ret;
        }
    }
}<|MERGE_RESOLUTION|>--- conflicted
+++ resolved
@@ -264,26 +264,13 @@
                 DataFrameBuffer<byte> lastNullBitMapBuffer = NullBitMapBuffers.GetOrCreateMutable(NullBitMapBuffers.Count - 1);
 
                 //Calculate how many values we can additionaly allocate and not exceed the MaxCapacity
-<<<<<<< HEAD
                 int originalBufferLength = mutableLastBuffer.Length;
                 int allocatable = (int)Math.Min(remaining, ReadOnlyDataFrameBuffer<T>.MaxCapacity - originalBufferLength);
-                mutableLastBuffer.EnsureCapacity(allocatable);
+                mutableLastBuffer.IncreaseSize(allocatable);
 
                 //Calculate how many bytes we have additionaly allocate to store allocatable number of bits (need to take into account unused bits inside already allocated bytes)
                 int nullBufferAllocatable = (originalBufferLength + allocatable + 7) / 8 - lastNullBitMapBuffer.Length;
-                lastNullBitMapBuffer.EnsureCapacity(nullBufferAllocatable);
-
-                mutableLastBuffer.Length += allocatable;
-                lastNullBitMapBuffer.Length += nullBufferAllocatable;
-=======
-                int allocatable = (int)Math.Min(remaining, ReadOnlyDataFrameBuffer<T>.MaxCapacity - mutableLastBuffer.Length);
-                mutableLastBuffer.IncreaseSize(allocatable);
-
-                DataFrameBuffer<byte> lastNullBitMapBuffer = NullBitMapBuffers.GetOrCreateMutable(NullBitMapBuffers.Count - 1);
-                int nullBufferAllocatable = (allocatable + 7) / 8;
                 lastNullBitMapBuffer.IncreaseSize(nullBufferAllocatable);
-
->>>>>>> 85ee6e51
                 Length += allocatable;
 
                 if (value.HasValue)
