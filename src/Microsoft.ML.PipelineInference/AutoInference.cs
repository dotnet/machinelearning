--- conflicted
+++ resolved
@@ -52,70 +52,6 @@
         public class DependencyMap : Dictionary<int, LevelDependencyMap> { }
 
         /// <summary>
-<<<<<<< HEAD
-        /// AutoInference will support metrics as they are added here.
-        /// </summary>
-        public sealed class SupportedMetric
-        {
-            public static readonly SupportedMetric Auc = new SupportedMetric(FieldNames.PipelineSweeperSupportedMetrics.Auc, true);
-            public static readonly SupportedMetric AccuracyMicro = new SupportedMetric(FieldNames.PipelineSweeperSupportedMetrics.AccuracyMicro, true);
-            public static readonly SupportedMetric AccuracyMacro = new SupportedMetric(FieldNames.PipelineSweeperSupportedMetrics.AccuracyMacro, true);
-            public static readonly SupportedMetric L1 = new SupportedMetric(FieldNames.PipelineSweeperSupportedMetrics.L1, false);
-            public static readonly SupportedMetric L2 = new SupportedMetric(FieldNames.PipelineSweeperSupportedMetrics.L2, false);
-            public static readonly SupportedMetric F1 = new SupportedMetric(FieldNames.PipelineSweeperSupportedMetrics.F1, true);
-            public static readonly SupportedMetric AuPrc = new SupportedMetric(FieldNames.PipelineSweeperSupportedMetrics.AuPrc, true);
-            public static readonly SupportedMetric TopKAccuracy = new SupportedMetric(FieldNames.PipelineSweeperSupportedMetrics.TopKAccuracy, true);
-            public static readonly SupportedMetric Rms = new SupportedMetric(FieldNames.PipelineSweeperSupportedMetrics.Rms, false);
-            public static readonly SupportedMetric LossFn = new SupportedMetric(FieldNames.PipelineSweeperSupportedMetrics.LossFn, false);
-            public static readonly SupportedMetric RSquared = new SupportedMetric(FieldNames.PipelineSweeperSupportedMetrics.RSquared, false);
-            public static readonly SupportedMetric LogLoss = new SupportedMetric(FieldNames.PipelineSweeperSupportedMetrics.LogLoss, false);
-            public static readonly SupportedMetric LogLossReduction = new SupportedMetric(FieldNames.PipelineSweeperSupportedMetrics.LogLossReduction, true);
-            public static readonly SupportedMetric Ndcg = new SupportedMetric(FieldNames.PipelineSweeperSupportedMetrics.Ndcg, true);
-            public static readonly SupportedMetric Dcg = new SupportedMetric(FieldNames.PipelineSweeperSupportedMetrics.Dcg, true);
-            public static readonly SupportedMetric PositivePrecision = new SupportedMetric(FieldNames.PipelineSweeperSupportedMetrics.PositivePrecision, true);
-            public static readonly SupportedMetric PositiveRecall = new SupportedMetric(FieldNames.PipelineSweeperSupportedMetrics.PositiveRecall, true);
-            public static readonly SupportedMetric NegativePrecision = new SupportedMetric(FieldNames.PipelineSweeperSupportedMetrics.NegativePrecision, true);
-            public static readonly SupportedMetric NegativeRecall = new SupportedMetric(FieldNames.PipelineSweeperSupportedMetrics.NegativeRecall, true);
-            public static readonly SupportedMetric DrAtK = new SupportedMetric(FieldNames.PipelineSweeperSupportedMetrics.DrAtK, true);
-            public static readonly SupportedMetric DrAtPFpr = new SupportedMetric(FieldNames.PipelineSweeperSupportedMetrics.DrAtPFpr, true);
-            public static readonly SupportedMetric DrAtNumPos = new SupportedMetric(FieldNames.PipelineSweeperSupportedMetrics.DrAtNumPos, true);
-            public static readonly SupportedMetric NumAnomalies = new SupportedMetric(FieldNames.PipelineSweeperSupportedMetrics.NumAnomalies, true);
-            public static readonly SupportedMetric ThreshAtK = new SupportedMetric(FieldNames.PipelineSweeperSupportedMetrics.ThreshAtK, false);
-            public static readonly SupportedMetric ThreshAtP = new SupportedMetric(FieldNames.PipelineSweeperSupportedMetrics.ThreshAtP, false);
-            public static readonly SupportedMetric ThreshAtNumPos = new SupportedMetric(FieldNames.PipelineSweeperSupportedMetrics.ThreshAtNumPos, false);
-            public static readonly SupportedMetric Nmi = new SupportedMetric(FieldNames.PipelineSweeperSupportedMetrics.Nmi, true);
-            public static readonly SupportedMetric AvgMinScore = new SupportedMetric(FieldNames.PipelineSweeperSupportedMetrics.AvgMinScore, false);
-            public static readonly SupportedMetric Dbi = new SupportedMetric(FieldNames.PipelineSweeperSupportedMetrics.Dbi, false);
-
-            public string Name { get; }
-            public bool IsMaximizing { get; }
-
-            private SupportedMetric(string name, bool isMaximizing)
-            {
-                Name = name;
-                IsMaximizing = isMaximizing;
-            }
-
-            public static SupportedMetric ByName(string name)
-            {
-                var fields =
-                    typeof(SupportedMetric).GetFields(BindingFlags.Static | BindingFlags.Public);
-
-                foreach (var field in fields)
-                {
-                    var metric = (SupportedMetric)field.GetValue(Auc);
-                    if (name.Equals(metric.Name, StringComparison.OrdinalIgnoreCase))
-                        return metric;
-                }
-                throw new NotSupportedException($"Metric '{name}' not supported.");
-            }
-
-            public override string ToString() => Name;
-        }
-
-        /// <summary>
-=======
->>>>>>> 89dfc82f
         /// Class for encapsulating an entrypoint experiment graph
         /// and keeping track of the input and output nodes.
         /// </summary>
@@ -308,12 +244,7 @@
                     testMetricVal += 1e-10;
 
                 // Save performance score
-<<<<<<< HEAD
-                candidate.PerformanceSummary =
-                    new RunSummary(testMetricVal, randomizedNumberOfRows, stopwatch.ElapsedMilliseconds, trainMetricVal);
-=======
                 candidate.PerformanceSummary = new PipelineSweeperRunSummary(testMetricVal, randomizedNumberOfRows, stopwatch.ElapsedMilliseconds, trainMetricVal);
->>>>>>> 89dfc82f
                 _sortedSampledElements.Add(candidate.PerformanceSummary.MetricValue, candidate);
                 _history.Add(candidate);
             }
