// Licensed to the .NET Foundation under one or more agreements.
// The .NET Foundation licenses this file to you under the MIT license.
// See the LICENSE file in the project root for more information.

using System;
using System.Collections.Generic;
using System.Linq;
using System.Text;
using Microsoft.ML.Runtime.CommandLine;
using Microsoft.ML.Runtime.Data;
using Microsoft.ML.Runtime.EntryPoints;
using Microsoft.ML.Runtime.Internal.Utilities;

namespace Microsoft.ML.Runtime.PipelineInference
{
    /// <summary>
    /// Auto-generate set of transforms for the data view, given the purposes of specified columns.
    ///
    /// The design is the same as for <see cref="ColumnTypeInference"/>: there's a sequence of 'experts'
    /// that each look at all the columns. Every expert may or may not suggest additional transforms.
    /// If the expert needs some information about the column (for example, the column values),
    /// this information is lazily calculated by the column object, not the expert itself, to allow the reuse
    /// of the same information by another expert.
    /// </summary>
    public static class TransformInference
    {
        public sealed class Arguments
        {
            /// <summary>
            /// Relative size of the inspected data view vs. the 'real' data size.
            /// </summary>
            public Double EstimatedSampleFraction;
            public bool ExcludeFeaturesConcatTransforms;
            public int[] ExcludedColumnIndices;
            public int AtomicIdOffset;
            public int Level;

            public Arguments()
            {
                EstimatedSampleFraction = 1;
                ExcludeFeaturesConcatTransforms = false;
                ExcludedColumnIndices = new int[] { };
                AtomicIdOffset = 0;
                Level = 0;
            }
        }

        private const int MaxRowsToRead = 1000;

        public struct SuggestedTransform : IEquatable<SuggestedTransform>
        {
            public readonly string Description;
            public readonly TransformString Transform;
            // Indicates the type of the transform. This is used by the recipe to leave/take transform.
            public readonly Type ExpertType;
            public TransformPipelineNode PipelineNode;
            // Used for grouping transforms that must occur together
            public int AtomicGroupId { get; set; }
            // Stores which columns are consumed by this transform,
            // and which are produced, at which level.
            public ColumnRoutingStructure RoutingStructure { get; set; }
            public bool AlwaysInclude { get; set; }

            public SuggestedTransform(string description,
                TransformString transform, Type expertType,
                TransformPipelineNode pipelineNode = null, int atomicGroupId = -1,
                ColumnRoutingStructure routingStructure = null, bool alwaysInclude = false)
            {
                Description = description;
                Transform = transform;
                ExpertType = expertType;
                PipelineNode = pipelineNode;
                AtomicGroupId = atomicGroupId;
                RoutingStructure = routingStructure;
                AlwaysInclude = alwaysInclude;
            }

            public bool Equals(SuggestedTransform transform)
            {
                return ExpertType == transform.ExpertType &&
                       Transform.Equals(transform.Transform) &&
                       AtomicGroupId == transform.AtomicGroupId &&
                       PipelineNode.ToString() == transform.PipelineNode.ToString() &&
                       RoutingStructure.Equals(transform.RoutingStructure);
            }

            public SuggestedTransform Clone()
            {
                return new SuggestedTransform(Description, Transform, ExpertType,
                    PipelineNode.Clone(), AtomicGroupId, RoutingStructure, AlwaysInclude);
            }

            public override string ToString() => ExpertType.Name;
        }

        public struct TransformString : IEquatable<TransformString>
        {
            public readonly string Kind;
            public readonly string Settings;

            public TransformString(string kind, string settings)
            {
                Kind = kind ?? "";
                Settings = settings ?? "";
            }

            public bool Equals(TransformString other)
            {
                return Kind == other.Kind &&
<<<<<<< HEAD
                    Settings == other.Settings;
=======
                    Settings.Equals(other.Settings);
>>>>>>> bd29c78d
            }

            public override string ToString()
            {
                if (Settings.Length == 0)
                    return Kind;

                StringBuilder sb = new StringBuilder();
                CmdQuoter.QuoteValue(Settings, sb, true);
                return Kind + sb.ToString();
            }
        }

        public struct InferenceResult
        {
            public readonly SuggestedTransform[] SuggestedTransforms;

            public InferenceResult(SuggestedTransform[] suggestedTransforms)
            {
                SuggestedTransforms = suggestedTransforms;
            }
        }

        public struct Column
        {
            public readonly Data.ColumnType Type;
            public readonly string Name;
            public readonly ColumnPurpose Purpose;

            public Column(Data.ColumnType type, string name, ColumnPurpose purpose)
            {
                Type = type;
                Name = name;
                Purpose = purpose;
            }
        }

        public class IntermediateColumn
        {
            private readonly IDataView _data;
            private readonly int _columnId;
            private readonly ColumnPurpose _purpose;
            private readonly Lazy<Data.ColumnType> _type;
            private readonly Lazy<string> _columnName;
            private readonly Lazy<bool> _hasMissing;

            public int ColumnId { get { return _columnId; } }
            public ColumnPurpose Purpose { get { return _purpose; } }
            public Data.ColumnType Type { get { return _type.Value; } }
            public string ColumnName { get { return _columnName.Value; } }
            public bool HasMissing { get { return _hasMissing.Value; } }

            public IntermediateColumn(IDataView data, PurposeInference.Column column)
            {
                _data = data;
                _columnId = column.ColumnIndex;
                _purpose = column.Purpose;
                _type = new Lazy<Data.ColumnType>(() => _data.Schema.GetColumnType(_columnId));
                _columnName = new Lazy<string>(() => _data.Schema.GetColumnName(_columnId));
                _hasMissing = new Lazy<bool>(() =>
                {
                    if (Type.ItemType != NumberType.R4)
                        return false;
                    return Type.IsVector ? HasMissingVector() : HasMissingOne();
                });
            }

            public string GetTempColumnName(string tag = null) => _data.Schema.GetTempColumnName(tag);

            private bool HasMissingOne()
            {
                using (var cursor = _data.GetRowCursor(x => x == _columnId))
                {
                    var getter = cursor.GetGetter<Single>(_columnId);
                    var value = default(Single);
                    while (cursor.MoveNext())
                    {
                        getter(ref value);
                        if (Single.IsNaN(value))
                            return true;
                    }
                    return false;
                }
            }

            private bool HasMissingVector()
            {
                using (var cursor = _data.GetRowCursor(x => x == _columnId))
                {
                    var getter = cursor.GetGetter<VBuffer<Single>>(_columnId);
                    var value = default(VBuffer<Single>);
                    while (cursor.MoveNext())
                    {
                        getter(ref value);
                        if (value.Count > 0 && value.Values.Any(Single.IsNaN))
                            return true;
                    }
                    return false;
                }
            }

            public void GetUniqueValueCounts<T>(out int uniqueValueCount, out int singletonCount, out int rowCount)
            {
                var seen = new HashSet<string>();
                var singletons = new HashSet<string>();
                rowCount = 0;
                using (var cursor = _data.GetRowCursor(x => x == _columnId))
                {
                    var getter = cursor.GetGetter<T>(_columnId);
                    while (cursor.MoveNext())
                    {
                        var value = default(T);
                        getter(ref value);
                        var s = value.ToString();
                        if (seen.Add(s))
                            singletons.Add(s);
                        else
                            singletons.Remove(s);
                        rowCount++;
                    }
                    uniqueValueCount = seen.Count;
                    singletonCount = singletons.Count;
                }
            }
        }

        public sealed class ColumnRoutingStructure : IEquatable<ColumnRoutingStructure>
        {
            public struct AnnotatedName
            {
                public string Name { get; set; }
                public bool IsNumeric { get; set; }

                public bool Equals(AnnotatedName an)
                {
                    return an.Name == Name &&
                           an.IsNumeric == IsNumeric;
                }

                public override string ToString() => $"{Name}({IsNumeric})";
            }

            public AnnotatedName[] ColumnsConsumed { get; }
            public AnnotatedName[] ColumnsProduced { get; }
            public int Level { get; set; }

            public ColumnRoutingStructure(AnnotatedName[] columnsConsumed, AnnotatedName[] columnsProduced, int level = 0)
            {
                ColumnsConsumed = columnsConsumed;
                ColumnsProduced = columnsProduced;
                Level = level;
            }

            public bool Equals(ColumnRoutingStructure obj)
            {
                return obj != null &&
                       obj.Level == Level &&
                       obj.ColumnsConsumed.All(cc => ColumnsConsumed.Any(cc.Equals)) &&
                       obj.ColumnsProduced.All(cp => ColumnsProduced.Any(cp.Equals));
            }
        }

        public interface ITransformInferenceExpert
        {
            bool IncludeFeaturesOverride { get; set; }

            IEnumerable<SuggestedTransform> Apply(IntermediateColumn[] columns, Arguments inferenceArgs, IChannel ch);
        }

        public abstract class TransformInferenceExpertBase : ITransformInferenceExpert
        {
            public bool IncludeFeaturesOverride { get; set; }

            public abstract IEnumerable<SuggestedTransform> Apply(IntermediateColumn[] columns, Arguments inferenceArgs, IChannel ch);
        }

        private static IEnumerable<ITransformInferenceExpert> GetExperts(bool excludeFeaturesRename)
        {
            // The expert work independently of each other, the sequence is irrelevant
            // (it only determines the sequence of resulting transforms).

            // For text labels, convert to categories.
            yield return new Experts.AutoLabel();

            // For group ID column, rename to GroupId and hash, if text.
            // REVIEW: this is only sufficient if we discard the possibility of hash collisions, and don't care
            // about the group Id cardinality (we don't for ranking).
            yield return new Experts.GroupIdHashRename();

            // For name column, rename to Name (or, if multiple and text, concat and rename to Name).
            yield return new Experts.NameColumnConcatRename();

            // Check cardinality and type for numeric labels.
            yield return new Experts.LabelAdvisory();

            // For boolean columns use convert transform
            yield return new Experts.Boolean();

            // For categorical columns, use Cat transform.
            yield return new Experts.Categorical();

            // For text columns, use TextTransform.
            yield return new Experts.Text();

            // If numeric column has missing values, use Missing transform.
            yield return new Experts.NumericMissing();

            // If there's more than one feature column, concat all into Features. If it isn't called 'Features', rename it.
            if (!excludeFeaturesRename)
            {
                yield return new Experts.FeaturesColumnConcatRenameNumericOnly();
            }

            // For text columns, also use TextTransform with Unigram + trichar.
            yield return new Experts.TextUniGramTriGram();

            // For text columns, also use TextTransform with Bigram + trichar.
            yield return new Experts.TextBiGramTriGram();

            //For text columns, also use SDCA based transform.
            yield return new Experts.SdcaTransform();

            //For text columns, also use tree leaf based transform.
            yield return new Experts.NaiveBayesTransform();
        }

        public static class Experts
        {
            public sealed class AutoLabel : TransformInferenceExpertBase
            {
                public override IEnumerable<SuggestedTransform> Apply(IntermediateColumn[] columns, Arguments inferenceArgs, IChannel ch)
                {
                    var lastLabelColId = Array.FindLastIndex(columns, x => x.Purpose == ColumnPurpose.Label);
                    if (lastLabelColId < 0)
                        yield break;

                    var col = columns[lastLabelColId];

                    var columnArgument = new StringBuilder();
                    var columnNameQuoted = new StringBuilder();
                    columnArgument.Append("col=");
                    if (CmdQuoter.NeedsQuoting(col.ColumnName))
                    {
                        columnArgument.AppendFormat("{{name={0} src=", DefaultColumnNames.Label);
                        CmdQuoter.QuoteValue(col.ColumnName, columnArgument);
                        CmdQuoter.QuoteValue(col.ColumnName, columnNameQuoted);
                        columnArgument.Append("}");
                    }
                    else
                    {
                        columnArgument.AppendFormat("{0}:{1}", DefaultColumnNames.Label, col.ColumnName);
                        columnNameQuoted.Append(col.ColumnName);
                    }

                    if (col.Type.IsText)
                    {
                        col.GetUniqueValueCounts<DvText>(out var unique, out var _, out var _);
                        ch.Info("Label column '{0}' is text. Suggested auto-labeling.", col.ColumnName);

                        var args = new TransformString("AutoLabel", columnArgument.ToString());
                        string dest = DefaultColumnNames.Label;
                        string source = columnNameQuoted.ToString();

                        var epInput = new ML.Transforms.TextToKeyConverter();
                        epInput.Column = new[]
                        {
                            new ML.Transforms.TermTransformColumn
                            {
                                Name = dest,
                                Source = source
                            }
                        };

                        var routingStructure = new ColumnRoutingStructure(
                            new[]
                            {
                                new ColumnRoutingStructure.AnnotatedName {IsNumeric = false, Name = source}
                            },
                            new[]
                            {
                                new ColumnRoutingStructure.AnnotatedName {IsNumeric = true, Name = dest}
                            }
                        );
                        yield return new SuggestedTransform("Convert text labels to keys", args, GetType(), new TransformPipelineNode(epInput), -1, routingStructure, true);

                        if (unique == 1)
                        {
                            ch.Warning("Label column '{0}' has only one value in the sample. Maybe the label column is incorrect?", col.ColumnName);
                        }
                        else if (unique > 100)
                        {
                            ch.Warning("Label column '{0}' has {1} different values in the sample. Multi-class classification might not be desirable with so many values.", col.ColumnName, unique);
                        }
                        else if (unique > 2)
                        {
                            ch.Info("Label column '{0}' has {1} different values in the sample.", col.ColumnName, unique);
                        }
                    }
                    else if (col.ColumnName != DefaultColumnNames.Label)
                    {
                        string dest = DefaultColumnNames.Label;
                        string source = columnNameQuoted.ToString();
                        var args = new TransformString("Copy", columnArgument.ToString());
                        var epInput = new ML.Transforms.ColumnCopier
                        {
                            Column = new[]
                            {
                                new ML.Transforms.CopyColumnsTransformColumn
                                {
                                    Name = dest,
                                    Source = source
                                }
                            }
                        };

                        var routingStructure = new ColumnRoutingStructure(
                            new[]
                            {
                                new ColumnRoutingStructure.AnnotatedName {IsNumeric = true, Name = source}
                            },
                            new[]
                            {
                                new ColumnRoutingStructure.AnnotatedName {IsNumeric = true, Name = dest}
                            }
                        );

                        yield return new SuggestedTransform($"Rename label column to '{DefaultColumnNames.Label}'", args,
                            GetType(), new TransformPipelineNode(epInput), -1, routingStructure, true);
                    }
                }
            }

            public sealed class GroupIdHashRename : TransformInferenceExpertBase
            {
                public override IEnumerable<SuggestedTransform> Apply(IntermediateColumn[] columns, Arguments inferenceArgs, IChannel ch)
                {
                    var firstGroupColId = Array.FindIndex(columns, x => x.Purpose == ColumnPurpose.Group);
                    if (firstGroupColId < 0)
                        yield break;

                    var col = columns[firstGroupColId];

                    var columnArgument = new StringBuilder();
                    var columnNameQuoted = new StringBuilder();
                    columnArgument.Append("col=");
                    if (CmdQuoter.NeedsQuoting(col.ColumnName))
                    {
                        columnArgument.AppendFormat("{name={0} src=", DefaultColumnNames.GroupId);
                        CmdQuoter.QuoteValue(col.ColumnName, columnArgument);
                        CmdQuoter.QuoteValue(col.ColumnName, columnNameQuoted);
                        columnArgument.Append("}");
                    }
                    else
                    {
                        columnArgument.AppendFormat("{0}:{1}", DefaultColumnNames.GroupId, col.ColumnName);
                        columnNameQuoted.AppendFormat("{0}", col.ColumnName);
                    }

                    if (col.Type.IsText)
                    {
                        ch.Info("Group Id column '{0}' is text. Suggested hashing.", col.ColumnName);
                        // REVIEW: we could potentially apply HashJoin to vectors of text.
                        var args = new TransformString("Hash", columnArgument.ToString());
                        string dest = DefaultColumnNames.GroupId;
                        string source = columnNameQuoted.ToString();
                        var epInput = new ML.Transforms.CategoricalHashOneHotVectorizer
                        {
                            Column = new[]
                            {
                                new ML.Transforms.CategoricalHashTransformColumn
                                {
                                    Name = dest,
                                    Source = source
                                }
                            }
                        };

                        var routingStructure = new ColumnRoutingStructure(
                            new[]
                            {
                                new ColumnRoutingStructure.AnnotatedName {IsNumeric = false, Name = source}
                            },
                            new[]
                            {
                                new ColumnRoutingStructure.AnnotatedName {IsNumeric = true, Name = dest}
                            }
                        );

                        string[] outputColNames = new string[] { DefaultColumnNames.GroupId };
                        yield return new SuggestedTransform("Hash text group IDs.", args, GetType(), new TransformPipelineNode(epInput), -1, routingStructure);
                    }
                    else if (col.ColumnName != DefaultColumnNames.GroupId)
                    {
                        ch.Warning("Group Id column '{0}' is not text. Couldn't determine correct transformation.");
                        var args = new TransformString("Copy", columnArgument.ToString());
                        string dest = DefaultColumnNames.GroupId;
                        string source = columnNameQuoted.ToString();

                        var epInput = new ML.Transforms.ColumnCopier
                        {
                            Column = new[]
                            {
                                new ML.Transforms.CopyColumnsTransformColumn
                                {
                                    Name = dest,
                                    Source = source
                                }
                            }
                        };

                        var routingStructure = new ColumnRoutingStructure(
                            new[]
                            {
                                new ColumnRoutingStructure.AnnotatedName {IsNumeric = true, Name = source}
                            },
                            new[]
                            {
                                new ColumnRoutingStructure.AnnotatedName {IsNumeric = true, Name = dest}
                            }
                        );

                        yield return new SuggestedTransform($"Rename group ID column to '{DefaultColumnNames.GroupId}'", args, GetType(), new TransformPipelineNode(epInput),
                            -1, routingStructure);
                    }
                }
            }

            public sealed class LabelAdvisory : TransformInferenceExpertBase
            {
                public override IEnumerable<SuggestedTransform> Apply(IntermediateColumn[] columns, Arguments inferenceArgs, IChannel ch)
                {
                    var firstLabelColId = Array.FindIndex(columns, x => x.Purpose == ColumnPurpose.Label);
                    if (firstLabelColId < 0)
                    {
                        ch.Info("Label column not present in the dataset. This is likely an unsupervised learning problem.");
                        yield break;
                    }

                    var col = columns[firstLabelColId];
                    if (col.Type.IsText)
                        yield break;

                    if (col.Type.IsKnownSizeVector && col.Type.ItemType == NumberType.R4)
                    {
                        ch.Info("Label column '{0}' has type {1}, this can be only a multi-output regression problem.", col.ColumnName, col.Type);
                        yield break;
                    }

                    if (col.Type != NumberType.R4)
                    {
                        ch.Warning("Label column '{0}' has type {1} which is not supported by any learner.", col.ColumnName, col.Type);
                        yield break;
                    }

                    int unique;
                    int singleton;
                    int total;
                    col.GetUniqueValueCounts<Single>(out unique, out singleton, out total);

                    if (unique == 1)
                    {
                        ch.Warning("Label column '{0}' has only one value in the sample. Maybe the label column is incorrect?", col.ColumnName);
                    }
                    else if (unique > 100)
                    {
                        ch.Info("Label column '{0}' has {1} different values in the sample. This is likely a regression problem.", col.ColumnName, unique);
                    }
                    else if (unique > 2)
                    {
                        ch.Info("Label column '{0}' has {1} different values in the sample. This can be treated as multi-class or regression problem.", col.ColumnName, unique);
                    }
                }
            }

            public sealed class Categorical : TransformInferenceExpertBase
            {
                public override IEnumerable<SuggestedTransform> Apply(IntermediateColumn[] columns, Arguments inferenceArgs, IChannel ch)
                {
                    bool foundCat = false;
                    bool foundCatHash = false;
                    var colSpecCat = new StringBuilder();
                    var colSpecCatHash = new StringBuilder();
                    var catColumns = new List<ML.Transforms.CategoricalTransformColumn>();
                    var catHashColumns = new List<ML.Transforms.CategoricalHashTransformColumn>();
                    var featureCols = new List<string>();

                    foreach (var column in columns)
                    {
                        if (!column.Type.ItemType.IsText || column.Purpose != ColumnPurpose.CategoricalFeature)
                            continue;

                        var columnArgument = new StringBuilder();
                        var columnNameQuoted = new StringBuilder();
                        columnArgument.Append("col=");
                        if (CmdQuoter.NeedsQuoting(column.ColumnName))
                        {
                            columnArgument.Append("{name=");
                            CmdQuoter.QuoteValue(column.ColumnName, columnArgument);
                            columnArgument.Append(" src=");
                            CmdQuoter.QuoteValue(column.ColumnName, columnArgument);
                            columnArgument.Append("} ");

                            CmdQuoter.QuoteValue(column.ColumnName, columnNameQuoted);
                        }
                        else
                        {
                            columnArgument.AppendFormat("{0} ", column.ColumnName);
                            columnNameQuoted.AppendFormat("{0}", column.ColumnName);
                        }

                        if (IsDictionaryOk(column, inferenceArgs.EstimatedSampleFraction))
                        {
                            foundCat = true;
                            colSpecCat.Append(columnArgument);
                            catColumns.Add(new ML.Transforms.CategoricalTransformColumn
                            {
                                Name = columnNameQuoted.ToString(),
                                Source = columnNameQuoted.ToString()
                            });
                        }
                        else
                        {
                            ch.Info("Categorical column '{0}' has extremely high cardinality. Suggested hash-based category encoding.", column.ColumnName);
                            foundCatHash = true;
                            colSpecCatHash.Append(columnArgument);
                            catHashColumns.Add(new ML.Transforms.CategoricalHashTransformColumn
                            {
                                Name = columnNameQuoted.ToString(),
                                Source = columnNameQuoted.ToString()
                            });
                        }
                    }

                    if (foundCat)
                    {
                        ColumnRoutingStructure.AnnotatedName[] columnsSource =
                            catColumns.Select(c => new ColumnRoutingStructure.AnnotatedName { IsNumeric = false, Name = c.Name }).ToArray();
                        ColumnRoutingStructure.AnnotatedName[] columnsDest =
                            catColumns.Select(c => new ColumnRoutingStructure.AnnotatedName { IsNumeric = true, Name = c.Name }).ToArray();
                        var routingStructure = new ColumnRoutingStructure(columnsSource, columnsDest);

                        var epInput = new ML.Transforms.CategoricalOneHotVectorizer { Column = catColumns.ToArray() };
                        featureCols.AddRange(catColumns.Select(c => c.Name));

                        ch.Info("Suggested dictionary-based category encoding for categorical columns.");
                        var args = new TransformString("Cat", colSpecCat.ToString());
                        yield return new SuggestedTransform("Convert categorical features to indicator vectors", args,
                            GetType(), new TransformPipelineNode(epInput), -1, routingStructure);
                    }

                    if (foundCatHash)
                    {
                        ColumnRoutingStructure.AnnotatedName[] columnsSource =
                            catHashColumns.Select(c => new ColumnRoutingStructure.AnnotatedName { IsNumeric = false, Name = c.Name }).ToArray();
                        ColumnRoutingStructure.AnnotatedName[] columnsDest =
                            catHashColumns.Select(c => new ColumnRoutingStructure.AnnotatedName { IsNumeric = true, Name = c.Name }).ToArray();
                        var routingStructure = new ColumnRoutingStructure(columnsSource, columnsDest);

                        var epInput = new ML.Transforms.CategoricalHashOneHotVectorizer { Column = catHashColumns.ToArray() };
                        featureCols.AddRange(catColumns.Select(c => c.Name));

                        ch.Info("Suggested hash-based category encoding for categorical columns.");
                        var args = new TransformString("CatHash", colSpecCatHash.ToString());
                        yield return new SuggestedTransform("Hash categorical features and convert to indicator vectors", args,
                            GetType(), new TransformPipelineNode(epInput), -1, routingStructure);
                    }

                    if (!inferenceArgs.ExcludeFeaturesConcatTransforms && featureCols.Count > 0)
                    {
                        yield return InferenceHelpers.GetRemainingFeatures(featureCols, columns, GetType(), IncludeFeaturesOverride);
                        IncludeFeaturesOverride = true;
                    }
                }

                private bool IsDictionaryOk(IntermediateColumn column, Double dataSampleFraction)
                {
                    if (column.Type.IsVector)
                        return false;
                    Contracts.Assert(dataSampleFraction > 0);
                    int total;
                    int unique;
                    int singletons;
                    // REVIEW: replace with proper Good-Turing estimation.
                    // REVIEW: This looks correct; cf. equation (8) of Katz S. "Estimation of Probabilities from
                    // Sparse Data for the Language Model Component of a Speech Recognizer" (1987), taking into account that
                    // the singleton count was estimated from a fraction of the data (and assuming the estimate is
                    // roughly the same for the entire sample).
                    column.GetUniqueValueCounts<DvText>(out unique, out singletons, out total);
                    var expectedUnseenValues = singletons / dataSampleFraction;
                    return expectedUnseenValues < 1000 && unique < 10000;
                }
            }

            public sealed class Boolean : TransformInferenceExpertBase
            {
                public override IEnumerable<SuggestedTransform> Apply(IntermediateColumn[] columns, Arguments inferenceArgs, IChannel ch)
                {
                    var columnArgument = new StringBuilder();
                    var columnNameQuoted = new StringBuilder();
                    var epColumns = new List<ML.Transforms.ConvertTransformColumn>();

                    foreach (var column in columns)
                    {
                        if (!column.Type.ItemType.IsBool || column.Purpose != ColumnPurpose.NumericFeature)
                            continue;
                        columnArgument.Append("col=");
                        if (CmdQuoter.NeedsQuoting(column.ColumnName))
                        {
                            columnArgument.Append("{name=");
                            CmdQuoter.QuoteValue(column.ColumnName, columnArgument);
                            columnArgument.Append(" src=");
                            CmdQuoter.QuoteValue(column.ColumnName, columnArgument);
                            columnArgument.Append("} ");

                            CmdQuoter.QuoteValue(column.ColumnName, columnNameQuoted);
                        }
                        else
                        {
                            columnArgument.AppendFormat("{0} ", column.ColumnName);
                            columnNameQuoted.AppendFormat("{0}", column.ColumnName);
                        }

                        epColumns.Add(new ML.Transforms.ConvertTransformColumn
                        {
                            Name = columnNameQuoted.ToString(),
                            Source = columnNameQuoted.ToString(),
                            ResultType = ML.Data.DataKind.R4
                        });
                    }

                    if (columnArgument.Length > 0)
                    {
                        ch.Info("Suggested conversion to numeric for boolean features.");
                        var args = new TransformString("Convert", $"{columnArgument}type=R4");
                        var epInput = new ML.Transforms.ColumnTypeConverter { Column = epColumns.ToArray(), ResultType = ML.Data.DataKind.R4 };
                        ColumnRoutingStructure.AnnotatedName[] columnsSource =
                            epColumns.Select(c => new ColumnRoutingStructure.AnnotatedName { IsNumeric = false, Name = c.Name }).ToArray();
                        ColumnRoutingStructure.AnnotatedName[] columnsDest =
                            epColumns.Select(c => new ColumnRoutingStructure.AnnotatedName { IsNumeric = true, Name = c.Name }).ToArray();
                        var routingStructure = new ColumnRoutingStructure(columnsSource, columnsDest);
                        yield return new SuggestedTransform("Convert boolean features to numeric", args,
                            GetType(), new TransformPipelineNode(epInput), -1, routingStructure);

                        // Concat featurized columns into existing feature column, if transformed at least one column.
                        if (!inferenceArgs.ExcludeFeaturesConcatTransforms)
                        {
                            yield return InferenceHelpers.GetRemainingFeatures(epColumns.Select(c => c.Name).ToList(),
                                columns, GetType(), IncludeFeaturesOverride);
                            IncludeFeaturesOverride = true;
                        }
                    }
                }
            }

            internal static class InferenceHelpers
            {
                public static SuggestedTransform GetRemainingFeatures(List<string> newCols, IntermediateColumn[] existingColumns,
                    Type currentType, bool includeFeaturesOverride)
                {
                    // Pick up existing features columns, if they exist
                    var featuresColumnsCount = existingColumns.Count(col =>
                     (col.Purpose == ColumnPurpose.NumericFeature) &&
                     (col.ColumnName == DefaultColumnNames.Features));
                    if (includeFeaturesOverride || featuresColumnsCount > 0)
                        newCols.Insert(0, DefaultColumnNames.Features);
                    return InferenceHelpers.ConcatColumnsIntoOne(newCols, DefaultColumnNames.Features, currentType, true);
                }

                public static StringBuilder GetTextTransformArgument(string columnName, string tempColumn = null)
                {
                    var columnArgument = new StringBuilder();
                    columnArgument.Append("col=");
                    if (CmdQuoter.NeedsQuoting(columnName))
                    {
                        StringBuilder quotedColumnName = new StringBuilder();
                        CmdQuoter.QuoteValue(columnName, quotedColumnName);
                        columnArgument.AppendFormat("{name={0} src={0}}", quotedColumnName.ToString());
                    }
                    else
                        columnArgument.AppendFormat("{0} ",
                            tempColumn != null ? (tempColumn + ":" + columnName) : columnName);

                    return columnArgument;
                }

                public static StringBuilder GetTextTransformUnigramTriCharArgument(string columnName,
                    string tempColumn = null)
                {
                    StringBuilder columnArgument = GetTextTransformArgument(columnName, tempColumn);
                    columnArgument.Append(
                        " wordExtractor=NgramExtractorTransform charExtractor=NgramExtractorTransform{ngram=3}");

                    return columnArgument;
                }

                public static StringBuilder GetTextTransformBigramTriCharArgument(string columnName,
                    string tempColumn = null)
                {
                    StringBuilder columnArgument = GetTextTransformArgument(columnName, tempColumn);
                    columnArgument.Append(
                        " wordExtractor=NgramExtractorTransform{ngram=2} charExtractor=NgramExtractorTransform{ngram=3}");

                    return columnArgument;
                }

                public static SuggestedTransform ConcatColumnsIntoOne(List<string> columnNames, string concatColumnName,
                    Type transformType, bool isNumeric)
                {
                    StringBuilder columnArgument = new StringBuilder();
                    StringBuilder columnNameQuoted = new StringBuilder();
                    bool needQuoting = false;

                    columnNames.ForEach(column =>
                    {
                        columnArgument.Append("src=");
                        if (CmdQuoter.NeedsQuoting(column))
                        {
                            needQuoting = true;
                            CmdQuoter.QuoteValue(column, columnArgument);
                            CmdQuoter.QuoteValue(column, columnNameQuoted);
                            columnArgument.Append(" ");
                        }
                        else
                        {
                            columnArgument.AppendFormat("{0} ", column);
                            columnNameQuoted.AppendFormat("{0}", column);
                        }
                    });

                    string columnsToConcat = string.Join(",", columnNames);
                    string arguments = needQuoting
                        ? $"col={{name={concatColumnName} {columnArgument}}}"
                        : $"col={concatColumnName}:{columnsToConcat}";

                    var epInput = new ML.Transforms.ColumnConcatenator
                    {
                        Column = new[]
                            {
                                new ML.Transforms.ConcatTransformColumn
                                {
                                    Name = concatColumnName,
                                    Source = columnNames.ToArray()
                                }
                            }
                    };

                    // Not sure if resulting columns will be numeric or text, since concat can apply to either.
                    ColumnRoutingStructure.AnnotatedName[] columnsSource =
                        columnNames.Select(c => new ColumnRoutingStructure.AnnotatedName { IsNumeric = isNumeric, Name = c }).ToArray();
                    ColumnRoutingStructure.AnnotatedName[] columnsDest =
                        new[] { new ColumnRoutingStructure.AnnotatedName { IsNumeric = isNumeric, Name = concatColumnName } };
                    var routingStructure = new ColumnRoutingStructure(columnsSource, columnsDest);

                    return
                        new SuggestedTransform(
                            $"Concatenate {columnsToConcat} columns into column {concatColumnName}",
                            new TransformString("Concat", arguments),
                            transformType,
                            new TransformPipelineNode(epInput),
                            -1,
                            routingStructure);
                }

                public static SuggestedTransform TextTransformUnigramTriChar(string srcColumn, string dstColumn, string arg, Type transformType)
                {
                    StringBuilder columnArgument = InferenceHelpers.GetTextTransformUnigramTriCharArgument(srcColumn, dstColumn);

                    columnArgument.Append(arg);

                    var nodeInput = new ML.Transforms.TextFeaturizer();
                    nodeInput.WordFeatureExtractor = new NGramNgramExtractor { NgramLength = 1 };
                    nodeInput.CharFeatureExtractor = new NGramNgramExtractor { NgramLength = 3 };
                    nodeInput.Column = new ML.Transforms.TextTransformColumn
                    {
                        Name = dstColumn,
                        Source = new[] { srcColumn }
                    };

                    return TextTransform(srcColumn, dstColumn, columnArgument.ToString(), "Unigram plus Trichar",
                        transformType, new TransformPipelineNode(nodeInput));
                }

                public static SuggestedTransform TextTransformBigramTriChar(string srcColumn, string dstColumn, string arg, Type transformType)
                {
                    StringBuilder columnArgument = InferenceHelpers.GetTextTransformBigramTriCharArgument(srcColumn, dstColumn);

                    columnArgument.Append(arg);
                    var nodeInput = new ML.Transforms.TextFeaturizer();
                    nodeInput.WordFeatureExtractor = new NGramNgramExtractor { NgramLength = 2 };
                    nodeInput.CharFeatureExtractor = new NGramNgramExtractor { NgramLength = 3 };
                    nodeInput.Column = new ML.Transforms.TextTransformColumn
                    {
                        Name = dstColumn,
                        Source = new[] { srcColumn }
                    };

                    return TextTransform(srcColumn, dstColumn, columnArgument.ToString(), "Bigram plus Trichar",
                        transformType, new TransformPipelineNode(nodeInput));
                }

                public static SuggestedTransform TextTransform(string srcColumn, string dstColumn, string arg,
                    string outputMsg, Type transformType, TransformPipelineNode pipelineNode)
                {
                    ColumnRoutingStructure.AnnotatedName[] columnsSource =
                        { new ColumnRoutingStructure.AnnotatedName { IsNumeric = false, Name = srcColumn } };
                    ColumnRoutingStructure.AnnotatedName[] columnsDest =
                        { new ColumnRoutingStructure.AnnotatedName { IsNumeric = true, Name = dstColumn } };
                    var routingStructure = new ColumnRoutingStructure(columnsSource, columnsDest);
                    return
                        new SuggestedTransform(
                            string.Format(
                                "Apply text-vectorize featurization(" + outputMsg +
                                ") for column '{0}' and output to column '{1}'",
                                srcColumn, dstColumn),
                            new TransformString("Text", arg),
                            transformType, pipelineNode, -1, routingStructure);
                }
            }

            // REVIEW: Needs to be thoroughly tested once entrypoints are supported for the various transforms.
            // Lots of transforms applied here, with many columns produced.
            public sealed class SdcaTransform : TransformInferenceExpertBase
            {
                public override IEnumerable<SuggestedTransform> Apply(IntermediateColumn[] columns, Arguments inferenceArgs, IChannel ch)
                {
                    List<string> tempColumnList = new List<string>();

                    List<string> textColumnNames =
                        columns.Where(
                            column => column.Type.ItemType.IsText && column.Purpose == ColumnPurpose.TextFeature)
                            .Select(column => column.ColumnName).ToList();

                    if ((textColumnNames.Count == 0) ||
                        (columns.Count(col => col.Purpose == ColumnPurpose.Label) != 1))
                        yield break;

                    //Concat text columns into one.
                    string concatTextColumnName;
                    if (textColumnNames.Count > 1)
                    {
                        concatTextColumnName = columns[0].GetTempColumnName("TextConcatSdca");
                        yield return
                            InferenceHelpers.ConcatColumnsIntoOne(textColumnNames, concatTextColumnName, GetType(), false);
                    }
                    else
                        concatTextColumnName = textColumnNames.First();

                    //Get Unigram + Trichar for text transform on the concatenated text column.
                    string featureTextColumn = columns[0].GetTempColumnName("FeaturesText");
                    yield return InferenceHelpers.TextTransformUnigramTriChar(concatTextColumnName, featureTextColumn, " tokens=+", GetType());

                    //Get Tree Featurizer with FastTreeRegression.
                    var args = new TransformString("TreeFeaturizationTransform", "tr=FastTreeRegression feat=" + featureTextColumn);

                    // REVIEW: Once entrypoint defined for TreeFeaturizationTransform, add ep object.
                    string treeFeaturizerOutputColumnName = "Leaves";
                    ColumnRoutingStructure.AnnotatedName[] columnsSource =
                        { new ColumnRoutingStructure.AnnotatedName { IsNumeric = false, Name = featureTextColumn } };
                    ColumnRoutingStructure.AnnotatedName[] columnsDest =
                        { new ColumnRoutingStructure.AnnotatedName { IsNumeric = true, Name = treeFeaturizerOutputColumnName } };
                    var routingStructure = new ColumnRoutingStructure(columnsSource, columnsDest);
                    yield return
                        new SuggestedTransform($"Apply tree featurizer transform  with fast tree regression on text features for column '{featureTextColumn}'",
                        args, GetType(), null, -1, routingStructure);

                    //Concat-Rename Leaves column generated by tree featurizer.
                    string featuresTreeFeatColumn = columns[0].GetTempColumnName("FeaturesTreeFeat");
                    var epInput = new ML.Transforms.ColumnConcatenator
                    {
                        Column = new[]
                            {
                                new ML.Transforms.ConcatTransformColumn
                                {
                                    Name = featuresTreeFeatColumn,
                                    Source = new [] { treeFeaturizerOutputColumnName }
                                }
                            }
                    };
                    ColumnRoutingStructure.AnnotatedName[] columnsSourceCr =
                        { new ColumnRoutingStructure.AnnotatedName { IsNumeric = true, Name = treeFeaturizerOutputColumnName } };
                    ColumnRoutingStructure.AnnotatedName[] columnsDestCr =
                        { new ColumnRoutingStructure.AnnotatedName { IsNumeric = true, Name = featuresTreeFeatColumn } };
                    var routingStructureCr = new ColumnRoutingStructure(columnsSourceCr, columnsDestCr);
                    yield return
                       new SuggestedTransform("Concatenate-Rename Leaves column generated by tree featurizer to " + featuresTreeFeatColumn,
                           new TransformString("Concat", $"col={featuresTreeFeatColumn}:{treeFeaturizerOutputColumnName}"),
                           GetType(), new TransformPipelineNode(epInput), -1, routingStructureCr);

                    //Get TrainScore with KMeansPlusPlus.
                    args = new TransformString("TrainScore", "tr=KMeansPlusPlus feat=" + featureTextColumn);

                    // REVIEW: Need entrypoint for TrainScore, then add entrypoint pipeline object
                    string kMeansOutputColumnName = "Score";
                    ColumnRoutingStructure.AnnotatedName[] columnsSourceKm =
                        { new ColumnRoutingStructure.AnnotatedName { IsNumeric = false, Name = featureTextColumn } };
                    ColumnRoutingStructure.AnnotatedName[] columnsDestKm =
                        { new ColumnRoutingStructure.AnnotatedName { IsNumeric = true, Name = kMeansOutputColumnName } };
                    var routingStructureKm = new ColumnRoutingStructure(columnsSourceKm, columnsDestKm);
                    yield return
                        new SuggestedTransform($"Apply train and score transform on text features for column '{featureTextColumn}'",
                            args, GetType(), null, -1, routingStructureKm);

                    //Concat-Rename Score column generated by Train Score with KMeans.
                    string featuresKMeansColumn = columns[0].GetTempColumnName("FeaturesKMeans");
                    var epInput2 = new ML.Transforms.ColumnConcatenator
                    {
                        Column = new[]
                            {
                                new ML.Transforms.ConcatTransformColumn
                                {
                                    Name = featuresKMeansColumn,
                                    Source = new [] { kMeansOutputColumnName }
                                }
                            }
                    };
                    ColumnRoutingStructure.AnnotatedName[] columnsSourceCc =
                        { new ColumnRoutingStructure.AnnotatedName { IsNumeric = true, Name = kMeansOutputColumnName } };
                    ColumnRoutingStructure.AnnotatedName[] columnsDestCc =
                        { new ColumnRoutingStructure.AnnotatedName { IsNumeric = true, Name = featuresKMeansColumn } };
                    var routingStructureCc = new ColumnRoutingStructure(columnsSourceCc, columnsDestCc);
                    yield return
                       new SuggestedTransform("Concatenate-Rename Score column generated by Train Score with KMeans to " + featuresKMeansColumn,
                           new TransformString("Concat", $"col={featuresKMeansColumn}:{kMeansOutputColumnName}"),
                           GetType(), new TransformPipelineNode(epInput2), -1, routingStructureCc);

                    tempColumnList.Add(featureTextColumn);
                    tempColumnList.Add(featuresTreeFeatColumn);
                    tempColumnList.Add(featuresKMeansColumn);
                    if (columns.Any(
                            col =>
                                (col.Purpose == ColumnPurpose.NumericFeature) ||
                                (col.Purpose == ColumnPurpose.CategoricalFeature)))
                        tempColumnList.Add(DefaultColumnNames.Features);

                    //Concat text featurized column into feature column.
                    if (!inferenceArgs.ExcludeFeaturesConcatTransforms)
                        yield return InferenceHelpers.ConcatColumnsIntoOne(tempColumnList, DefaultColumnNames.Features, GetType(), true);
                }
            }

            public sealed class NaiveBayesTransform : TransformInferenceExpertBase
            {
                public override IEnumerable<SuggestedTransform> Apply(IntermediateColumn[] columns, Arguments inferenceArgs, IChannel ch)
                {
                    List<string> textColumnNames =
                        columns.Where(
                            column => column.Type.ItemType.IsText && column.Purpose == ColumnPurpose.TextFeature)
                            .Select(column => column.ColumnName)
                            .ToList();

                    if ((textColumnNames.Count == 0) ||
                        (columns.Count(col => col.Purpose == ColumnPurpose.Label) != 1) ||
                        (columns.Any(col => col.Purpose == ColumnPurpose.Label && col.Type.ItemType != NumberType.R4)))
                        yield break;

                    //Concat text columns into one.
                    string concatTextColumnName;
                    if (textColumnNames.Count > 1)
                    {
                        concatTextColumnName = columns[0].GetTempColumnName("TextConcatNB");
                        yield return
                            InferenceHelpers.ConcatColumnsIntoOne(textColumnNames, concatTextColumnName, GetType(), false);
                    }
                    else
                        concatTextColumnName = textColumnNames.First();

                    //Get Unigram + Trichar text transform.
                    string concatTextColumnTextFeature = columns[0].GetTempColumnName("FeaturesTextNB");
                    yield return InferenceHelpers.TextTransformUnigramTriChar(concatTextColumnName, concatTextColumnTextFeature, string.Empty, GetType());

                    //Get Tree Featurizer with FastTreeRegression.
                    var args = new TransformString("TreeFeaturizationTransform", "tr=FastForestRegression{shuffleLabels+ nl=80} feat=" + concatTextColumnTextFeature);
                    string treeFeaturizerOutputColName = "Leaves";
                    ColumnRoutingStructure.AnnotatedName[] columnsSource =
                        { new ColumnRoutingStructure.AnnotatedName { IsNumeric = true, Name = concatTextColumnTextFeature} };
                    ColumnRoutingStructure.AnnotatedName[] columnsDest =
                        { new ColumnRoutingStructure.AnnotatedName { IsNumeric = true, Name = treeFeaturizerOutputColName} };
                    var routingStructure = new ColumnRoutingStructure(columnsSource, columnsDest);

                    var epInput = new ML.Transforms.TreeLeafFeaturizer();
                    var epFastForestRegressor = new Trainers.FastForestRegressor
                    {
                        FeatureColumn = concatTextColumnTextFeature,
                        NumLeaves = 80,
                        ShuffleLabels = true,
                        LabelColumn = DefaultColumnNames.Label
                    };

                    yield return
                        new SuggestedTransform(
                            $"Apply tree featurizer transform with fast forest regression on '{DefaultColumnNames.Label}' column and '{concatTextColumnTextFeature}' column",
                            args, GetType(), new TransformPipelineNode(epInput, subTrainerObj: epFastForestRegressor), -1, routingStructure);

                    //Concat text featurized column into feature column.
                    List<string> featureCols = new List<string>(new[] { treeFeaturizerOutputColName });
                    if (columns.Any(
                            col =>
                                (col.Purpose == ColumnPurpose.NumericFeature) ||
                                (col.Purpose == ColumnPurpose.CategoricalFeature)))
                        featureCols.Add(DefaultColumnNames.Features);
                    if (!inferenceArgs.ExcludeFeaturesConcatTransforms)
                        yield return InferenceHelpers.ConcatColumnsIntoOne(featureCols, DefaultColumnNames.Features, GetType(), true);
                }
            }

            public sealed class Text : TransformInferenceExpertBase
            {
                public override IEnumerable<SuggestedTransform> Apply(IntermediateColumn[] columns, Arguments inferenceArgs, IChannel ch)
                {
                    var featureCols = new List<string>();

                    foreach (var column in columns)
                    {
                        if (!column.Type.ItemType.IsText || column.Purpose != ColumnPurpose.TextFeature)
                            continue;
                        ch.Info("Suggested text featurization for text column '{0}'.", column.ColumnName);

                        var columnDestSuffix = "_tf";
                        var columnNameSafe = column.ColumnName;
                        var quoted = false;
                        if (CmdQuoter.NeedsQuoting(columnNameSafe))
                        {
                            quoted = true;
                            var columnArgument = new StringBuilder();
                            CmdQuoter.QuoteValue(columnNameSafe, columnArgument);
                            columnNameSafe = columnArgument.ToString();
                        }

                        string columnDestRenamed = $"{columnNameSafe}{columnDestSuffix}";
                        var columnSourceDest = quoted ? $"col={{name={columnDestRenamed} src={columnNameSafe}}}" :
                            $"col={columnDestRenamed}:{columnNameSafe}";
                        var args = new TransformString("Text", columnSourceDest);

                        featureCols.Add(columnDestRenamed);
                        var epInput = new ML.Transforms.TextFeaturizer
                        {
                            Column = new ML.Transforms.TextTransformColumn
                            {
                                Name = columnDestRenamed,
                                Source = new[] { columnNameSafe }
                            },
                            OutputTokens = false
                        };
                        ColumnRoutingStructure.AnnotatedName[] columnsSource =
                            { new ColumnRoutingStructure.AnnotatedName { IsNumeric = false, Name = columnNameSafe} };
                        ColumnRoutingStructure.AnnotatedName[] columnsDest =
                            { new ColumnRoutingStructure.AnnotatedName { IsNumeric = true, Name = columnDestRenamed} };
                        var routingStructure = new ColumnRoutingStructure(columnsSource, columnsDest);
                        yield return new SuggestedTransform(
                            $"Apply text featurizer transform on text features for column '{column.ColumnName}'", args, typeof(Text), new TransformPipelineNode(epInput), -1, routingStructure);
                    }

                    // Concat text featurized columns into existing feature column, if transformed at least one column.
                    if (!inferenceArgs.ExcludeFeaturesConcatTransforms && featureCols.Count > 0)
                    {
                        yield return InferenceHelpers.GetRemainingFeatures(featureCols, columns, GetType(), IncludeFeaturesOverride);
                        IncludeFeaturesOverride = true;
                    }
                }
            }

            public sealed class TextUniGramTriGram : TransformInferenceExpertBase
            {
                public override IEnumerable<SuggestedTransform> Apply(IntermediateColumn[] columns, Arguments inferenceArgs, IChannel ch)
                {
                    List<string> textColumnNames =
                        columns.Where(
                            column => column.Type.ItemType.IsText && column.Purpose == ColumnPurpose.TextFeature)
                            .Select(column => column.ColumnName).ToList();

                    if ((textColumnNames.Count == 0) ||
                        (columns.Count(col => col.Purpose == ColumnPurpose.Label) != 1))
                        yield break;

                    //Concat text columns into one.
                    string concatTextColumnName;
                    if (textColumnNames.Count > 1)
                    {
                        concatTextColumnName = columns[0].GetTempColumnName("TextConcat");
                        yield return
                            InferenceHelpers.ConcatColumnsIntoOne(textColumnNames, concatTextColumnName, GetType(), false);
                    }
                    else
                        concatTextColumnName = textColumnNames.First();

                    //Get Unigram + Trichar for text transform on the concatenated text column.
                    string featureTextColumn = columns[0].GetTempColumnName("FeaturesText");
                    yield return InferenceHelpers.TextTransformUnigramTriChar(concatTextColumnName, featureTextColumn, string.Empty, GetType());

                    //Concat text featurized column into feature column.
                    List<string> featureCols = new List<string>(new[] { featureTextColumn });
                    if (columns.Any(
                            col =>
                                (col.Purpose == ColumnPurpose.NumericFeature) ||
                                (col.Purpose == ColumnPurpose.CategoricalFeature)))
                        featureCols.Add(DefaultColumnNames.Features);

                    if (!inferenceArgs.ExcludeFeaturesConcatTransforms)
                        yield return InferenceHelpers.ConcatColumnsIntoOne(featureCols, DefaultColumnNames.Features, GetType(), true);
                }
            }

            public sealed class TextBiGramTriGram : TransformInferenceExpertBase
            {
                public override IEnumerable<SuggestedTransform> Apply(IntermediateColumn[] columns, Arguments inferenceArgs, IChannel ch)
                {
                    List<string> textColumnNames =
                        columns.Where(
                            column => column.Type.ItemType.IsText && column.Purpose == ColumnPurpose.TextFeature)
                            .Select(column => column.ColumnName).ToList();

                    if ((textColumnNames.Count == 0) ||
                        (columns.Count(col => col.Purpose == ColumnPurpose.Label) != 1))
                        yield break;

                    //Concat text columns into one.
                    string concatTextColumnName;
                    if (textColumnNames.Count > 1)
                    {
                        concatTextColumnName = columns[0].GetTempColumnName("TextConcat");
                        yield return
                            InferenceHelpers.ConcatColumnsIntoOne(textColumnNames, concatTextColumnName, GetType(), false);
                    }
                    else
                        concatTextColumnName = textColumnNames.First();

                    //Get Bigram + Trichar for text transform on the concatenated text column.
                    string featureTextColumn = columns[0].GetTempColumnName("FeaturesText");
                    yield return InferenceHelpers.TextTransformBigramTriChar(concatTextColumnName, featureTextColumn, string.Empty, GetType());

                    //Concat text featurized column into feature column.
                    List<string> featureCols = new List<string>(new[] { featureTextColumn });
                    if (columns.Any(
                            col =>
                                (col.Purpose == ColumnPurpose.NumericFeature) ||
                                (col.Purpose == ColumnPurpose.CategoricalFeature)))
                        featureCols.Add(DefaultColumnNames.Features);

                    if (!inferenceArgs.ExcludeFeaturesConcatTransforms)
                        yield return InferenceHelpers.ConcatColumnsIntoOne(featureCols, DefaultColumnNames.Features, GetType(), true);
                }
            }

            public sealed class NumericMissing : TransformInferenceExpertBase
            {
                public override IEnumerable<SuggestedTransform> Apply(IntermediateColumn[] columns, Arguments inferenceArgs, IChannel ch)
                {
                    bool found = false;
                    var columnArgument = new StringBuilder();
                    var columnNameQuoted = new StringBuilder();
                    foreach (var column in columns)
                    {
                        if (column.Type.ItemType != NumberType.R4 || column.Purpose != ColumnPurpose.NumericFeature)
                            continue;
                        if (!column.HasMissing)
                            continue;

                        ch.Info("Column '{0}' has missing values. Suggested missing indicator encoding.", column.ColumnName);
                        found = true;

                        columnArgument.Append("col=");
                        if (CmdQuoter.NeedsQuoting(column.ColumnName))
                        {
                            columnArgument.Append("{name=");
                            CmdQuoter.QuoteValue(column.ColumnName, columnArgument);
                            columnArgument.Append(" src=");
                            CmdQuoter.QuoteValue(column.ColumnName, columnArgument);
                            columnArgument.Append("} ");
                            CmdQuoter.QuoteValue(column.ColumnName, columnNameQuoted);
                        }
                        else
                        {
                            columnArgument.AppendFormat("{0} ", column.ColumnName);
                            columnNameQuoted.AppendFormat("{0}", column.ColumnName);
                        }
                    }
                    if (found)
                    {
                        string name = columnNameQuoted.ToString();
                        var args = new TransformString("NAHandle", columnArgument.ToString());
                        var epInput = new ML.Transforms.MissingValueHandler
                        {
                            Column = new[]
                            {
                                new ML.Transforms.NAHandleTransformColumn
                                {
                                    Name = name,
                                    Source = name
                                }
                            }
                        };
                        ColumnRoutingStructure.AnnotatedName[] columnsSource =
                            { new ColumnRoutingStructure.AnnotatedName { IsNumeric = true, Name = name} };
                        ColumnRoutingStructure.AnnotatedName[] columnsDest =
                            { new ColumnRoutingStructure.AnnotatedName { IsNumeric = true, Name = name} };
                        var routingStructure = new ColumnRoutingStructure(columnsSource, columnsDest);
                        yield return new SuggestedTransform("Replace missing features with zeroes and concatenate missing indicators", args,
                            GetType(), new TransformPipelineNode(epInput), -1, routingStructure);
                    }
                }
            }

            public class FeaturesColumnConcatRename : TransformInferenceExpertBase
            {
                public virtual bool IgnoreColumn(ColumnPurpose purpose)
                {
                    if (purpose != ColumnPurpose.TextFeature
                        && purpose != ColumnPurpose.CategoricalFeature
                        && purpose != ColumnPurpose.NumericFeature)
                        return true;
                    return false;
                }

                public override IEnumerable<SuggestedTransform> Apply(IntermediateColumn[] columns, Arguments inferenceArgs, IChannel ch)
                {
                    var selectedColumns = columns.Where(c => !IgnoreColumn(c.Purpose)).ToArray();
                    var colList = selectedColumns.Select(c => c.ColumnName).ToArray();
                    bool allColumnsNumeric = selectedColumns.All(c => c.Purpose == ColumnPurpose.NumericFeature && c.Type.ItemType != BoolType.Instance);
                    bool allColumnsNonNumeric = selectedColumns.All(c => c.Purpose != ColumnPurpose.NumericFeature);

                    if (colList.Length > 0)
                    {
                        var columnArgument = new StringBuilder();
                        // Check if column is named features and already numeric
                        if (colList.Length == 1 && colList[0] == DefaultColumnNames.Features && allColumnsNumeric)
                            yield break;

                        if (!allColumnsNumeric && !allColumnsNonNumeric)
                            yield break;

                        bool needQuoting = false;
                        List<string> columnListQuoted = new List<string>();

                        foreach (var column in colList)
                        {
                            var columnNameQuoted = new StringBuilder();
                            columnArgument.Append("src=");
                            if (CmdQuoter.NeedsQuoting(column))
                            {
                                needQuoting = true;
                                CmdQuoter.QuoteValue(column, columnArgument);
                                columnArgument.Append(" ");
                                CmdQuoter.QuoteValue(column, columnNameQuoted);
                            }
                            else
                            {
                                columnArgument.AppendFormat("{0} ", column);
                                columnNameQuoted.AppendFormat("{0}", column);
                            }
                            columnListQuoted.Add(columnNameQuoted.ToString());
                        }

                        string arguments;

                        if (needQuoting)
                            arguments = $"col={{name={DefaultColumnNames.Features} {columnArgument}}}";
                        else
                            arguments = $"col={DefaultColumnNames.Features}:{string.Join(",", colList)}";

                        var args = new TransformString("Concat", arguments);
                        var epInput = new ML.Transforms.ColumnConcatenator
                        {
                            Column = new[]
                            {
                                new ML.Transforms.ConcatTransformColumn
                                {
                                    Name = DefaultColumnNames.Features,
                                    Source = columnListQuoted.ToArray()
                                }
                            }
                        };

                        ColumnRoutingStructure.AnnotatedName[] columnsSource =
                            columnListQuoted.Select(c => new ColumnRoutingStructure.AnnotatedName { IsNumeric = allColumnsNumeric, Name = c }).ToArray();
                        ColumnRoutingStructure.AnnotatedName[] columnsDest =
                            { new ColumnRoutingStructure.AnnotatedName { IsNumeric = allColumnsNumeric, Name = DefaultColumnNames.Features} };
                        var routingStructure = new ColumnRoutingStructure(columnsSource, columnsDest);
                        yield return new SuggestedTransform("Concatenate feature columns into one", args,
                            GetType(), new TransformPipelineNode(epInput), -1, routingStructure);
                    }
                }
            }

            public sealed class FeaturesColumnConcatRenameIgnoreText : FeaturesColumnConcatRename, ITransformInferenceExpert
            {
                public override bool IgnoreColumn(ColumnPurpose purpose)
                {
                    return (purpose != ColumnPurpose.CategoricalFeature && purpose != ColumnPurpose.NumericFeature);
                }
            }

            public sealed class FeaturesColumnConcatRenameNumericOnly : FeaturesColumnConcatRename, ITransformInferenceExpert
            {
                public override bool IgnoreColumn(ColumnPurpose purpose)
                {
                    return (purpose != ColumnPurpose.NumericFeature);
                }
            }

            public sealed class NameColumnConcatRename : TransformInferenceExpertBase
            {
                public override IEnumerable<SuggestedTransform> Apply(IntermediateColumn[] columns, Arguments inferenceArgs, IChannel ch)
                {
                    int count = 0;
                    bool isAllText = true;
                    var colSpec = new StringBuilder();
                    var colSpecTextOnly = new List<string>();
                    var columnListQuoted = new List<string>();

                    foreach (var column in columns)
                    {
                        var columnNameQuoted = new StringBuilder();
                        if (column.Purpose != ColumnPurpose.Name)
                            continue;
                        count++;

                        if (colSpec.Length > 0)
                            colSpec.Append(",");
                        colSpec.Append(column.ColumnName);

                        if (CmdQuoter.NeedsQuoting(column.ColumnName))
                            CmdQuoter.QuoteValue(column.ColumnName, columnNameQuoted);
                        else
                            columnNameQuoted.Append(column.ColumnName);
                        columnListQuoted.Add(columnNameQuoted.ToString());

                        if (column.Type.ItemType.IsText)
                            colSpecTextOnly.Add(column.ColumnName);
                        isAllText = isAllText && column.Type.ItemType.IsText;
                    }

                    if (count == 1 && colSpec.ToString() != DefaultColumnNames.Name)
                    {
                        var columnArgument = new StringBuilder();
                        var columnNameQuoted = new StringBuilder();
                        columnArgument.Append("col=");
                        if (CmdQuoter.NeedsQuoting(colSpec, 0))
                        {
                            columnArgument.AppendFormat("{name={0} src=", DefaultColumnNames.Name);
                            CmdQuoter.QuoteValue(colSpec.ToString(), columnArgument);
                            columnArgument.Append("}");
                            CmdQuoter.QuoteValue(colSpec.ToString(), columnNameQuoted);
                        }
                        else
                        {
                            columnArgument.AppendFormat("{0}:{1}", DefaultColumnNames.Name, colSpec);
                            columnNameQuoted.AppendFormat("{0}", colSpec);
                        }
                        var args = new TransformString("Copy", columnArgument.ToString());
                        var epInput = new ML.Transforms.ColumnCopier
                        {
                            Column = new[]
                            {
                                new ML.Transforms.CopyColumnsTransformColumn
                                {
                                    Name = DefaultColumnNames.Name,
                                    Source = columnNameQuoted.ToString()
                                }
                            }
                        };
                        ColumnRoutingStructure.AnnotatedName[] columnsSource =
                            { new ColumnRoutingStructure.AnnotatedName { IsNumeric = false, Name = columnNameQuoted.ToString()} };
                        ColumnRoutingStructure.AnnotatedName[] columnsDest =
                            { new ColumnRoutingStructure.AnnotatedName { IsNumeric = false, Name = DefaultColumnNames.Name} };
                        var routingStructure = new ColumnRoutingStructure(columnsSource, columnsDest);
                        yield return new SuggestedTransform("Rename name column to 'Name'", args,
                            GetType(), new TransformPipelineNode(epInput), -1, routingStructure);
                    }
                    else if (count > 1)
                    {
                        if (!isAllText)
                            ch.Warning("Not all name columns are textual. Ignored non-textual name columns.");
                        if (string.IsNullOrWhiteSpace(colSpecTextOnly.ToString()))
                            yield break;

                        ch.Info("Suggested grouping name columns into one vector.");
                        var quoutedArgument = new StringBuilder();
                        var needQuoting = false;
                        foreach (var column in colSpecTextOnly)
                        {
                            quoutedArgument.Append(" src=");
                            if (CmdQuoter.NeedsQuoting(column))
                            {
                                needQuoting = true;
                                CmdQuoter.QuoteValue(column, quoutedArgument);
                            }
                            else
                                quoutedArgument.Append(column);
                        }
                        string arguments;
                        if (needQuoting)
                            arguments = $"col={{ name={DefaultColumnNames.Name} {quoutedArgument} }}";
                        else
                            arguments = $"col={DefaultColumnNames.Name}:{string.Join(",", colSpecTextOnly)}";
                        var args = new TransformString("Concat", arguments);
                        var epInput = new ML.Transforms.ColumnConcatenator
                        {
                            Column = new[]
                            {
                                new ML.Transforms.ConcatTransformColumn
                                {
                                    Name = DefaultColumnNames.Name,
                                    Source = columnListQuoted.ToArray()
                                }
                            }
                        };

                        ColumnRoutingStructure.AnnotatedName[] columnsSource =
                            columnListQuoted.Select(c => new ColumnRoutingStructure.AnnotatedName { IsNumeric = false, Name = c }).ToArray();
                        ColumnRoutingStructure.AnnotatedName[] columnsDest =
                            { new ColumnRoutingStructure.AnnotatedName { IsNumeric = false, Name = DefaultColumnNames.Name} };
                        var routingStructure = new ColumnRoutingStructure(columnsSource, columnsDest);
                        yield return new SuggestedTransform("Concatenate name columns into one", args,
                            GetType(), new TransformPipelineNode(epInput), -1, routingStructure);
                    }
                }
            }
        }

        /// <summary>
        /// Automatically infer transforms for the data view
        /// </summary>
        public static InferenceResult InferTransforms(IHostEnvironment env, IDataView data, PurposeInference.Column[] purposes, Arguments args)
        {
            Contracts.CheckValue(env, nameof(env));
            var h = env.Register("InferTransforms");
            h.CheckValue(data, nameof(data));
            h.CheckNonEmpty(purposes, nameof(purposes));
            h.CheckValue(args, nameof(args));
            h.Check(args.EstimatedSampleFraction > 0);

            data = data.Take(MaxRowsToRead);
            var cols = purposes.Where(x => !data.Schema.IsHidden(x.ColumnIndex)).Select(x => new IntermediateColumn(data, x)).ToArray();
            using (var rootCh = h.Start("InferTransforms"))
            {
                var list = new List<SuggestedTransform>();
                int atomicGroupId = args.AtomicIdOffset;
                var includeFeaturesOverride = false;
                foreach (var expert in GetExperts(args.ExcludeFeaturesConcatTransforms))
                {
                    using (var ch = h.Start(expert.GetType().ToString()))
                    {
                        expert.IncludeFeaturesOverride = includeFeaturesOverride;
                        SuggestedTransform[] suggestions = expert.Apply(cols, args, ch).ToArray();
                        includeFeaturesOverride |= expert.IncludeFeaturesOverride;

                        // Set level and group values.
                        for (int i = 0; i < suggestions.Length; i++)
                        {
                            suggestions[i].AtomicGroupId = atomicGroupId;
                            suggestions[i].RoutingStructure.Level = args.Level;
                        }

                        list.AddRange(suggestions);
                        if (suggestions.Length > 0)
                            atomicGroupId++;
                        ch.Done();
                    }
                }

                if (list.Count == 0)
                    rootCh.Info("No transforms are needed for the data.");
                rootCh.Done();
                return new InferenceResult(list.ToArray());
            }
        }

        public static SuggestedTransform[] InferTransforms(IHostEnvironment env, IDataView data, Arguments args, RoleMappedData dataRoles)
        {
            Contracts.CheckValue(env, nameof(env));
            var h = env.Register("InferTransforms");
            h.CheckValue(data, nameof(data));
            h.CheckValue(args, nameof(args));
            h.Check(args.EstimatedSampleFraction > 0);

            //available transforms in this environment
            var availableTransforms = ModuleCatalog.CreateInstance(env).AllEntryPoints()
                .Where(x => x.InputKinds?.FirstOrDefault(i => i == typeof(CommonInputs.ITransformInput)) != null
                    && x.InputKinds?.Any(i => i == typeof(CommonInputs.ICalibratorInput)) != true);
            var dataSample = data.Take(MaxRowsToRead);

            // Infer column purposes from data sample.
            var piArgs = new PurposeInference.Arguments { MaxRowsToRead = MaxRowsToRead };
            var columnIndices = Enumerable.Range(0, dataSample.Schema.ColumnCount);
            var piResult = PurposeInference.InferPurposes(env, dataSample, columnIndices, piArgs, dataRoles);
            var purposes = piResult.Columns;

            // Infer transforms
            var inferenceResult = InferTransforms(env, data, purposes, args);

            // Keep viable transforms, where all transforms in the atomic group have pipeline nodes.
            // First clause: ensure transform t has a pipeline node (is runnable).
            // Second clause: ensure transform is in module catalog entry point list for this platform.
            // Third clause: ensure all members of t's atoimic group are also available, since it is all
            // or nothing for atomic groups (hence the name atomic -- 'uncuttable').
            return inferenceResult.SuggestedTransforms.Where(t => t.PipelineNode != null
                && availableTransforms.Any(a => a.Name.Equals(t.PipelineNode.GetEpName()))
                && !inferenceResult.SuggestedTransforms
                .Where(t2 => t2.PipelineNode == null)
                .Select(t2 => t2.AtomicGroupId)
                .Contains(t.AtomicGroupId)).ToArray();
        }

        public static SuggestedTransform[] InferConcatNumericFeatures(IHostEnvironment env, IDataView data, Arguments args, RoleMappedData dataRoles)
        {
            Contracts.CheckValue(env, nameof(env));
            var h = env.Register("InferConcatNumericFeatures");
            h.CheckValue(data, nameof(data));
            h.CheckValue(args, nameof(args));
            h.Check(args.EstimatedSampleFraction > 0);

            data = data.Take(MaxRowsToRead);

            // Infer column purposes from data sample.
            var piArgs = new PurposeInference.Arguments { MaxRowsToRead = MaxRowsToRead };
            var columnIndices = Enumerable.Range(0, data.Schema.ColumnCount);
            var piResult = PurposeInference.InferPurposes(env, data, columnIndices, piArgs, dataRoles);
            var purposes = piResult.Columns;

            var cols = purposes.Where(x => !data.Schema.IsHidden(x.ColumnIndex)
                && !args.ExcludedColumnIndices.Contains(x.ColumnIndex))
                .Select(x => new IntermediateColumn(data, x))
                .ToArray();
            using (var rootCh = h.Start("InferConcatNumericFeatures"))
            {
                var list = new List<SuggestedTransform>();
                int atomicGroupId = 0;
                var expert = new Experts.FeaturesColumnConcatRenameNumericOnly();

                using (var ch = h.Start(expert.GetType().ToString()))
                {
                    SuggestedTransform[] suggestions = expert.Apply(cols, args, ch).ToArray();
                    for (int i = 0; i < suggestions.Length; i++)
                        suggestions[i].AtomicGroupId = atomicGroupId;
                    list.AddRange(suggestions);
                    ch.Done();
                }

                if (list.Count == 0)
                    rootCh.Info("No transforms are needed for the data.");
                rootCh.Done();
                return list.ToArray();
            }
        }
    }
}<|MERGE_RESOLUTION|>--- conflicted
+++ resolved
@@ -107,11 +107,7 @@
             public bool Equals(TransformString other)
             {
                 return Kind == other.Kind &&
-<<<<<<< HEAD
                     Settings == other.Settings;
-=======
-                    Settings.Equals(other.Settings);
->>>>>>> bd29c78d
             }
 
             public override string ToString()
