// Licensed to the .NET Foundation under one or more agreements.
// The .NET Foundation licenses this file to you under the MIT license.
// See the LICENSE file in the project root for more information.

using System.Collections.Generic;
using System.Linq;
using Microsoft.ML.Runtime;
using Microsoft.ML.Runtime.CommandLine;
using Microsoft.ML.Runtime.Data;
using Microsoft.ML.Runtime.EntryPoints;
using Microsoft.ML.Runtime.PipelineInference;
using Newtonsoft.Json.Linq;

[assembly: LoadableClass(typeof(void), typeof(PipelineSweeperMacro), null, typeof(SignatureEntryPointModule), "PipelineSweeperMacro")]

namespace Microsoft.ML.Runtime.EntryPoints
{
    public static class PipelineSweeperMacro
    {
        public sealed class Arguments
        {
            [Argument(ArgumentType.Required, ShortName = "train", HelpText = "The data to be used for training.", SortOrder = 1)]
            public IDataView TrainingData;

            [Argument(ArgumentType.Required, ShortName = "test", HelpText = "The data to be used for testing.", SortOrder = 2)]
            public IDataView TestingData;

            [Argument(ArgumentType.AtMostOnce, ShortName = "args", HelpText = "The arguments for creating an AutoMlState component.", SortOrder = 3)]
            public AutoInference.ISupportAutoMlStateFactory StateArguments;

            [Argument(ArgumentType.AtMostOnce, ShortName = "state", HelpText = "The stateful object conducting of the autoML search.", SortOrder = 3)]
            public IMlState State;

            [Argument(ArgumentType.Required, ShortName = "bsize", HelpText = "Number of candidate pipelines to retrieve each round.", SortOrder = 4)]
            public int BatchSize;

            [Argument(ArgumentType.AtMostOnce, HelpText = "Output datasets from previous iteration of sweep.", SortOrder = 7, Hide = true)]
            public IDataView[] CandidateOutputs;
        }

        public sealed class Output
        {
            [TlcModule.Output(Desc = "Stateful autoML object, keeps track of where the search in progress.", SortOrder = 1)]
            public IMlState State;

            [TlcModule.Output(Desc = "Results of the sweep, including pipelines (as graph strings), IDs, and metric values.", SortOrder = 1)]
            public IDataView Results;
        }

        public sealed class ResultInput
        {
            [Argument(ArgumentType.AtMostOnce, ShortName = "state", HelpText = "The stateful object conducting of the autoML search.", SortOrder = 1)]
            public IMlState State;
        }

        [TlcModule.EntryPoint(Desc = "Extracts the sweep result.", Name = "Models.SweepResultExtractor")]
        public static Output ExtractSweepResult(IHostEnvironment env, ResultInput input)
        {
            var autoMlState = input.State as AutoInference.AutoMlMlState;
            if (autoMlState == null)
                throw env.Except("The state must be a valid AutoMlState.");
            // Create results output dataview
            var rows = autoMlState.GetAllEvaluatedPipelines().Select(p => p.ToResultRow()).ToList();
            IDataView outputView;
            var col1 = new KeyValuePair<string, ColumnType>("Graph", TextType.Instance);
            var col2 = new KeyValuePair<string, ColumnType>("MetricValue", PrimitiveType.FromKind(DataKind.R8));
            var col3 = new KeyValuePair<string, ColumnType>("PipelineId", TextType.Instance);
            var col4 = new KeyValuePair<string, ColumnType>("TrainingMetricValue", PrimitiveType.FromKind(DataKind.R8));
            var col5 = new KeyValuePair<string, ColumnType>("FirstInput", TextType.Instance);
            var col6 = new KeyValuePair<string, ColumnType>("PredictorModel", TextType.Instance);

            if (rows.Count == 0)
            {
                var host = env.Register("ExtractSweepResult");
                outputView = new EmptyDataView(host, new SimpleSchema(host, col1, col2, col3, col4, col5, col6));
            }
            else
            {
                var builder = new ArrayDataViewBuilder(env);
                builder.AddColumn(col1.Key, (PrimitiveType)col1.Value, rows.Select(r => new DvText(r.GraphJson)).ToArray());
                builder.AddColumn(col2.Key, (PrimitiveType)col2.Value, rows.Select(r => r.MetricValue).ToArray());
                builder.AddColumn(col3.Key, (PrimitiveType)col3.Value, rows.Select(r => new DvText(r.PipelineId)).ToArray());
                builder.AddColumn(col4.Key, (PrimitiveType)col4.Value, rows.Select(r => r.TrainingMetricValue).ToArray());
                builder.AddColumn(col5.Key, (PrimitiveType)col5.Value, rows.Select(r => new DvText(r.FirstInput)).ToArray());
                builder.AddColumn(col6.Key, (PrimitiveType)col6.Value, rows.Select(r => new DvText(r.PredictorModel)).ToArray());
                outputView = builder.GetDataView();
            }
            return new Output { Results = outputView, State = autoMlState };
        }

        [TlcModule.EntryPoint(Desc = "AutoML pipeline sweeping optimzation macro.", Name = "Models.PipelineSweeper")]
        public static CommonOutputs.MacroOutput<Output> PipelineSweep(
            IHostEnvironment env,
            Arguments input,
            EntryPointNode node)
        {
            env.Check(input.StateArguments != null || input.State is AutoInference.AutoMlMlState,
                "Must have a valid AutoML State, or pass arguments to create one.");
            env.Check(input.BatchSize > 0, "Batch size must be > 0.");

            // If no current state, create object and set data.
            if (input.State == null)
            {
                input.State = input.StateArguments?.CreateComponent(env);

                if (input.State is AutoInference.AutoMlMlState inState)
                    inState.SetTrainTestData(input.TrainingData, input.TestingData);
                else
                    throw env.Except($"Incompatible type. Expecting type {typeof(AutoInference.AutoMlMlState)}, received type {input.State?.GetType()}.");

                var result = node.AddNewVariable("State", input.State);
                node.Context.AddInputVariable(result.Item2, typeof(IMlState));
            }
            var autoMlState = (AutoInference.AutoMlMlState)input.State;

            // The indicators are just so the macro knows those pipelines need to 
            // be run before performing next expansion. If we add them as inputs
            // to the next iteration, the next iteration cannot run until they have
            // their values set. Thus, indicators are needed.
            var pipelineIndicators = new List<Var<IDataView>>();

            var expNodes = new List<EntryPointNode>();

            // Keep versions of the training and testing var names
            var training = new Var<IDataView> { VarName = node.GetInputVariable("TrainingData").VariableName };
            var testing = new Var<IDataView> { VarName = node.GetInputVariable("TestingData").VariableName };
            var amlsVarObj =
                new Var<IMlState>()
                {
                    VarName = node.GetInputVariable(nameof(input.State)).VariableName
                };

            // Make sure search space is defined. If not, infer,
            // with default number of transform levels.
            if (!autoMlState.IsSearchSpaceDefined())
                autoMlState.InferSearchSpace(numTransformLevels: 1);

            // Extract performance summaries and assign to previous candidate pipelines.
            foreach (var pipeline in autoMlState.BatchCandidates)
            {
                if (node.Context.TryGetVariable(ExperimentUtils.GenerateOverallMetricVarName(pipeline.UniqueId), out var v) &&
                    node.Context.TryGetVariable(AutoMlUtils.GenerateOverallTrainingMetricVarName(pipeline.UniqueId), out var v2))
                {
                    pipeline.PerformanceSummary =
                        AutoMlUtils.ExtractRunSummary(env, (IDataView)v.Value, autoMlState.Metric.Name, (IDataView)v2.Value);
                    autoMlState.AddEvaluated(pipeline);
                }
            }

            node.OutputMap.TryGetValue("Results", out string outDvName);
            var outDvVar = new Var<IDataView>() { VarName = outDvName };
            node.OutputMap.TryGetValue("State", out string outStateName);
            var outStateVar = new Var<IMlState>() { VarName = outStateName };

            // Get next set of candidates.
            var candidatePipelines = autoMlState.GetNextCandidates(input.BatchSize);

            // Check if termination condition was met, i.e. no more candidates were returned.
            // If so, end expansion and add a node to extract the sweep result.
            if (candidatePipelines == null || candidatePipelines.Length == 0)
            {
<<<<<<< HEAD
                //// Add a node to extract the sweep result.
                //var resultSubgraph = new Experiment(env);
                //var resultNode = new ExtractSweepResult() { State = amlsVarObj };
                //var resultOutput = new ExtractSweepResult.Output() { State = outStateVar, Results = outDvVar };
                //resultSubgraph.Add(resultNode, resultOutput);
                //var resultSubgraphNodes = EntryPointNode.ValidateNodes(env, node.Context, resultSubgraph.GetNodes(), node.Catalog);
                //expNodes.AddRange(resultSubgraphNodes);
                //return new CommonOutputs.MacroOutput<Output>() { Nodes = expNodes };
=======
                // Add a node to extract the sweep result.
                var resultSubgraph = new Experiment(env);
                var resultNode = new Microsoft.ML.Models.SweepResultExtractor() { State = amlsVarObj };
                var resultOutput = new Models.SweepResultExtractor.Output() { State = outStateVar, Results = outDvVar };
                resultSubgraph.Add(resultNode, resultOutput);
                var resultSubgraphNodes = EntryPointNode.ValidateNodes(env, node.Context, resultSubgraph.GetNodes(), node.Catalog);
                expNodes.AddRange(resultSubgraphNodes);
                return new CommonOutputs.MacroOutput<Output>() { Nodes = expNodes };
>>>>>>> 80a95b51
            }

            // Prep all returned candidates
            foreach (var p in candidatePipelines)
            {
                // Add train test experiments to current graph for candidate pipeline
                var subgraph = new Experiment(env);
                var trainTestOutput = p.AddAsTrainTest(training, testing, autoMlState.TrainerKind, subgraph, true);

                // Change variable name to reference pipeline ID in output map, context and entrypoint output.
                var uniqueName = ExperimentUtils.GenerateOverallMetricVarName(p.UniqueId);
                var uniqueNameTraining = AutoMlUtils.GenerateOverallTrainingMetricVarName(p.UniqueId);
                var sgNode = EntryPointNode.ValidateNodes(env, node.Context,
                    new JArray(subgraph.GetNodes().Last()), node.Catalog).Last();
                sgNode.RenameOutputVariable(trainTestOutput.OverallMetrics.VarName, uniqueName, cascadeChanges: true);
                sgNode.RenameOutputVariable(trainTestOutput.TrainingOverallMetrics.VarName, uniqueNameTraining, cascadeChanges: true);
                trainTestOutput.OverallMetrics.VarName = uniqueName;
                trainTestOutput.TrainingOverallMetrics.VarName = uniqueNameTraining;
                expNodes.Add(sgNode);

                // Store indicators, to pass to next iteration of macro.
                pipelineIndicators.Add(trainTestOutput.OverallMetrics);
            }

            // Add recursive macro node
            var macroSubgraph = new Experiment(env);
<<<<<<< HEAD
            //var macroNode = new PipelineSweep()
            //{
            //    BatchSize = input.BatchSize,
            //    CandidateOutputs = new ArrayVar<IDataView>(pipelineIndicators.ToArray()),
            //    TrainingData = training,
            //    TestingData = testing,
            //    State = amlsVarObj
            //};
            //var output = new PipelineSweep.Output() { Results = outDvVar, State = outStateVar };
            //macroSubgraph.Add(macroNode, output);
=======
            var macroNode = new Models.PipelineSweeper()
            {
                BatchSize = input.BatchSize,
                CandidateOutputs = new ArrayVar<IDataView>(pipelineIndicators.ToArray()),
                TrainingData = training,
                TestingData = testing,
                State = amlsVarObj
            };
            var output = new Models.PipelineSweeper.Output() { Results = outDvVar, State = outStateVar };
            macroSubgraph.Add(macroNode, output);
>>>>>>> 80a95b51

            var subgraphNodes = EntryPointNode.ValidateNodes(env, node.Context, macroSubgraph.GetNodes(), node.Catalog);
            expNodes.AddRange(subgraphNodes);

            return new CommonOutputs.MacroOutput<Output>() { Nodes = expNodes };
        }
    }
}<|MERGE_RESOLUTION|>--- conflicted
+++ resolved
@@ -159,16 +159,6 @@
             // If so, end expansion and add a node to extract the sweep result.
             if (candidatePipelines == null || candidatePipelines.Length == 0)
             {
-<<<<<<< HEAD
-                //// Add a node to extract the sweep result.
-                //var resultSubgraph = new Experiment(env);
-                //var resultNode = new ExtractSweepResult() { State = amlsVarObj };
-                //var resultOutput = new ExtractSweepResult.Output() { State = outStateVar, Results = outDvVar };
-                //resultSubgraph.Add(resultNode, resultOutput);
-                //var resultSubgraphNodes = EntryPointNode.ValidateNodes(env, node.Context, resultSubgraph.GetNodes(), node.Catalog);
-                //expNodes.AddRange(resultSubgraphNodes);
-                //return new CommonOutputs.MacroOutput<Output>() { Nodes = expNodes };
-=======
                 // Add a node to extract the sweep result.
                 var resultSubgraph = new Experiment(env);
                 var resultNode = new Microsoft.ML.Models.SweepResultExtractor() { State = amlsVarObj };
@@ -177,7 +167,6 @@
                 var resultSubgraphNodes = EntryPointNode.ValidateNodes(env, node.Context, resultSubgraph.GetNodes(), node.Catalog);
                 expNodes.AddRange(resultSubgraphNodes);
                 return new CommonOutputs.MacroOutput<Output>() { Nodes = expNodes };
->>>>>>> 80a95b51
             }
 
             // Prep all returned candidates
@@ -204,18 +193,6 @@
 
             // Add recursive macro node
             var macroSubgraph = new Experiment(env);
-<<<<<<< HEAD
-            //var macroNode = new PipelineSweep()
-            //{
-            //    BatchSize = input.BatchSize,
-            //    CandidateOutputs = new ArrayVar<IDataView>(pipelineIndicators.ToArray()),
-            //    TrainingData = training,
-            //    TestingData = testing,
-            //    State = amlsVarObj
-            //};
-            //var output = new PipelineSweep.Output() { Results = outDvVar, State = outStateVar };
-            //macroSubgraph.Add(macroNode, output);
-=======
             var macroNode = new Models.PipelineSweeper()
             {
                 BatchSize = input.BatchSize,
@@ -226,7 +203,6 @@
             };
             var output = new Models.PipelineSweeper.Output() { Results = outDvVar, State = outStateVar };
             macroSubgraph.Add(macroNode, output);
->>>>>>> 80a95b51
 
             var subgraphNodes = EntryPointNode.ValidateNodes(env, node.Context, macroSubgraph.GetNodes(), node.Catalog);
             expNodes.AddRange(subgraphNodes);
