--- conflicted
+++ resolved
@@ -19,13 +19,8 @@
     typeof(SignatureLightGBMBooster), Options.GossBooster.FriendlyName, Options.GossBooster.Name)]
 
 [assembly: EntryPointModule(typeof(Options.TreeBooster.Options))]
-<<<<<<< HEAD
-[assembly: EntryPointModule(typeof(Options.DartBooster.Arguments))]
-[assembly: EntryPointModule(typeof(Options.GossBooster.Arguments))]
-=======
 [assembly: EntryPointModule(typeof(Options.DartBooster.Options))]
 [assembly: EntryPointModule(typeof(Options.GossBooster.Options))]
->>>>>>> 856c7e8c
 
 namespace Microsoft.ML.LightGBM
 {
@@ -176,11 +171,7 @@
                 IBoosterParameter IComponentFactory<IBoosterParameter>.CreateComponent(IHostEnvironment env) => CreateComponent(env);
             }
 
-<<<<<<< HEAD
-            public TreeBooster(Options args)
-=======
             internal TreeBooster(Options args)
->>>>>>> 856c7e8c
                 : base(args)
             {
                 Contracts.CheckUserArg(Args.MinSplitGain >= 0, nameof(Args.MinSplitGain), "must be >= 0.");
@@ -203,11 +194,7 @@
             internal const string FriendlyName = "Tree Dropout Tree Booster";
 
             [TlcModule.Component(Name = Name, FriendlyName = FriendlyName, Desc = "Dropouts meet Multiple Additive Regresion Trees. See https://arxiv.org/abs/1505.01866")]
-<<<<<<< HEAD
-            public class Arguments : TreeBooster.Options
-=======
             public class Options : TreeBooster.Options
->>>>>>> 856c7e8c
             {
                 [Argument(ArgumentType.AtMostOnce, HelpText = "Drop ratio for trees. Range:(0,1).")]
                 [TlcModule.Range(Inf = 0.0, Max = 1.0)]
@@ -251,11 +238,7 @@
             internal const string FriendlyName = "Gradient-based One-Size Sampling";
 
             [TlcModule.Component(Name = Name, FriendlyName = FriendlyName, Desc = "Gradient-based One-Side Sampling.")]
-<<<<<<< HEAD
-            public class Arguments : TreeBooster.Options
-=======
             public class Options : TreeBooster.Options
->>>>>>> 856c7e8c
             {
                 [Argument(ArgumentType.AtMostOnce,
                     HelpText = "Retain ratio for large gradient instances.")]
