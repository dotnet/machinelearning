// Licensed to the .NET Foundation under one or more agreements.
// The .NET Foundation licenses this file to you under the MIT license.
// See the LICENSE file in the project root for more information.

using Microsoft.ML.Data;
using Microsoft.ML.LightGBM;
using Microsoft.ML.Runtime;

namespace Microsoft.ML
{
    /// <summary>
    /// LightGBM extension methods.
    /// </summary>
    public static class LightGbmExtensions
    {
        /// <summary>
<<<<<<< HEAD
        /// Predict a target using a decision tree regression model trained with the <see cref="LightGbmRegressionTrainer"/>.
=======
        /// Predict a target using a gradient boosting decision tree regression model trained with the <see cref="LightGbmRegressorTrainer"/>.
>>>>>>> 14edcb06
        /// </summary>
        /// <param name="catalog">The <see cref="RegressionCatalog"/>.</param>
        /// <param name="labelColumnName">The name of the label column.</param>
        /// <param name="featureColumnName">The name of the feature column.</param>
        /// <param name="exampleWeightColumnName">The name of the example weight column (optional).</param>
        /// <param name="numberOfLeaves">The maximum number of leaves in one tree.</param>
        /// <param name="minimumExampleCountPerLeaf">The minimal number of data points required to form a new tree leaf.</param>
        /// <param name="learningRate">The learning rate.</param>
        /// <param name="numberOfIterations">The number of boosting iterations. A new tree is created in each iteration, so this is equivalent to the number of trees.</param>
        /// <example>
        /// <format type="text/markdown">
        /// <![CDATA[
        /// [!code-csharp[LightGbmRegression](~/../docs/samples/docs/samples/Microsoft.ML.Samples/Dynamic/Trainers/Regression/LightGbm.cs)]
        /// ]]>
        /// </format>
        /// </example>
        public static LightGbmRegressionTrainer LightGbm(this RegressionCatalog.RegressionTrainers catalog,
            string labelColumnName = DefaultColumnNames.Label,
            string featureColumnName = DefaultColumnNames.Features,
            string exampleWeightColumnName = null,
            int? numberOfLeaves = null,
            int? minimumExampleCountPerLeaf = null,
            double? learningRate = null,
            int numberOfIterations = Options.Defaults.NumberOfIterations)
        {
            Contracts.CheckValue(catalog, nameof(catalog));
            var env = CatalogUtils.GetEnvironment(catalog);
            return new LightGbmRegressionTrainer(env, labelColumnName, featureColumnName, exampleWeightColumnName, numberOfLeaves, minimumExampleCountPerLeaf, learningRate, numberOfIterations);
        }

        /// <summary>
<<<<<<< HEAD
        /// Predict a target using a decision tree regression model trained with the <see cref="LightGbmRegressionTrainer"/>.
=======
        /// Predict a target using a gradient boosting decision tree regression model trained with the <see cref="LightGbmRegressorTrainer"/> and advanced options.
>>>>>>> 14edcb06
        /// </summary>
        /// <param name="catalog">The <see cref="RegressionCatalog"/>.</param>
        /// <param name="options">Trainer options.</param>
        /// <example>
        /// <format type="text/markdown">
        /// <![CDATA[
        /// [!code-csharp[LightGbmRegression](~/../docs/samples/docs/samples/Microsoft.ML.Samples/Dynamic/Trainers/Regression/LightGbmWithOptions.cs)]
        /// ]]>
        /// </format>
        /// </example>
        public static LightGbmRegressionTrainer LightGbm(this RegressionCatalog.RegressionTrainers catalog,
            Options options)
        {
            Contracts.CheckValue(catalog, nameof(catalog));
            var env = CatalogUtils.GetEnvironment(catalog);
            return new LightGbmRegressionTrainer(env, options);
        }

        /// <summary>
<<<<<<< HEAD
        /// Predict a target using a decision tree binary classification model trained with the <see cref="LightGbmBinaryClassificationTrainer"/>.
=======
        /// Predict a target using a gradient boosting decision tree binary classification model trained with the <see cref="LightGbmBinaryTrainer"/>.
>>>>>>> 14edcb06
        /// </summary>
        /// <param name="catalog">The <see cref="BinaryClassificationCatalog"/>.</param>
        /// <param name="labelColumnName">The name of the label column.</param>
        /// <param name="featureColumnName">The name of the feature column.</param>
        /// <param name="exampleWeightColumnName">The name of the example weight column (optional).</param>
        /// <param name="numberOfLeaves">The maximum number of leaves in one tree.</param>
        /// <param name="minimumExampleCountPerLeaf">The minimal number of data points required to form a new tree leaf.</param>
        /// <param name="learningRate">The learning rate.</param>
        /// <param name="numberOfIterations">The number of boosting iterations. A new tree is created in each iteration, so this is equivalent to the number of trees.</param>
        /// <example>
        /// <format type="text/markdown">
        /// <![CDATA[
        /// [!code-csharp[LightGbmBinaryClassification](~/../docs/samples/docs/samples/Microsoft.ML.Samples/Dynamic/Trainers/BinaryClassification/LightGbm.cs)]
        /// ]]>
        /// </format>
        /// </example>
        public static LightGbmBinaryClassificationTrainer LightGbm(this BinaryClassificationCatalog.BinaryClassificationTrainers catalog,
            string labelColumnName = DefaultColumnNames.Label,
            string featureColumnName = DefaultColumnNames.Features,
            string exampleWeightColumnName = null,
            int? numberOfLeaves = null,
            int? minimumExampleCountPerLeaf = null,
            double? learningRate = null,
            int numberOfIterations = Options.Defaults.NumberOfIterations)
        {
            Contracts.CheckValue(catalog, nameof(catalog));
            var env = CatalogUtils.GetEnvironment(catalog);
            return new LightGbmBinaryClassificationTrainer(env, labelColumnName, featureColumnName, exampleWeightColumnName, numberOfLeaves, minimumExampleCountPerLeaf, learningRate, numberOfIterations);
        }

        /// <summary>
<<<<<<< HEAD
        /// Predict a target using a decision tree binary classification model trained with the <see cref="LightGbmBinaryClassificationTrainer"/>.
=======
        /// Predict a target using a gradient boosting decision tree binary classification model trained with the <see cref="LightGbmBinaryTrainer"/> and advanced options.
>>>>>>> 14edcb06
        /// </summary>
        /// <param name="catalog">The <see cref="BinaryClassificationCatalog"/>.</param>
        /// <param name="options">Trainer options.</param>
        /// <example>
        /// <format type="text/markdown">
        /// <![CDATA[
        /// [!code-csharp[LightGbmBinaryClassification](~/../docs/samples/docs/samples/Microsoft.ML.Samples/Dynamic/Trainers/BinaryClassification/LightGbmWithOptions.cs)]
        /// ]]>
        /// </format>
        /// </example>
        public static LightGbmBinaryClassificationTrainer LightGbm(this BinaryClassificationCatalog.BinaryClassificationTrainers catalog,
            Options options)
        {
            Contracts.CheckValue(catalog, nameof(catalog));
            var env = CatalogUtils.GetEnvironment(catalog);
            return new LightGbmBinaryClassificationTrainer(env, options);
        }

        /// <summary>
        /// Predict a target using a gradient boosting decision tree ranking model trained with the <see cref="LightGbmRankingTrainer"/>.
        /// </summary>
        /// <param name="catalog">The <see cref="RankingCatalog"/>.</param>
        /// <param name="labelColumnName">The name of the label column.</param>
        /// <param name="featureColumnName">The name of the feature column.</param>
        /// <param name="rowGroupColumnName">The name of the group column.</param>
        /// <param name="exampleWeightColumnName">The name of the example weight column (optional).</param>
        /// <param name="numberOfLeaves">The maximum number of leaves in one tree.</param>
        /// <param name="minimumExampleCountPerLeaf">The minimal number of data points required to form a new tree leaf.</param>
        /// <param name="learningRate">The learning rate.</param>
        /// <param name="numberOfIterations">The number of boosting iterations. A new tree is created in each iteration, so this is equivalent to the number of trees.</param>
        /// <example>
        /// <format type="text/markdown">
        /// <![CDATA[
        /// [!code-csharp[LightGbmRanking](~/../docs/samples/docs/samples/Microsoft.ML.Samples/Dynamic/Trainers/Ranking/LightGbm.cs)]
        /// ]]>
        /// </format>
        /// </example>
        public static LightGbmRankingTrainer LightGbm(this RankingCatalog.RankingTrainers catalog,
            string labelColumnName = DefaultColumnNames.Label,
            string featureColumnName = DefaultColumnNames.Features,
            string rowGroupColumnName = DefaultColumnNames.GroupId,
            string exampleWeightColumnName = null,
            int? numberOfLeaves = null,
            int? minimumExampleCountPerLeaf = null,
            double? learningRate = null,
            int numberOfIterations = Options.Defaults.NumberOfIterations)
        {
            Contracts.CheckValue(catalog, nameof(catalog));
            var env = CatalogUtils.GetEnvironment(catalog);
            return new LightGbmRankingTrainer(env, labelColumnName, featureColumnName, rowGroupColumnName, exampleWeightColumnName, numberOfLeaves, minimumExampleCountPerLeaf, learningRate, numberOfIterations);
        }

        /// <summary>
        /// Predict a target using a gradient boosting decision tree ranking model trained with the <see cref="LightGbmRankingTrainer"/> and advanced options.
        /// </summary>
        /// <param name="catalog">The <see cref="RankingCatalog"/>.</param>
        /// <param name="options">Trainer options.</param>
        /// <example>
        /// <format type="text/markdown">
        /// <![CDATA[
        /// [!code-csharp[LightGbmRanking](~/../docs/samples/docs/samples/Microsoft.ML.Samples/Dynamic/Trainers/Ranking/LightGbmWithOptions.cs)]
        /// ]]>
        /// </format>
        /// </example>
        public static LightGbmRankingTrainer LightGbm(this RankingCatalog.RankingTrainers catalog,
            Options options)
        {
            Contracts.CheckValue(catalog, nameof(catalog));
            var env = CatalogUtils.GetEnvironment(catalog);
            return new LightGbmRankingTrainer(env, options);
        }

        /// <summary>
<<<<<<< HEAD
        /// Predict a target using a decision tree multiclass classification model trained with the <see cref="LightGbmMulticlassClassificationTrainer"/>.
=======
        /// Predict a target using a gradient boosting decision tree multiclass classification model trained with the <see cref="LightGbmMulticlassTrainer"/>.
>>>>>>> 14edcb06
        /// </summary>
        /// <param name="catalog">The <see cref="MulticlassClassificationCatalog"/>.</param>
        /// <param name="labelColumnName">The name of the label column.</param>
        /// <param name="featureColumnName">The name of the feature column.</param>
        /// <param name="exampleWeightColumnName">The name of the example weight column (optional).</param>
        /// <param name="numberOfLeaves">The maximum number of leaves in one tree.</param>
        /// <param name="minimumExampleCountPerLeaf">The minimal number of data points required to form a new tree leaf.</param>
        /// <param name="learningRate">The learning rate.</param>
        /// <param name="numberOfIterations">The number of boosting iterations. A new tree is created in each iteration, so this is equivalent to the number of trees.</param>
        /// <example>
        /// <format type="text/markdown">
        /// <![CDATA[
        /// [!code-csharp[LightGbmMulticlassClassification](~/../docs/samples/docs/samples/Microsoft.ML.Samples/Dynamic/Trainers/MulticlassClassification/LightGbm.cs)]
        /// ]]>
        /// </format>
        /// </example>
        public static LightGbmMulticlassClassificationTrainer LightGbm(this MulticlassClassificationCatalog.MulticlassClassificationTrainers catalog,
            string labelColumnName = DefaultColumnNames.Label,
            string featureColumnName = DefaultColumnNames.Features,
            string exampleWeightColumnName = null,
            int? numberOfLeaves = null,
            int? minimumExampleCountPerLeaf = null,
            double? learningRate = null,
            int numberOfIterations = Options.Defaults.NumberOfIterations)
        {
            Contracts.CheckValue(catalog, nameof(catalog));
            var env = CatalogUtils.GetEnvironment(catalog);
            return new LightGbmMulticlassClassificationTrainer(env, labelColumnName, featureColumnName, exampleWeightColumnName, numberOfLeaves, minimumExampleCountPerLeaf, learningRate, numberOfIterations);
        }

        /// <summary>
<<<<<<< HEAD
        /// Predict a target using a decision tree multiclass classification model trained with the <see cref="LightGbmMulticlassClassificationTrainer"/>.
=======
        /// Predict a target using a gradient boosting decision tree multiclass classification model trained with the <see cref="LightGbmMulticlassTrainer"/> and advanced options.
>>>>>>> 14edcb06
        /// </summary>
        /// <param name="catalog">The <see cref="MulticlassClassificationCatalog"/>.</param>
        /// <param name="options">Trainer options.</param>
        /// <example>
        /// <format type="text/markdown">
        /// <![CDATA[
        /// [!code-csharp[LightGbmMulticlassClassification](~/../docs/samples/docs/samples/Microsoft.ML.Samples/Dynamic/Trainers/MulticlassClassification/LightGbmWithOptions.cs)]
        /// ]]>
        /// </format>
        /// </example>
        public static LightGbmMulticlassClassificationTrainer LightGbm(this MulticlassClassificationCatalog.MulticlassClassificationTrainers catalog,
            Options options)
        {
            Contracts.CheckValue(catalog, nameof(catalog));
            var env = CatalogUtils.GetEnvironment(catalog);
            return new LightGbmMulticlassClassificationTrainer(env, options);
        }
    }
}<|MERGE_RESOLUTION|>--- conflicted
+++ resolved
@@ -14,11 +14,7 @@
     public static class LightGbmExtensions
     {
         /// <summary>
-<<<<<<< HEAD
-        /// Predict a target using a decision tree regression model trained with the <see cref="LightGbmRegressionTrainer"/>.
-=======
-        /// Predict a target using a gradient boosting decision tree regression model trained with the <see cref="LightGbmRegressorTrainer"/>.
->>>>>>> 14edcb06
+        /// Predict a target using a gradient boosting decision tree regression model trained with the <see cref="LightGbmRegressionTrainer"/>.
         /// </summary>
         /// <param name="catalog">The <see cref="RegressionCatalog"/>.</param>
         /// <param name="labelColumnName">The name of the label column.</param>
@@ -50,11 +46,7 @@
         }
 
         /// <summary>
-<<<<<<< HEAD
-        /// Predict a target using a decision tree regression model trained with the <see cref="LightGbmRegressionTrainer"/>.
-=======
-        /// Predict a target using a gradient boosting decision tree regression model trained with the <see cref="LightGbmRegressorTrainer"/> and advanced options.
->>>>>>> 14edcb06
+        /// Predict a target using a gradient boosting decision tree regression model trained with the <see cref="LightGbmRegressionTrainer"/> and advanced options.
         /// </summary>
         /// <param name="catalog">The <see cref="RegressionCatalog"/>.</param>
         /// <param name="options">Trainer options.</param>
@@ -74,11 +66,7 @@
         }
 
         /// <summary>
-<<<<<<< HEAD
-        /// Predict a target using a decision tree binary classification model trained with the <see cref="LightGbmBinaryClassificationTrainer"/>.
-=======
-        /// Predict a target using a gradient boosting decision tree binary classification model trained with the <see cref="LightGbmBinaryTrainer"/>.
->>>>>>> 14edcb06
+        /// Predict a target using a gradient boosting decision tree binary classification model trained with the <see cref="LightGbmBinaryClassificationTrainer"/>.
         /// </summary>
         /// <param name="catalog">The <see cref="BinaryClassificationCatalog"/>.</param>
         /// <param name="labelColumnName">The name of the label column.</param>
@@ -110,11 +98,7 @@
         }
 
         /// <summary>
-<<<<<<< HEAD
-        /// Predict a target using a decision tree binary classification model trained with the <see cref="LightGbmBinaryClassificationTrainer"/>.
-=======
-        /// Predict a target using a gradient boosting decision tree binary classification model trained with the <see cref="LightGbmBinaryTrainer"/> and advanced options.
->>>>>>> 14edcb06
+        /// Predict a target using a gradient boosting decision tree binary classification model trained with the <see cref="LightGbmBinaryClassificationTrainer"/> and advanced options.
         /// </summary>
         /// <param name="catalog">The <see cref="BinaryClassificationCatalog"/>.</param>
         /// <param name="options">Trainer options.</param>
@@ -188,11 +172,7 @@
         }
 
         /// <summary>
-<<<<<<< HEAD
-        /// Predict a target using a decision tree multiclass classification model trained with the <see cref="LightGbmMulticlassClassificationTrainer"/>.
-=======
-        /// Predict a target using a gradient boosting decision tree multiclass classification model trained with the <see cref="LightGbmMulticlassTrainer"/>.
->>>>>>> 14edcb06
+        /// Predict a target using a gradient boosting decision tree multiclass classification model trained with the <see cref="LightGbmMulticlassClassificationTrainer"/>.
         /// </summary>
         /// <param name="catalog">The <see cref="MulticlassClassificationCatalog"/>.</param>
         /// <param name="labelColumnName">The name of the label column.</param>
@@ -224,11 +204,7 @@
         }
 
         /// <summary>
-<<<<<<< HEAD
-        /// Predict a target using a decision tree multiclass classification model trained with the <see cref="LightGbmMulticlassClassificationTrainer"/>.
-=======
-        /// Predict a target using a gradient boosting decision tree multiclass classification model trained with the <see cref="LightGbmMulticlassTrainer"/> and advanced options.
->>>>>>> 14edcb06
+        /// Predict a target using a gradient boosting decision tree multiclass classification model trained with the <see cref="LightGbmMulticlassClassificationTrainer"/> and advanced options.
         /// </summary>
         /// <param name="catalog">The <see cref="MulticlassClassificationCatalog"/>.</param>
         /// <param name="options">Trainer options.</param>
