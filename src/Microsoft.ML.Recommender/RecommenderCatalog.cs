--- conflicted
+++ resolved
@@ -68,15 +68,9 @@
                 string matrixRowIndexColumnName,
                 int approximationRank = MatrixFactorizationTrainer.Defaults.ApproximationRank,
                 double learningRate = MatrixFactorizationTrainer.Defaults.LearningRate,
-<<<<<<< HEAD
-                int numIterations = MatrixFactorizationTrainer.Defaults.NumIterations)
+                int numberOfIterations = MatrixFactorizationTrainer.Defaults.NumIterations)
                     => new MatrixFactorizationTrainer(Owner.Environment, labelColumn, matrixColumnIndexColumnName, matrixRowIndexColumnName,
-                        approximationRank, learningRate, numIterations);
-=======
-                int numberOfIterations = MatrixFactorizationTrainer.Defaults.NumIterations)
-                    => new MatrixFactorizationTrainer(Owner.Environment, matrixColumnIndexColumnName, matrixRowIndexColumnName, labelColumn,
                         approximationRank, learningRate, numberOfIterations);
->>>>>>> fb6ce544
 
             /// <summary>
             /// Train a matrix factorization model. It factorizes the training matrix into the product of two low-rank matrices.
