// Licensed to the .NET Foundation under one or more agreements.
// The .NET Foundation licenses this file to you under the MIT license.
// See the LICENSE file in the project root for more information.

using System;
using System.Collections.Generic;
using System.IO;
using Microsoft.Data.DataView;
using Microsoft.ML;
using Microsoft.ML.Data;
using Microsoft.ML.Data.IO;
using Microsoft.ML.Internal.Internallearn;
using Microsoft.ML.Internal.Utilities;
using Microsoft.ML.Model;
using Microsoft.ML.Recommender;
using Microsoft.ML.Recommender.Internal;
using Microsoft.ML.Trainers.Recommender;

[assembly: LoadableClass(typeof(MatrixFactorizationModelParameters), null, typeof(SignatureLoadModel), "Matrix Factorization Predictor Executor", MatrixFactorizationModelParameters.LoaderSignature)]

[assembly: LoadableClass(typeof(MatrixFactorizationPredictionTransformer), typeof(MatrixFactorizationPredictionTransformer),
    null, typeof(SignatureLoadModel), "", MatrixFactorizationPredictionTransformer.LoaderSignature)]

namespace Microsoft.ML.Trainers.Recommender
{
    /// <summary>
    /// Model parameters for matrix factorization recommender.
    /// </summary>
    /// <remarks>
    /// <see cref="MatrixFactorizationModelParameters"/> stores two factor matrices, P and Q, for approximating the training matrix, R, by P * Q,
    /// where * is a matrix multiplication. This model expects two inputs, row index and column index, and produces the (approximated)
    /// value at the location specified by the two inputs in R. More specifically, if input row and column indices are u and v, respectively.
    /// The output (a scalar) would be the inner product product of the u-th row in P and the v-th column in Q.
    /// </remarks>
    public sealed class MatrixFactorizationModelParameters : IPredictor, ICanSaveModel, ICanSaveInTextFormat, ISchemaBindableMapper
    {
        internal const string LoaderSignature = "MFPredictor";
        internal const string RegistrationName = "MatrixFactorizationPredictor";

        private static VersionInfo GetVersionInfo()
        {
            return new VersionInfo(
                modelSignature: "FAFAMAPD",
                // verWrittenCur: 0x00010001, // Initial
                verWrittenCur: 0x00010002, // Removed Min in KeyType
                verReadableCur: 0x00010001,
                verWeCanReadBack: 0x00010001,
                loaderSignature: LoaderSignature,
                loaderAssemblyName: typeof(MatrixFactorizationModelParameters).Assembly.FullName);
        }
        private const uint VersionNoMinCount = 0x00010002;

        private readonly IHost _host;
        ///<summary> The number of rows.</summary>
        public readonly int NumberOfRows;
        ///<summary> The number of columns.</summary>
        public readonly int NumberOfColumns;
        ///<summary> The rank of the factor matrices.</summary>
        public readonly int ApproximationRank;
        /// <summary>
        /// Left approximation matrix
        /// </summary>
        /// <remarks>
        /// This is two dimensional matrix with size of <see cref="NumberOfRows"/> * <see cref="ApproximationRank"/> flattened into one-dimensional matrix.
        /// Row by row.
        /// </remarks>
        public readonly IReadOnlyList<float> LeftFactorMatrix;
        /// <summary>
        /// Left approximation matrix
        /// </summary>
        /// <remarks>
        /// This is two dimensional matrix with size of <see cref="ApproximationRank"/> * <see cref="NumberOfColumns"/> flattened into one-dimensional matrix.
        /// Row by row.
        /// </remarks>
        public readonly IReadOnlyList<float> RightFactorMatrix;

        public PredictionKind PredictionKind => PredictionKind.Recommendation;

        private ColumnType OutputType => NumberType.Float;

        internal ColumnType MatrixColumnIndexType { get; }
        internal ColumnType MatrixRowIndexType { get; }

        internal MatrixFactorizationModelParameters(IHostEnvironment env, SafeTrainingAndModelBuffer buffer, KeyType matrixColumnIndexType, KeyType matrixRowIndexType)
        {
            Contracts.CheckValue(env, nameof(env));
            _host = env.Register(RegistrationName);
            _host.Assert(matrixColumnIndexType.RawType == typeof(uint));
            _host.Assert(matrixRowIndexType.RawType == typeof(uint));
            _host.CheckValue(buffer, nameof(buffer));
            _host.CheckValue(matrixColumnIndexType, nameof(matrixColumnIndexType));
            _host.CheckValue(matrixRowIndexType, nameof(matrixRowIndexType));
            buffer.Get(out NumberOfRows, out NumberOfColumns, out ApproximationRank, out var leftFactorMatrix, out var rightFactorMatrix);
            LeftFactorMatrix = leftFactorMatrix;
            RightFactorMatrix = rightFactorMatrix;
            _host.Assert(NumberOfColumns == matrixColumnIndexType.GetCountAsInt32(_host));
            _host.Assert(NumberOfRows == matrixRowIndexType.GetCountAsInt32(_host));
            _host.Assert(LeftFactorMatrix.Count == NumberOfRows * ApproximationRank);
            _host.Assert(RightFactorMatrix.Count == ApproximationRank * NumberOfColumns);

            MatrixColumnIndexType = matrixColumnIndexType;
            MatrixRowIndexType = matrixRowIndexType;
        }

        private MatrixFactorizationModelParameters(IHostEnvironment env, ModelLoadContext ctx)
        {
            Contracts.CheckValue(env, nameof(env));
            _host = env.Register(RegistrationName);
            // *** Binary format ***
            // int: number of rows (m), the limit on row
            // int: number of columns (n), the limit on column
            // int: rank of factor matrices (k)
            // float[m * k]: the left factor matrix
            // float[k * n]: the right factor matrix

            NumberOfRows = ctx.Reader.ReadInt32();
            _host.CheckDecode(NumberOfRows > 0);
            if (ctx.Header.ModelVerWritten < VersionNoMinCount)
            {
                ulong mMin = ctx.Reader.ReadUInt64();
                // We no longer support non zero Min for KeyType.
                _host.CheckDecode(mMin == 0);
                _host.CheckDecode((ulong)NumberOfRows <= ulong.MaxValue - mMin);
            }
            NumberOfColumns = ctx.Reader.ReadInt32();
            _host.CheckDecode(NumberOfColumns > 0);
            if (ctx.Header.ModelVerWritten < VersionNoMinCount)
            {
                ulong nMin = ctx.Reader.ReadUInt64();
                // We no longer support non zero Min for KeyType.
                _host.CheckDecode(nMin == 0);
                _host.CheckDecode((ulong)NumberOfColumns <= ulong.MaxValue - nMin);
            }
            ApproximationRank = ctx.Reader.ReadInt32();
            _host.CheckDecode(ApproximationRank > 0);

            LeftFactorMatrix = Utils.ReadSingleArray(ctx.Reader, checked(NumberOfRows * ApproximationRank));
            RightFactorMatrix = Utils.ReadSingleArray(ctx.Reader, checked(NumberOfColumns * ApproximationRank));

            MatrixColumnIndexType = new KeyType(typeof(uint), NumberOfColumns);
            MatrixRowIndexType = new KeyType(typeof(uint), NumberOfRows);
        }

        /// <summary>
        /// Load model from the given context
        /// </summary>
        private static MatrixFactorizationModelParameters Create(IHostEnvironment env, ModelLoadContext ctx)
        {
            Contracts.CheckValue(env, nameof(env));
            env.CheckValue(ctx, nameof(ctx));
            ctx.CheckAtModel(GetVersionInfo());
            return new MatrixFactorizationModelParameters(env, ctx);
        }

        /// <summary>
        /// Save model to the given context
        /// </summary>
        void ICanSaveModel.Save(ModelSaveContext ctx)
        {
            ctx.CheckAtModel();
            ctx.SetVersionInfo(GetVersionInfo());

            // *** Binary format ***
            // int: number of rows (m), the limit on row
            // int: number of columns (n), the limit on column
            // int: rank of factor matrices (k)
            // float[m * k]: the left factor matrix
            // float[k * n]: the right factor matrix

            _host.Check(NumberOfRows > 0, "Number of rows must be positive");
            _host.Check(NumberOfColumns > 0, "Number of columns must be positive");
            _host.Check(ApproximationRank > 0, "Number of latent factors must be positive");
            ctx.Writer.Write(NumberOfRows);
            ctx.Writer.Write(NumberOfColumns);
            ctx.Writer.Write(ApproximationRank);
            _host.Check(Utils.Size(LeftFactorMatrix) == NumberOfRows * ApproximationRank, "Unexpected matrix size of a factor matrix (matrix P in LIBMF paper)");
            _host.Check(Utils.Size(RightFactorMatrix) == NumberOfColumns * ApproximationRank, "Unexpected matrix size of a factor matrix (matrix Q in LIBMF paper)");
            Utils.WriteSinglesNoCount(ctx.Writer, LeftFactorMatrix as float[]);
            Utils.WriteSinglesNoCount(ctx.Writer, RightFactorMatrix as float[]);
        }

        /// <summary>
        /// Save the trained matrix factorization model (two factor matrices) in text format
        /// </summary>
        void ICanSaveInTextFormat.SaveAsText(TextWriter writer, RoleMappedSchema schema)
        {
            writer.WriteLine("# Imputed matrix is P * Q'");
            writer.WriteLine("# P in R^({0} x {1}), rows correpond to Y item", NumberOfRows, ApproximationRank);
            for (int i = 0; i < LeftFactorMatrix.Count; ++i)
            {
                writer.Write(LeftFactorMatrix[i].ToString("G"));
                if (i % ApproximationRank == ApproximationRank - 1)
                    writer.WriteLine();
                else
                    writer.Write('\t');
            }
            writer.WriteLine("# Q in R^({0} x {1}), rows correpond to X item", NumberOfColumns, ApproximationRank);
            for (int i = 0; i < RightFactorMatrix.Count; ++i)
            {
                writer.Write(RightFactorMatrix[i].ToString("G"));
                if (i % ApproximationRank == ApproximationRank - 1)
                    writer.WriteLine();
                else
                    writer.Write('\t');
            }
        }

        private ValueGetter<float> GetGetter(ValueGetter<uint> matrixColumnIndexGetter, ValueGetter<uint> matrixRowIndexGetter)
        {
            _host.AssertValue(matrixColumnIndexGetter);
            _host.AssertValue(matrixRowIndexGetter);

            uint matrixColumnIndex = 0;
            uint matrixRowIndex = 0;

            var mapper = GetMapper<uint, uint, float>();
            ValueGetter<float> del =
                (ref float value) =>
                {
                    matrixColumnIndexGetter(ref matrixColumnIndex);
                    matrixRowIndexGetter(ref matrixRowIndex);
                    mapper(in matrixColumnIndex, ref matrixRowIndex, ref value);
                };
            return del;
        }

        /// <summary>
        /// Create the mapper required by matrix factorization's predictor. That mapper maps two
        /// index inputs (e.g., row index and column index) to an approximated value located by the
        /// two indexes in the training matrix. In recommender system where the training matrix stores
        /// ratings from users to items, the mappers maps user ID and item ID to the rating of that
        /// item given by the user.
        /// </summary>
        private ValueMapper<TMatrixColumnIndexIn, TMatrixRowIndexIn, TOut> GetMapper<TMatrixColumnIndexIn, TMatrixRowIndexIn, TOut>()
        {
            string msg = null;
            msg = "Invalid " + nameof(TMatrixColumnIndexIn) + " in GetMapper: " + typeof(TMatrixColumnIndexIn);
            _host.Check(typeof(TMatrixColumnIndexIn) == typeof(uint), msg);

            msg = "Invalid " + nameof(TMatrixRowIndexIn) + " in GetMapper: " + typeof(TMatrixRowIndexIn);
            _host.Check(typeof(TMatrixRowIndexIn) == typeof(uint), msg);

            msg = "Invalid " + nameof(TOut) + " in GetMapper: " + typeof(TOut);
            _host.Check(typeof(TOut) == typeof(float), msg);

            ValueMapper<uint, uint, float> mapper = MapperCore;
            return mapper as ValueMapper<TMatrixColumnIndexIn, TMatrixRowIndexIn, TOut>;
        }

        private void MapperCore(in uint srcCol, ref uint srcRow, ref float dst)
        {
            // REVIEW: The key-type version a bit more "strict" than the predictor
            // version, since the predictor version can't know the maximum bound during
            // training. For higher-than-expected values, the predictor version would return
            // 0, rather than NaN as we do here. It is in my mind an open question as to what
            // is actually correct.
            if (srcRow == 0 || srcRow > NumberOfRows || srcCol == 0 || srcCol > NumberOfColumns)
            {
                dst = float.NaN;
                return;
            }
            dst = Score((int)(srcCol - 1), (int)(srcRow - 1));
        }

        private float Score(int columnIndex, int rowIndex)
        {
            _host.Assert(0 <= rowIndex && rowIndex < NumberOfRows);
            _host.Assert(0 <= columnIndex && columnIndex < NumberOfColumns);
            float score = 0;
            // Starting position of the rowIndex-th row in the left factor factor matrix
            int rowOffset = rowIndex * ApproximationRank;
            // Starting position of the columnIndex-th column in the right factor factor matrix
            int columnOffset = columnIndex * ApproximationRank;
            for (int i = 0; i < ApproximationRank; i++)
                score += LeftFactorMatrix[rowOffset + i] * RightFactorMatrix[columnOffset + i];
            return score;
        }

        /// <summary>
        /// Create a row mapper based on regression scorer. Because matrix factorization predictor maps a tuple of a row ID (u) and a column ID (v)
        /// to the expected numerical value at the u-th row and the v-th column in the considered matrix, it is essentially a regressor.
        /// </summary>
        ISchemaBoundMapper ISchemaBindableMapper.Bind(IHostEnvironment env, RoleMappedSchema schema)
        {
            Contracts.AssertValue(env);
            env.AssertValue(schema);
            return new RowMapper(env, this, schema, ScoreSchemaFactory.Create(OutputType, MetadataUtils.Const.ScoreColumnKind.Regression));
        }

        private sealed class RowMapper : ISchemaBoundRowMapper
        {
            private readonly MatrixFactorizationModelParameters _parent;
            // The tail "ColumnIndex" means the column index in IDataView
            private readonly int _matrixColumnIndexColumnIndex;
            private readonly int _matrixRowIndexCololumnIndex;
            // The tail "ColumnName" means the column name in IDataView
            private readonly string _matrixColumnIndexColumnName;
            private readonly string _matrixRowIndexColumnName;
            private IHostEnvironment _env;
            public Schema InputSchema => InputRoleMappedSchema.Schema;
            public Schema OutputSchema { get; }

            public RoleMappedSchema InputRoleMappedSchema { get; }

            public RowMapper(IHostEnvironment env, MatrixFactorizationModelParameters parent, RoleMappedSchema schema, Schema outputSchema)
            {
                Contracts.AssertValue(parent);
                _env = env;
                _parent = parent;

                // Check role of matrix column index
                var matrixColumnList = schema.GetColumns(RecommenderUtils.MatrixColumnIndexKind);
                string msg = $"'{RecommenderUtils.MatrixColumnIndexKind}' column doesn't exist or not unique";
                _env.Check(Utils.Size(matrixColumnList) == 1, msg);

                // Check role of matrix row index
                var matrixRowList = schema.GetColumns(RecommenderUtils.MatrixRowIndexKind);
                msg = $"'{RecommenderUtils.MatrixRowIndexKind}' column doesn't exist or not unique";
                _env.Check(Utils.Size(matrixRowList) == 1, msg);

                _matrixColumnIndexColumnName = matrixColumnList[0].Name;
                _matrixColumnIndexColumnIndex = matrixColumnList[0].Index;

                _matrixRowIndexColumnName = matrixRowList[0].Name;
                _matrixRowIndexCololumnIndex = matrixRowList[0].Index;

                CheckInputSchema(schema.Schema, _matrixColumnIndexColumnIndex, _matrixRowIndexCololumnIndex);
                InputRoleMappedSchema = schema;
                OutputSchema = outputSchema;
            }

            public Func<int, bool> GetDependencies(Func<int, bool> predicate)
            {
                for (int i = 0; i < OutputSchema.Count; i++)
                {
                    if (predicate(i))
                        return col => (col == _matrixColumnIndexColumnIndex || col == _matrixRowIndexCololumnIndex);
                }
                return col => false;
            }

            public IEnumerable<KeyValuePair<RoleMappedSchema.ColumnRole, string>> GetInputColumnRoles()
            {
                yield return RecommenderUtils.MatrixColumnIndexKind.Bind(_matrixColumnIndexColumnName);
                yield return RecommenderUtils.MatrixRowIndexKind.Bind(_matrixRowIndexColumnName);
            }

            private void CheckInputSchema(Schema schema, int matrixColumnIndexCol, int matrixRowIndexCol)
            {
                // See if matrix-column-index role's type matches the one expected in the trained predictor
                var type = schema[matrixColumnIndexCol].Type;
                string msg = string.Format("Input column index type '{0}' incompatible with predictor's column index type '{1}'", type, _parent.MatrixColumnIndexType);
                _env.CheckParam(type.Equals(_parent.MatrixColumnIndexType), nameof(schema), msg);

                // See if matrix-column-index  role's type matches the one expected in the trained predictor
                type = schema[matrixRowIndexCol].Type;
                msg = string.Format("Input row index type '{0}' incompatible with predictor' row index type '{1}'", type, _parent.MatrixRowIndexType);
                _env.CheckParam(type.Equals(_parent.MatrixRowIndexType), nameof(schema), msg);
            }

            private Delegate[] CreateGetter(Row input, bool[] active)
            {
                _env.CheckValue(input, nameof(input));
                _env.Assert(Utils.Size(active) == OutputSchema.Count);

                var getters = new Delegate[1];
                if (active[0])
                {
                    // First check if expected columns are ok and then create getters to acccess those columns' values.
                    CheckInputSchema(input.Schema, _matrixColumnIndexColumnIndex, _matrixRowIndexCololumnIndex);
                    var matrixColumnIndexGetter = RowCursorUtils.GetGetterAs<uint>(NumberType.U4, input, _matrixColumnIndexColumnIndex);
                    var matrixRowIndexGetter = RowCursorUtils.GetGetterAs<uint>(NumberType.U4, input, _matrixRowIndexCololumnIndex);

                    // Assign the getter of the prediction score. It maps a pair of matrix column index and matrix row index to a scalar.
                    getters[0] = _parent.GetGetter(matrixColumnIndexGetter, matrixRowIndexGetter);
                }
                return getters;
            }

            public Row GetRow(Row input, Func<int, bool> active)
            {
                var activeArray = Utils.BuildArray(OutputSchema.Count, active);
                var getters = CreateGetter(input, activeArray);
                return new SimpleRow(OutputSchema, input, getters);
            }

            public ISchemaBindableMapper Bindable => _parent;
        }
    }

<<<<<<< HEAD
    public sealed class MatrixFactorizationPredictionTransformer : PredictionTransformerBase<MatrixFactorizationPredictor>
=======
    /// <summary>
    /// Trains a <see cref="MatrixFactorizationModelParameters"/>. It factorizes the training matrix into the product of two low-rank matrices.
    /// </summary>
    public sealed class MatrixFactorizationPredictionTransformer : PredictionTransformerBase<MatrixFactorizationModelParameters>, ICanSaveModel
>>>>>>> cdc78dfa
    {
        internal const string LoaderSignature = "MaFactPredXf";
        internal string MatrixColumnIndexColumnName { get; }
        internal string MatrixRowIndexColumnName { get; }
        internal ColumnType MatrixColumnIndexColumnType { get; }
        internal ColumnType MatrixRowIndexColumnType { get; }

        /// <summary>
        /// Build a transformer based on matrix factorization predictor (model) and the input schema (trainSchema). The created
        /// transformer can only transform IDataView objects compatible to the input schema; that is, that IDataView must contain
        /// columns specified by <see cref="MatrixColumnIndexColumnName"/>, <see cref="MatrixColumnIndexColumnType"/>, <see cref="MatrixRowIndexColumnName"/>, and <see cref="MatrixRowIndexColumnType"></see>.
        /// The output column is "Score" by default but user can append a string to it.
        /// </summary>
        /// <param name="env">Eviroment object for showing information</param>
        /// <param name="model">The model trained by one of the training functions in <see cref="MatrixFactorizationTrainer"/></param>
        /// <param name="trainSchema">Targeted schema that containing columns named as xColumnName</param>
        /// <param name="matrixColumnIndexColumnName">The name of the column used as role <see cref="RecommenderUtils.MatrixColumnIndexKind"/> in matrix factorization world</param>
        /// <param name="matrixRowIndexColumnName">The name of the column used as role <see cref="RecommenderUtils.MatrixRowIndexKind"/> in matrix factorization world</param>
        /// <param name="scoreColumnNameSuffix">A string attached to the output column name of this transformer</param>
        internal MatrixFactorizationPredictionTransformer(IHostEnvironment env, MatrixFactorizationModelParameters model, Schema trainSchema,
            string matrixColumnIndexColumnName, string matrixRowIndexColumnName, string scoreColumnNameSuffix = "")
            : base(Contracts.CheckRef(env, nameof(env)).Register(nameof(MatrixFactorizationPredictionTransformer)), model, trainSchema)
        {
            Host.CheckNonEmpty(matrixColumnIndexColumnName, nameof(matrixRowIndexColumnName));
            Host.CheckNonEmpty(matrixColumnIndexColumnName, nameof(matrixRowIndexColumnName));

            MatrixColumnIndexColumnName = matrixColumnIndexColumnName;
            MatrixRowIndexColumnName = matrixRowIndexColumnName;

            if (!trainSchema.TryGetColumnIndex(MatrixColumnIndexColumnName, out int xCol))
                throw Host.ExceptSchemaMismatch(nameof(MatrixColumnIndexColumnName), "matrixColumnIndex", MatrixColumnIndexColumnName);
            MatrixColumnIndexColumnType = trainSchema[xCol].Type;
            if (!trainSchema.TryGetColumnIndex(MatrixRowIndexColumnName, out int yCol))
                throw Host.ExceptSchemaMismatch(nameof(yCol), "matrixRowIndex", MatrixRowIndexColumnName);
            MatrixRowIndexColumnType = trainSchema[yCol].Type;

            BindableMapper = ScoreUtils.GetSchemaBindableMapper(Host, model);

            var schema = GetSchema();
            var args = new GenericScorer.Arguments { Suffix = scoreColumnNameSuffix };
            Scorer = new GenericScorer(Host, args, new EmptyDataView(Host, trainSchema), BindableMapper.Bind(Host, schema), schema);
        }

        private RoleMappedSchema GetSchema()
        {
            var roles = new List<KeyValuePair<RoleMappedSchema.ColumnRole, string>>();
            roles.Add(new KeyValuePair<RoleMappedSchema.ColumnRole, string>(RecommenderUtils.MatrixColumnIndexKind, MatrixColumnIndexColumnName));
            roles.Add(new KeyValuePair<RoleMappedSchema.ColumnRole, string>(RecommenderUtils.MatrixRowIndexKind, MatrixRowIndexColumnName));
            var schema = new RoleMappedSchema(TrainSchema, roles);
            return schema;
        }

        /// <summary>
        /// The counter constructor of re-creating <see cref="MatrixFactorizationPredictionTransformer"/> from the context where
        /// the original transform is saved.
        /// </summary>
        private MatrixFactorizationPredictionTransformer(IHostEnvironment host, ModelLoadContext ctx)
            : base(Contracts.CheckRef(host, nameof(host)).Register(nameof(MatrixFactorizationPredictionTransformer)), ctx)
        {
            // *** Binary format ***
            // <base info>
            // string: the column name of matrix's column ids.
            // string: the column name of matrix's row ids.

            MatrixColumnIndexColumnName = ctx.LoadString();
            MatrixRowIndexColumnName = ctx.LoadString();

            if (!TrainSchema.TryGetColumnIndex(MatrixColumnIndexColumnName, out int xCol))
                throw Host.ExceptSchemaMismatch(nameof(MatrixColumnIndexColumnName), "matrixColumnIndex", MatrixColumnIndexColumnName);
            MatrixColumnIndexColumnType = TrainSchema[xCol].Type;

            if (!TrainSchema.TryGetColumnIndex(MatrixRowIndexColumnName, out int yCol))
                throw Host.ExceptSchemaMismatch(nameof(MatrixRowIndexColumnName), "matrixRowIndex", MatrixRowIndexColumnName);
            MatrixRowIndexColumnType = TrainSchema[yCol].Type;

            BindableMapper = ScoreUtils.GetSchemaBindableMapper(Host, Model);

            var schema = GetSchema();
            var args = new GenericScorer.Arguments { Suffix = "" };
            Scorer = new GenericScorer(Host, args, new EmptyDataView(Host, TrainSchema), BindableMapper.Bind(Host, schema), schema);
        }

        /// <summary>
        /// Schema propagation for transformers.
        /// Returns the output schema of the data, if the input schema is like the one provided.
        /// </summary>
        public override Schema GetOutputSchema(Schema inputSchema)
        {
            if (!inputSchema.TryGetColumnIndex(MatrixColumnIndexColumnName, out int xCol))
                throw Host.ExceptSchemaMismatch(nameof(inputSchema), "matrixColumnIndex", MatrixColumnIndexColumnName);
            if (!inputSchema.TryGetColumnIndex(MatrixRowIndexColumnName, out int yCol))
                throw Host.ExceptSchemaMismatch(nameof(inputSchema), "matrixRowIndex", MatrixRowIndexColumnName);

            return Transform(new EmptyDataView(Host, inputSchema)).Schema;
        }

        private protected override void SaveModel(ModelSaveContext ctx)
        {
            Host.CheckValue(ctx, nameof(ctx));
            ctx.CheckAtModel();
            ctx.SetVersionInfo(GetVersionInfo());

            // *** Binary format ***
            // model: prediction model.
            // stream: empty data view that contains train schema.
            // ids of strings: feature columns.
            // float: scorer threshold
            // id of string: scorer threshold column

            ctx.SaveModel(Model, DirModel);
            ctx.SaveBinaryStream(DirTransSchema, writer =>
            {
                using (var ch = Host.Start("Saving train schema"))
                {
                    var saver = new BinarySaver(Host, new BinarySaver.Arguments { Silent = true });
                    DataSaverUtils.SaveDataView(ch, saver, new EmptyDataView(Host, TrainSchema), writer.BaseStream);
                }
            });

            ctx.SaveString(MatrixColumnIndexColumnName);
            ctx.SaveString(MatrixRowIndexColumnName);
        }

        private static VersionInfo GetVersionInfo()
        {
            return new VersionInfo(
                modelSignature: "MAFAPRED", // "MA"trix "FA"torization "PRED"iction
                verWrittenCur: 0x00010001, // Initial
                verReadableCur: 0x00010001,
                verWeCanReadBack: 0x00010001,
                loaderSignature: LoaderSignature,
                loaderAssemblyName: typeof(MatrixFactorizationPredictionTransformer).Assembly.FullName);
        }
        private static MatrixFactorizationPredictionTransformer Create(IHostEnvironment env, ModelLoadContext ctx)
            => new MatrixFactorizationPredictionTransformer(env, ctx);

    }
}<|MERGE_RESOLUTION|>--- conflicted
+++ resolved
@@ -388,14 +388,10 @@
         }
     }
 
-<<<<<<< HEAD
-    public sealed class MatrixFactorizationPredictionTransformer : PredictionTransformerBase<MatrixFactorizationPredictor>
-=======
     /// <summary>
     /// Trains a <see cref="MatrixFactorizationModelParameters"/>. It factorizes the training matrix into the product of two low-rank matrices.
     /// </summary>
-    public sealed class MatrixFactorizationPredictionTransformer : PredictionTransformerBase<MatrixFactorizationModelParameters>, ICanSaveModel
->>>>>>> cdc78dfa
+    public sealed class MatrixFactorizationPredictionTransformer : PredictionTransformerBase<MatrixFactorizationModelParameters>
     {
         internal const string LoaderSignature = "MaFactPredXf";
         internal string MatrixColumnIndexColumnName { get; }
