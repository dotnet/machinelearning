﻿<Project Sdk="Microsoft.NET.Sdk">

  <PropertyGroup>
    <TargetFramework>netstandard2.0</TargetFramework>
    <IncludeInPackage>Microsoft.ML</IncludeInPackage>
    <DefineConstants>CORECLR</DefineConstants>
  </PropertyGroup>

  <ItemGroup>
<<<<<<< HEAD
    <Compile Include="..\Common\AssemblyLoadingUtils.cs" Link="Common\AssemblyLoadingUtils.cs" />
  </ItemGroup>

  <ItemGroup>
=======
    <PackageReference Include="System.CodeDom" Version="$(SystemCodeDomPackageVersion)" />
>>>>>>> d0522f36
    <PackageReference Include="Newtonsoft.Json" Version="$(NewtonsoftJsonPackageVersion)" />
  </ItemGroup>

  <ItemGroup>
    <ProjectReference Include="..\Microsoft.ML.Api\Microsoft.ML.Api.csproj" />
    <ProjectReference Include="..\Microsoft.ML.Core\Microsoft.ML.Core.csproj" />
    <ProjectReference Include="..\Microsoft.ML.Data\Microsoft.ML.Data.csproj" />
    <ProjectReference Include="..\Microsoft.ML.FastTree\Microsoft.ML.FastTree.csproj" />
    <ProjectReference Include="..\Microsoft.ML.KMeansClustering\Microsoft.ML.KMeansClustering.csproj" />
    <ProjectReference Include="..\Microsoft.ML.Maml\Microsoft.ML.Maml.csproj" />
    <ProjectReference Include="..\Microsoft.ML.PCA\Microsoft.ML.PCA.csproj" />
    <ProjectReference Include="..\Microsoft.ML.StandardLearners\Microsoft.ML.StandardLearners.csproj" />
    <ProjectReference Include="..\Microsoft.ML.Sweeper\Microsoft.ML.Sweeper.csproj" />
    <ProjectReference Include="..\Microsoft.ML.Transforms\Microsoft.ML.Transforms.csproj" />
  </ItemGroup>

</Project><|MERGE_RESOLUTION|>--- conflicted
+++ resolved
@@ -7,14 +7,7 @@
   </PropertyGroup>
 
   <ItemGroup>
-<<<<<<< HEAD
-    <Compile Include="..\Common\AssemblyLoadingUtils.cs" Link="Common\AssemblyLoadingUtils.cs" />
-  </ItemGroup>
-
-  <ItemGroup>
-=======
     <PackageReference Include="System.CodeDom" Version="$(SystemCodeDomPackageVersion)" />
->>>>>>> d0522f36
     <PackageReference Include="Newtonsoft.Json" Version="$(NewtonsoftJsonPackageVersion)" />
   </ItemGroup>
 
