--- conflicted
+++ resolved
@@ -41,14 +41,8 @@
             Assembly dataAssembly = typeof(TextLoader).Assembly; // ML.Data
             AssemblyName dataAssemblyName = dataAssembly.GetName();
 
-<<<<<<< HEAD
             _ = typeof(EnsemblePredictor).Assembly; // ML.Ensemble
-            _ = typeof(FastTreeBinaryPredictor).Assembly; // ML.FastTree
-=======
-            _ = typeof(TextLoader).Assembly; // ML.Data
-            //_ = typeof(EnsemblePredictor).Assembly); // ML.Ensemble BUG https://github.com/dotnet/machinelearning/issues/1078 Ensemble isn't in a NuGet package
             _ = typeof(FastTreeBinaryModelParameters).Assembly; // ML.FastTree
->>>>>>> 25abf91e
             _ = typeof(KMeansModelParameters).Assembly; // ML.KMeansClustering
             _ = typeof(Maml).Assembly; // ML.Maml
             _ = typeof(PcaPredictor).Assembly; // ML.PCA
