--- conflicted
+++ resolved
@@ -19,14 +19,9 @@
 
         internal PredictionModel(Stream stream)
         {
-<<<<<<< HEAD
-            _env = new ConsoleEnvironment();
+            _env = new MLContext();
             AssemblyRegistration.RegisterAssemblies(_env);
-            _predictorModel = new TransformModel(_env, stream);
-=======
-            _env = new MLContext();
             PredictorModel = new TransformModel(_env, stream);
->>>>>>> 0f455a7a
         }
 
         internal TransformModel PredictorModel { get; }
