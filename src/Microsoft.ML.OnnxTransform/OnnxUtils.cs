--- conflicted
+++ resolved
@@ -17,110 +17,6 @@
 namespace Microsoft.ML.Transforms
 {
     /// <summary>
-<<<<<<< HEAD
-=======
-    /// IdvToTensorAdapter adapts an Idv (row-iterator interface) to a tensor-iterator interface.
-    /// For an Idv, you'd need to create a cursor and iterate over it to get each rows of the Idv.
-    /// After adaptation, you'd call GetTensor() on the IdvToTensorAdapter object to get the Tensor equivalent of
-    /// each row.
-    /// </summary>
-    internal sealed class IdvToTensorAdapter
-    {
-        // Idv information
-        private readonly string _idvColumnName;
-        internal readonly int IdvColumnIndex;
-        private readonly bool _idvIsVectorColumn;
-        public readonly ColumnType IdvColumnType;
-
-        // Onnx tensor information
-        private readonly OnnxShape _onnxTensorShape;
-
-        private ITensorValueGetter _tensorValueGetter;
-
-        public IdvToTensorAdapter(Schema idvSchema, string idvColumnName,
-                                    OnnxModel.OnnxNodeInfo onnxInputNodeInfo)
-        {
-            _idvColumnName = idvColumnName;
-            if (!idvSchema.TryGetColumnIndex(_idvColumnName, out IdvColumnIndex))
-                throw Contracts.Except($"Column '{_idvColumnName}' does not exist");
-            IdvColumnType = idvSchema.GetColumnType(IdvColumnIndex);
-            _idvIsVectorColumn = IdvColumnType.IsVector;
-            _onnxTensorShape = onnxInputNodeInfo.Shape;
-
-            // TODO: Check that the idv and tensor sizes match
-            // TODO: Check type matches
-
-            // TODO: Add Yaels shape logic here
-            if (_onnxTensorShape[0] == -1)
-                _onnxTensorShape[0] = 1;
-        }
-
-        public void InitializeValueGetters(IRow idvRow)
-        {
-            var type = IdvColumnType.ItemType.RawType;
-            _tensorValueGetter = Utils.MarshalInvoke(
-                CreateTensorValueGetter<int>, type, idvRow, _idvIsVectorColumn, IdvColumnIndex, _onnxTensorShape);
-        }
-
-        public Tensor GetTensor()
-        {
-            return _tensorValueGetter.GetTensor();
-        }
-
-        private ITensorValueGetter CreateTensorValueGetter<T>(IRow input, bool isVector, int colIndex, OnnxShape tensorShape)
-        {
-            if (isVector)
-                return new TensorValueGetterVec<T>(input, colIndex, tensorShape);
-            else
-                return new TensorValueGetter<T>(input, colIndex);
-        }
-
-        private interface ITensorValueGetter
-        {
-            Tensor GetTensor();
-        }
-
-        private class TensorValueGetter<T> : ITensorValueGetter
-        {
-            private readonly ValueGetter<T> _srcgetter;
-
-            public TensorValueGetter(IRow input, int colIndex)
-            {
-                _srcgetter = input.GetGetter<T>(colIndex);
-            }
-            public Tensor GetTensor()
-            {
-                var scalar = default(T);
-                _srcgetter(ref scalar);
-                return OnnxUtils.CreateScalarTensor(scalar);
-            }
-        }
-
-        private class TensorValueGetterVec<T> : ITensorValueGetter
-        {
-            private readonly ValueGetter<VBuffer<T>> _srcgetter;
-            private readonly OnnxShape _tensorShape;
-            private VBuffer<T> _vBuffer;
-            private T[] _denseData;
-            public TensorValueGetterVec(IRow input, int colIndex, OnnxShape tensorShape)
-            {
-                _srcgetter = input.GetGetter<VBuffer<T>>(colIndex);
-                _tensorShape = tensorShape;
-                _vBuffer = default;
-                _denseData = default;
-            }
-            public Tensor GetTensor()
-            {
-                _srcgetter(ref _vBuffer);
-                Utils.EnsureSize(ref _denseData, _vBuffer.Length, keepOld: false);
-                _vBuffer.CopyTo(_denseData);
-                return OnnxUtils.CreateTensor(_denseData, _tensorShape);
-            }
-        }
-    }
-
-    /// <summary>
->>>>>>> 1a9ba926
     /// OnnxModel is a facad for ModelManager. ModelManager is provided by Sonoma API,
     /// and it has a lot of functionality (multiple models, multiple versions) that are not
     /// needed by Onnx transform, which only needs a single model. This facad simplifies the
@@ -396,9 +292,6 @@
             }
             else if (typeof(T) == typeof(System.UInt16))
             {
-<<<<<<< HEAD
-                tensor.CopyTo((System.UInt16[])(object)dst);
-=======
                 DataType dataType = tensor.GetDataType();
                 if (dataType != DataType.Type_Float)
                 {
@@ -411,7 +304,6 @@
                 // during the method call. Use KeepAlive for now, and remove
                 // after permanent fix in CopyTo().
                 GC.KeepAlive(tensor);
->>>>>>> 1a9ba926
             }
             else
                 throw new NotImplementedException($"Not implemented type {typeof(T)}");
