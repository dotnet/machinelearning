﻿// Licensed to the .NET Foundation under one or more agreements.
// The .NET Foundation licenses this file to you under the MIT license.
// See the LICENSE file in the project root for more information.

using System;
using System.Collections.Generic;
using System.IO;
using System.Linq;
using Microsoft.ML.Runtime;
using Microsoft.ML.Runtime.CommandLine;
using Microsoft.ML.Runtime.Data;
using Microsoft.ML.Runtime.EntryPoints;
using Microsoft.ML.Runtime.Internal.Utilities;
using Microsoft.ML.Runtime.Model;
using Microsoft.ML.Scoring;
using Microsoft.ML.OnnxScoring;
using OnnxShape = System.Collections.Generic.List<long>;
using Microsoft.ML.Core.Data;
using Microsoft.ML.Data.StaticPipe.Runtime;

[assembly: LoadableClass(OnnxTransform.Summary, typeof(IDataTransform), typeof(OnnxTransform),
    typeof(OnnxTransform.Arguments), typeof(SignatureDataTransform), OnnxTransform.UserName, OnnxTransform.ShortName)]

[assembly: LoadableClass(OnnxTransform.Summary, typeof(IDataTransform), typeof(OnnxTransform),
    null, typeof(SignatureLoadDataTransform), OnnxTransform.UserName, OnnxTransform.LoaderSignature)]

[assembly: LoadableClass(typeof(OnnxTransform), null, typeof(SignatureLoadModel),
    OnnxTransform.UserName, OnnxTransform.LoaderSignature)]

[assembly: LoadableClass(typeof(IRowMapper), typeof(OnnxTransform), null, typeof(SignatureLoadRowMapper),
    OnnxTransform.UserName, OnnxTransform.LoaderSignature)]

[assembly: EntryPointModule(typeof(OnnxTransform))]

namespace Microsoft.ML.OnnxScoring
{
    public sealed class OnnxTransform : ITransformer, ICanSaveModel
    {
        public sealed class Arguments : TransformInputBase
        {

            [Argument(ArgumentType.Required, HelpText = "Path to the onnx model file.", ShortName = "model", SortOrder = 0)]
            public string ModelFile;

            [Argument(ArgumentType.Multiple | ArgumentType.Required, HelpText = "TBD", SortOrder = 1)]
            public string InputColumn;

            [Argument(ArgumentType.Multiple | ArgumentType.Required, HelpText = "TBD", SortOrder = 2)]
            public string OutputColumn;
        }

        private readonly IHost _host;
        private readonly Arguments _args;
        internal readonly OnnxModel Model;
        private const string RegistrationName = "OnnxTransform";

        internal const string Summary = "Transforms the data using the Onnx model.";
        internal const string UserName = "OnnxTransform";
        internal const string ShortName = "Onnx";
        internal const string LoaderSignature = "OnnxTransform";

        public readonly string Input;
        public readonly string Output;
        public readonly ColumnType OutputType;

        private static VersionInfo GetVersionInfo()
        {
            return new VersionInfo(
                modelSignature: "ONNXSCOR",
                verWrittenCur: 0x00010001, // Initial
                verReadableCur: 0x00010001,
                verWeCanReadBack: 0x00010001,
                loaderSignature: LoaderSignature);
        }

        // Factory method for SignatureDataTransform
        public static IDataTransform Create(IHostEnvironment env, Arguments args, IDataView input)
        {
            return new OnnxTransform(env, args).MakeDataTransform(input);
        }

        // Factory method for SignatureLoadDataTransform
        public static IDataTransform Create(IHostEnvironment env, ModelLoadContext ctx, IDataView input)
            => Create(env, ctx).MakeDataTransform(input);

        // Factory method for SignatureLoadModel.
        public static OnnxTransform Create(IHostEnvironment env, ModelLoadContext ctx)
        {
            Contracts.CheckValue(env, nameof(env));
            env.CheckValue(ctx, nameof(ctx));
            ctx.CheckAtModel(GetVersionInfo());

            byte[] modelBytes = null;
            if (!ctx.TryLoadBinaryStream("OnnxModel", r => modelBytes = r.ReadByteArray()))
                throw env.ExceptDecode();

            var inputColumn = ctx.LoadNonEmptyString();
            var outputColumn = ctx.LoadNonEmptyString();
            var args = new Arguments() { InputColumn = inputColumn, OutputColumn = outputColumn };

            return new OnnxTransform(env, args, modelBytes);
        }

        // Factory method for SignatureLoadRowMapper.
        public static IRowMapper Create(IHostEnvironment env, ModelLoadContext ctx, ISchema inputSchema)
            => Create(env, ctx).MakeRowMapper(inputSchema);

        private OnnxTransform(IHostEnvironment env, Arguments args, byte[] modelBytes = null)
        {
            Contracts.CheckValue(env, nameof(env));
            _host = env.Register(RegistrationName);
            _host.CheckValue(args, nameof(args));
            _host.CheckNonWhiteSpace(args.InputColumn, nameof(args.InputColumn));
            _host.CheckNonWhiteSpace(args.OutputColumn, nameof(args.OutputColumn));

            if (modelBytes == null)
            {
                _host.CheckNonWhiteSpace(args.ModelFile, nameof(args.ModelFile));
                _host.CheckUserArg(File.Exists(args.ModelFile), nameof(args.ModelFile));
                Model = new OnnxModel(args.ModelFile);
            }
            else
                Model = OnnxModel.CreateFromBytes(modelBytes);

            Input = args.InputColumn;
            Output = args.OutputColumn;

            var outputNodeInfo = Model.GetOutputsInfo().Where(x => x.Name == args.OutputColumn).First();
            var type = OnnxUtils.OnnxToMlNetType(outputNodeInfo.Type);
            var shape = outputNodeInfo.Shape;
<<<<<<< HEAD
            var dims = shape.Count > 0 ? shape.Skip(shape[0] < 0 ? 1 : 0).Select(x => (int)x).ToArray() : new[] { 0 };
            OutputTypes = new ColumnType[1];
            OutputTypes[0] = new VectorType(type, dims);
=======
            var dims = shape.Count > 0 ? shape.Skip(shape[0] < 0 ? 1 : 0).Select( x => (int)x ).ToArray() : new[] { 0 };
            OutputType = new VectorType(type, dims);
>>>>>>> e61b730a
            _args = args;
        }

        public OnnxTransform(IHostEnvironment env, string modelFile, string inputColumn, string outputColumn)
            : this(env, new Arguments() { ModelFile = modelFile, InputColumn = inputColumn, OutputColumn = outputColumn })
        {
        }

        public ISchema GetOutputSchema(ISchema inputSchema)
        {
            _host.CheckValue(inputSchema, nameof(inputSchema));
            if (!inputSchema.TryGetColumnIndex(Input, out int srcCol))
                throw _host.ExceptSchemaMismatch(nameof(inputSchema), "input", Input);

            var transform = Transform(new EmptyDataView(_host, inputSchema));
            return transform.Schema;
        }

        private IRowMapper MakeRowMapper(ISchema schema) => new Mapper(_host, this, schema);

        private RowToRowMapperTransform MakeDataTransform(IDataView input)
        {
            _host.CheckValue(input, nameof(input));
            return new RowToRowMapperTransform(_host, input, MakeRowMapper(input.Schema));
        }

        public IDataView Transform(IDataView input) => MakeDataTransform(input);

        public void Save(ModelSaveContext ctx)
        {
            _host.AssertValue(ctx);
            ctx.CheckAtModel();
            ctx.SetVersionInfo(GetVersionInfo());

            ctx.SaveBinaryStream("OnnxModel", w => { w.WriteByteArray(Model.ToByteArray()); });
            ctx.SaveNonEmptyString(_args.InputColumn);
            ctx.SaveNonEmptyString(_args.OutputColumn);
        }

        public bool IsRowToRowMapper => true;

        public IRowToRowMapper GetRowToRowMapper(ISchema inputSchema)
        {
            _host.CheckValue(inputSchema, nameof(inputSchema));
            return MakeDataTransform(new EmptyDataView(_host, inputSchema));
        }

        internal sealed class Mapper : IRowMapper
        {
            private readonly IHost _host;
            private readonly OnnxTransform _parent;

            private readonly Type _outputItemRawType;
            private readonly ColumnType _outputColType;
            private readonly string _outputColName;

            private readonly IdvToTensorAdapter _idvToTensorAdapter;

            public Mapper(IHostEnvironment env, OnnxTransform parent, ISchema inputSchema)
            {
                Contracts.CheckValue(env, nameof(env));
                _host = env.Register(nameof(Mapper));
                _host.CheckValue(inputSchema, nameof(inputSchema));
                _host.CheckValue(parent, nameof(parent));

                _parent = parent;
                var model = _parent.Model;
                _idvToTensorAdapter = new IdvToTensorAdapter(inputSchema, parent._args,
                                            model.ModelInfo.InputsInfo[0]);

                // TODO: Remove assumption below
                // Assume first output dimension is 1
                var outputNodeInfo = model.ModelInfo.OutputsInfo[0];
                int[] dims = outputNodeInfo.Shape.Skip(1).Select(x => (int)x).ToArray();
                var outputItemType = OnnxUtils.OnnxToMlNetType(outputNodeInfo.Type);
                _outputColType = new VectorType(outputItemType, dims);
                _outputColName = _parent.Output;
                _outputItemRawType = outputItemType.RawType;
                _host.Assert(_outputItemRawType == _outputColType.ItemType.RawType);
            }

            public RowMapperColumnInfo[] GetOutputColumns()
            {
                var info = new RowMapperColumnInfo[1];
                info[0] = new RowMapperColumnInfo(_outputColName, _outputColType, null);
                return info;
            }

            public Func<int, bool> GetDependencies(Func<int, bool> activeOutput)
            {
                return col => activeOutput(0) && (_idvToTensorAdapter.IdvColumnIndex == col);
            }

            public void Save(ModelSaveContext ctx)
            {
                _parent.Save(ctx);
            }

            public Delegate[] CreateGetters(IRow input, Func<int, bool> activeOutput, out Action disposer)
            {
                disposer = null;
                var getters = new Delegate[1];
                using (var ch = _host.Start("CreateGetters"))
                {
                    if (activeOutput(0))
                        getters[0] = Utils.MarshalInvoke(MakeGetter<int>, _outputItemRawType, input);

                    ch.Done();
                    return getters;
                }
            }

            private Delegate MakeGetter<T>(IRow input)
            {
                _host.AssertValue(input);
                _host.Assert(typeof(T) == _outputItemRawType);

                ValueGetter<VBuffer<T>> valuegetter = (ref VBuffer<T> dst) =>
                {
                    _idvToTensorAdapter.InitializeValueGetters(input);
                    var inputTensors = new List<Tensor> { _idvToTensorAdapter.GetTensor() };
                    var outputTensors = _parent.Model.Run(inputTensors);
                    Contracts.Assert(outputTensors.Count() > 0);

                    var values = dst.Values;
                    if (Utils.Size(values) < _outputColType.VectorSize)
                        values = new T[_outputColType.VectorSize];

                    OnnxUtils.CopyTo(outputTensors[0], values);
                    dst = new VBuffer<T>(values.Length, values, dst.Indices);
                };

                return valuegetter;
            }
        }

        /// <summary>
        /// IdvToTensorAdapter adapts an Idv (row-iterator interface) to a tensor-iterator interface.
        /// For an Idv, you'd need to create a cursor and iterate over it to get each rows of the Idv.
        /// After adaptation, you'd call GetTensor() on the IdvToTensorAdapter object to get the Tensor equivalent of
        /// each row.
        /// </summary>
        internal sealed class IdvToTensorAdapter
        {
            // Idv information
            private readonly string _idvColumnName;
            internal readonly int IdvColumnIndex;
            private readonly bool _idvIsVectorColumn;
            public readonly ColumnType IdvColumnType;

            // Onnx tensor information
            private readonly OnnxShape _onnxTensorShape;

            private ITensorValueGetter _tensorValueGetter;

            public IdvToTensorAdapter(ISchema idvSchema, Arguments transformArgs,
                                        OnnxModel.OnnxNodeInfo inputInfo)
            {
                _idvColumnName = transformArgs.InputColumn;
                if (!idvSchema.TryGetColumnIndex(_idvColumnName, out IdvColumnIndex))
                    throw Contracts.Except($"Column '{_idvColumnName}' does not exist");
                IdvColumnType = idvSchema.GetColumnType(IdvColumnIndex);
                _idvIsVectorColumn = IdvColumnType.IsVector;
                _onnxTensorShape = inputInfo.Shape;

                // TODO: Check that the idv and tensor sizes match
                // TODO: Check type matches

                // TODO: Add Yaels shape logic here
                if (_onnxTensorShape[0] == -1)
                    _onnxTensorShape[0] = 1;
            }

            public void InitializeValueGetters(IRow idvRow)
            {
                var type = IdvColumnType.ItemType.RawType;
                _tensorValueGetter = Utils.MarshalInvoke(
                    CreateTensorValueGetter<int>, type, idvRow, _idvIsVectorColumn, IdvColumnIndex, _onnxTensorShape);
            }

            public Tensor GetTensor()
            {
                return _tensorValueGetter.GetTensor();
            }

            private ITensorValueGetter CreateTensorValueGetter<T>(IRow input, bool isVector, int colIndex, OnnxShape tensorShape)
            {
                if (isVector)
                    return new TensorValueGetterVec<T>(input, colIndex, tensorShape);
                else
                    return new TensorValueGetter<T>(input, colIndex);
            }

            private interface ITensorValueGetter
            {
                Tensor GetTensor();
            }

            private class TensorValueGetter<T> : ITensorValueGetter
            {
                private readonly ValueGetter<T> _srcgetter;

                public TensorValueGetter(IRow input, int colIndex)
                {
                    _srcgetter = input.GetGetter<T>(colIndex);
                }
                public Tensor GetTensor()
                {
                    var scalar = default(T);
                    _srcgetter(ref scalar);
                    return OnnxUtils.CreateScalarTensor(scalar);
                }
            }

            private class TensorValueGetterVec<T> : ITensorValueGetter
            {
                private readonly ValueGetter<VBuffer<T>> _srcgetter;
                private readonly OnnxShape _tensorShape;
                private VBuffer<T> _vBuffer;
                private VBuffer<T> _vBufferDense;
                public TensorValueGetterVec(IRow input, int colIndex, OnnxShape tensorShape)
                {
                    _srcgetter = input.GetGetter<VBuffer<T>>(colIndex);
                    _tensorShape = tensorShape;
                    _vBuffer = default;
                    _vBufferDense = default;
                }
                public Tensor GetTensor()
                {
                    _srcgetter(ref _vBuffer);
                    _vBuffer.CopyToDense(ref _vBufferDense);
                    return OnnxUtils.CreateTensor(_vBufferDense.Values, _tensorShape);
                }
            }
        }

    }
    public sealed class OnnxEstimator : TrivialEstimator<OnnxTransform>
    {
        public OnnxEstimator(IHostEnvironment env, string modelFile, string input, string output)
           : this(env, new OnnxTransform(env, modelFile, input, output))
        {
        }

        public OnnxEstimator(IHostEnvironment env, OnnxTransform transformer)
            : base(Contracts.CheckRef(env, nameof(env)).Register(nameof(OnnxTransform)), transformer)
        {
        }

        public override SchemaShape GetOutputSchema(SchemaShape inputSchema)
        {
            Host.CheckValue(inputSchema, nameof(inputSchema));
            var result = inputSchema.Columns.ToDictionary(x => x.Name);
            var resultDic = inputSchema.Columns.ToDictionary(x => x.Name);

            var input = Transformer.Input;
            if (!inputSchema.TryFindColumn(input, out var col))
                throw Host.ExceptSchemaMismatch(nameof(inputSchema), "input", input);
            if (!(col.Kind == SchemaShape.Column.VectorKind.VariableVector || col.Kind == SchemaShape.Column.VectorKind.Vector))
                throw Host.ExceptSchemaMismatch(nameof(inputSchema), "input", input, nameof(VectorType), col.GetTypeString());
            var inputNodeInfo = Transformer.Model.GetInputsInfo().Where(x => x.Name == input).First();
            var expectedType = OnnxUtils.OnnxToMlNetType(inputNodeInfo.Type);
            if (col.ItemType != expectedType)
                throw Host.ExceptSchemaMismatch(nameof(inputSchema), "input", input, expectedType.ToString(), col.ItemType.ToString());

            resultDic[Transformer.Output] = new SchemaShape.Column(Transformer.Output,
                Transformer.OutputType.IsKnownSizeVector ? SchemaShape.Column.VectorKind.Vector
                : SchemaShape.Column.VectorKind.VariableVector, Transformer.OutputType.ItemType, false);

            return new SchemaShape(resultDic.Values);
        }
    }

    public static class OnnxStaticExtensions
    {

        private sealed class OutColumn : Vector<float>
        {
            public PipelineColumn Input { get; }

            public OutColumn(Vector<float> input, string modelFile)
                : base(new Reconciler(modelFile), input)
            {
                Input = input;
            }
        }

        private sealed class Reconciler : EstimatorReconciler
        {
            private readonly string _modelFile;

            public Reconciler(string modelFile)
            {
                Contracts.AssertNonEmpty(modelFile);
                _modelFile = modelFile;
            }

            public override IEstimator<ITransformer> Reconcile(IHostEnvironment env,
                PipelineColumn[] toOutput,
                IReadOnlyDictionary<PipelineColumn, string> inputNames,
                IReadOnlyDictionary<PipelineColumn, string> outputNames,
                IReadOnlyCollection<string> usedNames)
            {
                Contracts.Assert(toOutput.Length == 1);

                var outCol = (OutColumn)toOutput[0];
                return new OnnxEstimator(env, _modelFile, inputNames[outCol.Input], outputNames[outCol]);
            }
        }

        /// <summary>
        /// Run a Onnx model on the input column and extract one output column.
        /// The inputs and outputs are matched to Onnx graph nodes by name.
        /// </summary>
        public static Vector<float> ApplyOnnxModel(this Vector<float> input, string modelFile)
        {
            Contracts.CheckValue(input, nameof(input));
            Contracts.CheckNonEmpty(modelFile, nameof(modelFile));
            return new OutColumn(input, modelFile);
        }
    }
}<|MERGE_RESOLUTION|>--- conflicted
+++ resolved
@@ -128,14 +128,8 @@
             var outputNodeInfo = Model.GetOutputsInfo().Where(x => x.Name == args.OutputColumn).First();
             var type = OnnxUtils.OnnxToMlNetType(outputNodeInfo.Type);
             var shape = outputNodeInfo.Shape;
-<<<<<<< HEAD
-            var dims = shape.Count > 0 ? shape.Skip(shape[0] < 0 ? 1 : 0).Select(x => (int)x).ToArray() : new[] { 0 };
-            OutputTypes = new ColumnType[1];
-            OutputTypes[0] = new VectorType(type, dims);
-=======
-            var dims = shape.Count > 0 ? shape.Skip(shape[0] < 0 ? 1 : 0).Select( x => (int)x ).ToArray() : new[] { 0 };
+            var dims = shape.Count > 0 ? shape.Skip(shape[0] < 0 ? 1 : 0).Select( x => (int) x ).ToArray() : new[] { 0 };
             OutputType = new VectorType(type, dims);
->>>>>>> e61b730a
             _args = args;
         }
 
