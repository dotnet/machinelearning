--- conflicted
+++ resolved
@@ -298,13 +298,8 @@
             private readonly OnnxShape[] _inputTensorShapes;
             private readonly System.Type[] _inputOnnxTypes;
 
-<<<<<<< HEAD
-            public Mapper(OnnxTransform parent, Schema inputSchema) :
+            public Mapper(OnnxTransformer parent, Schema inputSchema) :
                  base(Contracts.CheckRef(parent, nameof(parent)).Host.Register(nameof(Mapper)), inputSchema, parent)
-=======
-            public Mapper(OnnxTransformer parent, Schema inputSchema) :
-                 base(Contracts.CheckRef(parent, nameof(parent)).Host.Register(nameof(Mapper)), inputSchema)
->>>>>>> 1baaec31
             {
 
                 _parent = parent;
