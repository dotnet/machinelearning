﻿// Licensed to the .NET Foundation under one or more agreements.
// The .NET Foundation licenses this file to you under the MIT license.
// See the LICENSE file in the project root for more information.

using System;
using System.Collections.Generic;
using System.Drawing;
using System.IO;
using System.Linq;
using System.Text;
using Microsoft.Data.DataView;
using Microsoft.ML;
using Microsoft.ML.CommandLine;
using Microsoft.ML.Core.Data;
using Microsoft.ML.Data;
using Microsoft.ML.EntryPoints;
using Microsoft.ML.ImageAnalytics;
using Microsoft.ML.Internal.Utilities;
using Microsoft.ML.Model;

[assembly: LoadableClass(ImageLoaderTransformer.Summary, typeof(IDataTransform), typeof(ImageLoaderTransformer), typeof(ImageLoaderTransformer.Arguments), typeof(SignatureDataTransform),
    ImageLoaderTransformer.UserName, "ImageLoaderTransform", "ImageLoader")]

[assembly: LoadableClass(ImageLoaderTransformer.Summary, typeof(IDataTransform), typeof(ImageLoaderTransformer), null, typeof(SignatureLoadDataTransform),
   ImageLoaderTransformer.UserName, ImageLoaderTransformer.LoaderSignature)]

[assembly: LoadableClass(typeof(ImageLoaderTransformer), null, typeof(SignatureLoadModel), "", ImageLoaderTransformer.LoaderSignature)]

[assembly: LoadableClass(typeof(IRowMapper), typeof(ImageLoaderTransformer), null, typeof(SignatureLoadRowMapper), "", ImageLoaderTransformer.LoaderSignature)]

namespace Microsoft.ML.ImageAnalytics
{
    /// <summary>
    /// Transform which takes one or many columns of type ReadOnlyMemory and loads them as <see cref="ImageType"/>
    /// </summary>
    public sealed class ImageLoaderTransformer : OneToOneTransformerBase
    {
        public sealed class Column : OneToOneColumn
        {
            internal static Column Parse(string str)
            {
                Contracts.AssertNonEmpty(str);

                var res = new Column();
                if (res.TryParse(str))
                    return res;
                return null;
            }

            internal bool TryUnparse(StringBuilder sb)
            {
                Contracts.AssertValue(sb);
                return TryUnparseCore(sb);
            }
        }

        public sealed class Arguments : TransformInputBase
        {
            [Argument(ArgumentType.Multiple | ArgumentType.Required, HelpText = "New column definition(s) (optional form: name:src)", Name = "Column", ShortName = "col", SortOrder = 1)]
            public Column[] Columns;

            [Argument(ArgumentType.AtMostOnce, HelpText = "Folder where to search for images", ShortName = "folder")]
            public string ImageFolder;
        }

        internal const string Summary = "Load images from files.";
        internal const string UserName = "Image Loader Transform";
        internal const string LoaderSignature = "ImageLoaderTransform";

        public readonly string ImageFolder;

        public IReadOnlyCollection<(string outputColumnName, string inputColumnName)> Columns => ColumnPairs.AsReadOnly();

        /// <summary>
        /// Load images in memory.
        /// </summary>
        /// <param name="env">The host environment.</param>
        /// <param name="imageFolder">Folder where to look for images.</param>
        /// <param name="columns">Names of input and output columns.</param>
        public ImageLoaderTransformer(IHostEnvironment env, string imageFolder = null, params (string outputColumnName, string inputColumnName)[] columns)
            : base(Contracts.CheckRef(env, nameof(env)).Register(nameof(ImageLoaderTransformer)), columns)
        {
            ImageFolder = imageFolder;
        }

        // Factory method for SignatureDataTransform.
        internal static IDataTransform Create(IHostEnvironment env, Arguments args, IDataView data)
        {
<<<<<<< HEAD
            return new ImageLoaderTransformer(env, args.ImageFolder, args.Column.Select(x => (x.Name, x.Source ?? x.Name)).ToArray())
=======
            return new ImageLoaderTransformer(env, args.ImageFolder, args.Columns.Select(x => (x.Source ?? x.Name, x.Name)).ToArray())
>>>>>>> ac7ee5a2
                .MakeDataTransform(data);
        }

        // Factory method for SignatureLoadModel.
        private static ImageLoaderTransformer Create(IHostEnvironment env, ModelLoadContext ctx)
        {
            Contracts.CheckValue(env, nameof(env));
            env.CheckValue(ctx, nameof(ctx));

            ctx.CheckAtModel(GetVersionInfo());
            return new ImageLoaderTransformer(env.Register(nameof(ImageLoaderTransformer)), ctx);
        }

        private ImageLoaderTransformer(IHost host, ModelLoadContext ctx)
            : base(host, ctx)
        {
            // *** Binary format ***
            // <base>
            // int: id of image folder

            ImageFolder = ctx.LoadStringOrNull();
        }

        // Factory method for SignatureLoadDataTransform.
        private static IDataTransform Create(IHostEnvironment env, ModelLoadContext ctx, IDataView input)
            => Create(env, ctx).MakeDataTransform(input);

        // Factory method for SignatureLoadRowMapper.
        private static IRowMapper Create(IHostEnvironment env, ModelLoadContext ctx, Schema inputSchema)
            => Create(env, ctx).MakeRowMapper(inputSchema);

        protected override void CheckInputColumn(Schema inputSchema, int col, int srcCol)
        {
            if (!(inputSchema[srcCol].Type is TextType))
                throw Host.ExceptSchemaMismatch(nameof(inputSchema), "input", ColumnPairs[col].inputColumnName, TextType.Instance.ToString(), inputSchema[srcCol].Type.ToString());
        }

        public override void Save(ModelSaveContext ctx)
        {
            Host.CheckValue(ctx, nameof(ctx));

            ctx.CheckAtModel();
            ctx.SetVersionInfo(GetVersionInfo());

            // *** Binary format ***
            // <base>
            // int: id of image folder

            base.SaveColumns(ctx);
            ctx.SaveStringOrNull(ImageFolder);
        }

        private static VersionInfo GetVersionInfo()
        {
            return new VersionInfo(
                modelSignature: "IMGLOADR",
                //verWrittenCur: 0x00010001, // Initial
                verWrittenCur: 0x00010002, // Swith from OpenCV to Bitmap
                verReadableCur: 0x00010002,
                verWeCanReadBack: 0x00010002,
                loaderSignature: LoaderSignature,
                loaderAssemblyName: typeof(ImageLoaderTransformer).Assembly.FullName);
        }

        private protected override IRowMapper MakeRowMapper(Schema schema) => new Mapper(this, schema);

        private sealed class Mapper : OneToOneMapperBase
        {
            private readonly ImageLoaderTransformer _parent;
            private readonly ImageType _imageType;

            public Mapper(ImageLoaderTransformer parent, Schema inputSchema)
                : base(parent.Host.Register(nameof(Mapper)), parent, inputSchema)
            {
                _imageType = new ImageType();
                _parent = parent;
            }

            protected override Delegate MakeGetter(Row input, int iinfo, Func<int, bool> activeOutput, out Action disposer)
            {
                Contracts.AssertValue(input);
                Contracts.Assert(0 <= iinfo && iinfo < _parent.ColumnPairs.Length);

                disposer = null;
                var getSrc = input.GetGetter<ReadOnlyMemory<char>>(ColMapNewToOld[iinfo]);
                ReadOnlyMemory<char> src = default;
                ValueGetter<Bitmap> del =
                    (ref Bitmap dst) =>
                    {
                        if (dst != null)
                        {
                            dst.Dispose();
                            dst = null;
                        }

                        getSrc(ref src);

                        if (src.Length > 0)
                        {
                            // Catch exceptions and pass null through. Should also log failures...
                            try
                            {
                                string path = src.ToString();
                                if (!string.IsNullOrWhiteSpace(_parent.ImageFolder))
                                    path = Path.Combine(_parent.ImageFolder, path);
                                dst = new Bitmap(path);
                            }
                            catch (Exception)
                            {
                                // REVIEW: We catch everything since the documentation for new Bitmap(string)
                                // appears to be incorrect. When the file isn't found, it throws an ArgumentException,
                                // while the documentation says FileNotFoundException. Not sure what it will throw
                                // in other cases, like corrupted file, etc.
                                throw Host.Except($"Image {src.ToString()} was not found.");
                            }

                            // Check for an incorrect pixel format which indicates the loading failed
                            if (dst.PixelFormat == System.Drawing.Imaging.PixelFormat.DontCare)
                                throw Host.Except($"Failed to load image {src.ToString()}.");
                        }
                    };
                return del;
            }

            protected override Schema.DetachedColumn[] GetOutputColumnsCore()
                => _parent.ColumnPairs.Select(x => new Schema.DetachedColumn(x.outputColumnName, _imageType, null)).ToArray();
        }
    }

    /// <summary>
    /// Load images in memory.
    /// </summary>
    public sealed class ImageLoadingEstimator : TrivialEstimator<ImageLoaderTransformer>
    {
        private readonly ImageType _imageType;

        /// <summary>
        /// Load images in memory.
        /// </summary>
        /// <param name="env">The host environment.</param>
        /// <param name="imageFolder">Folder where to look for images.</param>
        /// <param name="columns">Names of input and output columns.</param>
        public ImageLoadingEstimator(IHostEnvironment env, string imageFolder, params (string outputColumnName, string inputColumnName)[] columns)
            : this(env, new ImageLoaderTransformer(env, imageFolder, columns))
        {
        }

        private ImageLoadingEstimator(IHostEnvironment env, ImageLoaderTransformer transformer)
            : base(Contracts.CheckRef(env, nameof(env)).Register(nameof(ImageLoadingEstimator)), transformer)
        {
            _imageType = new ImageType();
        }

        public override SchemaShape GetOutputSchema(SchemaShape inputSchema)
        {
            Host.CheckValue(inputSchema, nameof(inputSchema));
            var result = inputSchema.ToDictionary(x => x.Name);
            foreach (var (outputColumnName, inputColumnName) in Transformer.Columns)
            {
                if (!inputSchema.TryFindColumn(inputColumnName, out var col))
                    throw Host.ExceptSchemaMismatch(nameof(inputSchema), "input", inputColumnName);
                if (!(col.ItemType is TextType) || col.Kind != SchemaShape.Column.VectorKind.Scalar)
                    throw Host.ExceptSchemaMismatch(nameof(inputSchema), "input", inputColumnName, TextType.Instance.ToString(), col.GetTypeString());

                result[outputColumnName] = new SchemaShape.Column(outputColumnName, SchemaShape.Column.VectorKind.Scalar, _imageType, false);
            }

            return new SchemaShape(result.Values);
        }
    }
}<|MERGE_RESOLUTION|>--- conflicted
+++ resolved
@@ -86,11 +86,7 @@
         // Factory method for SignatureDataTransform.
         internal static IDataTransform Create(IHostEnvironment env, Arguments args, IDataView data)
         {
-<<<<<<< HEAD
-            return new ImageLoaderTransformer(env, args.ImageFolder, args.Column.Select(x => (x.Name, x.Source ?? x.Name)).ToArray())
-=======
-            return new ImageLoaderTransformer(env, args.ImageFolder, args.Columns.Select(x => (x.Source ?? x.Name, x.Name)).ToArray())
->>>>>>> ac7ee5a2
+            return new ImageLoaderTransformer(env, args.ImageFolder, args.Columns.Select(x => (x.Name, x.Source ?? x.Name)).ToArray())
                 .MakeDataTransform(data);
         }
 
