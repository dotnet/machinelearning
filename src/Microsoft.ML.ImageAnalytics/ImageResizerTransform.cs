--- conflicted
+++ resolved
@@ -167,7 +167,6 @@
             : this(env, new ColumnInfo(inputColumn, outputColumn, imageWidth, imageHeight, resizing, cropAnchor))
         {
         }
-<<<<<<< HEAD
 
         public ImageResizerTransform(IHostEnvironment env, params ColumnInfo[] columns)
         {
@@ -178,32 +177,13 @@
             _columns = columns.ToArray();
         }
 
-        // Public constructor corresponding to SignatureDataTransform.
+        // Factory method for SignatureDataTransform.
         public static IDataTransform Create(IHostEnvironment env, Arguments args, IDataView input)
         {
             Contracts.CheckValue(env, nameof(env));
             env.CheckValue(args, nameof(args));
             env.CheckValue(input, nameof(input));
 
-=======
-
-        public ImageResizerTransform(IHostEnvironment env, params ColumnInfo[] columns)
-        {
-            Contracts.CheckValue(env, nameof(env));
-            _host = env.Register(RegistrationName);
-            _host.CheckValue(columns, nameof(columns));
-
-            _columns = columns.ToArray();
-        }
-
-        // Factory method for SignatureDataTransform.
-        public static IDataTransform Create(IHostEnvironment env, Arguments args, IDataView input)
-        {
-            Contracts.CheckValue(env, nameof(env));
-            env.CheckValue(args, nameof(args));
-            env.CheckValue(input, nameof(input));
-
->>>>>>> ac46be9f
             env.CheckValue(args.Column, nameof(args.Column));
 
             var cols = new ColumnInfo[args.Column.Length];
@@ -248,11 +228,7 @@
 
             int n = ctx.Reader.ReadInt32();
 
-<<<<<<< HEAD
-            var names = new(string input, string output)[n];
-=======
             var names = new (string input, string output)[n];
->>>>>>> ac46be9f
             for (int i = 0; i < n; i++)
             {
                 var output = ctx.LoadNonEmptyString();
@@ -275,10 +251,7 @@
             }
         }
 
-<<<<<<< HEAD
-=======
         // Factory method for SignatureLoadDataTransform.
->>>>>>> ac46be9f
         public static IDataTransform Create(IHostEnvironment env, ModelLoadContext ctx, IDataView input)
         {
             Contracts.CheckValue(env, nameof(env));
@@ -293,14 +266,10 @@
 
         private static void SaveContents(IHostEnvironment env, ModelSaveContext ctx, ColumnInfo[] columns)
         {
-<<<<<<< HEAD
-            env.CheckValue(ctx, nameof(ctx));
-=======
             Contracts.AssertValue(env);
             env.CheckValue(ctx, nameof(ctx));
             Contracts.AssertValue(columns);
 
->>>>>>> ac46be9f
             ctx.CheckAtModel();
             ctx.SetVersionInfo(GetVersionInfo());
 
@@ -315,15 +284,9 @@
             //   int: width
             //   int: height
             //   byte: scaling kind
-<<<<<<< HEAD
-
-            ctx.Writer.Write(sizeof(Single));
-
-=======
 
             ctx.Writer.Write(sizeof(float));
 
->>>>>>> ac46be9f
             ctx.Writer.Write(columns.Length);
             for (int i = 0; i < columns.Length; i++)
             {
@@ -343,15 +306,20 @@
         }
 
         public ISchema GetOutputSchema(ISchema inputSchema)
-<<<<<<< HEAD
         {
             _host.CheckValue(inputSchema, nameof(inputSchema));
 
+            // Check that all the input columns are present and are images.
+            foreach (var column in _columns)
+                CheckInput(_host, inputSchema, column.Input, out int col);
+
             return Transform(new EmptyDataView(_host, inputSchema)).Schema;
         }
 
         public IDataView Transform(IDataView input)
         {
+            _host.CheckValue(input, nameof(input));
+
             var mapper = MakeRowMapper(input.Schema);
             return new RowToRowMapperTransform(_host, input, mapper);
         }
@@ -367,7 +335,7 @@
 
             if (!inputSchema.TryGetColumnIndex(input, out srcCol))
                 throw ctx.ExceptSchemaMismatch(nameof(inputSchema), "input", input);
-            if (inputSchema.GetColumnType(srcCol) is ImageType)
+            if (!(inputSchema.GetColumnType(srcCol) is ImageType))
                 throw ctx.ExceptSchemaMismatch(nameof(inputSchema), "input", input, "image", inputSchema.GetColumnType(srcCol).ToString());
         }
 
@@ -385,55 +353,6 @@
                 _host.AssertValue(columns);
                 _host.AssertValue(inputSchema);
 
-=======
-        {
-            _host.CheckValue(inputSchema, nameof(inputSchema));
-
-            // Check that all the input columns are present and are images.
-            foreach (var column in _columns)
-                CheckInput(_host, inputSchema, column.Input, out int col);
-
-            return Transform(new EmptyDataView(_host, inputSchema)).Schema;
-        }
-
-        public IDataView Transform(IDataView input)
-        {
-            _host.CheckValue(input, nameof(input));
-
-            var mapper = MakeRowMapper(input.Schema);
-            return new RowToRowMapperTransform(_host, input, mapper);
-        }
-
-        private IRowMapper MakeRowMapper(ISchema schema)
-            => new Mapper(_host, _columns, schema);
-
-        private static void CheckInput(IExceptionContext ctx, ISchema inputSchema, string input, out int srcCol)
-        {
-            Contracts.AssertValueOrNull(ctx);
-            Contracts.AssertValue(inputSchema);
-            Contracts.AssertNonEmpty(input);
-
-            if (!inputSchema.TryGetColumnIndex(input, out srcCol))
-                throw ctx.ExceptSchemaMismatch(nameof(inputSchema), "input", input);
-            if (!(inputSchema.GetColumnType(srcCol) is ImageType))
-                throw ctx.ExceptSchemaMismatch(nameof(inputSchema), "input", input, "image", inputSchema.GetColumnType(srcCol).ToString());
-        }
-
-        internal sealed class Mapper : IRowMapper
-        {
-            private readonly IHost _host;
-            private readonly ColumnInfo[] _columns;
-            private readonly ISchema _inputSchema;
-            private readonly Dictionary<int, int> _colMapNewToOld;
-
-            public Mapper(IHostEnvironment env, ColumnInfo[] columns, ISchema inputSchema)
-            {
-                Contracts.AssertValue(env);
-                _host = env.Register(nameof(Mapper));
-                _host.AssertValue(columns);
-                _host.AssertValue(inputSchema);
-
->>>>>>> ac46be9f
                 _colMapNewToOld = new Dictionary<int, int>();
                 for (int i = 0; i < columns.Length; i++)
                 {
@@ -478,8 +397,6 @@
 
             public void Save(ModelSaveContext ctx) => SaveContents(_host, ctx, _columns);
 
-<<<<<<< HEAD
-=======
             public static IRowMapper Create(IHostEnvironment env, ModelLoadContext ctx, ISchema inputSchema)
             {
                 Contracts.CheckValue(env, nameof(env));
@@ -489,7 +406,6 @@
                 return transformer.MakeRowMapper(inputSchema);
             }
 
->>>>>>> ac46be9f
             private Delegate MakeGetter(IRow input, int iinfo, out Action disposer)
             {
                 _host.AssertValue(input);
@@ -544,7 +460,6 @@
                             widthAspect = (float)ex.Width / sourceWidth;
                             heightAspect = (float)ex.Height / sourceHeight;
                             if (heightAspect < widthAspect)
-<<<<<<< HEAD
                             {
                                 aspect = heightAspect;
                                 destX = (int)((ex.Width - (sourceWidth * aspect)) / 2);
@@ -554,17 +469,6 @@
                                 aspect = widthAspect;
                                 destY = (int)((ex.Height - (sourceHeight * aspect)) / 2);
                             }
-=======
-                            {
-                                aspect = heightAspect;
-                                destX = (int)((ex.Width - (sourceWidth * aspect)) / 2);
-                            }
-                            else
-                            {
-                                aspect = widthAspect;
-                                destY = (int)((ex.Height - (sourceHeight * aspect)) / 2);
-                            }
->>>>>>> ac46be9f
 
                             destWidth = (int)(sourceWidth * aspect);
                             destHeight = (int)(sourceHeight * aspect);
@@ -572,7 +476,6 @@
                         else
                         {
                             if (heightAspect < widthAspect)
-<<<<<<< HEAD
                             {
                                 aspect = widthAspect;
                                 switch (ex.Anchor)
@@ -590,25 +493,6 @@
                             }
                             else
                             {
-=======
-                            {
-                                aspect = widthAspect;
-                                switch (ex.Anchor)
-                                {
-                                    case Anchor.Top:
-                                        destY = 0;
-                                        break;
-                                    case Anchor.Bottom:
-                                        destY = (int)(ex.Height - (sourceHeight * aspect));
-                                        break;
-                                    default:
-                                        destY = (int)((ex.Height - (sourceHeight * aspect)) / 2);
-                                        break;
-                                }
-                            }
-                            else
-                            {
->>>>>>> ac46be9f
                                 aspect = heightAspect;
                                 switch (ex.Anchor)
                                 {
@@ -623,7 +507,6 @@
                                         break;
                                 }
                             }
-<<<<<<< HEAD
 
                             destWidth = (int)(sourceWidth * aspect);
                             destHeight = (int)(sourceHeight * aspect);
@@ -640,23 +523,6 @@
 
                 return del;
             }
-=======
-
-                            destWidth = (int)(sourceWidth * aspect);
-                            destHeight = (int)(sourceHeight * aspect);
-                        }
-                        dst = new Bitmap(ex.Width, ex.Height);
-                        var srcRectangle = new Rectangle(sourceX, sourceY, sourceWidth, sourceHeight);
-                        var destRectangle = new Rectangle(destX, destY, destWidth, destHeight);
-                        using (var g = Graphics.FromImage(dst))
-                        {
-                            g.DrawImage(src, destRectangle, srcRectangle, GraphicsUnit.Pixel);
-                        }
-                        _host.Assert(dst.Width == ex.Width && dst.Height == ex.Height);
-                    };
-
-                return del;
-            }
         }
     }
 
@@ -695,8 +561,6 @@
             }
 
             return new SchemaShape(result.Values);
->>>>>>> ac46be9f
-        }
-
+        }
     }
 }