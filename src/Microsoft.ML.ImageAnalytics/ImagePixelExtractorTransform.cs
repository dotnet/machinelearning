--- conflicted
+++ resolved
@@ -33,11 +33,7 @@
     /// <summary>
     /// Transform which takes one or many columns of <see cref="ImageType"/> and convert them into vector representation.
     /// </summary>
-<<<<<<< HEAD
-    public sealed class ImagePixelExtractorTransform : OneToOneTransformerBase, ICanSaveModel
-=======
     public sealed class ImagePixelExtractorTransform : OneToOneTransformerBase
->>>>>>> 21b61447
     {
         public class Column : OneToOneColumn
         {
