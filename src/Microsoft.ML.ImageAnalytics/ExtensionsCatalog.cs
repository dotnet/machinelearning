﻿// Licensed to the .NET Foundation under one or more agreements.
// The .NET Foundation licenses this file to you under the MIT license.
// See the LICENSE file in the project root for more information.

using Microsoft.ML.Data;
using Microsoft.ML.ImageAnalytics;

namespace Microsoft.ML
{
    public static class ImageEstimatorsCatalog
    {
        /// <include file='doc.xml' path='doc/members/member[@name="ImageGrayscalingEstimator"]/*' />
        /// <param name="catalog">The transform's catalog.</param>
        /// <param name="columnPairs">The name of the columns containing the name of the resulting output column (first item of the tuple), and the paths of the images to work on (second item of the tuple).</param>
        /// <example>
        /// <format type="text/markdown">
        /// <![CDATA[
        ///  [!code-csharp[ConvertToGrayscale](~/../docs/samples/docs/samples/Microsoft.ML.Samples/Dynamic/ImageAnalytics/ConvertToGrayscale.cs)]
        /// ]]></format>
        /// </example>
        public static ImageGrayscalingEstimator ConvertToGrayscale(this TransformsCatalog catalog, params (string outputColumnName, string inputColumnName)[] columnPairs)
            => new ImageGrayscalingEstimator(CatalogUtils.GetEnvironment(catalog), columnPairs);

        /// <summary>
        /// Loads the images from the <see cref="ImageLoadingTransformer.ImageFolder" /> into memory.
        /// </summary>
        /// <remarks>
        /// The image get loaded in memory as a <see cref="System.Drawing.Bitmap" /> type.
        /// Loading is the first step of almost every pipeline that does image processing, and further analysis on images.
        /// The images to load need to be in the formats supported by <see cref = "System.Drawing.Bitmap" />.
        /// For end-to-end image processing pipelines, and scenarios in your applications, see the
        /// <a href="https://github.com/dotnet/machinelearning-samples/tree/master/samples/csharp/getting-started"> examples in the machinelearning-samples github repository.</a>
        /// <seealso cref = "ImageEstimatorsCatalog" />
        /// </remarks>
        /// <param name="catalog">The transform's catalog.</param>
        /// <param name="imageFolder">The images folder.</param>
        /// <param name="columnPairs">The name of the columns containing the image paths(first item of the tuple), and the name of the resulting output column (second item of the tuple).</param>
        /// <example>
        /// <format type="text/markdown">
        /// <![CDATA[
        ///  [!code-csharp[LoadImage](~/../docs/samples/docs/samples/Microsoft.ML.Samples/Dynamic/ImageAnalytics/LoadImage.cs)]
        /// ]]></format>
        /// </example>
        public static ImageLoadingEstimator LoadImages(this TransformsCatalog catalog, string imageFolder, params (string outputColumnName, string inputColumnName)[] columnPairs)
           => new ImageLoadingEstimator(CatalogUtils.GetEnvironment(catalog), imageFolder, columnPairs);

        /// <include file='doc.xml' path='doc/members/member[@name="ImagePixelExtractingEstimator"]/*' />
        /// <param name="catalog"> The transform's catalog.</param>
        /// <param name="outputColumnName"> Name of the column resulting from the transformation of <paramref name="inputColumnName"/>.</param>
        /// <param name="inputColumnName"> Name of column to transform. If set to <see langword="null"/>, the value of the <paramref name="outputColumnName"/> will be used as source.</param>
        /// <param name="colors"> Specifies which <see cref="ImagePixelExtractingEstimator.ColorBits"/> to extract from the image. The order of colors is: Alpha, Red, Green Blue.</param>
        /// <param name="interleave">Wheather to interleave the pixels, meaning keep them in the `ARGB ARGB` order, or leave them separated in the planar form, where the colors are outputed one by one
        /// alpha, red, green, blue for all the pixels of the image. </param>
        /// <param name="scale">Scale color pixel value by this amount.</param>
        /// <param name="offset">Offset color pixel value by this amount.</param>
        /// <param name="asFloat">Output the array as float array. If false, output as byte array.</param>
        /// <example>
        /// <format type="text/markdown">
        /// <![CDATA[
        ///  [!code-csharp[ExtractPixels](~/../docs/samples/docs/samples/Microsoft.ML.Samples/Dynamic/ImageAnalytics/ExtractPixels.cs)]
        /// ]]></format>
        /// </example>
        public static ImagePixelExtractingEstimator ExtractPixels(this TransformsCatalog catalog,
            string outputColumnName,
            string inputColumnName = null,
            ImagePixelExtractingEstimator.ColorBits colors = ImagePixelExtractingEstimator.ColorBits.Rgb,
            bool interleave = false,
            float scale = ImagePixelExtractingTransformer.Defaults.Scale,
            float offset = ImagePixelExtractingTransformer.Defaults.Offset,
            bool asFloat = ImagePixelExtractingTransformer.Defaults.Convert)
            => new ImagePixelExtractingEstimator(CatalogUtils.GetEnvironment(catalog), outputColumnName, inputColumnName, colors, interleave, scale, offset, asFloat);

        /// <include file='doc.xml' path='doc/members/member[@name="ImagePixelExtractingEstimator"]/*' />
        /// <param name="catalog">The transform's catalog.</param>
        /// <param name="columns">The name of the columns containing the image paths, and per-column configurations.</param>
        public static ImagePixelExtractingEstimator ExtractPixels(this TransformsCatalog catalog, params ImagePixelExtractingEstimator.ColumnInfo[] columns)
            => new ImagePixelExtractingEstimator(CatalogUtils.GetEnvironment(catalog), columns);

        /// <summary>
        /// Resizes the images to a new width and height.
        /// </summary>
        /// <remarks>
        /// In image processing pipelines, often machine learning practitioner make use of<a href= "https://blogs.msdn.microsoft.com/mlserver/2017/04/12/image-featurization-with-a-pre-trained-deep-neural-network-model/">
        /// pre-trained DNN featurizers</a> to extract features for usage in the machine learning algorithms.
        /// Those pre-trained models have a defined width and height for their input images, so often, after getting loaded, the images will need to get resized before
        /// further processing.
        /// The new width and height can be specified in the <paramref name="imageWidth"/> and <paramref name="imageHeight"/>
        /// <seealso cref = "ImageEstimatorsCatalog" />
        /// <seealso cref= "ImageLoadingEstimator" />
        /// </remarks >
        /// <param name="catalog">The transform's catalog.</param>
<<<<<<< HEAD
        /// <param name="inputColumnName">The name of the input column.</param>
        /// <param name="outputColumnName">The name of the resulting output column.</param>
=======
        /// <param name="inputColumnName">Name of the column resulting from the transformation of <paramref name="inputColumnName"/>.</param>
        /// <param name="outputColumnName">Name of column to transform. If set to <see langword="null"/>, the value of the <paramref name="outputColumnName"/> will be used as source.</param>
>>>>>>> c94be090
        /// <param name="imageWidth">The transformed image width.</param>
        /// <param name="imageHeight">The transformed image height.</param>
        /// <param name="resizing"> The type of image resizing as specified in <see cref="ImageResizingEstimator.ResizingKind"/>.</param>
        /// <param name="cropAnchor">Where to place the anchor, to start cropping. Options defined in <see cref="ImageResizingEstimator.Anchor"/></param>
        /// <example>
        /// <format type="text/markdown">
        /// <![CDATA[
        ///  [!code-csharp[Resize](~/../docs/samples/docs/samples/Microsoft.ML.Samples/Dynamic/ImageAnalytics/ResizeImage.cs)]
        /// ]]></format>
        /// </example>
        public static ImageResizingEstimator Resize(this TransformsCatalog catalog,
            string outputColumnName,
            int imageWidth,
            int imageHeight,
            string inputColumnName = null,
            ImageResizingEstimator.ResizingKind resizing = ImageResizingEstimator.ResizingKind.IsoCrop,
            ImageResizingEstimator.Anchor cropAnchor = ImageResizingEstimator.Anchor.Center)
        => new ImageResizingEstimator(CatalogUtils.GetEnvironment(catalog), outputColumnName, imageWidth, imageHeight, inputColumnName, resizing, cropAnchor);

        /// <summary>
        /// Resizes the images to a new width and height.
        /// </summary>
        /// <remarks>
        /// In image processing pipelines, often machine learning practitioner make use of<a href= "https://blogs.msdn.microsoft.com/mlserver/2017/04/12/image-featurization-with-a-pre-trained-deep-neural-network-model/">
        /// pre - trained DNN featurizers</a> to extract features for usage in the machine learning algorithms.
        /// Those pre-trained models have a defined width and height for their input images, so often, after getting loaded, the images will need to get resized before
        /// further processing.
        /// The new width and height, as well as other properties of resizing, like type of scaling (uniform, or non-uniform), and whether to pad the image,
        /// or just crop it can be specified separately for each column loaded, through the <see cref="ImageResizingEstimator.ColumnInfo"/>.
        /// <seealso cref = "ImageEstimatorsCatalog" />
        /// <seealso cref= "ImageLoadingEstimator" />
        /// </remarks >
        /// <param name="catalog">The transform's catalog.</param>
        /// <param name="columns">The names of the columns to transform.</param>
        /// <example>
        /// <format type="text/markdown">
        /// <![CDATA[
        ///  [!code-csharp[Resize](~/../docs/samples/docs/samples/Microsoft.ML.Samples/Dynamic/ImageAnalytics/ResizeImage.cs)]
        /// ]]></format>
        /// </example>
        public static ImageResizingEstimator Resize(this TransformsCatalog catalog, params ImageResizingEstimator.ColumnInfo[] columns)
            => new ImageResizingEstimator(CatalogUtils.GetEnvironment(catalog), columns);
    }
}<|MERGE_RESOLUTION|>--- conflicted
+++ resolved
@@ -89,13 +89,8 @@
         /// <seealso cref= "ImageLoadingEstimator" />
         /// </remarks >
         /// <param name="catalog">The transform's catalog.</param>
-<<<<<<< HEAD
-        /// <param name="inputColumnName">The name of the input column.</param>
-        /// <param name="outputColumnName">The name of the resulting output column.</param>
-=======
         /// <param name="inputColumnName">Name of the column resulting from the transformation of <paramref name="inputColumnName"/>.</param>
         /// <param name="outputColumnName">Name of column to transform. If set to <see langword="null"/>, the value of the <paramref name="outputColumnName"/> will be used as source.</param>
->>>>>>> c94be090
         /// <param name="imageWidth">The transformed image width.</param>
         /// <param name="imageHeight">The transformed image height.</param>
         /// <param name="resizing"> The type of image resizing as specified in <see cref="ImageResizingEstimator.ResizingKind"/>.</param>
