﻿// Licensed to the .NET Foundation under one or more agreements.
// The .NET Foundation licenses this file to you under the MIT license.
// See the LICENSE file in the project root for more information.

using System;
using System.Collections.Generic;
using System.Drawing;
using System.Linq;
using System.Runtime.InteropServices;
using System.Text;
using Microsoft.Data.DataView;
using Microsoft.ML;
using Microsoft.ML.CommandLine;
using Microsoft.ML.Core.Data;
using Microsoft.ML.Data;
using Microsoft.ML.EntryPoints;
using Microsoft.ML.ImageAnalytics;
using Microsoft.ML.Internal.Utilities;
using Microsoft.ML.Model;

[assembly: LoadableClass(ImagePixelExtractingTransformer.Summary, typeof(IDataTransform), typeof(ImagePixelExtractingTransformer), typeof(ImagePixelExtractingTransformer.Options), typeof(SignatureDataTransform),
    ImagePixelExtractingTransformer.UserName, "ImagePixelExtractorTransform", "ImagePixelExtractor")]

[assembly: LoadableClass(ImagePixelExtractingTransformer.Summary, typeof(IDataTransform), typeof(ImagePixelExtractingTransformer), null, typeof(SignatureLoadDataTransform),
    ImagePixelExtractingTransformer.UserName, ImagePixelExtractingTransformer.LoaderSignature)]

[assembly: LoadableClass(typeof(ImagePixelExtractingTransformer), null, typeof(SignatureLoadModel),
    ImagePixelExtractingTransformer.UserName, ImagePixelExtractingTransformer.LoaderSignature)]

[assembly: LoadableClass(typeof(IRowMapper), typeof(ImagePixelExtractingTransformer), null, typeof(SignatureLoadRowMapper),
    ImagePixelExtractingTransformer.UserName, ImagePixelExtractingTransformer.LoaderSignature)]

namespace Microsoft.ML.ImageAnalytics
{
    /// <summary>
    /// <see cref="ITransformer"/> produced by fitting the <see cref="IDataView"/> to an <see cref="ImagePixelExtractingEstimator" /> .
    /// </summary>
    /// <remarks>
    ///  During the transformation, the columns of <see cref="ImageType"/> are converted them into a vector representing the image pixels
    ///  than can be further used as features by the algorithms added to the pipeline.
    /// <seealso cref="ImageEstimatorsCatalog.ExtractPixels(TransformsCatalog, ImagePixelExtractingEstimator.ColumnInfo[])" />
    /// <seealso cref="ImageEstimatorsCatalog.ExtractPixels(TransformsCatalog, string, string, ImagePixelExtractingEstimator.ColorBits, bool, float, float, bool)" />
    /// <seealso cref="ImageEstimatorsCatalog"/>
    /// </remarks>
    public sealed class ImagePixelExtractingTransformer : OneToOneTransformerBase
    {
        [BestFriend]
        internal class Column : OneToOneColumn
        {
            [Argument(ArgumentType.AtMostOnce, HelpText = "Whether to use alpha channel", ShortName = "alpha")]
            public bool? UseAlpha;

            [Argument(ArgumentType.AtMostOnce, HelpText = "Whether to use red channel", ShortName = "red")]
            public bool? UseRed;

            [Argument(ArgumentType.AtMostOnce, HelpText = "Whether to use green channel", ShortName = "green")]
            public bool? UseGreen;

            [Argument(ArgumentType.AtMostOnce, HelpText = "Whether to use blue channel", ShortName = "blue")]
            public bool? UseBlue;

            // REVIEW: Consider turning this into an enum that allows for pixel, line, or planar interleaving.
            [Argument(ArgumentType.AtMostOnce, HelpText = "Whether to separate each channel or interleave in ARGB order", ShortName = "interleave")]
            public bool? InterleaveArgb;

            [Argument(ArgumentType.AtMostOnce, HelpText = "Whether to convert to floating point", ShortName = "conv")]
            public bool? Convert;

            [Argument(ArgumentType.AtMostOnce, HelpText = "Offset (pre-scale)")]
            public Single? Offset;

            [Argument(ArgumentType.AtMostOnce, HelpText = "Scale factor")]
            public Single? Scale;

            internal static Column Parse(string str)
            {
                Contracts.AssertNonEmpty(str);

                var res = new Column();
                if (res.TryParse(str))
                    return res;
                return null;
            }

            internal bool TryUnparse(StringBuilder sb)
            {
                Contracts.AssertValue(sb);
                if (UseAlpha != null || UseRed != null || UseGreen != null || UseBlue != null || Convert != null ||
                    Offset != null || Scale != null || InterleaveArgb != null)
                {
                    return false;
                }
                return TryUnparseCore(sb);
            }
        }

        [BestFriend]
        internal class Options : TransformInputBase
        {
            [Argument(ArgumentType.Multiple | ArgumentType.Required, HelpText = "New column definition(s) (optional form: name:src)", Name = "Column", ShortName = "col", SortOrder = 1)]
            public Column[] Columns;

            [Argument(ArgumentType.AtMostOnce, HelpText = "Whether to use alpha channel", ShortName = "alpha")]
            public bool UseAlpha = false;

            [Argument(ArgumentType.AtMostOnce, HelpText = "Whether to use red channel", ShortName = "red")]
            public bool UseRed = true;

            [Argument(ArgumentType.AtMostOnce, HelpText = "Whether to use green channel", ShortName = "green")]
            public bool UseGreen = true;

            [Argument(ArgumentType.AtMostOnce, HelpText = "Whether to use blue channel", ShortName = "blue")]
            public bool UseBlue = true;

            [Argument(ArgumentType.AtMostOnce, HelpText = "Whether to separate each channel or interleave in ARGB order", ShortName = "interleave")]
            public bool InterleaveArgb = Defaults.Interleave;

            [Argument(ArgumentType.AtMostOnce, HelpText = "Whether to convert to floating point", ShortName = "conv")]
            public bool Convert = Defaults.Convert;

            [Argument(ArgumentType.AtMostOnce, HelpText = "Offset (pre-scale)")]
            public Single? Offset;

            [Argument(ArgumentType.AtMostOnce, HelpText = "Scale factor")]
            public Single? Scale;
        }

        internal static class Defaults
        {
            public const ImagePixelExtractingEstimator.ColorBits Colors = ImagePixelExtractingEstimator.ColorBits.Rgb;
            public const bool Interleave = false;
            public const bool Convert = true;
            public const float Scale = 1f;
            public const float Offset = 0f;
        }

        internal const string Summary = "Extract color plane(s) from an image. Options include scaling, offset and conversion to floating point.";
        internal const string UserName = "Image Pixel Extractor Transform";
        internal const string LoaderSignature = "ImagePixelExtractor";

        private static VersionInfo GetVersionInfo()
        {
            return new VersionInfo(
                modelSignature: "IMGPXEXT",
                //verWrittenCur: 0x00010001, // Initial
                verWrittenCur: 0x00010002, // Swith from OpenCV to Bitmap
                verReadableCur: 0x00010002,
                verWeCanReadBack: 0x00010002,
                loaderSignature: LoaderSignature,
                loaderAssemblyName: typeof(ImagePixelExtractingTransformer).Assembly.FullName);
        }

        private const string RegistrationName = "ImagePixelExtractor";

        private readonly ImagePixelExtractingEstimator.ColumnInfo[] _columns;

        /// <summary>
        /// The columns passed to this <see cref="ITransformer"/>.
        /// </summary>
        public IReadOnlyCollection<ImagePixelExtractingEstimator.ColumnInfo> Columns => _columns.AsReadOnly();

        ///<summary>
        /// Extract pixels values from image and produce array of values.
        ///</summary>
        /// <param name="env">The host environment.</param>
        /// <param name="outputColumnName">Name of the column resulting from the transformation of <paramref name="inputColumnName"/>.</param>
        /// <param name="inputColumnName">Name of column to transform. If set to <see langword="null"/>, the value of the <paramref name="outputColumnName"/> will be used as source.</param>
        /// <param name="colors">What colors to extract.</param>
        /// <param name="interleave"></param>
        /// <param name="scale">Scale color pixel value by this amount.</param>
        /// <param name="offset">Offset color pixel value by this amount.</param>
        /// <param name="asFloat">Output array as float array. If false, output as byte array.</param>
        internal ImagePixelExtractingTransformer(IHostEnvironment env,
            string outputColumnName,
            string inputColumnName = null,
            ImagePixelExtractingEstimator.ColorBits colors = ImagePixelExtractingEstimator.ColorBits.Rgb,
            bool interleave = Defaults.Interleave,
            float scale = Defaults.Scale,
            float offset = Defaults.Offset,
            bool asFloat = Defaults.Convert)
            : this(env, new ImagePixelExtractingEstimator.ColumnInfo(outputColumnName, inputColumnName, colors, interleave, scale, offset, asFloat))
        {
        }

        ///<summary>
        /// Extract pixels values from image and produce array of values.
        ///</summary>
        /// <param name="env">The host environment.</param>
        /// <param name="columns">Describes the parameters of pixel extraction for each column pair.</param>
        internal ImagePixelExtractingTransformer(IHostEnvironment env, params ImagePixelExtractingEstimator.ColumnInfo[] columns)
            : base(Contracts.CheckRef(env, nameof(env)).Register(RegistrationName), GetColumnPairs(columns))
        {
            _columns = columns.ToArray();
        }

        private static (string outputColumnName, string inputColumnName)[] GetColumnPairs(ImagePixelExtractingEstimator.ColumnInfo[] columns)
        {
            Contracts.CheckValue(columns, nameof(columns));
            return columns.Select(x => (x.Name, x.InputColumnName)).ToArray();
        }

        // Factory method for SignatureDataTransform.
        internal static IDataTransform Create(IHostEnvironment env, Options args, IDataView input)
        {
            Contracts.CheckValue(env, nameof(env));
            env.CheckValue(args, nameof(args));
            env.CheckValue(input, nameof(input));

            env.CheckValue(args.Columns, nameof(args.Columns));

            var columns = new ImagePixelExtractingEstimator.ColumnInfo[args.Columns.Length];
            for (int i = 0; i < columns.Length; i++)
            {
                var item = args.Columns[i];
                columns[i] = new ImagePixelExtractingEstimator.ColumnInfo(item, args);
            }

            var transformer = new ImagePixelExtractingTransformer(env, columns);
            return new RowToRowMapperTransform(env, input, transformer.MakeRowMapper(input.Schema), transformer.MakeRowMapper);
        }

        // Factory method for SignatureLoadModel.
        private static ImagePixelExtractingTransformer Create(IHostEnvironment env, ModelLoadContext ctx)
        {
            Contracts.CheckValue(env, nameof(env));
            var host = env.Register(RegistrationName);
            host.CheckValue(ctx, nameof(ctx));
            ctx.CheckAtModel(GetVersionInfo());

            return new ImagePixelExtractingTransformer(host, ctx);
        }

        private ImagePixelExtractingTransformer(IHost host, ModelLoadContext ctx)
            : base(host, ctx)
        {
            // *** Binary format ***
            // <base>

            // for each added column
            //   ColumnInfo

            _columns = new ImagePixelExtractingEstimator.ColumnInfo[ColumnPairs.Length];
            for (int i = 0; i < _columns.Length; i++)
                _columns[i] = new ImagePixelExtractingEstimator.ColumnInfo(ColumnPairs[i].outputColumnName, ColumnPairs[i].inputColumnName, ctx);
        }

        // Factory method for SignatureLoadDataTransform.
        private static IDataTransform Create(IHostEnvironment env, ModelLoadContext ctx, IDataView input)
            => Create(env, ctx).MakeDataTransform(input);

        // Factory method for SignatureLoadRowMapper.
        private static IRowMapper Create(IHostEnvironment env, ModelLoadContext ctx, Schema inputSchema)
            => Create(env, ctx).MakeRowMapper(inputSchema);

        public override void Save(ModelSaveContext ctx)
        {
            Host.CheckValue(ctx, nameof(ctx));

            ctx.CheckAtModel();
            ctx.SetVersionInfo(GetVersionInfo());

            // *** Binary format ***
            // <base>

            // for each added column
            //   ColumnInfo

            base.SaveColumns(ctx);

            foreach (var info in _columns)
                info.Save(ctx);
        }

        private protected override IRowMapper MakeRowMapper(Schema schema) => new Mapper(this, schema);

        protected override void CheckInputColumn(Schema inputSchema, int col, int srcCol)
        {
            var inputColName = _columns[col].InputColumnName;
            var imageType = inputSchema[srcCol].Type as ImageType;
            if (imageType == null)
                throw Host.ExceptSchemaMismatch(nameof(inputSchema), "input", inputColName, "image", inputSchema[srcCol].Type.ToString());
            if (imageType.Height <= 0 || imageType.Width <= 0)
                throw Host.ExceptSchemaMismatch(nameof(inputSchema), "input", inputColName, "known-size image", "unknown-size image");
            if ((long)imageType.Height * imageType.Width > int.MaxValue / 4)
                throw Host.Except("Image dimensions are too large");
        }

        private sealed class Mapper : OneToOneMapperBase
        {
            private readonly ImagePixelExtractingTransformer _parent;
            private readonly VectorType[] _types;

            public Mapper(ImagePixelExtractingTransformer parent, Schema inputSchema)
                : base(parent.Host.Register(nameof(Mapper)), parent, inputSchema)
            {
                _parent = parent;
                _types = ConstructTypes();
            }

            protected override Schema.DetachedColumn[] GetOutputColumnsCore()
                => _parent._columns.Select((x, idx) => new Schema.DetachedColumn(x.Name, _types[idx], null)).ToArray();

            protected override Delegate MakeGetter(Row input, int iinfo, Func<int, bool> activeOutput, out Action disposer)
            {
                Contracts.AssertValue(input);
                Contracts.Assert(0 <= iinfo && iinfo < _parent._columns.Length);

                if (_parent._columns[iinfo].AsFloat)
                    return GetGetterCore<Single>(input, iinfo, out disposer);
                return GetGetterCore<byte>(input, iinfo, out disposer);
            }

            //REVIEW Rewrite it to where TValue : IConvertible
            private ValueGetter<VBuffer<TValue>> GetGetterCore<TValue>(Row input, int iinfo, out Action disposer)
                where TValue : struct
            {
                var type = _types[iinfo];
                var dims = type.Dimensions;
                Contracts.Assert(dims.Length == 3);

                var ex = _parent._columns[iinfo];

                int planes = ex.Interleave ? dims[2] : dims[0];
                int height = ex.Interleave ? dims[0] : dims[1];
                int width = ex.Interleave ? dims[1] : dims[2];

                int size = type.Size;
                Contracts.Assert(size > 0);
                Contracts.Assert(size == planes * height * width);
                int cpix = height * width;

                var getSrc = input.GetGetter<Bitmap>(ColMapNewToOld[iinfo]);
                var src = default(Bitmap);

                disposer =
                    () =>
                    {
                        if (src != null)
                        {
                            src.Dispose();
                            src = null;
                        }
                    };

                return
                    (ref VBuffer<TValue> dst) =>
                    {
                        getSrc(ref src);
                        Contracts.AssertValueOrNull(src);

                        if (src == null)
                        {
                            VBufferUtils.Resize(ref dst, size, 0);
                            return;
                        }

                        Host.Check(src.PixelFormat == System.Drawing.Imaging.PixelFormat.Format32bppArgb
                            || src.PixelFormat == System.Drawing.Imaging.PixelFormat.Format24bppRgb,
                            "Transform only supports pixel formats Format24bppRgb and Format32bppArgb");
                        Host.Check(src.Height == height && src.Width == width);

                        var editor = VBufferEditor.Create(ref dst, size);
                        var values = editor.Values;

                        float offset = ex.Offset;
                        float scale = ex.Scale;
                        Contracts.Assert(scale != 0);

                        // REVIEW: split the getter into 2 specialized getters, one for float case and one for byte case.
                        Span<float> vf = typeof(TValue) == typeof(float) ? MemoryMarshal.Cast<TValue, float>(editor.Values) : default;
                        Span<byte> vb = typeof(TValue) == typeof(byte) ? MemoryMarshal.Cast<TValue, byte>(editor.Values) : default;
                        Contracts.Assert(!vf.IsEmpty || !vb.IsEmpty);
                        bool needScale = offset != 0 || scale != 1;
                        Contracts.Assert(!needScale || !vf.IsEmpty);

                        bool a = ex.Alpha;
                        bool r = ex.Red;
                        bool g = ex.Green;
                        bool b = ex.Blue;

                        int h = height;
                        int w = width;

                        if (ex.Interleave)
                        {
                            int idst = 0;
                            for (int y = 0; y < h; ++y)
                                for (int x = 0; x < w; x++)
                                {
                                    var pb = src.GetPixel(x, y);
                                    if (!vb.IsEmpty)
                                    {
                                        if (a) { vb[idst++] = pb.A; }
                                        if (r) { vb[idst++] = pb.R; }
                                        if (g) { vb[idst++] = pb.G; }
                                        if (b) { vb[idst++] = pb.B; }
                                    }
                                    else if (!needScale)
                                    {
                                        if (a) { vf[idst++] = pb.A; }
                                        if (r) { vf[idst++] = pb.R; }
                                        if (g) { vf[idst++] = pb.G; }
                                        if (b) { vf[idst++] = pb.B; }
                                    }
                                    else
                                    {
                                        if (a) { vf[idst++] = (pb.A - offset) * scale; }
                                        if (r) { vf[idst++] = (pb.R - offset) * scale; }
                                        if (g) { vf[idst++] = (pb.G - offset) * scale; }
                                        if (b) { vf[idst++] = (pb.B - offset) * scale; }
                                    }
                                }
                            Contracts.Assert(idst == size);
                        }
                        else
                        {
                            int idstMin = 0;
                            for (int y = 0; y < h; ++y)
                            {
                                int idstBase = idstMin + y * w;

                                // Note that the bytes are in order BGR[A]. We arrange the layers in order ARGB.
                                if (!vb.IsEmpty)
                                {
                                    for (int x = 0; x < w; x++, idstBase++)
                                    {
                                        var pb = src.GetPixel(x, y);
                                        int idst = idstBase;
                                        if (a) { vb[idst] = pb.A; idst += cpix; }
                                        if (r) { vb[idst] = pb.R; idst += cpix; }
                                        if (g) { vb[idst] = pb.G; idst += cpix; }
                                        if (b) { vb[idst] = pb.B; idst += cpix; }
                                    }
                                }
                                else if (!needScale)
                                {
                                    for (int x = 0; x < w; x++, idstBase++)
                                    {
                                        var pb = src.GetPixel(x, y);
                                        int idst = idstBase;
                                        if (a) { vf[idst] = pb.A; idst += cpix; }
                                        if (r) { vf[idst] = pb.R; idst += cpix; }
                                        if (g) { vf[idst] = pb.G; idst += cpix; }
                                        if (b) { vf[idst] = pb.B; idst += cpix; }
                                    }
                                }
                                else
                                {
                                    for (int x = 0; x < w; x++, idstBase++)
                                    {
                                        var pb = src.GetPixel(x, y);
                                        int idst = idstBase;
                                        if (a) { vf[idst] = (pb.A - offset) * scale; idst += cpix; }
                                        if (r) { vf[idst] = (pb.R - offset) * scale; idst += cpix; }
                                        if (g) { vf[idst] = (pb.G - offset) * scale; idst += cpix; }
                                        if (b) { vf[idst] = (pb.B - offset) * scale; idst += cpix; }
                                    }
                                }
                            }
                        }

                        dst = editor.Commit();
                    };
            }

            private VectorType[] ConstructTypes()
            {
                var types = new VectorType[_parent._columns.Length];
                for (int i = 0; i < _parent._columns.Length; i++)
                {
                    var column = _parent._columns[i];
                    Contracts.Assert(column.Planes > 0);

                    var type = InputSchema[ColMapNewToOld[i]].Type as ImageType;
                    Contracts.Assert(type != null);

                    int height = type.Height;
                    int width = type.Width;
                    Contracts.Assert(height > 0);
                    Contracts.Assert(width > 0);
                    Contracts.Assert((long)height * width <= int.MaxValue / 4);

                    if (column.Interleave)
                        types[i] = new VectorType(column.AsFloat ? NumberType.Float : NumberType.U1, height, width, column.Planes);
                    else
                        types[i] = new VectorType(column.AsFloat ? NumberType.Float : NumberType.U1, column.Planes, height, width);
                }
                return types;
            }
        }
    }

    /// <summary>
    /// <see cref="IEstimator{TTransformer}"/> that extracts the pixels of the image into a vector.
    /// This vector can further be used as a feature to the algorithms.
    /// </summary>
    /// <remarks>
    /// Calling <see cref="IEstimator{TTransformer}.Fit(IDataView)"/> in this estimator, produces an <see cref="ImagePixelExtractingTransformer"/>.
    /// <seealso cref="ImageEstimatorsCatalog.ExtractPixels(TransformsCatalog, ImagePixelExtractingEstimator.ColumnInfo[])" />
    /// <seealso cref="ImageEstimatorsCatalog.ExtractPixels(TransformsCatalog, string, string, ColorBits, bool, float, float, bool)" />
    /// <seealso cref="ImageEstimatorsCatalog"/>
    /// </remarks>
    public sealed class ImagePixelExtractingEstimator : TrivialEstimator<ImagePixelExtractingTransformer>
    {
        /// <summary>
        /// Which color channels are extracted. Note that these values are serialized so should not be modified.
        /// </summary>
        [Flags]
        public enum ColorBits : byte
        {
            Alpha = 0x01,
            Red = 0x02,
            Green = 0x04,
            Blue = 0x08,

            Rgb = Red | Green | Blue,
            All = Alpha | Red | Green | Blue
        }

        /// <summary>
        /// Describes how the transformer handles one image pixel extraction column pair.
        /// </summary>
        public sealed class ColumnInfo
        {
            /// <summary>Name of the column resulting from the transformation of <see cref="InputColumnName"/>.</summary>
            public readonly string Name;

            /// <summary> Name of column to transform.</summary>
            public readonly string InputColumnName;

            /// <summary> What colors to extract.</summary>
            public readonly ColorBits Colors;

            /// <summary>Offset color pixel value by this amount.</summary>
            public readonly float Offset;

            /// <summary>Scale color pixel value by this amount.</summary>
            public readonly float Scale;

            /// <summary> Whether to interleave the pixels, meaning keep them in the `ARGB ARGB` order, or leave them separated in the plannar form.</summary>
            public readonly bool Interleave;

            /// <summary> Output the array as float array. If false, output as byte array.</summary>
            public readonly bool AsFloat;

            internal readonly byte Planes;
            internal bool Alpha => (Colors & ColorBits.Alpha) != 0;

            internal bool Red => (Colors & ColorBits.Red) != 0;
            internal bool Green => (Colors & ColorBits.Green) != 0;
            internal bool Blue => (Colors & ColorBits.Blue) != 0;

            internal ColumnInfo(ImagePixelExtractingTransformer.Column item, ImagePixelExtractingTransformer.Options args)
            {
                Contracts.CheckValue(item, nameof(item));
                Contracts.CheckValue(args, nameof(args));

                Name = item.Name;
                InputColumnName = item.Source ?? item.Name;

                if (item.UseAlpha ?? args.UseAlpha) { Colors |= ColorBits.Alpha; Planes++; }
                if (item.UseRed ?? args.UseRed) { Colors |= ColorBits.Red; Planes++; }
                if (item.UseGreen ?? args.UseGreen) { Colors |= ColorBits.Green; Planes++; }
                if (item.UseBlue ?? args.UseBlue) { Colors |= ColorBits.Blue; Planes++; }
                Contracts.CheckUserArg(Planes > 0, nameof(item.UseRed), "Need to use at least one color plane");

                Interleave = item.InterleaveArgb ?? args.InterleaveArgb;

                AsFloat = item.Convert ?? args.Convert;
                if (!AsFloat)
                {
                    Offset = ImagePixelExtractingTransformer.Defaults.Offset;
                    Scale = ImagePixelExtractingTransformer.Defaults.Scale;
                }
                else
                {
                    Offset = item.Offset ?? args.Offset ?? ImagePixelExtractingTransformer.Defaults.Offset;
                    Scale = item.Scale ?? args.Scale ?? ImagePixelExtractingTransformer.Defaults.Scale;
                    Contracts.CheckUserArg(FloatUtils.IsFinite(Offset), nameof(item.Offset));
                    Contracts.CheckUserArg(FloatUtils.IsFiniteNonZero(Scale), nameof(item.Scale));
                }
            }

            /// <summary>
            /// Describes how the transformer handles one input-output column pair.
            /// </summary>
            /// <param name="name">Name of the column resulting from the transformation of <paramref name="inputColumnName"/>.</param>
            /// <param name="inputColumnName">Name of column to transform. If set to <see langword="null"/>, the value of the <paramref name="name"/> will be used as source.</param>
            /// <param name="colors">What colors to extract.</param>
            /// <param name="interleave">Whether to interleave the pixels, meaning keep them in the `ARGB ARGB` order, or leave them in the plannar form: of all red pixels,
            /// then all green, then all blue.</param>
            /// <param name="scale">Scale color pixel value by this amount.</param>
            /// <param name="offset">Offset color pixel value by this amount.</param>
            /// <param name="asFloat">Output array as float array. If false, output as byte array.</param>

            public ColumnInfo(string name,
                string inputColumnName = null,
                ColorBits colors = ImagePixelExtractingTransformer.Defaults.Colors,
                bool interleave = ImagePixelExtractingTransformer.Defaults.Interleave,
                float scale = ImagePixelExtractingTransformer.Defaults.Scale,
                float offset = ImagePixelExtractingTransformer.Defaults.Offset,
                bool asFloat = ImagePixelExtractingTransformer.Defaults.Convert)
            {
                Contracts.CheckNonWhiteSpace(name, nameof(name));

                Name = name;
                InputColumnName = inputColumnName ?? name;
                Colors = colors;

                if ((Colors & ColorBits.Alpha) == ColorBits.Alpha) Planes++;
                if ((Colors & ColorBits.Red) == ColorBits.Red) Planes++;
                if ((Colors & ColorBits.Green) == ColorBits.Green) Planes++;
                if ((Colors & ColorBits.Blue) == ColorBits.Blue) Planes++;
                Contracts.CheckParam(Planes > 0, nameof(colors), "Need to use at least one color plane");

                Interleave = interleave;

                AsFloat = asFloat;
                if (!AsFloat)
                {
                    Offset = ImagePixelExtractingTransformer.Defaults.Offset;
                    Scale = ImagePixelExtractingTransformer.Defaults.Scale;
                }
                else
                {
                    Offset = offset;
                    Scale = scale;
                }
                Contracts.CheckParam(FloatUtils.IsFinite(Offset), nameof(offset));
                Contracts.CheckParam(FloatUtils.IsFiniteNonZero(Scale), nameof(scale));
            }

            internal ColumnInfo(string name, string inputColumnName, ModelLoadContext ctx)
            {
                Contracts.AssertNonEmpty(name);
                Contracts.AssertNonEmpty(inputColumnName);
                Contracts.AssertValue(ctx);

                Name = name;
                InputColumnName = inputColumnName;

                // *** Binary format ***
                // byte: colors
                // byte: convert
                // Float: offset
                // Float: scale
                // byte: separateChannels
                Colors = (ImagePixelExtractingEstimator.ColorBits)ctx.Reader.ReadByte();
                Contracts.CheckDecode(Colors != 0);
                Contracts.CheckDecode((Colors & ImagePixelExtractingEstimator.ColorBits.All) == Colors);

                // Count the planes.
                int planes = (int)Colors;
                planes = (planes & 0x05) + ((planes >> 1) & 0x05);
                planes = (planes & 0x03) + ((planes >> 2) & 0x03);
                Planes = (byte)planes;
                Contracts.Assert(0 < Planes & Planes <= 4);

                AsFloat = ctx.Reader.ReadBoolByte();
                Offset = ctx.Reader.ReadFloat();
                Contracts.CheckDecode(FloatUtils.IsFinite(Offset));
                Scale = ctx.Reader.ReadFloat();
                Contracts.CheckDecode(FloatUtils.IsFiniteNonZero(Scale));
                Contracts.CheckDecode(AsFloat || Offset == 0 && Scale == 1);
                Interleave = ctx.Reader.ReadBoolByte();
            }

            internal void Save(ModelSaveContext ctx)
            {
                Contracts.AssertValue(ctx);
#if DEBUG
                // This code is used in deserialization - assert that it matches what we computed above.
                int planes = (int)Colors;
                planes = (planes & 0x05) + ((planes >> 1) & 0x05);
                planes = (planes & 0x03) + ((planes >> 2) & 0x03);
                Contracts.Assert(planes == Planes);
#endif

                // *** Binary format ***
                // byte: colors
                // byte: convert
                // Float: offset
                // Float: scale
                // byte: separateChannels
                Contracts.Assert(Colors != 0);
                Contracts.Assert((Colors & ImagePixelExtractingEstimator.ColorBits.All) == Colors);
                ctx.Writer.Write((byte)Colors);
                ctx.Writer.WriteBoolByte(AsFloat);
                Contracts.Assert(FloatUtils.IsFinite(Offset));
                ctx.Writer.Write(Offset);
                Contracts.Assert(FloatUtils.IsFiniteNonZero(Scale));
                Contracts.Assert(AsFloat || Offset == 0 && Scale == 1);
                ctx.Writer.Write(Scale);
                ctx.Writer.WriteBoolByte(Interleave);
            }
        }

        ///<summary>
        /// Extract pixels values from image and produce array of values.
        ///</summary>
        /// <param name="env">The host environment.</param>
        /// <param name="outputColumnName">Name of the column resulting from the transformation of <paramref name="inputColumnName"/>. Null means <paramref name="inputColumnName"/> is replaced.</param>
<<<<<<< HEAD
        /// <param name="inputColumnName">The name of the input column.</param>
=======
        /// <param name="inputColumnName">Name of the column to transform. If set to <see langword="null"/>, the value of the <paramref name="outputColumnName"/> will be used as source.</param>
>>>>>>> c94be090
        /// <param name="colors">What colors to extract.</param>
        /// <param name="interleave">Whether to interleave the pixels, meaning keep them in the `RGB RGB` order, or leave them in the plannar form: of all red pixels,
        /// than all green, than all blue.</param>
        /// <param name="scale">Scale color pixel value by this amount.</param>
        /// <param name="offset">Offset color pixel value by this amount.</param>
        /// <param name="asFloat">Output array as float array. If false, output as byte array.</param>
        [BestFriend]
        internal ImagePixelExtractingEstimator(IHostEnvironment env,
            string outputColumnName,
            string inputColumnName = null,
            ColorBits colors = ImagePixelExtractingTransformer.Defaults.Colors,
            bool interleave = ImagePixelExtractingTransformer.Defaults.Interleave, float scale = ImagePixelExtractingTransformer.Defaults.Scale,
            float offset = ImagePixelExtractingTransformer.Defaults.Offset, bool asFloat = ImagePixelExtractingTransformer.Defaults.Convert)
            : base(Contracts.CheckRef(env, nameof(env)).Register(nameof(ImagePixelExtractingEstimator)), new ImagePixelExtractingTransformer(env, outputColumnName, inputColumnName, colors, interleave, scale, offset, asFloat))
        {
        }

        ///<summary>
        /// Extract pixels values from image and produce array of values.
        ///</summary>
        /// <param name="env">The host environment.</param>
        /// <param name="columns">Describes the parameters of pixel extraction for each column pair.</param>
        internal ImagePixelExtractingEstimator(IHostEnvironment env, params ColumnInfo[] columns)
            : base(Contracts.CheckRef(env, nameof(env)).Register(nameof(ImagePixelExtractingEstimator)), new ImagePixelExtractingTransformer(env, columns))
        {
        }

        /// <summary>
        /// Returns the <see cref="SchemaShape"/> of the schema which will be produced by the transformer.
        /// Used for schema propagation and verification in a pipeline.
        /// </summary>
        public override SchemaShape GetOutputSchema(SchemaShape inputSchema)
        {
            Host.CheckValue(inputSchema, nameof(inputSchema));
            var result = inputSchema.ToDictionary(x => x.Name);
            foreach (var colInfo in Transformer.Columns)
            {
                if (!inputSchema.TryFindColumn(colInfo.InputColumnName, out var col))
                    throw Host.ExceptSchemaMismatch(nameof(inputSchema), "input", colInfo.InputColumnName);
                if (!(col.ItemType is ImageType) || col.Kind != SchemaShape.Column.VectorKind.Scalar)
                    throw Host.ExceptSchemaMismatch(nameof(inputSchema), "input", colInfo.InputColumnName, new ImageType().ToString(), col.GetTypeString());

                var itemType = colInfo.AsFloat ? NumberType.R4 : NumberType.U1;
                result[colInfo.Name] = new SchemaShape.Column(colInfo.Name, SchemaShape.Column.VectorKind.Vector, itemType, false);
            }

            return new SchemaShape(result.Values);
        }
    }
}<|MERGE_RESOLUTION|>--- conflicted
+++ resolved
@@ -700,11 +700,7 @@
         ///</summary>
         /// <param name="env">The host environment.</param>
         /// <param name="outputColumnName">Name of the column resulting from the transformation of <paramref name="inputColumnName"/>. Null means <paramref name="inputColumnName"/> is replaced.</param>
-<<<<<<< HEAD
-        /// <param name="inputColumnName">The name of the input column.</param>
-=======
         /// <param name="inputColumnName">Name of the column to transform. If set to <see langword="null"/>, the value of the <paramref name="outputColumnName"/> will be used as source.</param>
->>>>>>> c94be090
         /// <param name="colors">What colors to extract.</param>
         /// <param name="interleave">Whether to interleave the pixels, meaning keep them in the `RGB RGB` order, or leave them in the plannar form: of all red pixels,
         /// than all green, than all blue.</param>
