﻿// Licensed to the .NET Foundation under one or more agreements.
// The .NET Foundation licenses this file to you under the MIT license.
// See the LICENSE file in the project root for more information.

using System;
using System.Collections.Generic;
using System.Drawing;
using System.Linq;
using System.Text;
using Microsoft.Data.DataView;
using Microsoft.ML;
using Microsoft.ML.CommandLine;
using Microsoft.ML.Core.Data;
using Microsoft.ML.Data;
using Microsoft.ML.EntryPoints;
using Microsoft.ML.ImageAnalytics;
using Microsoft.ML.Internal.Internallearn;
using Microsoft.ML.Internal.Utilities;
using Microsoft.ML.Model;

[assembly: LoadableClass(ImageResizingTransformer.Summary, typeof(IDataTransform), typeof(ImageResizingTransformer), typeof(ImageResizingTransformer.Arguments),
    typeof(SignatureDataTransform), ImageResizingTransformer.UserName, "ImageResizerTransform", "ImageResizer")]

[assembly: LoadableClass(ImageResizingTransformer.Summary, typeof(IDataTransform), typeof(ImageResizingTransformer), null, typeof(SignatureLoadDataTransform),
    ImageResizingTransformer.UserName, ImageResizingTransformer.LoaderSignature)]

[assembly: LoadableClass(typeof(ImageResizingTransformer), null, typeof(SignatureLoadModel),
    ImageResizingTransformer.UserName, ImageResizingTransformer.LoaderSignature)]

[assembly: LoadableClass(typeof(IRowMapper), typeof(ImageResizingTransformer), null, typeof(SignatureLoadRowMapper),
    ImageResizingTransformer.UserName, ImageResizingTransformer.LoaderSignature)]

namespace Microsoft.ML.ImageAnalytics
{
    // REVIEW: Rewrite as LambdaTransform to simplify.
    /// <summary>
    /// <see cref="ITransformer"/> produced by fitting the <see cref="IDataView"/> to an <see cref="ImageResizingEstimator" />.
    /// </summary>
    /// <remarks>
    /// Calling <see cref="ITransformer.Transform(IDataView)"/> resizes the images to a new height and width.
    /// <seealso cref = "ImageEstimatorsCatalog.Resize(TransformsCatalog, ImageResizingEstimator.ColumnInfo[])" />
    /// <seealso cref = "ImageEstimatorsCatalog.Resize(TransformsCatalog, string, int, int, string, ImageResizingEstimator.ResizingKind, ImageResizingEstimator.Anchor)" />
    /// <seealso cref = "ImageEstimatorsCatalog" />
    /// </remarks >
    public sealed class ImageResizingTransformer : OneToOneTransformerBase
    {

        internal sealed class Column : OneToOneColumn
        {
            [Argument(ArgumentType.AtMostOnce, HelpText = "Width of the resized image", ShortName = "width")]
            public int? ImageWidth;

            [Argument(ArgumentType.AtMostOnce, HelpText = "Height of the resized image", ShortName = "height")]
            public int? ImageHeight;

            [Argument(ArgumentType.AtMostOnce, HelpText = "Resizing method", ShortName = "scale")]
            public ImageResizingEstimator.ResizingKind? Resizing;

            [Argument(ArgumentType.AtMostOnce, HelpText = "Anchor for cropping", ShortName = "anchor")]
            public ImageResizingEstimator.Anchor? CropAnchor;

            internal static Column Parse(string str)
            {
                Contracts.AssertNonEmpty(str);

                var res = new Column();
                if (res.TryParse(str))
                    return res;
                return null;
            }

            internal bool TryUnparse(StringBuilder sb)
            {
                Contracts.AssertValue(sb);
                if (ImageWidth != null || ImageHeight != null || Resizing != null || CropAnchor != null)
                    return false;
                return TryUnparseCore(sb);
            }
        }

        internal class Arguments : TransformInputBase
        {
            [Argument(ArgumentType.Multiple | ArgumentType.Required, HelpText = "New column definition(s) (optional form: name:src)", Name = "Column", ShortName = "col", SortOrder = 1)]
            public Column[] Columns;

            [Argument(ArgumentType.Required, HelpText = "Resized width of the image", ShortName = "width")]
            public int ImageWidth;

            [Argument(ArgumentType.Required, HelpText = "Resized height of the image", ShortName = "height")]
            public int ImageHeight;

            [Argument(ArgumentType.AtMostOnce, HelpText = "Resizing method", ShortName = "scale")]
            public ImageResizingEstimator.ResizingKind Resizing = ImageResizingEstimator.ResizingKind.IsoCrop;

            [Argument(ArgumentType.AtMostOnce, HelpText = "Anchor for cropping", ShortName = "anchor")]
            public ImageResizingEstimator.Anchor CropAnchor = ImageResizingEstimator.Anchor.Center;
        }
        internal static class Defaults
        {
            public const ImageResizingEstimator.ResizingKind Resizing = ImageResizingEstimator.ResizingKind.IsoCrop;
            public const ImageResizingEstimator.Anchor CropAnchor = ImageResizingEstimator.Anchor.Center;
        }

        internal const string Summary = "Scales an image to specified dimensions using one of the three scale types: isotropic with padding, "
            + "isotropic with cropping or anisotropic. In case of isotropic padding, transparent color is used to pad resulting image.";

        internal const string UserName = "Image Resizer Transform";
        internal const string LoaderSignature = "ImageScalerTransform";
        private static VersionInfo GetVersionInfo()
        {
            return new VersionInfo(
                modelSignature: "IMGSCALF",
                //verWrittenCur: 0x00010001, // Initial
                //verWrittenCur: 0x00010002, // Swith from OpenCV to Bitmap
                verWrittenCur: 0x00010003, // No more sizeof(float)
                verReadableCur: 0x00010003,
                verWeCanReadBack: 0x00010003,
                loaderSignature: LoaderSignature,
                loaderAssemblyName: typeof(ImageResizingTransformer).Assembly.FullName);
        }

        private const string RegistrationName = "ImageScaler";

        private readonly ImageResizingEstimator.ColumnInfo[] _columns;

        /// <summary>
        /// The columns passed to this <see cref="ITransformer"/>.
        /// </summary>
        public IReadOnlyCollection<ImageResizingEstimator.ColumnInfo> Columns => _columns.AsReadOnly();

        ///<summary>
        /// Resize image.
        ///</summary>
        /// <param name="env">The host environment.</param>
        /// <param name="outputColumnName">Name of the column resulting from the transformation of <paramref name="inputColumnName"/>.</param>
        /// <param name="imageWidth">Width of resized image.</param>
        /// <param name="imageHeight">Height of resized image.</param>
<<<<<<< HEAD
        /// <param name="inputColumnName">The name of the input column.</param>
=======
        /// <param name="inputColumnName">Name of the column to transform. If set to , the value of the will be used as source.</param>
>>>>>>> c94be090
        /// <param name="resizing">What <see cref="ImageResizingEstimator.ResizingKind"/> to use.</param>
        /// <param name="cropAnchor">If <paramref name="resizing"/> set to <see cref="ImageResizingEstimator.ResizingKind.IsoCrop"/> what anchor to use for cropping.</param>
        internal ImageResizingTransformer(IHostEnvironment env, string outputColumnName,
            int imageWidth, int imageHeight, string inputColumnName = null,
            ImageResizingEstimator.ResizingKind resizing = ImageResizingEstimator.ResizingKind.IsoCrop,
            ImageResizingEstimator.Anchor cropAnchor = ImageResizingEstimator.Anchor.Center)
            : this(env, new ImageResizingEstimator.ColumnInfo(outputColumnName, imageWidth, imageHeight, inputColumnName, resizing, cropAnchor))
        {
        }

        ///<summary>
        /// Resize image.
        ///</summary>
        /// <param name="env">The host environment.</param>
        /// <param name="columns">Describes the parameters of image resizing for each column pair.</param>
        internal ImageResizingTransformer(IHostEnvironment env, params ImageResizingEstimator.ColumnInfo[] columns)
            : base(Contracts.CheckRef(env, nameof(env)).Register(RegistrationName), GetColumnPairs(columns))
        {
            _columns = columns.ToArray();
        }

        private static (string outputColumnName, string inputColumnName)[] GetColumnPairs(ImageResizingEstimator.ColumnInfo[] columns)
        {
            Contracts.CheckValue(columns, nameof(columns));
            return columns.Select(x => (x.Name, x.InputColumnName)).ToArray();
        }

        // Factory method for SignatureDataTransform.
        internal static IDataTransform Create(IHostEnvironment env, Arguments args, IDataView input)
        {
            Contracts.CheckValue(env, nameof(env));
            env.CheckValue(args, nameof(args));
            env.CheckValue(input, nameof(input));

            env.CheckValue(args.Columns, nameof(args.Columns));

            var cols = new ImageResizingEstimator.ColumnInfo[args.Columns.Length];
            for (int i = 0; i < cols.Length; i++)
            {
                var item = args.Columns[i];
                cols[i] = new ImageResizingEstimator.ColumnInfo(
                    item.Name,
                    item.ImageWidth ?? args.ImageWidth,
                    item.ImageHeight ?? args.ImageHeight,
                    item.Source ?? item.Name,
                    item.Resizing ?? args.Resizing,
                    item.CropAnchor ?? args.CropAnchor);
            }

            return new ImageResizingTransformer(env, cols).MakeDataTransform(input);
        }

        // Factory method for SignatureLoadModel.
        private static ImageResizingTransformer Create(IHostEnvironment env, ModelLoadContext ctx)
        {
            Contracts.CheckValue(env, nameof(env));
            var host = env.Register(RegistrationName);

            host.CheckValue(ctx, nameof(ctx));
            ctx.CheckAtModel(GetVersionInfo());

            return new ImageResizingTransformer(host, ctx);
        }

        private ImageResizingTransformer(IHost host, ModelLoadContext ctx)
            : base(host, ctx)
        {
            // *** Binary format ***
            // <base>

            // for each added column
            //   int: width
            //   int: height
            //   byte: scaling kind
            //   byte: anchor

            _columns = new ImageResizingEstimator.ColumnInfo[ColumnPairs.Length];
            for (int i = 0; i < ColumnPairs.Length; i++)
            {
                int width = ctx.Reader.ReadInt32();
                Host.CheckDecode(width > 0);
                int height = ctx.Reader.ReadInt32();
                Host.CheckDecode(height > 0);
                var scale = (ImageResizingEstimator.ResizingKind)ctx.Reader.ReadByte();
                Host.CheckDecode(Enum.IsDefined(typeof(ImageResizingEstimator.ResizingKind), scale));
                var anchor = (ImageResizingEstimator.Anchor)ctx.Reader.ReadByte();
                Host.CheckDecode(Enum.IsDefined(typeof(ImageResizingEstimator.Anchor), anchor));
                _columns[i] = new ImageResizingEstimator.ColumnInfo(ColumnPairs[i].outputColumnName, width, height, ColumnPairs[i].inputColumnName, scale, anchor);
            }
        }

        // Factory method for SignatureLoadDataTransform.
        private static IDataTransform Create(IHostEnvironment env, ModelLoadContext ctx, IDataView input)
            => Create(env, ctx).MakeDataTransform(input);

        // Factory method for SignatureLoadRowMapper.
        private static IRowMapper Create(IHostEnvironment env, ModelLoadContext ctx, Schema inputSchema)
            => Create(env, ctx).MakeRowMapper(inputSchema);

        public override void Save(ModelSaveContext ctx)
        {
            Host.CheckValue(ctx, nameof(ctx));

            ctx.CheckAtModel();
            ctx.SetVersionInfo(GetVersionInfo());

            // *** Binary format ***
            // <base>

            // for each added column
            //   int: width
            //   int: height
            //   byte: scaling kind
            //   byte: anchor

            base.SaveColumns(ctx);

            foreach (var col in _columns)
            {
                ctx.Writer.Write(col.Width);
                ctx.Writer.Write(col.Height);
                Contracts.Assert((ImageResizingEstimator.ResizingKind)(byte)col.Resizing == col.Resizing);
                ctx.Writer.Write((byte)col.Resizing);
                Contracts.Assert((ImageResizingEstimator.Anchor)(byte)col.Anchor == col.Anchor);
                ctx.Writer.Write((byte)col.Anchor);
            }
        }

        private protected override IRowMapper MakeRowMapper(Schema schema) => new Mapper(this, schema);

        protected override void CheckInputColumn(Schema inputSchema, int col, int srcCol)
        {
            if (!(inputSchema[srcCol].Type is ImageType))
                throw Host.ExceptSchemaMismatch(nameof(inputSchema), "input", _columns[col].InputColumnName, "image", inputSchema[srcCol].Type.ToString());
        }

        private sealed class Mapper : OneToOneMapperBase
        {
            private readonly ImageResizingTransformer _parent;

            public Mapper(ImageResizingTransformer parent, Schema inputSchema)
                : base(parent.Host.Register(nameof(Mapper)), parent, inputSchema)
            {
                _parent = parent;
            }

            protected override Schema.DetachedColumn[] GetOutputColumnsCore()
                => _parent._columns.Select(x => new Schema.DetachedColumn(x.Name, x.Type, null)).ToArray();

            protected override Delegate MakeGetter(Row input, int iinfo, Func<int, bool> activeOutput, out Action disposer)
            {
                Contracts.AssertValue(input);
                Contracts.Assert(0 <= iinfo && iinfo < _parent._columns.Length);

                var src = default(Bitmap);
                var getSrc = input.GetGetter<Bitmap>(ColMapNewToOld[iinfo]);
                var info = _parent._columns[iinfo];

                disposer =
                    () =>
                    {
                        if (src != null)
                        {
                            src.Dispose();
                            src = null;
                        }
                    };

                ValueGetter<Bitmap> del =
                    (ref Bitmap dst) =>
                    {
                        if (dst != null)
                            dst.Dispose();

                        getSrc(ref src);
                        if (src == null || src.Height <= 0 || src.Width <= 0)
                            return;
                        if (src.Height == info.Height && src.Width == info.Width)
                        {
                            dst = src;
                            return;
                        }

                        int sourceWidth = src.Width;
                        int sourceHeight = src.Height;
                        int sourceX = 0;
                        int sourceY = 0;
                        int destX = 0;
                        int destY = 0;
                        int destWidth = 0;
                        int destHeight = 0;
                        float aspect = 0;
                        float widthAspect = 0;
                        float heightAspect = 0;

                        widthAspect = (float)info.Width / sourceWidth;
                        heightAspect = (float)info.Height / sourceHeight;

                        if (info.Resizing == ImageResizingEstimator.ResizingKind.IsoPad)
                        {
                            widthAspect = (float)info.Width / sourceWidth;
                            heightAspect = (float)info.Height / sourceHeight;
                            if (heightAspect < widthAspect)
                            {
                                aspect = heightAspect;
                                destX = (int)((info.Width - (sourceWidth * aspect)) / 2);
                            }
                            else
                            {
                                aspect = widthAspect;
                                destY = (int)((info.Height - (sourceHeight * aspect)) / 2);
                            }

                            destWidth = (int)(sourceWidth * aspect);
                            destHeight = (int)(sourceHeight * aspect);
                        }
                        else if (info.Resizing == ImageResizingEstimator.ResizingKind.IsoCrop)
                        {
                            if (heightAspect < widthAspect)
                            {
                                aspect = widthAspect;
                                switch (info.Anchor)
                                {
                                    case ImageResizingEstimator.Anchor.Top:
                                        destY = 0;
                                        break;
                                    case ImageResizingEstimator.Anchor.Bottom:
                                        destY = (int)(info.Height - (sourceHeight * aspect));
                                        break;
                                    default:
                                        destY = (int)((info.Height - (sourceHeight * aspect)) / 2);
                                        break;
                                }
                            }
                            else
                            {
                                aspect = heightAspect;
                                switch (info.Anchor)
                                {
                                    case ImageResizingEstimator.Anchor.Left:
                                        destX = 0;
                                        break;
                                    case ImageResizingEstimator.Anchor.Right:
                                        destX = (int)(info.Width - (sourceWidth * aspect));
                                        break;
                                    default:
                                        destX = (int)((info.Width - (sourceWidth * aspect)) / 2);
                                        break;
                                }
                            }

                            destWidth = (int)(sourceWidth * aspect);
                            destHeight = (int)(sourceHeight * aspect);
                        }
                        else if (info.Resizing == ImageResizingEstimator.ResizingKind.Fill)
                        {
                            destWidth = info.Width;
                            destHeight = info.Height;
                        }

                        dst = new Bitmap(info.Width, info.Height, src.PixelFormat);
                        var srcRectangle = new Rectangle(sourceX, sourceY, sourceWidth, sourceHeight);
                        var destRectangle = new Rectangle(destX, destY, destWidth, destHeight);
                        using (var g = Graphics.FromImage(dst))
                        {
                            g.DrawImage(src, destRectangle, srcRectangle, GraphicsUnit.Pixel);
                        }
                        Contracts.Assert(dst.Width == info.Width && dst.Height == info.Height);
                    };

                return del;
            }
        }
    }

    /// <summary>
    /// <see cref="IEstimator{TTransformer}"/> that resizes the image to a new width and height.
    /// </summary>
    /// <remarks>
    /// Calling <see cref="IEstimator{TTransformer}.Fit(IDataView)"/> in this estimator, produces an <see cref="ImageResizingTransformer"/>.
    /// <seealso cref = "ImageEstimatorsCatalog.Resize(TransformsCatalog, ImageResizingEstimator.ColumnInfo[])" />
    /// <seealso cref = "ImageEstimatorsCatalog.Resize(TransformsCatalog, string, int, int, string, ResizingKind, Anchor)" />
    /// <seealso cref = "ImageEstimatorsCatalog" />
    /// </remarks >
    public sealed class ImageResizingEstimator : TrivialEstimator<ImageResizingTransformer>
    {
        /// <summary>
        /// Specifies how to resize the images: by croping them or padding in the direction needed to fill up.
        /// </summary>
        public enum ResizingKind : byte
        {
            /// <summary>
            /// Isotropic(uniform) with padding.
            /// </summary>
            [TGUI(Label = "Isotropic with Padding")]
            IsoPad = 0,

            /// <summary>
            /// Isotropic(uniform) with cropping.
            /// </summary>
            [TGUI(Label = "Isotropic with Cropping")]
            IsoCrop = 1,

            /// <summary>
            /// Ignore aspect ratio and squeeze/stretch into target dimensions.
            /// </summary>
            [TGUI(Label = "Ignore aspect ratio and squeeze/stretch into target dimensions")]
            Fill = 2
        }

        /// <summary>
        /// Indicates where to anchor for image cropping, for example set to <see cref="Center"/> is going to crop the image on all sides,
        /// set to <see cref="Bottom"/> is going to crop the image at the top.
        /// </summary>
        public enum Anchor : byte
        {
            Right = 0,
            Left = 1,
            Top = 2,
            Bottom = 3,
            Center = 4
        }

        /// <summary>
        /// Describes how the transformer handles one image resize column.
        /// </summary>
        public sealed class ColumnInfo
        {
            /// <summary>Name of the column resulting from the transformation of <see cref="InputColumnName"/></summary>
            public readonly string Name;

            /// <summary>Name of column to transform.</summary>
            public readonly string InputColumnName;

            /// <summary>Width to resize the image to.</summary>
            public readonly int Width;

            /// <summary>Height to resize the image to.</summary>
            public readonly int Height;

            /// <summary>What <see cref="ResizingKind"/> to use (uniform, or non-uniform).</summary>
            public readonly ResizingKind Resizing;

            /// <summary>If <see cref="Resizing"/> set to <see cref="ResizingKind.IsoCrop"/> what anchor to use for cropping.</summary>
            public readonly Anchor Anchor;

            /// <summary>The type of column, <see cref="ColumnType"/>.</summary>
            public readonly ColumnType Type;

            /// <summary>
            /// Describes how the transformer handles one image resize column pair.
            /// </summary>
            /// <param name="name">Name of the column resulting from the transformation of <paramref name="inputColumnName"/>.</param>
            /// <param name="width">Width of resized image.</param>
            /// <param name="height">Height of resized image.</param>
            /// <param name="inputColumnName">Name of column to transform. If set to <see langword="null"/>, the value of the <paramref name="name"/> will be used as source.</param>
            /// <param name="resizing">What <see cref="ImageResizingEstimator.ResizingKind"/> to use.</param>
            /// <param name="anchor">If <paramref name="resizing"/> set to <see cref="ImageResizingEstimator.ResizingKind.IsoCrop"/> what anchor to use for cropping.</param>
            public ColumnInfo(string name,
                int width,
                int height,
                string inputColumnName = null,
                ResizingKind resizing = ImageResizingTransformer.Defaults.Resizing,
                Anchor anchor = ImageResizingTransformer.Defaults.CropAnchor)
            {
                Contracts.CheckNonEmpty(name, nameof(name));
                Contracts.CheckUserArg(width > 0, nameof(width));
                Contracts.CheckUserArg(height > 0, nameof(height));
                Contracts.CheckUserArg(Enum.IsDefined(typeof(ResizingKind), resizing), nameof(resizing));
                Contracts.CheckUserArg(Enum.IsDefined(typeof(Anchor), anchor), nameof(anchor));

                Name = name;
                InputColumnName = inputColumnName ?? name;
                Width = width;
                Height = height;
                Resizing = resizing;
                Anchor = anchor;
                Type = new ImageType(Height, Width);
            }
        }

        /// <summary>
        /// Estimator which resizes images.
        /// </summary>
        /// <param name="env">The host environment.</param>
        /// <param name="outputColumnName">Name of the column resulting from the transformation of <paramref name="inputColumnName"/>.</param>
        /// <param name="imageWidth">Width of resized image.</param>
        /// <param name="imageHeight">Height of resized image.</param>
        /// <param name="inputColumnName">The name of the input column.</param>
        /// <param name="resizing">What <see cref="ResizingKind"/> to use.</param>
        /// <param name="cropAnchor">If <paramref name="resizing"/> set to <see cref="ResizingKind.IsoCrop"/> what anchor to use for cropping.</param>
        internal ImageResizingEstimator(IHostEnvironment env,
            string outputColumnName,
            int imageWidth,
            int imageHeight,
            string inputColumnName = null,
            ResizingKind resizing = ImageResizingTransformer.Defaults.Resizing,
            Anchor cropAnchor = ImageResizingTransformer.Defaults.CropAnchor)
            : this(env, new ImageResizingTransformer(env, outputColumnName, imageWidth, imageHeight, inputColumnName, resizing, cropAnchor))
        {
        }

        /// <summary>
        /// Estimator which resizes images.
        /// </summary>
        /// <param name="env">The host environment.</param>
        /// <param name="columns">Describes the parameters of image resizing for each column pair.</param>
        internal ImageResizingEstimator(IHostEnvironment env, params ColumnInfo[] columns)
            : this(env, new ImageResizingTransformer(env, columns))
        {
        }

        private ImageResizingEstimator(IHostEnvironment env, ImageResizingTransformer transformer)
            : base(Contracts.CheckRef(env, nameof(env)).Register(nameof(ImageResizingEstimator)), transformer)
        {
        }

        /// <summary>
        /// Returns the <see cref="SchemaShape"/> of the schema which will be produced by the transformer.
        /// Used for schema propagation and verification in a pipeline.
        /// </summary>
        public override SchemaShape GetOutputSchema(SchemaShape inputSchema)
        {
            Host.CheckValue(inputSchema, nameof(inputSchema));
            var result = inputSchema.ToDictionary(x => x.Name);
            foreach (var colInfo in Transformer.Columns)
            {
                if (!inputSchema.TryFindColumn(colInfo.InputColumnName, out var col))
                    throw Host.ExceptSchemaMismatch(nameof(inputSchema), "input", colInfo.InputColumnName);
                if (!(col.ItemType is ImageType) || col.Kind != SchemaShape.Column.VectorKind.Scalar)
                    throw Host.ExceptSchemaMismatch(nameof(inputSchema), "input", colInfo.InputColumnName, new ImageType().ToString(), col.GetTypeString());

                result[colInfo.Name] = new SchemaShape.Column(colInfo.Name, SchemaShape.Column.VectorKind.Scalar, colInfo.Type, false);
            }

            return new SchemaShape(result.Values);
        }
    }
}<|MERGE_RESOLUTION|>--- conflicted
+++ resolved
@@ -135,11 +135,7 @@
         /// <param name="outputColumnName">Name of the column resulting from the transformation of <paramref name="inputColumnName"/>.</param>
         /// <param name="imageWidth">Width of resized image.</param>
         /// <param name="imageHeight">Height of resized image.</param>
-<<<<<<< HEAD
-        /// <param name="inputColumnName">The name of the input column.</param>
-=======
         /// <param name="inputColumnName">Name of the column to transform. If set to , the value of the will be used as source.</param>
->>>>>>> c94be090
         /// <param name="resizing">What <see cref="ImageResizingEstimator.ResizingKind"/> to use.</param>
         /// <param name="cropAnchor">If <paramref name="resizing"/> set to <see cref="ImageResizingEstimator.ResizingKind.IsoCrop"/> what anchor to use for cropping.</param>
         internal ImageResizingTransformer(IHostEnvironment env, string outputColumnName,
