--- conflicted
+++ resolved
@@ -34,11 +34,7 @@
         /// the linear model that was trained.  Note that this action cannot change the result in any way; it is only a way for the caller to
         /// be informed about what was learnt.</param>
         /// <returns>The predicted output.</returns>
-<<<<<<< HEAD
-        public static (Scalar<float> score, Scalar<float> probability, Scalar<bool> predictedLabel) LbfgsCalibrated(this BinaryClassificationCatalog.BinaryClassificationTrainers catalog,
-=======
         public static (Scalar<float> score, Scalar<float> probability, Scalar<bool> predictedLabel) LbfgsLogisticRegression(this BinaryClassificationCatalog.BinaryClassificationTrainers catalog,
->>>>>>> 804c4a8e
             Scalar<bool> label,
             Vector<float> features,
             Scalar<float> weights = null,
@@ -80,11 +76,7 @@
         /// be informed about what was learnt.</param>
         /// <param name="options">Advanced arguments to the algorithm.</param>
         /// <returns>The predicted output.</returns>
-<<<<<<< HEAD
-        public static (Scalar<float> score, Scalar<float> probability, Scalar<bool> predictedLabel) LbfgsCalibrated(this BinaryClassificationCatalog.BinaryClassificationTrainers catalog,
-=======
         public static (Scalar<float> score, Scalar<float> probability, Scalar<bool> predictedLabel) LbfgsLogisticRegression(this BinaryClassificationCatalog.BinaryClassificationTrainers catalog,
->>>>>>> 804c4a8e
             Scalar<bool> label,
             Vector<float> features,
             Scalar<float> weights,
