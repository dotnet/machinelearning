﻿// Licensed to the .NET Foundation under one or more agreements.
// The .NET Foundation licenses this file to you under the MIT license.
// See the LICENSE file in the project root for more information.

using System;
using System.Collections.Generic;
using Microsoft.ML.Runtime;
using Microsoft.ML.Transforms.Text;

namespace Microsoft.ML.StaticPipe
{
    /// <summary>
    /// Extensions for statically typed word tokenizer.
    /// </summary>
    public static class WordTokenizerStaticExtensions
    {
        private sealed class OutPipelineColumn : VarVector<string>
        {
            public readonly Scalar<string> Input;

            public OutPipelineColumn(Scalar<string> input, char[] separators)
                : base(new Reconciler(separators), input)
            {
                Input = input;
            }
        }

        private sealed class Reconciler : EstimatorReconciler
        {
            private readonly char[] _separators;

            public Reconciler(char[] separators)
            {
                _separators = separators;
            }

            public override IEstimator<ITransformer> Reconcile(IHostEnvironment env,
                PipelineColumn[] toOutput,
                IReadOnlyDictionary<PipelineColumn, string> inputNames,
                IReadOnlyDictionary<PipelineColumn, string> outputNames,
                IReadOnlyCollection<string> usedNames)
            {
                Contracts.Assert(toOutput.Length == 1);

                var pairs = new List<(string outputColumnName, string inputColumnName)>();
                foreach (var outCol in toOutput)
                    pairs.Add((outputNames[outCol], inputNames[((OutPipelineColumn)outCol).Input]));

                return new WordTokenizingEstimator(env, pairs.ToArray(), _separators);
            }
        }

        /// <summary>
        /// Tokenize incoming text using <paramref name="separators"/> and output the tokens.
        /// </summary>
        /// <param name="input">The column to apply to.</param>
        /// <param name="separators">The separators to use (uses space character by default).</param>
        public static VarVector<string> TokenizeText(this Scalar<string> input, char[] separators = null) => new OutPipelineColumn(input, separators);
    }

    /// <summary>
    /// Extensions for statically typed character tokenizer.
    /// </summary>
    public static class CharacterTokenizerStaticExtensions
    {
        private sealed class OutPipelineColumn : VarVector<Key<ushort, string>>
        {
            public readonly Scalar<string> Input;

            public OutPipelineColumn(Scalar<string> input, bool useMarkerChars)
                : base(new Reconciler(useMarkerChars), input)
            {
                Input = input;
            }
        }

        private sealed class Reconciler : EstimatorReconciler, IEquatable<Reconciler>
        {
            private readonly bool _useMarker;

            public Reconciler(bool useMarkerChars)
            {
                _useMarker = useMarkerChars;
            }

            public bool Equals(Reconciler other)
            {
                return _useMarker == other._useMarker;
            }

            public override IEstimator<ITransformer> Reconcile(IHostEnvironment env,
                PipelineColumn[] toOutput,
                IReadOnlyDictionary<PipelineColumn, string> inputNames,
                IReadOnlyDictionary<PipelineColumn, string> outputNames,
                IReadOnlyCollection<string> usedNames)
            {
                Contracts.Assert(toOutput.Length == 1);

                var pairs = new List<(string outputColumnName, string inputColumnName)>();
                foreach (var outCol in toOutput)
                    pairs.Add((outputNames[outCol], inputNames[((OutPipelineColumn)outCol).Input]));

                return new TokenizingByCharactersEstimator(env, _useMarker, pairs.ToArray());
            }
        }

        /// <summary>
        /// Tokenize incoming text into a sequence of characters.
        /// </summary>
        /// <param name="input">The column to apply to.</param>
        /// <param name="useMarkerCharacters">Whether to use marker characters to separate words.</param>
        public static VarVector<Key<ushort, string>> TokenizeIntoCharacters(this Scalar<string> input, bool useMarkerCharacters = true) => new OutPipelineColumn(input, useMarkerCharacters);
    }

    /// <summary>
    /// Extensions for statically typed stop word remover.
    /// </summary>
    public static class StopwordRemoverStaticExtensions
    {
        private sealed class OutPipelineColumn : VarVector<string>
        {
            public readonly VarVector<string> Input;

            public OutPipelineColumn(VarVector<string> input, StopWordsRemovingEstimator.Language language)
                : base(new Reconciler(language), input)
            {
                Input = input;
            }
        }

        private sealed class Reconciler : EstimatorReconciler, IEquatable<Reconciler>
        {
            private readonly StopWordsRemovingEstimator.Language _language;

            public Reconciler(StopWordsRemovingEstimator.Language language)
            {
                _language = language;
            }

            public bool Equals(Reconciler other)
            {
                return _language == other._language;
            }

            public override IEstimator<ITransformer> Reconcile(IHostEnvironment env,
                PipelineColumn[] toOutput,
                IReadOnlyDictionary<PipelineColumn, string> inputNames,
                IReadOnlyDictionary<PipelineColumn, string> outputNames,
                IReadOnlyCollection<string> usedNames)
            {
                Contracts.Assert(toOutput.Length == 1);

                var columns = new List<StopWordsRemovingEstimator.ColumnOptions>();
                foreach (var outCol in toOutput)
                    columns.Add(new StopWordsRemovingEstimator.ColumnOptions(outputNames[outCol], inputNames[((OutPipelineColumn)outCol).Input], _language));

                return new StopWordsRemovingEstimator(env, columns.ToArray());
            }
        }

        /// <summary>
        /// Remove stop words from incoming text.
        /// </summary>
        /// <param name="input">The column to apply to.</param>
        /// <param name="language">Langauge of the input text.</param>
        public static VarVector<string> RemoveStopwords(this VarVector<string> input,
            StopWordsRemovingEstimator.Language language = StopWordsRemovingEstimator.Language.English) => new OutPipelineColumn(input, language);
    }

    /// <summary>
    /// Extensions for statically typed text normalizer.
    /// </summary>
    public static class TextNormalizerStaticExtensions
    {
        private sealed class OutPipelineColumn : Scalar<string>
        {
            public readonly Scalar<string> Input;

            public OutPipelineColumn(Scalar<string> input, TextNormalizingEstimator.CaseMode textCase, bool keepDiacritics, bool keepPunctuations, bool keepNumbers)
                : base(new Reconciler(textCase, keepDiacritics, keepPunctuations, keepNumbers), input)
            {
                Input = input;
            }
        }

        private sealed class Reconciler : EstimatorReconciler, IEquatable<Reconciler>
        {
            private readonly TextNormalizingEstimator.CaseMode _textCase;
            private readonly bool _keepDiacritics;
            private readonly bool _keepPunctuations;
            private readonly bool _keepNumbers;

            public Reconciler(TextNormalizingEstimator.CaseMode textCase, bool keepDiacritics, bool keepPunctuations, bool keepNumbers)
            {
                _textCase = textCase;
                _keepDiacritics = keepDiacritics;
                _keepPunctuations = keepPunctuations;
                _keepNumbers = keepNumbers;

            }

            public bool Equals(Reconciler other)
            {
                return _textCase == other._textCase &&
                _keepDiacritics == other._keepDiacritics &&
                _keepPunctuations == other._keepPunctuations &&
                _keepNumbers == other._keepNumbers;
            }

            public override IEstimator<ITransformer> Reconcile(IHostEnvironment env,
                PipelineColumn[] toOutput,
                IReadOnlyDictionary<PipelineColumn, string> inputNames,
                IReadOnlyDictionary<PipelineColumn, string> outputNames,
                IReadOnlyCollection<string> usedNames)
            {
                Contracts.Assert(toOutput.Length == 1);

                var pairs = new List<(string outputColumnName, string inputColumnName)>();
                foreach (var outCol in toOutput)
                    pairs.Add((outputNames[outCol], inputNames[((OutPipelineColumn)outCol).Input]));

                return new TextNormalizingEstimator(env, _textCase, _keepDiacritics, _keepPunctuations, _keepNumbers, pairs.ToArray());
            }
        }

        /// <summary>
        /// Normalizes input text by changing case, removing diacritical marks, punctuation marks and/or numbers.
        /// </summary>
        /// <param name="input">The column to apply to.</param>
        /// <param name="caseMode">Casing text using the rules of the invariant culture.</param>
        /// <param name="keepDiacritics">Whether to keep diacritical marks or remove them.</param>
        /// <param name="keepPunctuations">Whether to keep punctuation marks or remove them.</param>
        /// <param name="keepNumbers">Whether to keep numbers or remove them.</param>
        public static Scalar<string> NormalizeText(this Scalar<string> input,
            TextNormalizingEstimator.CaseMode caseMode = TextNormalizingEstimator.CaseMode.Lower,
            bool keepDiacritics = false,
            bool keepPunctuations = true,
            bool keepNumbers = true) => new OutPipelineColumn(input, caseMode, keepDiacritics, keepPunctuations, keepNumbers);
    }

    /// <summary>
    /// Extensions for statically typed bag of word converter.
    /// </summary>
    public static class WordBagEstimatorStaticExtensions
    {
        private sealed class OutPipelineColumn : Vector<float>
        {
            public readonly Scalar<string> Input;

            public OutPipelineColumn(Scalar<string> input,
                int ngramLength,
                int skipLength,
                bool allLengths,
                int maxNumTerms,
                NgramExtractingEstimator.WeightingCriteria weighting)
                : base(new Reconciler(ngramLength, skipLength, allLengths, maxNumTerms, weighting), input)
            {
                Input = input;
            }
        }

        private sealed class Reconciler : EstimatorReconciler, IEquatable<Reconciler>
        {
            private readonly int _ngramLength;
            private readonly int _skipLength;
            private readonly bool _allLengths;
            private readonly int _maxNumTerms;
            private readonly NgramExtractingEstimator.WeightingCriteria _weighting;

            public Reconciler(int ngramLength, int skipLength, bool allLengths, int maxNumTerms, NgramExtractingEstimator.WeightingCriteria weighting)
            {
                _ngramLength = ngramLength;
                _skipLength = skipLength;
                _allLengths = allLengths;
                _maxNumTerms = maxNumTerms;
                _weighting = weighting;

            }

            public bool Equals(Reconciler other)
            {
                return _ngramLength == other._ngramLength &&
                _skipLength == other._skipLength &&
                _allLengths == other._allLengths &&
                _maxNumTerms == other._maxNumTerms &&
                _weighting == other._weighting;
            }

            public override IEstimator<ITransformer> Reconcile(IHostEnvironment env,
                PipelineColumn[] toOutput,
                IReadOnlyDictionary<PipelineColumn, string> inputNames,
                IReadOnlyDictionary<PipelineColumn, string> outputNames,
                IReadOnlyCollection<string> usedNames)
            {
                Contracts.Assert(toOutput.Length == 1);

                var pairs = new List<(string names, string[] sources)>();
                foreach (var outCol in toOutput)
                    pairs.Add((outputNames[outCol], new[] { inputNames[((OutPipelineColumn)outCol).Input] }));

                return new WordBagEstimator(env, pairs.ToArray(), _ngramLength, _skipLength, _allLengths, _maxNumTerms, _weighting);
            }
        }

        /// <summary>
        /// Produces a bag of counts of ngrams (sequences of consecutive words ) in a given text.
        /// It does so by building a dictionary of ngrams and using the id in the dictionary as the index in the bag.
        /// </summary>
        /// <param name="input">The column to apply to.</param>
        /// <param name="ngramLength">Ngram length.</param>
        /// <param name="skipLength">Maximum number of tokens to skip when constructing an ngram.</param>
        /// <param name="allLengths">Whether to include all ngram lengths up to <paramref name="ngramLength"/> or only <paramref name="ngramLength"/>.</param>
        /// <param name="maximumNgramsCount">Maximum number of ngrams to store in the dictionary.</param>
        /// <param name="weighting">Statistical measure used to evaluate how important a word is to a document in a corpus.</param>
        public static Vector<float> ProduceWordBags(this Scalar<string> input,
            int ngramLength = 1,
            int skipLength = 0,
            bool allLengths = true,
            int maximumNgramsCount = 10000000,
            NgramExtractingEstimator.WeightingCriteria weighting = NgramExtractingEstimator.WeightingCriteria.Tf)
                => new OutPipelineColumn(input, ngramLength, skipLength, allLengths, maximumNgramsCount, weighting);
    }

    /// <summary>
    /// Extensions for statically typed bag of wordhash converter.
    /// </summary>
    public static class WordHashBagEstimatorStaticExtensions
    {
        private sealed class OutPipelineColumn : Vector<float>
        {
            public readonly Scalar<string> Input;

            public OutPipelineColumn(Scalar<string> input,
                int numberOfBits,
                int ngramLength,
                int skipLength,
                bool allLengths,
                uint seed,
<<<<<<< HEAD
                bool useOrderedHashing,
                int invertHash)
                : base(new Reconciler(hashBits, ngramLength, skipLength, allLengths, seed, useOrderedHashing, invertHash), input)
=======
                bool ordered,
                int maximumNumberOfInverts)
                : base(new Reconciler(numberOfBits, ngramLength, skipLength, allLengths, seed, ordered, maximumNumberOfInverts), input)
>>>>>>> abc2d638
            {
                Input = input;
            }
        }

        private sealed class Reconciler : EstimatorReconciler, IEquatable<Reconciler>
        {
            private readonly int _numberOfBits;
            private readonly int _ngramLength;
            private readonly int _skipLength;
            private readonly bool _allLengths;
            private readonly uint _seed;
<<<<<<< HEAD
            private readonly bool _useOrderedHashing;
            private readonly int _invertHash;

            public Reconciler(int hashBits, int ngramLength, int skipLength, bool allLengths, uint seed, bool useOrderedHashing, int invertHash)
=======
            private readonly bool _ordered;
            private readonly int _maximumNumberOfInverts;

            public Reconciler(int numberOfBits, int ngramLength, int skipLength, bool allLengths, uint seed, bool ordered, int maximumNumberOfInverts)
>>>>>>> abc2d638
            {
                _numberOfBits = numberOfBits;
                _ngramLength = ngramLength;
                _skipLength = skipLength;
                _allLengths = allLengths;
                _seed = seed;
<<<<<<< HEAD
                _useOrderedHashing = useOrderedHashing;
                _invertHash = invertHash;
=======
                _ordered = ordered;
                _maximumNumberOfInverts = maximumNumberOfInverts;
>>>>>>> abc2d638
            }

            public bool Equals(Reconciler other)
            {
                return _numberOfBits == other._numberOfBits &&
                    _ngramLength == other._ngramLength &&
                    _skipLength == other._skipLength &&
                    _allLengths == other._allLengths &&
                    _seed == other._seed &&
<<<<<<< HEAD
                    _useOrderedHashing == other._useOrderedHashing &&
                    _invertHash == other._invertHash;
=======
                    _ordered == other._ordered &&
                    _maximumNumberOfInverts == other._maximumNumberOfInverts;
>>>>>>> abc2d638
            }

            public override IEstimator<ITransformer> Reconcile(IHostEnvironment env,
                PipelineColumn[] toOutput,
                IReadOnlyDictionary<PipelineColumn, string> inputNames,
                IReadOnlyDictionary<PipelineColumn, string> outputNames,
                IReadOnlyCollection<string> usedNames)
            {
                Contracts.Assert(toOutput.Length == 1);

                var pairs = new List<(string name, string[] sources)>();
                foreach (var outCol in toOutput)
                    pairs.Add((outputNames[outCol], new[] { inputNames[((OutPipelineColumn)outCol).Input] }));

<<<<<<< HEAD
                return new WordHashBagEstimator(env, pairs.ToArray(), _hashBits, _ngramLength, _skipLength, _allLengths, _seed, _useOrderedHashing, _invertHash);
=======
                return new WordHashBagEstimator(env, pairs.ToArray(), _numberOfBits, _ngramLength, _skipLength, _allLengths, _seed, _ordered, _maximumNumberOfInverts);
>>>>>>> abc2d638
            }
        }

        /// <summary>
        /// Produces a bag of counts of ngrams (sequences of consecutive words of length 1-n) in a given text.
        /// It does so by hashing each ngram and using the hash value as the index in the bag.
        /// </summary>
        /// <param name="input">The column to apply to.</param>
        /// <param name="numberOfBits">Number of bits to hash into. Must be between 1 and 30, inclusive.</param>
        /// <param name="ngramLength">Ngram length.</param>
        /// <param name="skipLength">Maximum number of tokens to skip when constructing an ngram.</param>
        /// <param name="allLengths">Whether to include all ngram lengths up to <paramref name="ngramLength"/> or only <paramref name="ngramLength"/>.</param>
        /// <param name="seed">Hashing seed.</param>
<<<<<<< HEAD
        /// <param name="useOrderedHashing">Whether the position of each source column should be included in the hash (when there are multiple source columns).</param>
        /// <param name="invertHash">During hashing we constuct mappings between original values and the produced hash values.
=======
        /// <param name="ordered">Whether the position of each source column should be included in the hash (when there are multiple source columns).</param>
        /// <param name="maximumNumberOfInverts">During hashing we constuct mappings between original values and the produced hash values.
>>>>>>> abc2d638
        /// Text representation of original values are stored in the slot names of the  metadata for the new column.Hashing, as such, can map many initial values to one.
        /// <paramref name="maximumNumberOfInverts"/> specifies the upper bound of the number of distinct input values mapping to a hash that should be retained.
        /// <value>0</value> does not retain any input values. <value>-1</value> retains all input values mapping to each hash.</param>
<<<<<<< HEAD
        public static Vector<float> ProduceHashedWordBags(this Scalar<string> input,
=======
        public static Vector<float> ToBagofHashedWords(this Scalar<string> input,
>>>>>>> abc2d638
            int numberOfBits = 16,
            int ngramLength = 1,
            int skipLength = 0,
            bool allLengths = true,
            uint seed = 314489979,
<<<<<<< HEAD
            bool useOrderedHashing = true,
            int invertHash = 0) => new OutPipelineColumn(input, numberOfBits, ngramLength, skipLength, allLengths, seed, useOrderedHashing, invertHash);
=======
            bool ordered = true,
            int maximumNumberOfInverts = 0) => new OutPipelineColumn(input, numberOfBits, ngramLength, skipLength, allLengths, seed, ordered, maximumNumberOfInverts);
>>>>>>> abc2d638
    }

    /// <summary>
    /// Extensions for statically typed ngram estimator.
    /// </summary>
    public static class NgramEstimatorStaticExtensions
    {
        private sealed class OutPipelineColumn : Vector<float>
        {
            public readonly PipelineColumn Input;

            public OutPipelineColumn(PipelineColumn input,
                int ngramLength,
                int skipLength,
                bool allLengths,
                int maxNumTerms,
                NgramExtractingEstimator.WeightingCriteria weighting)
                : base(new Reconciler(ngramLength, skipLength, allLengths, maxNumTerms, weighting), input)
            {
                Input = input;
            }
        }

        private sealed class Reconciler : EstimatorReconciler, IEquatable<Reconciler>
        {
            private readonly int _ngramLength;
            private readonly int _skipLength;
            private readonly bool _allLengths;
            private readonly int _maxNgramsCount;
            private readonly NgramExtractingEstimator.WeightingCriteria _weighting;

            public Reconciler(int ngramLength, int skipLength, bool allLengths, int maxNumTerms, NgramExtractingEstimator.WeightingCriteria weighting)
            {
                _ngramLength = ngramLength;
                _skipLength = skipLength;
                _allLengths = allLengths;
                _maxNgramsCount = maxNumTerms;
                _weighting = weighting;

            }

            public bool Equals(Reconciler other)
            {
                return _ngramLength == other._ngramLength &&
                _skipLength == other._skipLength &&
                _allLengths == other._allLengths &&
                _maxNgramsCount == other._maxNgramsCount &&
                _weighting == other._weighting;
            }

            public override IEstimator<ITransformer> Reconcile(IHostEnvironment env,
                PipelineColumn[] toOutput,
                IReadOnlyDictionary<PipelineColumn, string> inputNames,
                IReadOnlyDictionary<PipelineColumn, string> outputNames,
                IReadOnlyCollection<string> usedNames)
            {
                Contracts.Assert(toOutput.Length == 1);

                var pairs = new List<(string inputs, string output)>();
                foreach (var outCol in toOutput)
                    pairs.Add((outputNames[outCol], inputNames[((OutPipelineColumn)outCol).Input]));

                return new NgramExtractingEstimator(env, pairs.ToArray(), _ngramLength, _skipLength, _allLengths, _maxNgramsCount, _weighting);
            }
        }

        /// <summary>
        /// Produces a bag of counts of ngrams (sequences of consecutive words ) in a given tokenized text.
        /// It does so by building a dictionary of ngrams and using the id in the dictionary as the index in the bag.
        ///
        /// /// <see cref="ProduceNgrams"/> is different from <see cref="WordBagEstimatorStaticExtensions.ProduceWordBags"/>
        /// in a way that <see cref="ProduceNgrams"/> takes tokenized text as input while <see cref="WordBagEstimatorStaticExtensions.ProduceWordBags"/> tokenizes text internally.
        /// </summary>
        /// <param name="input">The column to apply to.</param>
        /// <param name="ngramLength">Ngram length.</param>
        /// <param name="skipLength">Maximum number of tokens to skip when constructing an ngram.</param>
        /// <param name="allLengths">Whether to include all ngram lengths up to <paramref name="ngramLength"/> or only <paramref name="ngramLength"/>.</param>
        /// <param name="maximumNgramsCount">Maximum number of n-grams to store in the dictionary.</param>
        /// <param name="weighting">Statistical measure used to evaluate how important a word is to a document in a corpus.</param>
        public static Vector<float> ProduceNgrams<TKey>(this VarVector<Key<TKey, string>> input,
            int ngramLength = 1,
            int skipLength = 0,
            bool allLengths = true,
            int maximumNgramsCount = 10000000,
            NgramExtractingEstimator.WeightingCriteria weighting = NgramExtractingEstimator.WeightingCriteria.Tf)
                => new OutPipelineColumn(input, ngramLength, skipLength, allLengths, maximumNgramsCount, weighting);
    }

    /// <summary>
    /// Extensions for statically typed ngram hash estimator.
    /// </summary>
    public static class NgramHashEstimatorStaticExtensions
    {
        private sealed class OutPipelineColumn : Vector<float>
        {
            public readonly VarVector<Key<uint, string>> Input;

<<<<<<< HEAD
            public OutPipelineColumn(VarVector<Key<uint, string>> input, int numberOfBits, int ngramLength, int skipLength, bool allLengths, uint seed, bool useOrderedHashing, int invertHash)
                : base(new Reconciler(numberOfBits, ngramLength, skipLength, allLengths, seed, useOrderedHashing, invertHash), input)
=======
            public OutPipelineColumn(VarVector<Key<uint, string>> input, int numberOfBits, int ngramLength, int skipLength, bool allLengths, uint seed, bool ordered, int maximumNumberOfInverts)
                : base(new Reconciler(numberOfBits, ngramLength, skipLength, allLengths, seed, ordered, maximumNumberOfInverts), input)
>>>>>>> abc2d638
            {
                Input = input;
            }
        }

        private sealed class Reconciler : EstimatorReconciler, IEquatable<Reconciler>
        {
            private readonly int _numberOfBits;
            private readonly int _ngramLength;
            private readonly int _skipLength;
            private readonly bool _allLengths;
            private readonly uint _seed;
<<<<<<< HEAD
            private readonly bool _useOrderedHashing;
            private readonly int _invertHash;

            public Reconciler(int numberOfBits, int ngramLength, int skipLength, bool allLengths, uint seed, bool useOrderedHashing, int invertHash)
=======
            private readonly bool _ordered;
            private readonly int _maximumNumberOfInverts;

            public Reconciler(int numberOfBits, int ngramLength, int skipLength, bool allLengths, uint seed, bool ordered, int maximumNumberOfInverts)
>>>>>>> abc2d638
            {
                _numberOfBits = numberOfBits;
                _ngramLength = ngramLength;
                _skipLength = skipLength;
                _allLengths = allLengths;
                _seed = seed;
<<<<<<< HEAD
                _useOrderedHashing = useOrderedHashing;
                _invertHash = invertHash;
=======
                _ordered = ordered;
                _maximumNumberOfInverts = maximumNumberOfInverts;
>>>>>>> abc2d638
            }

            public bool Equals(Reconciler other)
            {
                return _numberOfBits == other._numberOfBits &&
                    _ngramLength == other._ngramLength &&
                    _skipLength == other._skipLength &&
                    _allLengths == other._allLengths &&
                    _seed == other._seed &&
<<<<<<< HEAD
                    _useOrderedHashing == other._useOrderedHashing &&
                    _invertHash == other._invertHash;
=======
                    _ordered == other._ordered &&
                    _maximumNumberOfInverts == other._maximumNumberOfInverts;
>>>>>>> abc2d638
            }

            public override IEstimator<ITransformer> Reconcile(IHostEnvironment env,
                PipelineColumn[] toOutput,
                IReadOnlyDictionary<PipelineColumn, string> inputNames,
                IReadOnlyDictionary<PipelineColumn, string> outputNames,
                IReadOnlyCollection<string> usedNames)
            {
                Contracts.Assert(toOutput.Length == 1);
                var columns = new List<NgramHashingEstimator.ColumnOptions>();
                foreach (var outCol in toOutput)
                    columns.Add(new NgramHashingEstimator.ColumnOptions(outputNames[outCol], new[] { inputNames[((OutPipelineColumn)outCol).Input] },
<<<<<<< HEAD
                          _ngramLength, _skipLength, _allLengths, _numberOfBits, _seed, _useOrderedHashing, _invertHash));
=======
                          _ngramLength, _skipLength, _allLengths, _numberOfBits, _seed, _ordered, _maximumNumberOfInverts));
>>>>>>> abc2d638

                return new NgramHashingEstimator(env, columns.ToArray());
            }
        }

        /// <summary>
        /// Produces a bag of counts of ngrams (sequences of consecutive words of length 1-n) in a given tokenized text.
        /// It does so by hashing each ngram and using the hash value as the index in the bag.
        ///
        /// <see cref="ProduceHashedNgrams"/> is different from <see cref="WordHashBagEstimatorStaticExtensions.ProduceHashedWordBags"/>
        /// in a way that <see cref="ProduceHashedNgrams"/> takes tokenized text as input while <see cref="WordHashBagEstimatorStaticExtensions.ProduceHashedWordBags"/> tokenizes text internally.
        /// </summary>
        /// <param name="input">The column to apply to.</param>
        /// <param name="numberOfBits">Number of bits to hash into. Must be between 1 and 30, inclusive.</param>
        /// <param name="ngramLength">Ngram length.</param>
        /// <param name="skipLength">Maximum number of tokens to skip when constructing an ngram.</param>
        /// <param name="allLengths">Whether to include all ngram lengths up to <paramref name="ngramLength"/> or only <paramref name="ngramLength"/>.</param>
        /// <param name="seed">Hashing seed.</param>
<<<<<<< HEAD
        /// <param name="useOrderedHashing">Whether the position of each source column should be included in the hash (when there are multiple source columns).</param>
        /// <param name="invertHash">During hashing we constuct mappings between original values and the produced hash values.
=======
        /// <param name="ordered">Whether the position of each source column should be included in the hash (when there are multiple source columns).</param>
        /// <param name="maximumNumberOfInverts">During hashing we constuct mappings between original values and the produced hash values.
>>>>>>> abc2d638
        /// Text representation of original values are stored in the slot names of the  metadata for the new column.Hashing, as such, can map many initial values to one.
        /// <paramref name="maximumNumberOfInverts"/> specifies the upper bound of the number of distinct input values mapping to a hash that should be retained.
        /// <value>0</value> does not retain any input values. <value>-1</value> retains all input values mapping to each hash.</param>
<<<<<<< HEAD
        public static Vector<float> ProduceHashedNgrams(this VarVector<Key<uint, string>> input,
=======
        public static Vector<float> ToNgramsHash(this VarVector<Key<uint, string>> input,
>>>>>>> abc2d638
            int numberOfBits = 16,
            int ngramLength = 2,
            int skipLength = 0,
            bool allLengths = true,
            uint seed = 314489979,
<<<<<<< HEAD
            bool useOrderedHashing = true,
            int invertHash = 0) => new OutPipelineColumn(input, numberOfBits, ngramLength, skipLength, allLengths, seed, useOrderedHashing, invertHash);
=======
            bool ordered = true,
            int maximumNumberOfInverts = 0) => new OutPipelineColumn(input, numberOfBits, ngramLength, skipLength, allLengths, seed, ordered, maximumNumberOfInverts);
>>>>>>> abc2d638
    }
}<|MERGE_RESOLUTION|>--- conflicted
+++ resolved
@@ -336,15 +336,9 @@
                 int skipLength,
                 bool allLengths,
                 uint seed,
-<<<<<<< HEAD
                 bool useOrderedHashing,
-                int invertHash)
-                : base(new Reconciler(hashBits, ngramLength, skipLength, allLengths, seed, useOrderedHashing, invertHash), input)
-=======
-                bool ordered,
                 int maximumNumberOfInverts)
-                : base(new Reconciler(numberOfBits, ngramLength, skipLength, allLengths, seed, ordered, maximumNumberOfInverts), input)
->>>>>>> abc2d638
+                : base(new Reconciler(numberOfBits, ngramLength, skipLength, allLengths, seed, useOrderedHashing, maximumNumberOfInverts), input)
             {
                 Input = input;
             }
@@ -357,30 +351,18 @@
             private readonly int _skipLength;
             private readonly bool _allLengths;
             private readonly uint _seed;
-<<<<<<< HEAD
             private readonly bool _useOrderedHashing;
-            private readonly int _invertHash;
-
-            public Reconciler(int hashBits, int ngramLength, int skipLength, bool allLengths, uint seed, bool useOrderedHashing, int invertHash)
-=======
-            private readonly bool _ordered;
             private readonly int _maximumNumberOfInverts;
 
-            public Reconciler(int numberOfBits, int ngramLength, int skipLength, bool allLengths, uint seed, bool ordered, int maximumNumberOfInverts)
->>>>>>> abc2d638
+            public Reconciler(int numberOfBits, int ngramLength, int skipLength, bool allLengths, uint seed, bool useOrderedHashing, int maximumNumberOfInverts)
             {
                 _numberOfBits = numberOfBits;
                 _ngramLength = ngramLength;
                 _skipLength = skipLength;
                 _allLengths = allLengths;
                 _seed = seed;
-<<<<<<< HEAD
                 _useOrderedHashing = useOrderedHashing;
-                _invertHash = invertHash;
-=======
-                _ordered = ordered;
                 _maximumNumberOfInverts = maximumNumberOfInverts;
->>>>>>> abc2d638
             }
 
             public bool Equals(Reconciler other)
@@ -390,13 +372,8 @@
                     _skipLength == other._skipLength &&
                     _allLengths == other._allLengths &&
                     _seed == other._seed &&
-<<<<<<< HEAD
                     _useOrderedHashing == other._useOrderedHashing &&
-                    _invertHash == other._invertHash;
-=======
-                    _ordered == other._ordered &&
                     _maximumNumberOfInverts == other._maximumNumberOfInverts;
->>>>>>> abc2d638
             }
 
             public override IEstimator<ITransformer> Reconcile(IHostEnvironment env,
@@ -411,11 +388,7 @@
                 foreach (var outCol in toOutput)
                     pairs.Add((outputNames[outCol], new[] { inputNames[((OutPipelineColumn)outCol).Input] }));
 
-<<<<<<< HEAD
-                return new WordHashBagEstimator(env, pairs.ToArray(), _hashBits, _ngramLength, _skipLength, _allLengths, _seed, _useOrderedHashing, _invertHash);
-=======
-                return new WordHashBagEstimator(env, pairs.ToArray(), _numberOfBits, _ngramLength, _skipLength, _allLengths, _seed, _ordered, _maximumNumberOfInverts);
->>>>>>> abc2d638
+                return new WordHashBagEstimator(env, pairs.ToArray(), _numberOfBits, _ngramLength, _skipLength, _allLengths, _seed, _useOrderedHashing, _maximumNumberOfInverts);
             }
         }
 
@@ -429,33 +402,19 @@
         /// <param name="skipLength">Maximum number of tokens to skip when constructing an ngram.</param>
         /// <param name="allLengths">Whether to include all ngram lengths up to <paramref name="ngramLength"/> or only <paramref name="ngramLength"/>.</param>
         /// <param name="seed">Hashing seed.</param>
-<<<<<<< HEAD
         /// <param name="useOrderedHashing">Whether the position of each source column should be included in the hash (when there are multiple source columns).</param>
-        /// <param name="invertHash">During hashing we constuct mappings between original values and the produced hash values.
-=======
-        /// <param name="ordered">Whether the position of each source column should be included in the hash (when there are multiple source columns).</param>
         /// <param name="maximumNumberOfInverts">During hashing we constuct mappings between original values and the produced hash values.
->>>>>>> abc2d638
         /// Text representation of original values are stored in the slot names of the  metadata for the new column.Hashing, as such, can map many initial values to one.
         /// <paramref name="maximumNumberOfInverts"/> specifies the upper bound of the number of distinct input values mapping to a hash that should be retained.
         /// <value>0</value> does not retain any input values. <value>-1</value> retains all input values mapping to each hash.</param>
-<<<<<<< HEAD
         public static Vector<float> ProduceHashedWordBags(this Scalar<string> input,
-=======
-        public static Vector<float> ToBagofHashedWords(this Scalar<string> input,
->>>>>>> abc2d638
             int numberOfBits = 16,
             int ngramLength = 1,
             int skipLength = 0,
             bool allLengths = true,
             uint seed = 314489979,
-<<<<<<< HEAD
             bool useOrderedHashing = true,
-            int invertHash = 0) => new OutPipelineColumn(input, numberOfBits, ngramLength, skipLength, allLengths, seed, useOrderedHashing, invertHash);
-=======
-            bool ordered = true,
-            int maximumNumberOfInverts = 0) => new OutPipelineColumn(input, numberOfBits, ngramLength, skipLength, allLengths, seed, ordered, maximumNumberOfInverts);
->>>>>>> abc2d638
+            int maximumNumberOfInverts = 0) => new OutPipelineColumn(input, numberOfBits, ngramLength, skipLength, allLengths, seed, useOrderedHashing, maximumNumberOfInverts);
     }
 
     /// <summary>
@@ -553,13 +512,8 @@
         {
             public readonly VarVector<Key<uint, string>> Input;
 
-<<<<<<< HEAD
-            public OutPipelineColumn(VarVector<Key<uint, string>> input, int numberOfBits, int ngramLength, int skipLength, bool allLengths, uint seed, bool useOrderedHashing, int invertHash)
-                : base(new Reconciler(numberOfBits, ngramLength, skipLength, allLengths, seed, useOrderedHashing, invertHash), input)
-=======
-            public OutPipelineColumn(VarVector<Key<uint, string>> input, int numberOfBits, int ngramLength, int skipLength, bool allLengths, uint seed, bool ordered, int maximumNumberOfInverts)
-                : base(new Reconciler(numberOfBits, ngramLength, skipLength, allLengths, seed, ordered, maximumNumberOfInverts), input)
->>>>>>> abc2d638
+            public OutPipelineColumn(VarVector<Key<uint, string>> input, int numberOfBits, int ngramLength, int skipLength, bool allLengths, uint seed, bool useOrderedHashing, int maximumNumberOfInverts)
+                : base(new Reconciler(numberOfBits, ngramLength, skipLength, allLengths, seed, useOrderedHashing, maximumNumberOfInverts), input)
             {
                 Input = input;
             }
@@ -572,30 +526,18 @@
             private readonly int _skipLength;
             private readonly bool _allLengths;
             private readonly uint _seed;
-<<<<<<< HEAD
             private readonly bool _useOrderedHashing;
-            private readonly int _invertHash;
-
-            public Reconciler(int numberOfBits, int ngramLength, int skipLength, bool allLengths, uint seed, bool useOrderedHashing, int invertHash)
-=======
-            private readonly bool _ordered;
             private readonly int _maximumNumberOfInverts;
 
-            public Reconciler(int numberOfBits, int ngramLength, int skipLength, bool allLengths, uint seed, bool ordered, int maximumNumberOfInverts)
->>>>>>> abc2d638
+            public Reconciler(int numberOfBits, int ngramLength, int skipLength, bool allLengths, uint seed, bool useOrderedHashing, int maximumNumberOfInverts)
             {
                 _numberOfBits = numberOfBits;
                 _ngramLength = ngramLength;
                 _skipLength = skipLength;
                 _allLengths = allLengths;
                 _seed = seed;
-<<<<<<< HEAD
                 _useOrderedHashing = useOrderedHashing;
-                _invertHash = invertHash;
-=======
-                _ordered = ordered;
                 _maximumNumberOfInverts = maximumNumberOfInverts;
->>>>>>> abc2d638
             }
 
             public bool Equals(Reconciler other)
@@ -605,13 +547,8 @@
                     _skipLength == other._skipLength &&
                     _allLengths == other._allLengths &&
                     _seed == other._seed &&
-<<<<<<< HEAD
                     _useOrderedHashing == other._useOrderedHashing &&
-                    _invertHash == other._invertHash;
-=======
-                    _ordered == other._ordered &&
                     _maximumNumberOfInverts == other._maximumNumberOfInverts;
->>>>>>> abc2d638
             }
 
             public override IEstimator<ITransformer> Reconcile(IHostEnvironment env,
@@ -624,11 +561,7 @@
                 var columns = new List<NgramHashingEstimator.ColumnOptions>();
                 foreach (var outCol in toOutput)
                     columns.Add(new NgramHashingEstimator.ColumnOptions(outputNames[outCol], new[] { inputNames[((OutPipelineColumn)outCol).Input] },
-<<<<<<< HEAD
-                          _ngramLength, _skipLength, _allLengths, _numberOfBits, _seed, _useOrderedHashing, _invertHash));
-=======
-                          _ngramLength, _skipLength, _allLengths, _numberOfBits, _seed, _ordered, _maximumNumberOfInverts));
->>>>>>> abc2d638
+                          _ngramLength, _skipLength, _allLengths, _numberOfBits, _seed, _useOrderedHashing, _maximumNumberOfInverts));
 
                 return new NgramHashingEstimator(env, columns.ToArray());
             }
@@ -647,32 +580,18 @@
         /// <param name="skipLength">Maximum number of tokens to skip when constructing an ngram.</param>
         /// <param name="allLengths">Whether to include all ngram lengths up to <paramref name="ngramLength"/> or only <paramref name="ngramLength"/>.</param>
         /// <param name="seed">Hashing seed.</param>
-<<<<<<< HEAD
         /// <param name="useOrderedHashing">Whether the position of each source column should be included in the hash (when there are multiple source columns).</param>
-        /// <param name="invertHash">During hashing we constuct mappings between original values and the produced hash values.
-=======
-        /// <param name="ordered">Whether the position of each source column should be included in the hash (when there are multiple source columns).</param>
         /// <param name="maximumNumberOfInverts">During hashing we constuct mappings between original values and the produced hash values.
->>>>>>> abc2d638
         /// Text representation of original values are stored in the slot names of the  metadata for the new column.Hashing, as such, can map many initial values to one.
         /// <paramref name="maximumNumberOfInverts"/> specifies the upper bound of the number of distinct input values mapping to a hash that should be retained.
         /// <value>0</value> does not retain any input values. <value>-1</value> retains all input values mapping to each hash.</param>
-<<<<<<< HEAD
         public static Vector<float> ProduceHashedNgrams(this VarVector<Key<uint, string>> input,
-=======
-        public static Vector<float> ToNgramsHash(this VarVector<Key<uint, string>> input,
->>>>>>> abc2d638
             int numberOfBits = 16,
             int ngramLength = 2,
             int skipLength = 0,
             bool allLengths = true,
             uint seed = 314489979,
-<<<<<<< HEAD
             bool useOrderedHashing = true,
-            int invertHash = 0) => new OutPipelineColumn(input, numberOfBits, ngramLength, skipLength, allLengths, seed, useOrderedHashing, invertHash);
-=======
-            bool ordered = true,
-            int maximumNumberOfInverts = 0) => new OutPipelineColumn(input, numberOfBits, ngramLength, skipLength, allLengths, seed, ordered, maximumNumberOfInverts);
->>>>>>> abc2d638
+            int maximumNumberOfInverts = 0) => new OutPipelineColumn(input, numberOfBits, ngramLength, skipLength, allLengths, seed, useOrderedHashing, maximumNumberOfInverts);
     }
 }