// Licensed to the .NET Foundation under one or more agreements.
// The .NET Foundation licenses this file to you under the MIT license.
// See the LICENSE file in the project root for more information.

using System;
using Microsoft.ML.Calibrators;
using Microsoft.ML.StaticPipe;
using Microsoft.ML.Trainers;

namespace Microsoft.ML.LightGBM.StaticPipe
{
    /// <summary>
    /// Regression trainer estimators.
    /// </summary>
    public static class LightGbmStaticExtensions
    {
        /// <summary>
        /// Predict a target using a tree regression model trained with the <see cref="LightGbmRegressorTrainer"/>.
        /// </summary>
        /// <param name="catalog">The <see cref="RegressionCatalog"/>.</param>
        /// <param name="label">The label column.</param>
        /// <param name="features">The features column.</param>
        /// <param name="weights">The weights column.</param>
        /// <param name="numberOfLeaves">The number of leaves to use.</param>
        /// <param name="minimumDataPerLeaf">The minimal number of documents allowed in a leaf of the tree, out of the subsampled data.</param>
        /// <param name="learningRate">The learning rate.</param>
        /// <param name="numberOfIterations">Number of iterations.</param>
        /// <param name="onFit">A delegate that is called every time the
        /// <see cref="Estimator{TInShape, TOutShape, TTransformer}.Fit(DataView{TInShape})"/> method is called on the
        /// <see cref="Estimator{TInShape, TOutShape, TTransformer}"/> instance created out of this. This delegate will receive
        /// the linear model that was trained. Note that this action cannot change the result in any way;
        /// it is only a way for the caller to be informed about what was learnt.</param>
        /// <returns>The Score output column indicating the predicted value.</returns>
        /// <example>
        /// <format type="text/markdown">
        /// <![CDATA[
        ///  [!code-csharp[LightGBM](~/../docs/samples/docs/samples/Microsoft.ML.Samples/Static/LightGBMRegression.cs)]
        /// ]]></format>
        /// </example>
        public static Scalar<float> LightGbm(this RegressionCatalog.RegressionTrainers catalog,
            Scalar<float> label, Vector<float> features, Scalar<float> weights = null,
            int? numberOfLeaves = null,
            int? minimumDataPerLeaf = null,
            double? learningRate = null,
            int numberOfIterations = Options.Defaults.NumberOfIterations,
            Action<LightGbmRegressionModelParameters> onFit = null)
        {
            CheckUserValues(label, features, weights, numberOfLeaves, minimumDataPerLeaf, learningRate, numberOfIterations, onFit);

            var rec = new TrainerEstimatorReconciler.Regression(
               (env, labelName, featuresName, weightsName) =>
               {
                   var trainer = new LightGbmRegressorTrainer(env, labelName, featuresName, weightsName, numberOfLeaves,
                       minimumDataPerLeaf, learningRate, numberOfIterations);
                   if (onFit != null)
                       return trainer.WithOnFitDelegate(trans => onFit(trans.Model));
                   return trainer;
               }, label, features, weights);

            return rec.Score;
        }

        /// <summary>
        /// Predict a target using a tree regression model trained with the <see cref="LightGbmRegressorTrainer"/>.
        /// </summary>
        /// <param name="catalog">The <see cref="RegressionCatalog"/>.</param>
        /// <param name="label">The label column.</param>
        /// <param name="features">The features column.</param>
        /// <param name="weights">The weights column.</param>
        /// <param name="options">Algorithm advanced settings.</param>
        /// <param name="onFit">A delegate that is called every time the
        /// <see cref="Estimator{TInShape, TOutShape, TTransformer}.Fit(DataView{TInShape})"/> method is called on the
        /// <see cref="Estimator{TInShape, TOutShape, TTransformer}"/> instance created out of this. This delegate will receive
        /// the linear model that was trained. Note that this action cannot change the result in any way;
        /// it is only a way for the caller to be informed about what was learnt.</param>
        /// <returns>The Score output column indicating the predicted value.</returns>
        public static Scalar<float> LightGbm(this RegressionCatalog.RegressionTrainers catalog,
            Scalar<float> label, Vector<float> features, Scalar<float> weights,
            Options options,
            Action<LightGbmRegressionModelParameters> onFit = null)
        {
            CheckUserValues(label, features, weights, options, onFit);

            var rec = new TrainerEstimatorReconciler.Regression(
               (env, labelName, featuresName, weightsName) =>
               {
                   options.LabelColumnName = labelName;
                   options.FeatureColumnName = featuresName;
                   options.ExampleWeightColumnName = weightsName;

                   var trainer = new LightGbmRegressorTrainer(env, options);
                   if (onFit != null)
                       return trainer.WithOnFitDelegate(trans => onFit(trans.Model));
                   return trainer;
               }, label, features, weights);

            return rec.Score;
        }

        /// <summary>
        /// Predict a target using a tree binary classification model trained with the <see cref="LightGbmBinaryTrainer"/>.
        /// </summary>
        /// <param name="catalog">The <see cref="BinaryClassificationCatalog"/>.</param>
        /// <param name="label">The label column.</param>
        /// <param name="features">The features column.</param>
        /// <param name="weights">The weights column.</param>
        /// <param name="numLeaves">The number of leaves to use.</param>
        /// <param name="numBoostRound">Number of iterations.</param>
        /// <param name="minDataPerLeaf">The minimal number of documents allowed in a leaf of the tree, out of the subsampled data.</param>
        /// <param name="learningRate">The learning rate.</param>
        /// <param name="onFit">A delegate that is called every time the
        /// <see cref="Estimator{TInShape, TOutShape, TTransformer}.Fit(DataView{TInShape})"/> method is called on the
        /// <see cref="Estimator{TInShape, TOutShape, TTransformer}"/> instance created out of this. This delegate will receive
        /// the linear model that was trained. Note that this action cannot change the result in any way;
        /// it is only a way for the caller to be informed about what was learnt.</param>
        /// <returns>The set of output columns including in order the predicted binary classification score (which will range
        /// from negative to positive infinity), the calibrated prediction (from 0 to 1), and the predicted label.</returns>
        /// <example>
        /// <format type="text/markdown">
        /// <![CDATA[
        ///  [!code-csharp[LightGBM](~/../docs/samples/docs/samples/Microsoft.ML.Samples/Static/LightGBMBinaryClassification.cs)]
        /// ]]></format>
        /// </example>
        public static (Scalar<float> score, Scalar<float> probability, Scalar<bool> predictedLabel) LightGbm(this BinaryClassificationCatalog.BinaryClassificationTrainers catalog,
            Scalar<bool> label,
            Vector<float> features,
            Scalar<float> weights = null,
            int? numLeaves = null,
            int? minDataPerLeaf = null,
            double? learningRate = null,
            int numBoostRound = Options.Defaults.NumberOfIterations,
            Action<CalibratedModelParametersBase<LightGbmBinaryModelParameters, PlattCalibrator>> onFit = null)
        {
            CheckUserValues(label, features, weights, numLeaves, minDataPerLeaf, learningRate, numBoostRound, onFit);

            var rec = new TrainerEstimatorReconciler.BinaryClassifier(
               (env, labelName, featuresName, weightsName) =>
               {
                   var trainer = new LightGbmBinaryTrainer(env, labelName, featuresName, weightsName, numLeaves,
                       minDataPerLeaf, learningRate, numBoostRound);

                   if (onFit != null)
                       return trainer.WithOnFitDelegate(trans => onFit(trans.Model));
                   else
                       return trainer;
               }, label, features, weights);

            return rec.Output;
        }

        /// <summary>
        /// Predict a target using a tree binary classification model trained with the <see cref="LightGbmBinaryTrainer"/>.
        /// </summary>
        /// <param name="catalog">The <see cref="BinaryClassificationCatalog"/>.</param>
        /// <param name="label">The label column.</param>
        /// <param name="features">The features column.</param>
        /// <param name="weights">The weights column.</param>
        /// <param name="options">Algorithm advanced settings.</param>
        /// <param name="onFit">A delegate that is called every time the
        /// <see cref="Estimator{TInShape, TOutShape, TTransformer}.Fit(DataView{TInShape})"/> method is called on the
        /// <see cref="Estimator{TInShape, TOutShape, TTransformer}"/> instance created out of this. This delegate will receive
        /// the linear model that was trained. Note that this action cannot change the result in any way;
        /// it is only a way for the caller to be informed about what was learnt.</param>
        /// <returns>The set of output columns including in order the predicted binary classification score (which will range
        /// from negative to positive infinity), the calibrated prediction (from 0 to 1), and the predicted label.</returns>
        public static (Scalar<float> score, Scalar<float> probability, Scalar<bool> predictedLabel) LightGbm(this BinaryClassificationCatalog.BinaryClassificationTrainers catalog,
            Scalar<bool> label, Vector<float> features, Scalar<float> weights,
            Options options,
            Action<CalibratedModelParametersBase<LightGbmBinaryModelParameters, PlattCalibrator>> onFit = null)
        {
            CheckUserValues(label, features, weights, options, onFit);

            var rec = new TrainerEstimatorReconciler.BinaryClassifier(
               (env, labelName, featuresName, weightsName) =>
               {
                   options.LabelColumnName = labelName;
                   options.FeatureColumnName = featuresName;
                   options.ExampleWeightColumnName = weightsName;

                   var trainer = new LightGbmBinaryTrainer(env, options);

                   if (onFit != null)
                       return trainer.WithOnFitDelegate(trans => onFit(trans.Model));
                   else
                       return trainer;
               }, label, features, weights);

            return rec.Output;
        }

        /// <summary>
        /// Ranks a series of inputs based on their relevance, training a decision tree ranking model through the <see cref="LightGbmRankingTrainer"/>.
        /// </summary>
        /// <param name="catalog">The <see cref="RankingCatalog"/>.</param>
        /// <param name="label">The label column.</param>
        /// <param name="features">The features column.</param>
        /// <param name="groupId">The groupId column.</param>
        /// <param name="weights">The weights column.</param>
        /// <param name="numberOfLeaves">The number of leaves to use.</param>
        /// <param name="numberOfIterations">Number of iterations.</param>
        /// <param name="minimumDataPerLeaf">The minimal number of documents allowed in a leaf of the tree, out of the subsampled data.</param>
        /// <param name="learningRate">The learning rate.</param>
        /// <param name="onFit">A delegate that is called every time the
        /// <see cref="Estimator{TInShape, TOutShape, TTransformer}.Fit(DataView{TInShape})"/> method is called on the
        /// <see cref="Estimator{TInShape, TOutShape, TTransformer}"/> instance created out of this. This delegate will receive
        /// the linear model that was trained. Note that this action cannot change the result in any way;
        /// it is only a way for the caller to be informed about what was learnt.</param>
        /// <returns>The set of output columns including in order the predicted binary classification score (which will range
        /// from negative to positive infinity), the calibrated prediction (from 0 to 1), and the predicted label.</returns>
        public static Scalar<float> LightGbm<TVal>(this RankingCatalog.RankingTrainers catalog,
            Scalar<float> label,
            Vector<float> features,
            Key<uint, TVal> groupId,
            Scalar<float> weights = null,
            int? numberOfLeaves = null,
            int? minimumDataPerLeaf = null,
            double? learningRate = null,
            int numberOfIterations = Options.Defaults.NumberOfIterations,
            Action<LightGbmRankingModelParameters> onFit = null)
        {
            CheckUserValues(label, features, weights, numberOfLeaves, minimumDataPerLeaf, learningRate, numberOfIterations, onFit);
            Contracts.CheckValue(groupId, nameof(groupId));

            var rec = new TrainerEstimatorReconciler.Ranker<TVal>(
               (env, labelName, featuresName, groupIdName, weightsName) =>
               {
                   var trainer = new LightGbmRankingTrainer(env, labelName, featuresName, groupIdName, weightsName, numberOfLeaves,
                       minimumDataPerLeaf, learningRate, numberOfIterations);

                   if (onFit != null)
                       return trainer.WithOnFitDelegate(trans => onFit(trans.Model));
                   return trainer;
               }, label, features, groupId, weights);

            return rec.Score;
        }

        /// <summary>
        /// Ranks a series of inputs based on their relevance, training a decision tree ranking model through the <see cref="LightGbmRankingTrainer"/>.
        /// </summary>
        /// <param name="catalog">The <see cref="RankingCatalog"/>.</param>
        /// <param name="label">The label column.</param>
        /// <param name="features">The features column.</param>
        /// <param name="groupId">The groupId column.</param>
        /// <param name="weights">The weights column.</param>
        /// <param name="options">Algorithm advanced settings.</param>
        /// <param name="onFit">A delegate that is called every time the
        /// <see cref="Estimator{TInShape, TOutShape, TTransformer}.Fit(DataView{TInShape})"/> method is called on the
        /// <see cref="Estimator{TInShape, TOutShape, TTransformer}"/> instance created out of this. This delegate will receive
        /// the linear model that was trained. Note that this action cannot change the result in any way;
        /// it is only a way for the caller to be informed about what was learnt.</param>
        /// <returns>The set of output columns including in order the predicted binary classification score (which will range
        /// from negative to positive infinity), the calibrated prediction (from 0 to 1), and the predicted label.</returns>
        public static Scalar<float> LightGbm<TVal>(this RankingCatalog.RankingTrainers catalog,
           Scalar<float> label, Vector<float> features, Key<uint, TVal> groupId, Scalar<float> weights,
            Options options,
            Action<LightGbmRankingModelParameters> onFit = null)
        {
            CheckUserValues(label, features, weights, options, onFit);
            Contracts.CheckValue(groupId, nameof(groupId));

            var rec = new TrainerEstimatorReconciler.Ranker<TVal>(
               (env, labelName, featuresName, groupIdName, weightsName) =>
               {
                   options.LabelColumnName = labelName;
                   options.FeatureColumnName = featuresName;
                   options.RowGroupColumnName = groupIdName;
                   options.ExampleWeightColumnName = weightsName;

                   var trainer = new LightGbmRankingTrainer(env, options);

                   if (onFit != null)
                       return trainer.WithOnFitDelegate(trans => onFit(trans.Model));
                   return trainer;
               }, label, features, groupId, weights);

            return rec.Score;
        }

        /// <summary>
        /// Predict a target using a tree multiclass classification model trained with the <see cref="LightGbmMulticlassTrainer"/>.
        /// </summary>
        /// <param name="catalog">The multiclass classification catalog trainer object.</param>
        /// <param name="label">The label, or dependent variable.</param>
        /// <param name="features">The features, or independent variables.</param>
        /// <param name="weights">The weights column.</param>
        /// <param name="numberOfLeaves">The number of leaves to use.</param>
        /// <param name="minimumDataPerLeaf">The minimal number of documents allowed in a leaf of the tree, out of the subsampled data.</param>
        /// <param name="learningRate">The learning rate.</param>
        /// <param name="numberOfIterations">Number of iterations.</param>
        /// <param name="onFit">A delegate that is called every time the
        /// <see cref="Estimator{TInShape, TOutShape, TTransformer}.Fit(DataView{TInShape})"/> method is called on the
        /// <see cref="Estimator{TInShape, TOutShape, TTransformer}"/> instance created out of this. This delegate will receive
        /// the linear model that was trained. Note that this action cannot change the
        /// result in any way; it is only a way for the caller to be informed about what was learnt.</param>
        /// <returns>The set of output columns including in order the predicted per-class likelihoods (between 0 and 1, and summing up to 1), and the predicted label.</returns>
        /// <example>
        /// <format type="text/markdown">
        /// <![CDATA[
        /// [!code-csharp[MF](~/../docs/samples/docs/samples/Microsoft.ML.Samples/Static/LightGBMMulticlassWithInMemoryData.cs)]
        /// ]]>
        /// </format>
        /// </example>
        public static (Vector<float> score, Key<uint, TVal> predictedLabel)
            LightGbm<TVal>(this MulticlassClassificationCatalog.MulticlassClassificationTrainers catalog,
            Key<uint, TVal> label,
            Vector<float> features,
            Scalar<float> weights = null,
            int? numberOfLeaves = null,
            int? minimumDataPerLeaf = null,
            double? learningRate = null,
<<<<<<< HEAD
            int numberOfIterations = Options.Defaults.NumberOfIterations,
            Action<OvaModelParameters> onFit = null)
=======
            int numBoostRound = Options.Defaults.NumBoostRound,
            Action<OneVersusAllModelParameters> onFit = null)
>>>>>>> f78af891
        {
            CheckUserValues(label, features, weights, numberOfLeaves, minimumDataPerLeaf, learningRate, numberOfIterations, onFit);

            var rec = new TrainerEstimatorReconciler.MulticlassClassifier<TVal>(
                (env, labelName, featuresName, weightsName) =>
                {
                    var trainer = new LightGbmMulticlassTrainer(env, labelName, featuresName, weightsName, numberOfLeaves,
                       minimumDataPerLeaf, learningRate, numberOfIterations);

                    if (onFit != null)
                        return trainer.WithOnFitDelegate(trans => onFit(trans.Model));
                    return trainer;
                }, label, features, weights);

            return rec.Output;
        }

        /// <summary>
        /// Predict a target using a tree multiclass classification model trained with the <see cref="LightGbmMulticlassTrainer"/>.
        /// </summary>
        /// <param name="catalog">The multiclass classification catalog trainer object.</param>
        /// <param name="label">The label, or dependent variable.</param>
        /// <param name="features">The features, or independent variables.</param>
        /// <param name="weights">The weights column.</param>
        /// <param name="options">Advanced options to the algorithm.</param>
        /// <param name="onFit">A delegate that is called every time the
        /// <see cref="Estimator{TInShape, TOutShape, TTransformer}.Fit(DataView{TInShape})"/> method is called on the
        /// <see cref="Estimator{TInShape, TOutShape, TTransformer}"/> instance created out of this. This delegate will receive
        /// the linear model that was trained. Note that this action cannot change the
        /// result in any way; it is only a way for the caller to be informed about what was learnt.</param>
        /// <returns>The set of output columns including in order the predicted per-class likelihoods (between 0 and 1, and summing up to 1), and the predicted label.</returns>
        public static (Vector<float> score, Key<uint, TVal> predictedLabel)
            LightGbm<TVal>(this MulticlassClassificationCatalog.MulticlassClassificationTrainers catalog,
            Key<uint, TVal> label,
            Vector<float> features,
            Scalar<float> weights,
            Options options,
            Action<OneVersusAllModelParameters> onFit = null)
        {
            CheckUserValues(label, features, weights, options, onFit);

            var rec = new TrainerEstimatorReconciler.MulticlassClassifier<TVal>(
                (env, labelName, featuresName, weightsName) =>
                {
                    options.LabelColumnName = labelName;
                    options.FeatureColumnName = featuresName;
                    options.ExampleWeightColumnName = weightsName;

                    var trainer = new LightGbmMulticlassTrainer(env, options);

                    if (onFit != null)
                        return trainer.WithOnFitDelegate(trans => onFit(trans.Model));
                    return trainer;
                }, label, features, weights);

            return rec.Output;
        }

        private static void CheckUserValues(PipelineColumn label, Vector<float> features, Scalar<float> weights,
            int? numLeaves,
            int? minDataPerLeaf,
            double? learningRate,
            int numBoostRound,
            Delegate onFit)
        {
            Contracts.CheckValue(label, nameof(label));
            Contracts.CheckValue(features, nameof(features));
            Contracts.CheckValueOrNull(weights);
            Contracts.CheckParam(!(numLeaves < 2), nameof(numLeaves), "Must be at least 2.");
            Contracts.CheckParam(!(minDataPerLeaf <= 0), nameof(minDataPerLeaf), "Must be positive");
            Contracts.CheckParam(!(learningRate <= 0), nameof(learningRate), "Must be positive");
            Contracts.CheckParam(numBoostRound > 0, nameof(numBoostRound), "Must be positive");
            Contracts.CheckValueOrNull(onFit);
        }

        private static void CheckUserValues(PipelineColumn label, Vector<float> features, Scalar<float> weights,
            Options options,
            Delegate onFit)
        {
            Contracts.CheckValue(label, nameof(label));
            Contracts.CheckValue(features, nameof(features));
            Contracts.CheckValueOrNull(weights);
            Contracts.CheckValue(options, nameof(options));
            Contracts.CheckValueOrNull(onFit);
        }
    }
}<|MERGE_RESOLUTION|>--- conflicted
+++ resolved
@@ -309,13 +309,8 @@
             int? numberOfLeaves = null,
             int? minimumDataPerLeaf = null,
             double? learningRate = null,
-<<<<<<< HEAD
             int numberOfIterations = Options.Defaults.NumberOfIterations,
-            Action<OvaModelParameters> onFit = null)
-=======
-            int numBoostRound = Options.Defaults.NumBoostRound,
             Action<OneVersusAllModelParameters> onFit = null)
->>>>>>> f78af891
         {
             CheckUserValues(label, features, weights, numberOfLeaves, minimumDataPerLeaf, learningRate, numberOfIterations, onFit);
 
