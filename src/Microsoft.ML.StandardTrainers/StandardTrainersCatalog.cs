--- conflicted
+++ resolved
@@ -9,7 +9,7 @@
 
 namespace Microsoft.ML
 {
-    using LROptions = LbfgsCalibratedBinaryTrainer.Options;
+    using LROptions = LbfgsLogisticRegressionTrainer.Options;
 
     /// <summary>
     /// TrainerEstimator extension methods.
@@ -498,22 +498,16 @@
         }
 
         /// <summary>
-        ///  Predict a target using a linear binary classification model trained with the <see cref="Trainers.LbfgsCalibratedBinaryTrainer"/> trainer.
+        ///  Predict a target using a linear binary classification model trained with the <see cref="Trainers.LbfgsLogisticRegressionTrainer"/> trainer.
         /// </summary>
         /// <param name="catalog">The binary classification catalog trainer object.</param>
         /// <param name="labelColumnName">The name of the label column.</param>
         /// <param name="featureColumnName">The name of the feature column.</param>
         /// <param name="exampleWeightColumnName">The name of the example weight column (optional).</param>
         /// <param name="enforceNonNegativity">Enforce non-negative weights.</param>
-<<<<<<< HEAD
-        /// <param name="l1Regularization">Weight of L1 regularization term.</param>
-        /// <param name="l2Regularization">Weight of L2 regularization term.</param>
-        /// <param name="historySize">Memory size for <see cref="Trainers.LbfgsCalibratedBinaryTrainer"/>. Low=faster, less accurate.</param>
-=======
         /// <param name="l1Regularization">The L1 <a href='tmpurl_regularization'>regularization</a> hyperparameter. Higher values will tend to lead to more sparse model.</param>
         /// <param name="l2Regularization">The L2 weight for <a href='tmpurl_regularization'>regularization</a>.</param>
-        /// <param name="historySize">Memory size for <see cref="Trainers.LogisticRegressionBinaryTrainer"/>. Low=faster, less accurate.</param>
->>>>>>> 909721e0
+        /// <param name="historySize">Memory size for <see cref="Trainers.LbfgsLogisticRegressionTrainer"/>. Low=faster, less accurate.</param>
         /// <param name="optimizationTolerance">Threshold for optimizer convergence.</param>
         /// <example>
         /// <format type="text/markdown">
@@ -522,7 +516,7 @@
         /// ]]>
         /// </format>
         /// </example>
-        public static LbfgsCalibratedBinaryTrainer LbfgsCalibrated(this BinaryClassificationCatalog.BinaryClassificationTrainers catalog,
+        public static LbfgsLogisticRegressionTrainer LbfgsLogisticRegression(this BinaryClassificationCatalog.BinaryClassificationTrainers catalog,
             string labelColumnName = DefaultColumnNames.Label,
             string featureColumnName = DefaultColumnNames.Features,
             string exampleWeightColumnName = null,
@@ -534,29 +528,25 @@
         {
             Contracts.CheckValue(catalog, nameof(catalog));
             var env = CatalogUtils.GetEnvironment(catalog);
-            return new LbfgsCalibratedBinaryTrainer(env, labelColumnName, featureColumnName, exampleWeightColumnName, l1Regularization, l2Regularization, optimizationTolerance, historySize, enforceNonNegativity);
-        }
-
-        /// <summary>
-        ///  Predict a target using a linear binary classification model trained with the <see cref="Trainers.LbfgsCalibratedBinaryTrainer"/> trainer.
+            return new LbfgsLogisticRegressionTrainer(env, labelColumnName, featureColumnName, exampleWeightColumnName, l1Regularization, l2Regularization, optimizationTolerance, historySize, enforceNonNegativity);
+        }
+
+        /// <summary>
+        ///  Predict a target using a linear binary classification model trained with the <see cref="Trainers.LbfgsLogisticRegressionTrainer"/> trainer.
         /// </summary>
         /// <param name="catalog">The binary classification catalog trainer object.</param>
         /// <param name="options">Advanced arguments to the algorithm.</param>
-        public static LbfgsCalibratedBinaryTrainer LbfgsLogisticRegression(this BinaryClassificationCatalog.BinaryClassificationTrainers catalog, LROptions options)
-        {
-            Contracts.CheckValue(catalog, nameof(catalog));
-            Contracts.CheckValue(options, nameof(options));
-
-            var env = CatalogUtils.GetEnvironment(catalog);
-            return new LbfgsCalibratedBinaryTrainer(env, options);
-        }
-
-        /// <summary>
-<<<<<<< HEAD
+        public static LbfgsLogisticRegressionTrainer LbfgsLogisticRegression(this BinaryClassificationCatalog.BinaryClassificationTrainers catalog, LROptions options)
+        {
+            Contracts.CheckValue(catalog, nameof(catalog));
+            Contracts.CheckValue(options, nameof(options));
+
+            var env = CatalogUtils.GetEnvironment(catalog);
+            return new LbfgsLogisticRegressionTrainer(env, options);
+        }
+
+        /// <summary>
         /// Predict a target using a linear regression model trained with the <see cref="Microsoft.ML.Trainers.LbfgsPoissonRegressionTrainer"/> trainer.
-=======
-        /// Predict a target using a linear regression model trained with the <see cref="Microsoft.ML.Trainers.PoissonRegressionTrainer"/>.
->>>>>>> 909721e0
         /// </summary>
         /// <param name="catalog">The regression catalog trainer object.</param>
         /// <param name="labelColumnName">The name of the label column.</param>
@@ -565,11 +555,6 @@
         /// <param name="l1Regularization">The L1 <a href='tmpurl_regularization'>regularization</a> hyperparameter. Higher values will tend to lead to more sparse model.</param>
         /// <param name="l2Regularization">The L2 weight for <a href='tmpurl_regularization'>regularization</a>.</param>
         /// <param name="optimizationTolerance">Threshold for optimizer convergence.</param>
-<<<<<<< HEAD
-        /// <param name="historySize">Memory size for <see cref="Microsoft.ML.Trainers.LbfgsPoissonRegressionTrainer"/>. Low=faster, less accurate.</param>
-        /// <param name="enforceNonNegativity">Enforce non-negative weights.</param>
-        public static LbfgsPoissonRegressionTrainer LbfgsPoissonRegression(this RegressionCatalog.RegressionTrainers catalog,
-=======
         /// <param name="historySize">Number of previous iterations to remember for estimating the Hessian. Lower values mean faster but less accurate estimates.</param>
         /// <param name="enforceNonNegativity">Enforce non-negative weights.</param>
         /// <example>
@@ -578,8 +563,7 @@
         ///  [!code-csharp[PoissonRegression](~/../docs/samples/docs/samples/Microsoft.ML.Samples/Dynamic/Trainers/Regression/PoissonRegression.cs)]
         /// ]]></format>
         /// </example>
-        public static PoissonRegressionTrainer PoissonRegression(this RegressionCatalog.RegressionTrainers catalog,
->>>>>>> 909721e0
+        public static LbfgsPoissonRegressionTrainer LbfgsPoissonRegression(this RegressionCatalog.RegressionTrainers catalog,
             string labelColumnName = DefaultColumnNames.Label,
             string featureColumnName = DefaultColumnNames.Features,
             string exampleWeightColumnName = null,
@@ -595,25 +579,17 @@
         }
 
         /// <summary>
-<<<<<<< HEAD
-        /// Predict a target using a linear regression model trained with the <see cref="Microsoft.ML.Trainers.LbfgsPoissonRegressionTrainer"/> trainer.
+        /// Predict a target using a linear regression model trained with the <see cref="Microsoft.ML.Trainers.LbfgsPoissonRegressionTrainer"/> and advanced options.
         /// </summary>
         /// <param name="catalog">The regression catalog trainer object.</param>
-        /// <param name="options">Advanced arguments to the algorithm.</param>
+        /// <param name="options">Trainer options.</param>
+        /// <example>
+        /// <format type="text/markdown">
+        /// <![CDATA[
+        ///  [!code-csharp[PoissonRegression](~/../docs/samples/docs/samples/Microsoft.ML.Samples/Dynamic/Trainers/Regression/PoissonRegressionWithOptions.cs)]
+        /// ]]></format>
+        /// </example>
         public static LbfgsPoissonRegressionTrainer LbfgsPoissonRegression(this RegressionCatalog.RegressionTrainers catalog, LbfgsPoissonRegressionTrainer.Options options)
-=======
-        /// Predict a target using a linear regression model trained with the <see cref="Microsoft.ML.Trainers.PoissonRegressionTrainer"/> and advanced options.
-        /// </summary>
-        /// <param name="catalog">The regression catalog trainer object.</param>
-        /// <param name="options">Trainer options.</param>
-        /// <example>
-        /// <format type="text/markdown">
-        /// <![CDATA[
-        ///  [!code-csharp[PoissonRegression](~/../docs/samples/docs/samples/Microsoft.ML.Samples/Dynamic/Trainers/Regression/PoissonRegressionWithOptions.cs)]
-        /// ]]></format>
-        /// </example>
-        public static PoissonRegressionTrainer PoissonRegression(this RegressionCatalog.RegressionTrainers catalog, PoissonRegressionTrainer.Options options)
->>>>>>> 909721e0
         {
             Contracts.CheckValue(catalog, nameof(catalog));
             Contracts.CheckValue(options, nameof(options));
