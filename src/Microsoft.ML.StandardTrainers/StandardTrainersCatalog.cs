// Licensed to the .NET Foundation under one or more agreements.
// The .NET Foundation licenses this file to you under the MIT license.
// See the LICENSE file in the project root for more information.

using Microsoft.ML.Calibrators;
using Microsoft.ML.Data;
using Microsoft.ML.Runtime;
using Microsoft.ML.Trainers;

namespace Microsoft.ML
{
    using LROptions = LogisticRegressionBinaryTrainer.Options;

    /// <summary>
    /// TrainerEstimator extension methods.
    /// </summary>
    public static class StandardTrainersCatalog
    {
        /// <summary>
        /// Predict a target using a linear classification model trained with <see cref="SgdCalibratedTrainer"/>.
        /// Stochastic gradient descent (SGD) is an iterative algorithm that optimizes a differentiable objective function.
        /// </summary>
        /// <param name="catalog">The binary classification catalog trainer object.</param>
        /// <param name="labelColumnName">The name of the label column, or dependent variable.</param>
        /// <param name="featureColumnName">The features, or independent variables.</param>
        /// <param name="exampleWeightColumnName">The name of the example weight column (optional).</param>
        /// <param name="numberOfIterations">The maximum number of passes through the training dataset; set to 1 to simulate online learning.</param>
        /// <param name="initialLearningRate">The initial <a href="tmpurl_lr">learning rate</a> used by SGD.</param>
        /// <param name="l2Regularization">The L2 weight for <a href='tmpurl_regularization'>regularization</a>.</param>
        /// <example>
        /// <format type="text/markdown">
        /// <![CDATA[
        /// [!code-csharp[StochasticGradientDescent](~/../docs/samples/docs/samples/Microsoft.ML.Samples/Dynamic/Trainers/BinaryClassification/StochasticGradientDescent.cs)]
        /// ]]>
        /// </format>
        /// </example>
        public static SgdCalibratedTrainer SgdCalibrated(this BinaryClassificationCatalog.BinaryClassificationTrainers catalog,
            string labelColumnName = DefaultColumnNames.Label,
            string featureColumnName = DefaultColumnNames.Features,
            string exampleWeightColumnName = null,
            int numberOfIterations = SgdCalibratedTrainer.Options.Defaults.NumberOfIterations,
            double initialLearningRate = SgdCalibratedTrainer.Options.Defaults.InitialLearningRate,
            float l2Regularization = SgdCalibratedTrainer.Options.Defaults.L2Regularization)
        {
            Contracts.CheckValue(catalog, nameof(catalog));
            var env = CatalogUtils.GetEnvironment(catalog);
            return new SgdCalibratedTrainer(env, labelColumnName, featureColumnName, exampleWeightColumnName,
                numberOfIterations, initialLearningRate, l2Regularization);
        }

        /// <summary>
        /// Predict a target using a linear classification model trained with <see cref="SgdCalibratedTrainer"/> and advanced options.
        /// Stochastic gradient descent (SGD) is an iterative algorithm that optimizes a differentiable objective function.
        /// </summary>
        /// <param name="catalog">The binary classification catalog trainer object.</param>
        /// <param name="options">Trainer options.</param>
        /// <example>
        /// <format type="text/markdown">
        /// <![CDATA[
        /// [!code-csharp[StochasticGradientDescentWithOptions](~/../docs/samples/docs/samples/Microsoft.ML.Samples/Dynamic/Trainers/BinaryClassification/StochasticGradientDescentWithOptions.cs)]
        /// ]]>
        /// </format>
        /// </example>
        public static SgdCalibratedTrainer SgdCalibrated(this BinaryClassificationCatalog.BinaryClassificationTrainers catalog,
            SgdCalibratedTrainer.Options options)
        {
            Contracts.CheckValue(catalog, nameof(catalog));
            Contracts.CheckValue(options, nameof(options));

            var env = CatalogUtils.GetEnvironment(catalog);
            return new SgdCalibratedTrainer(env, options);
        }

        /// <summary>
        /// Predict a target using a linear classification model trained with <see cref="SgdNonCalibratedTrainer"/>.
        /// Stochastic gradient descent (SGD) is an iterative algorithm that optimizes a differentiable objective function.
        /// </summary>
        /// <param name="catalog">The binary classification catalog trainer object.</param>
        /// <param name="labelColumnName">The name of the label column, or dependent variable.</param>
        /// <param name="featureColumnName">The features, or independent variables.</param>
        /// <param name="exampleWeightColumnName">The name of the example weight column (optional).</param>
        /// <param name="loss">The loss function minimized in the training process. Using, for example, <see cref="HingeLoss"/> leads to a support vector machine trainer.</param>
        /// <param name="numberOfIterations">The maximum number of passes through the training dataset; set to 1 to simulate online learning.</param>
        /// <param name="initialLearningRate">The initial <a href="tmpurl_lr">learning rate</a> used by SGD.</param>
        /// <param name="l2Regularization">The L2 weight for <a href='tmpurl_regularization'>regularization</a>.</param>
        /// <example>
        /// <format type="text/markdown">
        /// <![CDATA[
        /// [!code-csharp[StochasticGradientDescentNonCalibrated](~/../docs/samples/docs/samples/Microsoft.ML.Samples/Dynamic/Trainers/BinaryClassification/StochasticGradientDescentNonCalibrated.cs)]
        /// ]]>
        /// </format>
        /// </example>
        public static SgdNonCalibratedTrainer SgdNonCalibrated(this BinaryClassificationCatalog.BinaryClassificationTrainers catalog,
            string labelColumnName = DefaultColumnNames.Label,
            string featureColumnName = DefaultColumnNames.Features,
            string exampleWeightColumnName = null,
            IClassificationLoss loss = null,
            int numberOfIterations = SgdNonCalibratedTrainer.Options.Defaults.NumberOfIterations,
            double initialLearningRate = SgdNonCalibratedTrainer.Options.Defaults.InitialLearningRate,
            float l2Regularization = SgdNonCalibratedTrainer.Options.Defaults.L2Regularization)
        {
            Contracts.CheckValue(catalog, nameof(catalog));
            var env = CatalogUtils.GetEnvironment(catalog);
            return new SgdNonCalibratedTrainer(env, labelColumnName, featureColumnName, exampleWeightColumnName,
                numberOfIterations, initialLearningRate, l2Regularization, loss);
        }

        /// <summary>
        /// Predict a target using a linear classification model trained with <see cref="SgdNonCalibratedTrainer"/> and advanced options.
        /// Stochastic gradient descent (SGD) is an iterative algorithm that optimizes a differentiable objective function.
        /// </summary>
        /// <param name="catalog">The binary classification catalog trainer object.</param>
        /// <param name="options">Trainer options.</param>
        /// /// <example>
        /// <format type="text/markdown">
        /// <![CDATA[
        /// [!code-csharp[StochasticGradientDescentNonCalibratedWithOptions](~/../docs/samples/docs/samples/Microsoft.ML.Samples/Dynamic/Trainers/BinaryClassification/StochasticGradientDescentNonCalibratedWithOptions.cs)]
        /// ]]>
        /// </format>
        /// </example>
        public static SgdNonCalibratedTrainer SgdNonCalibrated(this BinaryClassificationCatalog.BinaryClassificationTrainers catalog,
            SgdNonCalibratedTrainer.Options options)
        {
            Contracts.CheckValue(catalog, nameof(catalog));
            Contracts.CheckValue(options, nameof(options));

            var env = CatalogUtils.GetEnvironment(catalog);
            return new SgdNonCalibratedTrainer(env, options);
        }

        /// <summary>
        /// Predict a target using a linear regression model trained with <see cref="SdcaRegressionTrainer"/>.
        /// </summary>
        /// <param name="catalog">The regression catalog trainer object.</param>
        /// <param name="labelColumnName">The name of the label column.</param>
        /// <param name="featureColumnName">The name of the feature column.</param>
        /// <param name="exampleWeightColumnName">The name of the example weight column (optional).</param>
        /// <param name="l2Regularization">The L2 <a href='tmpurl_regularization'>regularization</a> hyperparameter.</param>
        /// <param name="l1Threshold">The L1 <a href='tmpurl_regularization'>regularization</a> hyperparameter. Higher values will tend to lead to more sparse model.</param>
        /// <param name="maximumNumberOfIterations">The maximum number of passes to perform over the data.</param>
        /// <param name="loss">The custom <a href="tmpurl_loss">loss</a>, if unspecified will be <see cref="SquaredLoss"/>.</param>
        /// <example>
        /// <format type="text/markdown">
        /// <![CDATA[
        ///  [!code-csharp[SDCA](~/../docs/samples/docs/samples/Microsoft.ML.Samples/Dynamic/Trainers/Regression/StochasticDualCoordinateAscent.cs)]
        /// ]]></format>
        /// </example>
        public static SdcaRegressionTrainer Sdca(this RegressionCatalog.RegressionTrainers catalog,
            string labelColumnName = DefaultColumnNames.Label,
            string featureColumnName = DefaultColumnNames.Features,
            string exampleWeightColumnName = null,
            ISupportSdcaRegressionLoss loss = null,
            float? l2Regularization = null,
            float? l1Threshold = null,
            int? maximumNumberOfIterations = null)
        {
            Contracts.CheckValue(catalog, nameof(catalog));
            var env = CatalogUtils.GetEnvironment(catalog);
            return new SdcaRegressionTrainer(env, labelColumnName, featureColumnName, exampleWeightColumnName, loss, l2Regularization, l1Threshold, maximumNumberOfIterations);
        }

        /// <summary>
        /// Predict a target using a linear regression model trained with <see cref="SdcaRegressionTrainer"/> and advanced options.
        /// </summary>
        /// <param name="catalog">The regression catalog trainer object.</param>
        /// <param name="options">Trainer options.</param>
        /// <example>
        /// <format type="text/markdown">
        /// <![CDATA[
        ///  [!code-csharp[SDCA](~/../docs/samples/docs/samples/Microsoft.ML.Samples/Dynamic/Trainers/Regression/StochasticDualCoordinateAscentWithOptions.cs)]
        /// ]]></format>
        /// </example>
        public static SdcaRegressionTrainer Sdca(this RegressionCatalog.RegressionTrainers catalog,
        SdcaRegressionTrainer.Options options)
        {
            Contracts.CheckValue(catalog, nameof(catalog));
            Contracts.CheckValue(options, nameof(options));

            var env = CatalogUtils.GetEnvironment(catalog);
            return new SdcaRegressionTrainer(env, options);
        }

        /// <summary>
        /// Predict a target using a linear classification model trained with <see cref="SdcaCalibratedBinaryTrainer"/>.
        /// </summary>
        /// <param name="catalog">The binary classification catalog trainer object.</param>
        /// <param name="labelColumnName">The name of the label column.</param>
        /// <param name="featureColumnName">The name of the feature column.</param>
        /// <param name="exampleWeightColumnName">The name of the example weight column (optional).</param>
        /// <param name="l2Regularization">The L2 <a href='tmpurl_regularization'>regularization</a> hyperparameter.</param>
        /// <param name="l1Threshold">The L1 <a href='tmpurl_regularization'>regularization</a> hyperparameter. Higher values will tend to lead to more sparse model.</param>
        /// <param name="maximumNumberOfIterations">The maximum number of passes to perform over the data.</param>
        /// <example>
        /// <format type="text/markdown">
        /// <![CDATA[
        ///  [!code-csharp[SDCA](~/../docs/samples/docs/samples/Microsoft.ML.Samples/Dynamic/Trainers/BinaryClassification/StochasticDualCoordinateAscent.cs)]
        /// ]]></format>
        /// </example>
        public static SdcaCalibratedBinaryTrainer SdcaCalibrated(
                this BinaryClassificationCatalog.BinaryClassificationTrainers catalog,
                string labelColumnName = DefaultColumnNames.Label,
                string featureColumnName = DefaultColumnNames.Features,
                string exampleWeightColumnName = null,
                float? l2Regularization = null,
                float? l1Threshold = null,
                int? maximumNumberOfIterations = null)
        {
            Contracts.CheckValue(catalog, nameof(catalog));
            var env = CatalogUtils.GetEnvironment(catalog);
            return new SdcaCalibratedBinaryTrainer(env, labelColumnName, featureColumnName, exampleWeightColumnName, l2Regularization, l1Threshold, maximumNumberOfIterations);
        }

        /// <summary>
        /// Predict a target using a linear classification model trained with <see cref="SdcaCalibratedBinaryTrainer"/> and advanced options.
        /// </summary>
        /// <param name="catalog">The binary classification catalog trainer object.</param>
        /// <param name="options">Trainer options.</param>
        /// <example>
        /// <format type="text/markdown">
        /// <![CDATA[
        ///  [!code-csharp[SDCA](~/../docs/samples/docs/samples/Microsoft.ML.Samples/Dynamic/Trainers/BinaryClassification/StochasticDualCoordinateAscentWithOptions.cs)]
        /// ]]></format>
        /// </example>
        public static SdcaCalibratedBinaryTrainer SdcaCalibrated(
                this BinaryClassificationCatalog.BinaryClassificationTrainers catalog,
                SdcaCalibratedBinaryTrainer.Options options)
        {
            Contracts.CheckValue(catalog, nameof(catalog));
            Contracts.CheckValue(options, nameof(options));

            var env = CatalogUtils.GetEnvironment(catalog);
            return new SdcaCalibratedBinaryTrainer(env, options);
        }

        /// <summary>
        /// Predict a target using a linear classification model trained with <see cref="SdcaNonCalibratedBinaryTrainer"/>.
        /// </summary>
        /// <param name="catalog">The binary classification catalog trainer object.</param>
        /// <param name="labelColumnName">The name of the label column.</param>
        /// <param name="featureColumnName">The name of the feature column.</param>
        /// <param name="exampleWeightColumnName">The name of the example weight column (optional).</param>
        /// <param name="loss">The custom <a href="tmpurl_loss">loss</a>. Defaults to <see cref="LogLoss"/> if not specified.</param>
        /// <param name="l2Regularization">The L2 <a href='tmpurl_regularization'>regularization</a> hyperparameter.</param>
        /// <param name="l1Threshold">The L1 <a href='tmpurl_regularization'>regularization</a> hyperparameter. Higher values will tend to lead to more sparse model.</param>
        /// <param name="maximumNumberOfIterations">The maximum number of passes to perform over the data.</param>
        /// <example>
        /// <format type="text/markdown">
        /// <![CDATA[
        ///  [!code-csharp[SDCA](~/../docs/samples/docs/samples/Microsoft.ML.Samples/Dynamic/Trainers/BinaryClassification/StochasticDualCoordinateAscentNonCalibrated.cs)]
        /// ]]></format>
        /// </example>
        public static SdcaNonCalibratedBinaryTrainer SdcaNonCalibrated(
                this BinaryClassificationCatalog.BinaryClassificationTrainers catalog,
                string labelColumnName = DefaultColumnNames.Label,
                string featureColumnName = DefaultColumnNames.Features,
                string exampleWeightColumnName = null,
                ISupportSdcaClassificationLoss loss = null,
                float? l2Regularization = null,
                float? l1Threshold = null,
                int? maximumNumberOfIterations = null)
        {
            Contracts.CheckValue(catalog, nameof(catalog));
            var env = CatalogUtils.GetEnvironment(catalog);
            return new SdcaNonCalibratedBinaryTrainer(env, labelColumnName, featureColumnName, exampleWeightColumnName, loss, l2Regularization, l1Threshold, maximumNumberOfIterations);
        }

        /// <summary>
        /// Predict a target using a linear classification model trained with <see cref="SdcaNonCalibratedBinaryTrainer"/> and advanced options.
        /// </summary>
        /// <param name="catalog">The binary classification catalog trainer object.</param>
        /// <param name="options">Trainer options.</param>
        public static SdcaNonCalibratedBinaryTrainer SdcaNonCalibrated(
                this BinaryClassificationCatalog.BinaryClassificationTrainers catalog,
                SdcaNonCalibratedBinaryTrainer.Options options)
        {
            Contracts.CheckValue(catalog, nameof(catalog));
            Contracts.CheckValue(options, nameof(options));

            var env = CatalogUtils.GetEnvironment(catalog);
            return new SdcaNonCalibratedBinaryTrainer(env, options);
        }

        /// <summary>
<<<<<<< HEAD
        /// Predict a target using a maximum entropy classification model trained with <see cref="SdcaMulticlassClassificationTrainer"/>.
=======
        /// Predict a target using a linear multiclass classification model trained with <see cref="SdcaMulticlassTrainer"/>.
>>>>>>> 08318656
        /// </summary>
        /// <param name="catalog">The multiclass classification catalog trainer object.</param>
        /// <param name="labelColumnName">The name of the label column.</param>
        /// <param name="featureColumnName">The name of the feature column.</param>
        /// <param name="exampleWeightColumnName">The name of the example weight column (optional).</param>
        /// <param name="l2Regularization">The L2 <a href='tmpurl_regularization'>regularization</a> hyperparameter.</param>
        /// <param name="l1Threshold">The L1 <a href='tmpurl_regularization'>regularization</a> hyperparameter. Higher values will tend to lead to more sparse model.</param>
        /// <param name="maximumNumberOfIterations">The maximum number of passes to perform over the data.</param>
        /// <example>
        /// <format type="text/markdown">
        /// <![CDATA[
        ///  [!code-csharp[SDCA](~/../docs/samples/docs/samples/Microsoft.ML.Samples/Dynamic/Trainers/MulticlassClassification/StochasticDualCoordinateAscent.cs)]
        /// ]]></format>
        /// </example>
        public static SdcaMulticlassTrainer Sdca(this MulticlassClassificationCatalog.MulticlassClassificationTrainers catalog,
        string labelColumnName = DefaultColumnNames.Label,
                    string featureColumnName = DefaultColumnNames.Features,
                    string exampleWeightColumnName = null,
                    float? l2Regularization = null,
                    float? l1Threshold = null,
                    int? maximumNumberOfIterations = null)
        {
            Contracts.CheckValue(catalog, nameof(catalog));
            var env = CatalogUtils.GetEnvironment(catalog);
            return new SdcaMulticlassClassificationTrainer(env, labelColumnName, featureColumnName, exampleWeightColumnName, l2Regularization, l1Threshold, maximumNumberOfIterations);
        }

        /// <summary>
        /// Predict a target using a linear multiclass classification model trained with <see cref="SdcaNonCalibratedMulticlassClassificationTrainer"/>.
        /// </summary>
        /// <param name="catalog">The multiclass classification catalog trainer object.</param>
        /// <param name="labelColumnName">The name of the label column.</param>
        /// <param name="featureColumnName">The name of the feature column.</param>
        /// <param name="exampleWeightColumnName">The name of the example weight column (optional).</param>
        /// <param name="loss">Loss function to be minimized. Defaults to <see cref="LogLoss"/> if not specified.</param>
        /// <param name="l2Regularization">The L2 <a href='tmpurl_regularization'>regularization</a> hyperparameter.</param>
        /// <param name="l1Threshold">The L1 <a href='tmpurl_regularization'>regularization</a> hyperparameter. Higher values will tend to lead to more sparse model.</param>
        /// <param name="maximumNumberOfIterations">The maximum number of passes to perform over the data.</param>
        /// <example>
        /// <format type="text/markdown">
        /// <![CDATA[
        ///  [!code-csharp[SDCA](~/../docs/samples/docs/samples/Microsoft.ML.Samples/Dynamic/Trainers/MulticlassClassification/StochasticDualCoordinateAscent.cs)]
        /// ]]></format>
        /// </example>
        public static SdcaNonCalibratedMulticlassClassificationTrainer SdcaNonCalibrated(this MulticlassClassificationCatalog.MulticlassClassificationTrainers catalog,
        string labelColumnName = DefaultColumnNames.Label,
                    string featureColumnName = DefaultColumnNames.Features,
                    string exampleWeightColumnName = null,
                    ISupportSdcaClassificationLoss loss = null,
                    float? l2Regularization = null,
                    float? l1Threshold = null,
                    int? maximumNumberOfIterations = null)
        {
            Contracts.CheckValue(catalog, nameof(catalog));
            var env = CatalogUtils.GetEnvironment(catalog);
<<<<<<< HEAD
            return new SdcaNonCalibratedMulticlassClassificationTrainer(env, labelColumnName, featureColumnName, exampleWeightColumnName, loss, l2Regularization, l1Threshold, maximumNumberOfIterations);
        }

        /// <summary>
        /// Predict a target using a maximum entropy classification model trained with <see cref="SdcaMulticlassClassificationTrainer"/> and advanced options.
=======
            return new SdcaMulticlassTrainer(env, labelColumnName, featureColumnName, exampleWeightColumnName, loss, l2Regularization, l1Threshold, maximumNumberOfIterations);
        }

        /// <summary>
        /// Predict a target using a linear multiclass classification model trained with <see cref="SdcaMulticlassTrainer"/> and advanced options.
>>>>>>> 08318656
        /// </summary>
        /// <param name="catalog">The multiclass classification catalog trainer object.</param>
        /// <param name="options">Trainer options.</param>
        /// <example>
        /// <format type="text/markdown">
        /// <![CDATA[
        ///  [!code-csharp[SDCA](~/../docs/samples/docs/samples/Microsoft.ML.Samples/Dynamic/Trainers/MulticlassClassification/StochasticDualCoordinateAscentWithOptions.cs)]
        /// ]]></format>
        /// </example>
        public static SdcaMulticlassTrainer Sdca(this MulticlassClassificationCatalog.MulticlassClassificationTrainers catalog,
        SdcaMulticlassTrainer.Options options)
        {
            Contracts.CheckValue(catalog, nameof(catalog));
            Contracts.CheckValue(options, nameof(options));

            var env = CatalogUtils.GetEnvironment(catalog);
            return new SdcaMulticlassTrainer(env, options);
        }

        /// <summary>
        /// Predict a target using linear multiclass classification model trained with <see cref="SdcaNonCalibratedMulticlassClassificationTrainer"/> and advanced options.
        /// </summary>
        /// <param name="catalog">The multiclass classification catalog trainer object.</param>
        /// <param name="options">Trainer options.</param>
        /// <example>
        /// <format type="text/markdown">
        /// <![CDATA[
        ///  [!code-csharp[SDCA](~/../docs/samples/docs/samples/Microsoft.ML.Samples/Dynamic/Trainers/MulticlassClassification/StochasticDualCoordinateAscentWithOptions.cs)]
        /// ]]></format>
        /// </example>
        public static SdcaNonCalibratedMulticlassClassificationTrainer SdcaNonCalibrated(this MulticlassClassificationCatalog.MulticlassClassificationTrainers catalog,
        SdcaNonCalibratedMulticlassClassificationTrainer.Options options)
        {
            Contracts.CheckValue(catalog, nameof(catalog));
            Contracts.CheckValue(options, nameof(options));

            var env = CatalogUtils.GetEnvironment(catalog);
            return new SdcaNonCalibratedMulticlassClassificationTrainer(env, options);
        }

        /// <summary>
        /// Predict a target using a linear binary classification model trained with <see cref="AveragedPerceptronTrainer"/>.
        /// </summary>
        /// <param name="catalog">The binary classification catalog trainer object.</param>
        /// <param name="labelColumnName">The name of the label column.</param>
        /// <param name="featureColumnName">The name of the feature column.</param>
        /// <param name="lossFunction">A custom <a href="tmpurl_loss">loss</a>. If <see langword="null"/>, hinge loss will be used resulting in max-margin averaged perceptron.</param>
        /// <param name="learningRate"><a href="tmpurl_lr">Learning rate</a>.</param>
        /// <param name="decreaseLearningRate">
        /// <see langword="true" /> to decrease the <paramref name="learningRate"/> as iterations progress; otherwise, <see langword="false" />.
        /// Default is <see langword="false" />.
        /// </param>
        /// <param name="l2Regularization">The L2 weight for <a href='tmpurl_regularization'>regularization</a>.</param>
        /// <param name="numberOfIterations">Number of passes through the training dataset.</param>
        /// <example>
        /// <format type="text/markdown">
        /// <![CDATA[
        /// [!code-csharp[AveragedPerceptron](~/../docs/samples/docs/samples/Microsoft.ML.Samples/Dynamic/Trainers/BinaryClassification/AveragedPerceptron.cs)]
        /// ]]>
        /// </format>
        /// </example>
        public static AveragedPerceptronTrainer AveragedPerceptron(
            this BinaryClassificationCatalog.BinaryClassificationTrainers catalog,
            string labelColumnName = DefaultColumnNames.Label,
            string featureColumnName = DefaultColumnNames.Features,
            IClassificationLoss lossFunction = null,
            float learningRate = AveragedLinearOptions.AveragedDefault.LearningRate,
            bool decreaseLearningRate = AveragedLinearOptions.AveragedDefault.DecreaseLearningRate,
            float l2Regularization = AveragedLinearOptions.AveragedDefault.L2Regularization,
            int numberOfIterations = AveragedLinearOptions.AveragedDefault.NumberOfIterations)
        {
            Contracts.CheckValue(catalog, nameof(catalog));

            var env = CatalogUtils.GetEnvironment(catalog);
            return new AveragedPerceptronTrainer(env, labelColumnName, featureColumnName, lossFunction ?? new LogLoss(), learningRate, decreaseLearningRate, l2Regularization, numberOfIterations);
        }

        /// <summary>
        /// Predict a target using a linear binary classification model trained with <see cref="AveragedPerceptronTrainer"/> and advanced options.
        /// </summary>
        /// <param name="catalog">The binary classification catalog trainer object.</param>
        /// <param name="options">Trainer options.</param>
        /// <example>
        /// <format type="text/markdown">
        /// <![CDATA[
        /// [!code-csharp[AveragedPerceptron](~/../docs/samples/docs/samples/Microsoft.ML.Samples/Dynamic/Trainers/BinaryClassification/AveragedPerceptronWithOptions.cs)]
        /// ]]>
        /// </format>
        /// </example>
        public static AveragedPerceptronTrainer AveragedPerceptron(
            this BinaryClassificationCatalog.BinaryClassificationTrainers catalog, AveragedPerceptronTrainer.Options options)
        {
            Contracts.CheckValue(catalog, nameof(catalog));
            Contracts.CheckValue(options, nameof(options));

            var env = CatalogUtils.GetEnvironment(catalog);
            return new AveragedPerceptronTrainer(env, options);
        }

        private sealed class TrivialClassificationLossFactory : ISupportClassificationLossFactory
        {
            private readonly IClassificationLoss _loss;

            public TrivialClassificationLossFactory(IClassificationLoss loss)
            {
                _loss = loss;
            }

            public IClassificationLoss CreateComponent(IHostEnvironment env)
            {
                return _loss;
            }
        }

        /// <summary>
        /// Predict a target using a linear regression model trained with the <see cref="OnlineGradientDescentTrainer"/> trainer.
        /// </summary>
        /// <param name="catalog">The regression catalog trainer object.</param>
        /// <param name="labelColumnName">The name of the label column.</param>
        /// <param name="featureColumnName">The name of the feature column.</param>
        /// <param name="lossFunction">The custom loss. Defaults to <see cref="SquaredLoss"/> if not provided.</param>
        /// <param name="learningRate">The learning Rate.</param>
        /// <param name="decreaseLearningRate">Decrease learning rate as iterations progress.</param>
        /// <param name="l2Regularization">The L2 weight for <a href='tmpurl_regularization'>regularization</a>.</param>
        /// <param name="numberOfIterations">Number of training iterations through the data.</param>
        public static OnlineGradientDescentTrainer OnlineGradientDescent(this RegressionCatalog.RegressionTrainers catalog,
            string labelColumnName = DefaultColumnNames.Label,
            string featureColumnName = DefaultColumnNames.Features,
            IRegressionLoss lossFunction = null,
            float learningRate = OnlineGradientDescentTrainer.Options.OgdDefaultArgs.LearningRate,
            bool decreaseLearningRate = OnlineGradientDescentTrainer.Options.OgdDefaultArgs.DecreaseLearningRate,
            float l2Regularization = AveragedLinearOptions.AveragedDefault.L2Regularization,
            int numberOfIterations = OnlineLinearOptions.OnlineDefault.NumberOfIterations)
        {
            Contracts.CheckValue(catalog, nameof(catalog));
            var env = CatalogUtils.GetEnvironment(catalog);
            return new OnlineGradientDescentTrainer(env, labelColumnName, featureColumnName, learningRate, decreaseLearningRate, l2Regularization,
                numberOfIterations, lossFunction);
        }

        /// <summary>
        /// Predict a target using a linear regression model trained with the <see cref="OnlineGradientDescentTrainer"/> trainer.
        /// </summary>
        /// <param name="catalog">The regression catalog trainer object.</param>
        /// <param name="options">Advanced arguments to the algorithm.</param>
        public static OnlineGradientDescentTrainer OnlineGradientDescent(this RegressionCatalog.RegressionTrainers catalog,
            OnlineGradientDescentTrainer.Options options)
        {
            Contracts.CheckValue(catalog, nameof(catalog));
            Contracts.CheckValue(options, nameof(options));

            var env = CatalogUtils.GetEnvironment(catalog);
            return new OnlineGradientDescentTrainer(env, options);
        }

        /// <summary>
        ///  Predict a target using a linear binary classification model trained with the <see cref="Trainers.LogisticRegressionBinaryTrainer"/> trainer.
        /// </summary>
        /// <param name="catalog">The binary classification catalog trainer object.</param>
        /// <param name="labelColumnName">The name of the label column.</param>
        /// <param name="featureColumnName">The name of the feature column.</param>
        /// <param name="exampleWeightColumnName">The name of the example weight column (optional).</param>
        /// <param name="enforceNonNegativity">Enforce non-negative weights.</param>
        /// <param name="l1Regularization">Weight of L1 regularization term.</param>
        /// <param name="l2Regularization">Weight of L2 regularization term.</param>
        /// <param name="historySize">Memory size for <see cref="Trainers.LogisticRegressionBinaryTrainer"/>. Low=faster, less accurate.</param>
        /// <param name="optimizationTolerance">Threshold for optimizer convergence.</param>
        /// <example>
        /// <format type="text/markdown">
        /// <![CDATA[
        /// [!code-csharp[Logistic Regression](~/../docs/samples/docs/samples/Microsoft.ML.Samples/Dynamic/LogisticRegression.cs)]
        /// ]]>
        /// </format>
        /// </example>
        public static LogisticRegressionBinaryTrainer LogisticRegression(this BinaryClassificationCatalog.BinaryClassificationTrainers catalog,
            string labelColumnName = DefaultColumnNames.Label,
            string featureColumnName = DefaultColumnNames.Features,
            string exampleWeightColumnName = null,
            float l1Regularization = LROptions.Defaults.L1Regularization,
            float l2Regularization = LROptions.Defaults.L2Regularization,
            float optimizationTolerance = LROptions.Defaults.OptimizationTolerance,
            int historySize = LROptions.Defaults.HistorySize,
            bool enforceNonNegativity = LROptions.Defaults.EnforceNonNegativity)
        {
            Contracts.CheckValue(catalog, nameof(catalog));
            var env = CatalogUtils.GetEnvironment(catalog);
            return new LogisticRegressionBinaryTrainer(env, labelColumnName, featureColumnName, exampleWeightColumnName, l1Regularization, l2Regularization, optimizationTolerance, historySize, enforceNonNegativity);
        }

        /// <summary>
        ///  Predict a target using a linear binary classification model trained with the <see cref="Trainers.LogisticRegressionBinaryTrainer"/> trainer.
        /// </summary>
        /// <param name="catalog">The binary classification catalog trainer object.</param>
        /// <param name="options">Advanced arguments to the algorithm.</param>
        public static LogisticRegressionBinaryTrainer LogisticRegression(this BinaryClassificationCatalog.BinaryClassificationTrainers catalog, LROptions options)
        {
            Contracts.CheckValue(catalog, nameof(catalog));
            Contracts.CheckValue(options, nameof(options));

            var env = CatalogUtils.GetEnvironment(catalog);
            return new LogisticRegressionBinaryTrainer(env, options);
        }

        /// <summary>
        /// Predict a target using a linear regression model trained with the <see cref="Microsoft.ML.Trainers.PoissonRegressionTrainer"/> trainer.
        /// </summary>
        /// <param name="catalog">The regression catalog trainer object.</param>
        /// <param name="labelColumnName">The name of the label column.</param>
        /// <param name="featureColumnName">The name of the feature column.</param>
        /// <param name="exampleWeightColumnName">The name of the example weight column (optional).</param>
        /// <param name="l1Regularization">Weight of L1 regularization term.</param>
        /// <param name="l2Regularization">Weight of L2 regularization term.</param>
        /// <param name="optimizationTolerance">Threshold for optimizer convergence.</param>
        /// <param name="historySize">Memory size for <see cref="Microsoft.ML.Trainers.PoissonRegressionTrainer"/>. Low=faster, less accurate.</param>
        /// <param name="enforceNonNegativity">Enforce non-negative weights.</param>
        public static PoissonRegressionTrainer PoissonRegression(this RegressionCatalog.RegressionTrainers catalog,
            string labelColumnName = DefaultColumnNames.Label,
            string featureColumnName = DefaultColumnNames.Features,
            string exampleWeightColumnName = null,
            float l1Regularization = LROptions.Defaults.L1Regularization,
            float l2Regularization = LROptions.Defaults.L2Regularization,
            float optimizationTolerance = LROptions.Defaults.OptimizationTolerance,
            int historySize = LROptions.Defaults.HistorySize,
            bool enforceNonNegativity = LROptions.Defaults.EnforceNonNegativity)
        {
            Contracts.CheckValue(catalog, nameof(catalog));
            var env = CatalogUtils.GetEnvironment(catalog);
            return new PoissonRegressionTrainer(env, labelColumnName, featureColumnName, exampleWeightColumnName, l1Regularization, l2Regularization, optimizationTolerance, historySize, enforceNonNegativity);
        }

        /// <summary>
        /// Predict a target using a linear regression model trained with the <see cref="Microsoft.ML.Trainers.PoissonRegressionTrainer"/> trainer.
        /// </summary>
        /// <param name="catalog">The regression catalog trainer object.</param>
        /// <param name="options">Advanced arguments to the algorithm.</param>
        public static PoissonRegressionTrainer PoissonRegression(this RegressionCatalog.RegressionTrainers catalog, PoissonRegressionTrainer.Options options)
        {
            Contracts.CheckValue(catalog, nameof(catalog));
            Contracts.CheckValue(options, nameof(options));

            var env = CatalogUtils.GetEnvironment(catalog);
            return new PoissonRegressionTrainer(env, options);
        }

        /// <summary>
        /// Predict a target using a linear multiclass classification model trained with the <see cref="LbfgsMaximumEntropyTrainer"/> trainer.
        /// </summary>
        /// <param name="catalog">The <see cref="MulticlassClassificationCatalog.MulticlassClassificationTrainers"/>.</param>
        /// <param name="labelColumnName">The name of the label column.</param>
        /// <param name="featureColumnName">The name of the feature column.</param>
        /// <param name="exampleWeightColumnName">The name of the example weight column (optional).</param>
        /// <param name="enforceNonNegativity">Enforce non-negative weights.</param>
        /// <param name="l1Regularization">Weight of L1 regularization term.</param>
        /// <param name="l2Regularization">Weight of L2 regularization term.</param>
        /// <param name="historySize">Memory size for <see cref="Microsoft.ML.Trainers.LbfgsMaximumEntropyTrainer"/>. Low=faster, less accurate.</param>
        /// <param name="optimizationTolerance">Threshold for optimizer convergence.</param>
        public static LbfgsMaximumEntropyTrainer LbfgsMaximumEntropy(this MulticlassClassificationCatalog.MulticlassClassificationTrainers catalog,
            string labelColumnName = DefaultColumnNames.Label,
            string featureColumnName = DefaultColumnNames.Features,
            string exampleWeightColumnName = null,
            float l1Regularization = LROptions.Defaults.L1Regularization,
            float l2Regularization = LROptions.Defaults.L2Regularization,
            float optimizationTolerance = LROptions.Defaults.OptimizationTolerance,
            int historySize = LROptions.Defaults.HistorySize,
            bool enforceNonNegativity = LROptions.Defaults.EnforceNonNegativity)
        {
            Contracts.CheckValue(catalog, nameof(catalog));
            var env = CatalogUtils.GetEnvironment(catalog);
            return new LbfgsMaximumEntropyTrainer(env, labelColumnName, featureColumnName, exampleWeightColumnName, l1Regularization, l2Regularization, optimizationTolerance, historySize, enforceNonNegativity);
        }

        /// <summary>
        /// Predict a target using a linear multiclass classification model trained with the <see cref="LbfgsMaximumEntropyTrainer"/> trainer.
        /// </summary>
        /// <param name="catalog">The <see cref="MulticlassClassificationCatalog.MulticlassClassificationTrainers"/>.</param>
        /// <param name="options">Advanced arguments to the algorithm.</param>
        public static LbfgsMaximumEntropyTrainer LbfgsMaximumEntropy(this MulticlassClassificationCatalog.MulticlassClassificationTrainers catalog,
            LbfgsMaximumEntropyTrainer.Options options)
        {
            Contracts.CheckValue(catalog, nameof(catalog));
            Contracts.CheckValue(options, nameof(options));

            var env = CatalogUtils.GetEnvironment(catalog);
            return new LbfgsMaximumEntropyTrainer(env, options);
        }

        /// <summary>
        /// Predicts a target using a linear multiclass classification model trained with the <see cref="NaiveBayesMulticlassTrainer"/>.
        /// The <see cref="NaiveBayesMulticlassTrainer"/> trains a multiclass Naive Bayes predictor that supports binary feature values.
        /// </summary>
        /// <param name="catalog">The <see cref="MulticlassClassificationCatalog.MulticlassClassificationTrainers"/>.</param>
        /// <param name="labelColumnName">The name of the label column.</param>
        /// <param name="featureColumnName">The name of the feature column.</param>
        public static NaiveBayesMulticlassTrainer NaiveBayes(this MulticlassClassificationCatalog.MulticlassClassificationTrainers catalog,
            string labelColumnName = DefaultColumnNames.Label,
            string featureColumnName = DefaultColumnNames.Features)
        {
            Contracts.CheckValue(catalog, nameof(catalog));
            return new NaiveBayesMulticlassTrainer(CatalogUtils.GetEnvironment(catalog), labelColumnName, featureColumnName);
        }

        /// <summary>
        /// Works via the <see cref="IHaveCalibratorTrainer"/> shim interface to extract from the calibrating training
        /// estimator the internal <see cref="ICalibratorTrainer"/> object. Note that this should be a temporary measure,
        /// since the trainers should really be changed to actually work over estimators.
        /// </summary>
        /// <param name="ectx">The exception context.</param>
        /// <param name="calibratorEstimator">The estimator out of which we should try to extract the calibrator trainer.</param>
        /// <returns>The calibrator trainer.</returns>
        private static ICalibratorTrainer GetCalibratorTrainerOrThrow(IExceptionContext ectx, IEstimator<ISingleFeaturePredictionTransformer<ICalibrator>> calibratorEstimator)
        {
            Contracts.AssertValue(ectx);
            ectx.AssertValueOrNull(calibratorEstimator);
            if (calibratorEstimator == null)
                return null;
            if (calibratorEstimator is IHaveCalibratorTrainer haveCalibratorTrainer)
                return haveCalibratorTrainer.CalibratorTrainer;
            throw ectx.ExceptParam(nameof(calibratorEstimator),
                "Calibrator estimator was not of a type usable in this context.");
        }

        /// <summary>
        /// Predicts a target using a linear multiclass classification model trained with the <see cref="OneVersusAllTrainer"/>.
        /// </summary>
        /// <remarks>
        /// <para>
        /// In <see cref="OneVersusAllTrainer"/> In this strategy, a binary classification algorithm is used to train one classifier for each class,
        /// which distinguishes that class from all other classes. Prediction is then performed by running these binary classifiers,
        /// and choosing the prediction with the highest confidence score.
        /// </para>
        /// </remarks>
        /// <param name="catalog">The <see cref="MulticlassClassificationCatalog.MulticlassClassificationTrainers"/>.</param>
        /// <param name="binaryEstimator">An instance of a binary <see cref="ITrainerEstimator{TTransformer, TPredictor}"/> used as the base trainer.</param>
        /// <param name="calibrator">The calibrator. If a calibrator is not explicitely provided, it will default to <see cref="PlattCalibratorTrainer"/></param>
        /// <param name="labelColumnName">The name of the label colum.</param>
        /// <param name="imputeMissingLabelsAsNegative">Whether to treat missing labels as having negative labels, instead of keeping them missing.</param>
        /// <param name="maxCalibrationExamples">Number of instances to train the calibrator.</param>
        /// <param name="useProbabilities">Use probabilities (vs. raw outputs) to identify top-score category.</param>
        /// <typeparam name="TModel">The type of the model. This type parameter will usually be inferred automatically from <paramref name="binaryEstimator"/>.</typeparam>
        public static OneVersusAllTrainer OneVersusAll<TModel>(this MulticlassClassificationCatalog.MulticlassClassificationTrainers catalog,
            ITrainerEstimator<BinaryPredictionTransformer<TModel>, TModel> binaryEstimator,
            string labelColumnName = DefaultColumnNames.Label,
            bool imputeMissingLabelsAsNegative = false,
            IEstimator<ISingleFeaturePredictionTransformer<ICalibrator>> calibrator = null,
            int maxCalibrationExamples = 1000000000,
            bool useProbabilities = true)
            where TModel : class
        {
            Contracts.CheckValue(catalog, nameof(catalog));
            var env = CatalogUtils.GetEnvironment(catalog);
            if (!(binaryEstimator is ITrainerEstimator<ISingleFeaturePredictionTransformer<IPredictorProducing<float>>, IPredictorProducing<float>> est))
                throw env.ExceptParam(nameof(binaryEstimator), "Trainer estimator does not appear to produce the right kind of model.");
            return new OneVersusAllTrainer(env, est, labelColumnName, imputeMissingLabelsAsNegative, GetCalibratorTrainerOrThrow(env, calibrator), maxCalibrationExamples, useProbabilities);
        }

        /// <summary>
        /// Predicts a target using a linear multiclass classification model trained with the <see cref="PairwiseCouplingTrainer"/>.
        /// </summary>
        /// <remarks>
        /// <para>
        /// In the Pairwise coupling (PKPD) strategy, a binary classification algorithm is used to train one classifier for each pair of classes.
        /// Prediction is then performed by running these binary classifiers, and computing a score for each class by counting how many of the binary
        /// classifiers predicted it. The prediction is the class with the highest score.
        /// </para>
        /// </remarks>
        /// <param name="catalog">The <see cref="MulticlassClassificationCatalog.MulticlassClassificationTrainers"/>.</param>
        /// <param name="binaryEstimator">An instance of a binary <see cref="ITrainerEstimator{TTransformer, TPredictor}"/> used as the base trainer.</param>
        /// <param name="calibrator">The calibrator. If a calibrator is not explicitely provided, it will default to <see cref="PlattCalibratorTrainer"/></param>
        /// <param name="labelColumnName">The name of the label colum.</param>
        /// <param name="imputeMissingLabelsAsNegative">Whether to treat missing labels as having negative labels, instead of keeping them missing.</param>
        /// <param name="maximumCalibrationExampleCount">Number of instances to train the calibrator.</param>
        /// <typeparam name="TModel">The type of the model. This type parameter will usually be inferred automatically from <paramref name="binaryEstimator"/>.</typeparam>
        public static PairwiseCouplingTrainer PairwiseCoupling<TModel>(this MulticlassClassificationCatalog.MulticlassClassificationTrainers catalog,
            ITrainerEstimator<ISingleFeaturePredictionTransformer<TModel>, TModel> binaryEstimator,
            string labelColumnName = DefaultColumnNames.Label,
            bool imputeMissingLabelsAsNegative = false,
            IEstimator<ISingleFeaturePredictionTransformer<ICalibrator>> calibrator = null,
            int maximumCalibrationExampleCount = 1_000_000_000)
            where TModel : class
        {
            Contracts.CheckValue(catalog, nameof(catalog));
            var env = CatalogUtils.GetEnvironment(catalog);
            if (!(binaryEstimator is ITrainerEstimator<ISingleFeaturePredictionTransformer<IPredictorProducing<float>>, IPredictorProducing<float>> est))
                throw env.ExceptParam(nameof(binaryEstimator), "Trainer estimator does not appear to produce the right kind of model.");
            return new PairwiseCouplingTrainer(env, est, labelColumnName, imputeMissingLabelsAsNegative,
                                                GetCalibratorTrainerOrThrow(env, calibrator), maximumCalibrationExampleCount);
        }

        /// <summary>
        /// Predict a target using a linear binary classification model trained with the <see cref="LinearSvmTrainer"/> trainer.
        /// </summary>
        /// <remarks>
        /// <para>
        /// The idea behind support vector machines (SVM), is to map instances into a high dimensional space
        /// in which the two classes are linearly separable, i.e., there exists a hyperplane such that all the positive examples are on one side of it,
        /// and all the negative examples are on the other.
        /// </para>
        /// <para>
        /// After this mapping, quadratic programming is used to find the separating hyperplane that maximizes the
        /// margin, i.e., the minimal distance between it and the instances.
        /// </para>
        /// </remarks>
        /// <param name="catalog">The <see cref="BinaryClassificationCatalog"/>.</param>
        /// <param name="labelColumnName">The name of the label column. </param>
        /// <param name="featureColumnName">The name of the feature column.</param>
        /// <param name="exampleWeightColumnName">The name of the example weight column (optional).</param>
        /// <param name="numberOfIterations">The number of training iteraitons.</param>
        public static LinearSvmTrainer LinearSvm(this BinaryClassificationCatalog.BinaryClassificationTrainers catalog,
            string labelColumnName = DefaultColumnNames.Label,
            string featureColumnName = DefaultColumnNames.Features,
            string exampleWeightColumnName = null,
            int numberOfIterations = OnlineLinearOptions.OnlineDefault.NumberOfIterations)
        {
            Contracts.CheckValue(catalog, nameof(catalog));
            return new LinearSvmTrainer(CatalogUtils.GetEnvironment(catalog), labelColumnName, featureColumnName, exampleWeightColumnName, numberOfIterations);
        }

        /// <summary>
        /// Predict a target using a linear binary classification model trained with the <see cref="LinearSvmTrainer"/> trainer.
        /// </summary>
        /// <remarks>
        /// <para>
        /// The idea behind support vector machines (SVM), is to map instances into a high dimensional space
        /// in which the two classes are linearly separable, i.e., there exists a hyperplane such that all the positive examples are on one side of it,
        /// and all the negative examples are on the other.
        /// </para>
        /// <para>
        /// After this mapping, quadratic programming is used to find the separating hyperplane that maximizes the
        /// margin, i.e., the minimal distance between it and the instances.
        /// </para>
        /// </remarks>
        /// <param name="catalog">The <see cref="BinaryClassificationCatalog"/>.</param>
        /// <param name="options">Advanced arguments to the algorithm.</param>
        public static LinearSvmTrainer LinearSvm(this BinaryClassificationCatalog.BinaryClassificationTrainers catalog,
            LinearSvmTrainer.Options options)
        {
            Contracts.CheckValue(catalog, nameof(catalog));
            Contracts.CheckValue(options, nameof(options));

            return new LinearSvmTrainer(CatalogUtils.GetEnvironment(catalog), options);
        }

        /// <summary>
        /// Predict a target using a binary classification model trained with <see cref="PriorTrainer"/> trainer.
        /// </summary>
        /// <remarks>
        /// This trainer uses the proportion of a label in the training set as the probability of that label.
        /// This trainer is often used as a baseline for other more sophisticated mdels.
        /// </remarks>
        /// <param name="catalog">The <see cref="BinaryClassificationCatalog"/>.</param>
        /// <param name="labelColumnName">The name of the label column. </param>
        /// <param name="exampleWeightColumnName">The name of the example weight column (optional).</param>
        /// <example>
        /// <format type="text/markdown">
        /// <![CDATA[
        ///  [!code-csharp[FastTree](~/../docs/samples/docs/samples/Microsoft.ML.Samples/Dynamic/Trainers/BinaryClassification/PriorTrainerSample.cs)]
        /// ]]></format>
        /// </example>
        public static PriorTrainer Prior(this BinaryClassificationCatalog.BinaryClassificationTrainers catalog,
            string labelColumnName = DefaultColumnNames.Label,
            string exampleWeightColumnName = null)
        {
            Contracts.CheckValue(catalog, nameof(catalog));
            return new PriorTrainer(CatalogUtils.GetEnvironment(catalog), labelColumnName, exampleWeightColumnName);
        }
    }
}<|MERGE_RESOLUTION|>--- conflicted
+++ resolved
@@ -281,11 +281,7 @@
         }
 
         /// <summary>
-<<<<<<< HEAD
-        /// Predict a target using a maximum entropy classification model trained with <see cref="SdcaMulticlassClassificationTrainer"/>.
-=======
-        /// Predict a target using a linear multiclass classification model trained with <see cref="SdcaMulticlassTrainer"/>.
->>>>>>> 08318656
+        /// Predict a target using a maximum entropy classification model trained with <see cref="SdcaCalibratedMulticlassTrainer"/>.
         /// </summary>
         /// <param name="catalog">The multiclass classification catalog trainer object.</param>
         /// <param name="labelColumnName">The name of the label column.</param>
@@ -300,7 +296,7 @@
         ///  [!code-csharp[SDCA](~/../docs/samples/docs/samples/Microsoft.ML.Samples/Dynamic/Trainers/MulticlassClassification/StochasticDualCoordinateAscent.cs)]
         /// ]]></format>
         /// </example>
-        public static SdcaMulticlassTrainer Sdca(this MulticlassClassificationCatalog.MulticlassClassificationTrainers catalog,
+        public static SdcaCalibratedMulticlassTrainer SdcaCalibrated(this MulticlassClassificationCatalog.MulticlassClassificationTrainers catalog,
         string labelColumnName = DefaultColumnNames.Label,
                     string featureColumnName = DefaultColumnNames.Features,
                     string exampleWeightColumnName = null,
@@ -310,11 +306,11 @@
         {
             Contracts.CheckValue(catalog, nameof(catalog));
             var env = CatalogUtils.GetEnvironment(catalog);
-            return new SdcaMulticlassClassificationTrainer(env, labelColumnName, featureColumnName, exampleWeightColumnName, l2Regularization, l1Threshold, maximumNumberOfIterations);
-        }
-
-        /// <summary>
-        /// Predict a target using a linear multiclass classification model trained with <see cref="SdcaNonCalibratedMulticlassClassificationTrainer"/>.
+            return new SdcaCalibratedMulticlassTrainer(env, labelColumnName, featureColumnName, exampleWeightColumnName, l2Regularization, l1Threshold, maximumNumberOfIterations);
+        }
+
+        /// <summary>
+        /// Predict a target using a linear multiclass classification model trained with <see cref="SdcaNonCalibratedMulticlassTrainer"/>.
         /// </summary>
         /// <param name="catalog">The multiclass classification catalog trainer object.</param>
         /// <param name="labelColumnName">The name of the label column.</param>
@@ -330,7 +326,7 @@
         ///  [!code-csharp[SDCA](~/../docs/samples/docs/samples/Microsoft.ML.Samples/Dynamic/Trainers/MulticlassClassification/StochasticDualCoordinateAscent.cs)]
         /// ]]></format>
         /// </example>
-        public static SdcaNonCalibratedMulticlassClassificationTrainer SdcaNonCalibrated(this MulticlassClassificationCatalog.MulticlassClassificationTrainers catalog,
+        public static SdcaNonCalibratedMulticlassTrainer SdcaNonCalibrated(this MulticlassClassificationCatalog.MulticlassClassificationTrainers catalog,
         string labelColumnName = DefaultColumnNames.Label,
                     string featureColumnName = DefaultColumnNames.Features,
                     string exampleWeightColumnName = null,
@@ -341,19 +337,11 @@
         {
             Contracts.CheckValue(catalog, nameof(catalog));
             var env = CatalogUtils.GetEnvironment(catalog);
-<<<<<<< HEAD
-            return new SdcaNonCalibratedMulticlassClassificationTrainer(env, labelColumnName, featureColumnName, exampleWeightColumnName, loss, l2Regularization, l1Threshold, maximumNumberOfIterations);
-        }
-
-        /// <summary>
-        /// Predict a target using a maximum entropy classification model trained with <see cref="SdcaMulticlassClassificationTrainer"/> and advanced options.
-=======
-            return new SdcaMulticlassTrainer(env, labelColumnName, featureColumnName, exampleWeightColumnName, loss, l2Regularization, l1Threshold, maximumNumberOfIterations);
-        }
-
-        /// <summary>
-        /// Predict a target using a linear multiclass classification model trained with <see cref="SdcaMulticlassTrainer"/> and advanced options.
->>>>>>> 08318656
+            return new SdcaNonCalibratedMulticlassTrainer(env, labelColumnName, featureColumnName, exampleWeightColumnName, loss, l2Regularization, l1Threshold, maximumNumberOfIterations);
+        }
+
+        /// <summary>
+        /// Predict a target using a maximum entropy classification model trained with <see cref="SdcaCalibratedMulticlassTrainer"/> and advanced options.
         /// </summary>
         /// <param name="catalog">The multiclass classification catalog trainer object.</param>
         /// <param name="options">Trainer options.</param>
@@ -363,18 +351,18 @@
         ///  [!code-csharp[SDCA](~/../docs/samples/docs/samples/Microsoft.ML.Samples/Dynamic/Trainers/MulticlassClassification/StochasticDualCoordinateAscentWithOptions.cs)]
         /// ]]></format>
         /// </example>
-        public static SdcaMulticlassTrainer Sdca(this MulticlassClassificationCatalog.MulticlassClassificationTrainers catalog,
-        SdcaMulticlassTrainer.Options options)
-        {
-            Contracts.CheckValue(catalog, nameof(catalog));
-            Contracts.CheckValue(options, nameof(options));
-
-            var env = CatalogUtils.GetEnvironment(catalog);
-            return new SdcaMulticlassTrainer(env, options);
-        }
-
-        /// <summary>
-        /// Predict a target using linear multiclass classification model trained with <see cref="SdcaNonCalibratedMulticlassClassificationTrainer"/> and advanced options.
+        public static SdcaCalibratedMulticlassTrainer SdcaCalibrated(this MulticlassClassificationCatalog.MulticlassClassificationTrainers catalog,
+        SdcaCalibratedMulticlassTrainer.Options options)
+        {
+            Contracts.CheckValue(catalog, nameof(catalog));
+            Contracts.CheckValue(options, nameof(options));
+
+            var env = CatalogUtils.GetEnvironment(catalog);
+            return new SdcaCalibratedMulticlassTrainer(env, options);
+        }
+
+        /// <summary>
+        /// Predict a target using linear multiclass classification model trained with <see cref="SdcaNonCalibratedMulticlassTrainer"/> and advanced options.
         /// </summary>
         /// <param name="catalog">The multiclass classification catalog trainer object.</param>
         /// <param name="options">Trainer options.</param>
@@ -384,14 +372,14 @@
         ///  [!code-csharp[SDCA](~/../docs/samples/docs/samples/Microsoft.ML.Samples/Dynamic/Trainers/MulticlassClassification/StochasticDualCoordinateAscentWithOptions.cs)]
         /// ]]></format>
         /// </example>
-        public static SdcaNonCalibratedMulticlassClassificationTrainer SdcaNonCalibrated(this MulticlassClassificationCatalog.MulticlassClassificationTrainers catalog,
-        SdcaNonCalibratedMulticlassClassificationTrainer.Options options)
-        {
-            Contracts.CheckValue(catalog, nameof(catalog));
-            Contracts.CheckValue(options, nameof(options));
-
-            var env = CatalogUtils.GetEnvironment(catalog);
-            return new SdcaNonCalibratedMulticlassClassificationTrainer(env, options);
+        public static SdcaNonCalibratedMulticlassTrainer SdcaNonCalibrated(this MulticlassClassificationCatalog.MulticlassClassificationTrainers catalog,
+        SdcaNonCalibratedMulticlassTrainer.Options options)
+        {
+            Contracts.CheckValue(catalog, nameof(catalog));
+            Contracts.CheckValue(options, nameof(options));
+
+            var env = CatalogUtils.GetEnvironment(catalog);
+            return new SdcaNonCalibratedMulticlassTrainer(env, options);
         }
 
         /// <summary>
