--- conflicted
+++ resolved
@@ -15,21 +15,21 @@
 using Microsoft.ML.Runtime;
 using Microsoft.ML.Trainers;
 
-[assembly: LoadableClass(LbfgsCalibratedBinaryTrainer.Summary, typeof(LbfgsCalibratedBinaryTrainer), typeof(LbfgsCalibratedBinaryTrainer.Options),
+[assembly: LoadableClass(LbfgsLogisticRegressionTrainer.Summary, typeof(LbfgsLogisticRegressionTrainer), typeof(LbfgsLogisticRegressionTrainer.Options),
     new[] { typeof(SignatureBinaryClassifierTrainer), typeof(SignatureTrainer), typeof(SignatureFeatureScorerTrainer) },
-    LbfgsCalibratedBinaryTrainer.UserNameValue,
-    LbfgsCalibratedBinaryTrainer.LoadNameValue,
-    LbfgsCalibratedBinaryTrainer.ShortName,
+    LbfgsLogisticRegressionTrainer.UserNameValue,
+    LbfgsLogisticRegressionTrainer.LoadNameValue,
+    LbfgsLogisticRegressionTrainer.ShortName,
     "logisticregressionwrapper")]
 
-[assembly: LoadableClass(typeof(void), typeof(LbfgsCalibratedBinaryTrainer), null, typeof(SignatureEntryPointModule), LbfgsCalibratedBinaryTrainer.LoadNameValue)]
+[assembly: LoadableClass(typeof(void), typeof(LbfgsLogisticRegressionTrainer), null, typeof(SignatureEntryPointModule), LbfgsLogisticRegressionTrainer.LoadNameValue)]
 
 namespace Microsoft.ML.Trainers
 {
 
     /// <include file='doc.xml' path='doc/members/member[@name="LBFGS"]/*' />
     /// <include file='doc.xml' path='docs/members/example[@name="LogisticRegressionBinaryClassifier"]/*' />
-    public sealed partial class LbfgsCalibratedBinaryTrainer : LbfgsTrainerBase<LbfgsCalibratedBinaryTrainer.Options,
+    public sealed partial class LbfgsLogisticRegressionTrainer : LbfgsTrainerBase<LbfgsLogisticRegressionTrainer.Options,
         BinaryPredictionTransformer<CalibratedModelParametersBase<LinearBinaryModelParameters, PlattCalibrator>>,
         CalibratedModelParametersBase<LinearBinaryModelParameters, PlattCalibrator>>
     {
@@ -54,7 +54,7 @@
             /// <summary>
             /// The instance of <see cref="ComputeLogisticRegressionStandardDeviation"/> that computes the std of the training statistics, at the end of training.
             /// The calculations are not part of Microsoft.ML package, due to the size of MKL.
-            /// If you need these calculations, add the Microsoft.ML.Mkl.Components package, and initialize <see cref="LbfgsCalibratedBinaryTrainer.Options.ComputeStandardDeviation"/>.
+            /// If you need these calculations, add the Microsoft.ML.Mkl.Components package, and initialize <see cref="LbfgsLogisticRegressionTrainer.Options.ComputeStandardDeviation"/>.
             /// to the <see cref="ComputeLogisticRegressionStandardDeviation"/> implementation in the Microsoft.ML.Mkl.Components package.
             /// </summary>
             public ComputeLogisticRegressionStandardDeviation ComputeStandardDeviation;
@@ -64,24 +64,18 @@
         private ModelStatisticsBase _stats;
 
         /// <summary>
-        /// Initializes a new instance of <see cref="LbfgsCalibratedBinaryTrainer"/>
+        /// Initializes a new instance of <see cref="LbfgsLogisticRegressionTrainer"/>
         /// </summary>
         /// <param name="env">The environment to use.</param>
         /// <param name="labelColumn">The name of the label column.</param>
         /// <param name="featureColumn">The name of the feature column.</param>
         /// <param name="exampleWeightColumnName">The name for the example weight column.</param>
         /// <param name="enforceNoNegativity">Enforce non-negative weights.</param>
-<<<<<<< HEAD
-        /// <param name="l1Weight">Weight of L1 regularizer term.</param>
-        /// <param name="l2Weight">Weight of L2 regularizer term.</param>
-        /// <param name="memorySize">Memory size for <see cref="LbfgsCalibratedBinaryTrainer"/>. Low=faster, less accurate.</param>
-=======
         /// <param name="l1Regularization">Weight of L1 regularizer term.</param>
         /// <param name="l2Regularization">Weight of L2 regularizer term.</param>
-        /// <param name="memorySize">Memory size for <see cref="LogisticRegressionBinaryTrainer"/>. Low=faster, less accurate.</param>
->>>>>>> 909721e0
+        /// <param name="memorySize">Memory size for <see cref="LbfgsLogisticRegressionTrainer"/>. Low=faster, less accurate.</param>
         /// <param name="optimizationTolerance">Threshold for optimizer convergence.</param>
-        internal LbfgsCalibratedBinaryTrainer(IHostEnvironment env,
+        internal LbfgsLogisticRegressionTrainer(IHostEnvironment env,
             string labelColumn = DefaultColumnNames.Label,
             string featureColumn = DefaultColumnNames.Features,
             string exampleWeightColumnName = null,
@@ -101,9 +95,9 @@
         }
 
         /// <summary>
-        /// Initializes a new instance of <see cref="LbfgsCalibratedBinaryTrainer"/>
+        /// Initializes a new instance of <see cref="LbfgsLogisticRegressionTrainer"/>
         /// </summary>
-        internal LbfgsCalibratedBinaryTrainer(IHostEnvironment env, Options options)
+        internal LbfgsLogisticRegressionTrainer(IHostEnvironment env, Options options)
             : base(env, options, TrainerUtils.MakeBoolScalarLabel(options.LabelColumnName))
         {
             _posWeight = 0;
@@ -133,7 +127,7 @@
             => new BinaryPredictionTransformer<CalibratedModelParametersBase<LinearBinaryModelParameters, PlattCalibrator>>(Host, model, trainSchema, FeatureColumn.Name);
 
         /// <summary>
-        /// Continues the training of a <see cref="LbfgsCalibratedBinaryTrainer"/> using an already trained <paramref name="modelParameters"/> and returns
+        /// Continues the training of a <see cref="LbfgsLogisticRegressionTrainer"/> using an already trained <paramref name="modelParameters"/> and returns
         /// a <see cref="BinaryPredictionTransformer{CalibratedModelParametersBase}"/>.
         /// </summary>
         public BinaryPredictionTransformer<CalibratedModelParametersBase<LinearBinaryModelParameters, PlattCalibrator>> Fit(IDataView trainData, LinearModelParameters modelParameters)
@@ -423,7 +417,7 @@
             EntryPointUtils.CheckInputArgs(host, input);
 
             return TrainerEntryPointsUtils.Train<Options, CommonOutputs.BinaryClassificationOutput>(host, input,
-                () => new LbfgsCalibratedBinaryTrainer(host, input),
+                () => new LbfgsLogisticRegressionTrainer(host, input),
                 () => TrainerEntryPointsUtils.FindColumn(host, input.TrainingData.Schema, input.LabelColumnName),
                 () => TrainerEntryPointsUtils.FindColumn(host, input.TrainingData.Schema, input.ExampleWeightColumnName));
         }
@@ -442,7 +436,7 @@
         /// Computes the standard deviation matrix of each of the non-zero training weights, needed to calculate further the standard deviation,
         /// p-value and z-Score.
         /// The calculations are not part of Microsoft.ML package, due to the size of MKL.
-        /// If you need these calculations, add the Microsoft.ML.Mkl.Components package, and initialize <see cref="LbfgsCalibratedBinaryTrainer.Options.ComputeStandardDeviation"/>
+        /// If you need these calculations, add the Microsoft.ML.Mkl.Components package, and initialize <see cref="LbfgsLogisticRegressionTrainer.Options.ComputeStandardDeviation"/>
         /// to the <see cref="ComputeLogisticRegressionStandardDeviation"/> implementation in the Microsoft.ML.Mkl.Components package.
         /// Due to the existence of regularization, an approximation is used to compute the variances of the trained linear coefficients.
         /// </summary>
