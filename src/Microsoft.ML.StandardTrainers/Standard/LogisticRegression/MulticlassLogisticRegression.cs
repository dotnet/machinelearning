--- conflicted
+++ resolved
@@ -76,25 +76,7 @@
     /// Since L-BFGS approximation uses only a limited amount of historical states to compute the next step direction, it is especially suited for problems with a high-dimensional feature vector.
     /// The number of historical states is a user-specified parameter, using a larger number may lead to a better approximation of the Hessian matrix but also a higher computation cost per step.
     ///
-<<<<<<< HEAD
     /// [!include[io](~/../docs/samples/docs/api-reference/regularization-l1-l2.md)]
-    ///
-=======
-    /// Regularization is a method that can render an ill-posed problem more tractable by imposing constraints that provide information to supplement the data. It prevents overfitting by penalizing the model's magnitude, usually measured by some norm functions.
-    /// This can improve the generalization of the model learned by selecting the optimal complexity in the [bias-variance trade-off](https://en.wikipedia.org/wiki/Bias%E2%80%93variance_tradeoff).
-    /// Regularization works by adding a penalty that is associated with coefficient values to the error of the hypothesis.
-    /// An accurate model with extreme coefficient values would be penalized more, but a less accurate model with more conservative values would be penalized less.
-    ///
-    /// This learner supports [elastic net regularization](https://en.wikipedia.org/wiki/Elastic_net_regularization): a linear combination of L1-norm (LASSO), $|| \textbf{w} ||_1$, and L2-norm (ridge), $|| \textbf{w} ||_2^2$ regularizations.
-    /// L1-norm and L2-norm regularizations have different effects and uses that are complementary in certain respects.
-    /// Using L1-norm can increase sparsity of the trained $\textbf{w}$.
-    /// When working with high-dimensional data, it shrinks small weights of irrelevant features to 0 and therefore no resource will be spent on those bad features when making prediction.
-    /// If L1-norm regularization is used, the training algorithm used would be [OWL-QN](http://citeseer.ist.psu.edu/viewdoc/summary?doi=10.1.1.68.5260).
-    /// L2-norm regularization is preferable for data that is not sparse and it largely penalizes the existence of large weights.
-    ///
-    /// An aggressive regularization (that is, assigning large coefficients to L1-norm or L2-norm regularization terms) can harm predictive capacity by excluding important variables from the model.
-    /// Therefore, choosing the right regularization coefficients is important when applying maximum entropy classifier.
->>>>>>> 51b10fc6
     ///
     /// Check the See Also section for links to usage examples.
     /// ]]>
