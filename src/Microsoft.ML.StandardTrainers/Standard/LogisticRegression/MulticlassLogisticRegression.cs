// Licensed to the .NET Foundation under one or more agreements.
// The .NET Foundation licenses this file to you under the MIT license.
// See the LICENSE file in the project root for more information.

using System;
using System.Collections.Generic;
using System.IO;
using System.Linq;
using Microsoft.ML;
using Microsoft.ML.CommandLine;
using Microsoft.ML.Data;
using Microsoft.ML.EntryPoints;
using Microsoft.ML.Internal.Utilities;
using Microsoft.ML.Model;
using Microsoft.ML.Model.OnnxConverter;
using Microsoft.ML.Model.Pfa;
using Microsoft.ML.Numeric;
using Microsoft.ML.Runtime;
using Microsoft.ML.Trainers;
using Newtonsoft.Json.Linq;

[assembly: LoadableClass(typeof(LbfgsMaximumEntropyTrainer), typeof(LbfgsMaximumEntropyTrainer.Options),
    new[] { typeof(SignatureMulticlassClassifierTrainer), typeof(SignatureTrainer) },
    LbfgsMaximumEntropyTrainer.UserNameValue,
    LbfgsMaximumEntropyTrainer.LoadNameValue,
    "MulticlassLogisticRegressionPredictorNew",
    LbfgsMaximumEntropyTrainer.ShortName,
    "multilr")]

[assembly: LoadableClass(typeof(MaximumEntropyModelParameters), null, typeof(SignatureLoadModel),
    "Multiclass LR Executor",
    MaximumEntropyModelParameters.LoaderSignature)]

[assembly: LoadableClass(typeof(void), typeof(LbfgsMaximumEntropyTrainer), null, typeof(SignatureEntryPointModule), LbfgsMaximumEntropyTrainer.LoadNameValue)]

namespace Microsoft.ML.Trainers
{
    /// <include file = 'doc.xml' path='doc/members/member[@name="LBFGS"]/*' />
    /// <include file = 'doc.xml' path='docs/members/example[@name="LogisticRegressionClassifier"]/*' />
    public sealed class LbfgsMaximumEntropyTrainer : LbfgsTrainerBase<LbfgsMaximumEntropyTrainer.Options,
        MulticlassPredictionTransformer<MaximumEntropyModelParameters>, MaximumEntropyModelParameters>
    {
        internal const string Summary = "Maximum entrypy classification is a method in statistics used to predict the probabilities of parallel events. The model predicts the probabilities of parallel events by fitting data to a softmax function.";
        internal const string LoadNameValue = "MultiClassLogisticRegression";
        internal const string UserNameValue = "Multi-class Logistic Regression";
        internal const string ShortName = "mlr";

        public sealed class Options : OptionsBase
        {
            /// <summary>
            /// If set to <value>true</value> training statistics will be generated at the end of training.
            /// </summary>
            [Argument(ArgumentType.AtMostOnce, HelpText = "Show statistics of training examples.", ShortName = "stat, ShowTrainingStats", SortOrder = 50)]
            public bool ShowTrainingStatistics = false;
        }

        private int _numClasses;

        // The names for each label class, indexed by zero based class number.
        // These label names are used for model saving in place of class number
        // to make the model summary more user friendly. These names are populated
        // in the CheckLabel() method.
        // It could be null, if the label type is not a key type, or there is
        // missing label name for some class.
        private string[] _labelNames;

        // The prior distribution of data.
        // This array is of length equal to the number of classes.
        // After training, it stores the total weights of training examples in each class.
        private Double[] _prior;

        private LinearModelStatistics _stats;

        private protected override int ClassCount => _numClasses;

        /// <summary>
        /// Initializes a new instance of <see cref="LbfgsMaximumEntropyTrainer"/>
        /// </summary>
        /// <param name="env">The environment to use.</param>
        /// <param name="labelColumn">The name of the label column.</param>
        /// <param name="featureColumn">The name of the feature column.</param>
        /// <param name="weights">The name for the example weight column.</param>
        /// <param name="enforceNoNegativity">Enforce non-negative weights.</param>
        /// <param name="l1Weight">Weight of L1 regularizer term.</param>
        /// <param name="l2Weight">Weight of L2 regularizer term.</param>
        /// <param name="memorySize">Memory size for <see cref="LogisticRegressionBinaryTrainer"/>. Low=faster, less accurate.</param>
        /// <param name="optimizationTolerance">Threshold for optimizer convergence.</param>
        internal LbfgsMaximumEntropyTrainer(IHostEnvironment env,
            string labelColumn = DefaultColumnNames.Label,
            string featureColumn = DefaultColumnNames.Features,
            string weights = null,
            float l1Weight = Options.Defaults.L1Regularization,
            float l2Weight = Options.Defaults.L2Regularization,
            float optimizationTolerance = Options.Defaults.OptimizationTolerance,
            int memorySize = Options.Defaults.HistorySize,
            bool enforceNoNegativity = Options.Defaults.EnforceNonNegativity)
            : base(env, featureColumn, TrainerUtils.MakeU4ScalarColumn(labelColumn), weights, l1Weight, l2Weight, optimizationTolerance, memorySize, enforceNoNegativity)
        {
            Host.CheckNonEmpty(featureColumn, nameof(featureColumn));
            Host.CheckNonEmpty(labelColumn, nameof(labelColumn));

            ShowTrainingStats = LbfgsTrainerOptions.ShowTrainingStatistics;
        }

        /// <summary>
        /// Initializes a new instance of <see cref="LbfgsMaximumEntropyTrainer"/>
        /// </summary>
        internal LbfgsMaximumEntropyTrainer(IHostEnvironment env, Options options)
            : base(env, options, TrainerUtils.MakeU4ScalarColumn(options.LabelColumnName))
        {
            ShowTrainingStats = LbfgsTrainerOptions.ShowTrainingStatistics;
        }

        private protected override PredictionKind PredictionKind => PredictionKind.MulticlassClassification;

        private protected override void CheckLabel(RoleMappedData data)
        {
            Contracts.AssertValue(data);
            // REVIEW: For floating point labels, this will make a pass over the data.
            // Should we instead leverage the pass made by the LBFGS base class? Ideally, it wouldn't
            // make a pass over the data...
            data.CheckMulticlassLabel(out _numClasses);

            // Initialize prior counts.
            _prior = new Double[_numClasses];

            // Try to get the label key values metedata.
            var labelCol = data.Schema.Label.Value;
            var labelMetadataType = labelCol.Annotations.Schema.GetColumnOrNull(AnnotationUtils.Kinds.KeyValues)?.Type;
            if (!(labelMetadataType is VectorType vecType && vecType.ItemType == TextDataViewType.Instance && vecType.Size == _numClasses))
            {
                _labelNames = null;
                return;
            }
            VBuffer<ReadOnlyMemory<char>> labelNames = default;
            labelCol.GetKeyValues(ref labelNames);

            // If label names is not dense or contain NA or default value, then it follows that
            // at least one class does not have a valid name for its label. If the label names we
            // try to get from the metadata are not unique, we may also not use them in model summary.
            // In both cases we set _labelNames to null and use the "Class_n", where n is the class number
            // for model summary saving instead.
            if (!labelNames.IsDense)
            {
                _labelNames = null;
                return;
            }

            _labelNames = new string[_numClasses];
            ReadOnlySpan<ReadOnlyMemory<char>> values = labelNames.GetValues();

            // This hashset is used to verify the uniqueness of label names.
            HashSet<string> labelNamesSet = new HashSet<string>();
            for (int i = 0; i < _numClasses; i++)
            {
                ReadOnlyMemory<char> value = values[i];
                if (value.IsEmpty)
                {
                    _labelNames = null;
                    break;
                }

                var vs = values[i].ToString();
                if (!labelNamesSet.Add(vs))
                {
                    _labelNames = null;
                    break;
                }

                _labelNames[i] = vs;

                Contracts.Assert(!string.IsNullOrEmpty(_labelNames[i]));
            }

            Contracts.Assert(_labelNames == null || _labelNames.Length == _numClasses);
        }

        //Override default termination criterion MeanRelativeImprovementCriterion with
        private protected override Optimizer InitializeOptimizer(IChannel ch, FloatLabelCursor.Factory cursorFactory,
            out VBuffer<float> init, out ITerminationCriterion terminationCriterion)
        {
            var opt = base.InitializeOptimizer(ch, cursorFactory, out init, out terminationCriterion);

            // MeanImprovementCriterion:
            //   Terminates when the geometrically-weighted average improvement falls below the tolerance
            terminationCriterion = new MeanImprovementCriterion(OptTol, 0.25f, MaxIterations);

            return opt;
        }

        private protected override float AccumulateOneGradient(in VBuffer<float> feat, float label, float weight,
            in VBuffer<float> x, ref VBuffer<float> grad, ref float[] scores)
        {
            if (Utils.Size(scores) < _numClasses)
                scores = new float[_numClasses];

            float bias = 0;
            for (int c = 0, start = _numClasses; c < _numClasses; c++, start += NumFeatures)
            {
                x.GetItemOrDefault(c, ref bias);
                scores[c] = bias + VectorUtils.DotProductWithOffset(in x, start, in feat);
            }

            float logZ = MathUtils.SoftMax(scores.AsSpan(0, _numClasses));
            float datumLoss = logZ;

            int lab = (int)label;
            Contracts.Assert(0 <= lab && lab < _numClasses);
            for (int c = 0, start = _numClasses; c < _numClasses; c++, start += NumFeatures)
            {
                float probLabel = lab == c ? 1 : 0;
                datumLoss -= probLabel * scores[c];

                float modelProb = MathUtils.ExpSlow(scores[c] - logZ);
                float mult = weight * (modelProb - probLabel);
                VectorUtils.AddMultWithOffset(in feat, mult, ref grad, start);
                // Due to the call to EnsureBiases, we know this region is dense.
                var editor = VBufferEditor.CreateFromBuffer(ref grad);
                Contracts.Assert(editor.Values.Length >= BiasCount && (grad.IsDense || editor.Indices[BiasCount - 1] == BiasCount - 1));
                editor.Values[c] += mult;
            }

            Contracts.Check(FloatUtils.IsFinite(datumLoss), "Data contain bad values.");
            return weight * datumLoss;
        }

        private protected override VBuffer<float> InitializeWeightsFromPredictor(IPredictor srcPredictor)
        {
            var pred = srcPredictor as MaximumEntropyModelParameters;
            Contracts.AssertValue(pred);
            Contracts.Assert(pred.InputType.GetVectorSize() > 0);

            // REVIEW: Support initializing the weights of a superset of features.
            if (pred.InputType.GetVectorSize() != NumFeatures)
                throw Contracts.Except("The input training data must have the same features used to train the input predictor.");

            return InitializeWeights(pred.DenseWeightsEnumerable(), pred.GetBiases());
        }

        private protected override MaximumEntropyModelParameters CreatePredictor()
        {
            if (_numClasses < 1)
                throw Contracts.Except("Cannot create a multiclass predictor with {0} classes", _numClasses);
            if (_numClasses == 1)
            {
                using (var ch = Host.Start("Creating Predictor"))
                {
                    ch.Warning("Training resulted in a one class predictor");
                }
            }

            return new MaximumEntropyModelParameters(Host, in CurrentWeights, _numClasses, NumFeatures, _labelNames, _stats);
        }

        private protected override void ComputeTrainingStatistics(IChannel ch, FloatLabelCursor.Factory cursorFactory, float loss, int numParams)
        {
            Contracts.AssertValue(ch);
            Contracts.AssertValue(cursorFactory);
            Contracts.Assert(NumGoodRows > 0);
            Contracts.Assert(WeightSum > 0);
            Contracts.Assert(BiasCount == _numClasses);
            Contracts.Assert(loss >= 0);
            Contracts.Assert(numParams >= BiasCount);
            Contracts.Assert(CurrentWeights.IsDense);

            ch.Info("Model trained with {0} training examples.", NumGoodRows);
            // Compute deviance: start with loss function.
            float deviance = (float)(2 * loss * WeightSum);

            if (L2Weight > 0)
            {
                // Need to subtract L2 regularization loss.
                // The bias term is not regularized.
                var regLoss = VectorUtils.NormSquared(CurrentWeights.GetValues().Slice(BiasCount)) * L2Weight;
                deviance -= regLoss;
            }

            if (L1Weight > 0)
            {
                // Need to subtract L1 regularization loss.
                // The bias term is not regularized.
                Double regLoss = 0;
                VBufferUtils.ForEachDefined(in CurrentWeights, (ind, value) => { if (ind >= BiasCount) regLoss += Math.Abs(value); });
                deviance -= (float)regLoss * L1Weight * 2;
            }

            ch.Info("Residual Deviance: \t{0}", deviance);

            // Compute null deviance, i.e., the deviance of null hypothesis.
            // Cap the prior positive rate at 1e-15.
            float nullDeviance = 0;
            for (int iLabel = 0; iLabel < _numClasses; iLabel++)
            {
                Contracts.Assert(_prior[iLabel] >= 0);
                if (_prior[iLabel] == 0)
                    continue;

                nullDeviance -= (float)(2 * _prior[iLabel] * Math.Log(_prior[iLabel] / WeightSum));
            }
            ch.Info("Null Deviance:    \t{0}", nullDeviance);

            // Compute AIC.
            ch.Info("AIC:              \t{0}", 2 * numParams + deviance);

            // REVIEW: Figure out how to compute the statistics for the coefficients.
            _stats = new LinearModelStatistics(Host, NumGoodRows, numParams, deviance, nullDeviance);
        }

        private protected override void ProcessPriorDistribution(float label, float weight)
        {
            int iLabel = (int)label;
            Contracts.Assert(0 <= iLabel && iLabel < _numClasses);
            _prior[iLabel] += weight;
        }

        private protected override SchemaShape.Column[] GetOutputColumnsCore(SchemaShape inputSchema)
        {
            bool success = inputSchema.TryFindColumn(LabelColumn.Name, out var labelCol);
            Contracts.Assert(success);

            var metadata = new SchemaShape(labelCol.Annotations.Where(x => x.Name == AnnotationUtils.Kinds.KeyValues)
                .Concat(AnnotationUtils.GetTrainerOutputAnnotation()));
            return new[]
            {
                new SchemaShape.Column(DefaultColumnNames.Score, SchemaShape.Column.VectorKind.Vector, NumberDataViewType.Single, false, new SchemaShape(AnnotationUtils.AnnotationsForMulticlassScoreColumn(labelCol))),
                new SchemaShape.Column(DefaultColumnNames.PredictedLabel, SchemaShape.Column.VectorKind.Scalar, NumberDataViewType.UInt32, true, metadata)
            };
        }

        private protected override MulticlassPredictionTransformer<MaximumEntropyModelParameters> MakeTransformer(MaximumEntropyModelParameters model, DataViewSchema trainSchema)
            => new MulticlassPredictionTransformer<MaximumEntropyModelParameters>(Host, model, trainSchema, FeatureColumn.Name, LabelColumn.Name);

        /// <summary>
        /// Continues the training of a <see cref="LbfgsMaximumEntropyTrainer"/> using an already trained <paramref name="modelParameters"/> and returns
        /// a <see cref="MulticlassPredictionTransformer{MulticlassLogisticRegressionModelParameters}"/>.
        /// </summary>
        public MulticlassPredictionTransformer<MaximumEntropyModelParameters> Fit(IDataView trainData, MaximumEntropyModelParameters modelParameters)
            => TrainTransformer(trainData, initPredictor: modelParameters);

        [TlcModule.EntryPoint(Name = "Trainers.LogisticRegressionClassifier",
            Desc = LbfgsMaximumEntropyTrainer.Summary,
            UserName = LbfgsMaximumEntropyTrainer.UserNameValue,
            ShortName = LbfgsMaximumEntropyTrainer.ShortName)]
        internal static CommonOutputs.MulticlassClassificationOutput TrainMulticlass(IHostEnvironment env, LbfgsMaximumEntropyTrainer.Options input)
        {
            Contracts.CheckValue(env, nameof(env));
            var host = env.Register("TrainLRMultiClass");
            host.CheckValue(input, nameof(input));
            EntryPointUtils.CheckInputArgs(host, input);

            return TrainerEntryPointsUtils.Train<LbfgsMaximumEntropyTrainer.Options, CommonOutputs.MulticlassClassificationOutput>(host, input,
                () => new LbfgsMaximumEntropyTrainer(host, input),
                () => TrainerEntryPointsUtils.FindColumn(host, input.TrainingData.Schema, input.LabelColumnName),
                () => TrainerEntryPointsUtils.FindColumn(host, input.TrainingData.Schema, input.ExampleWeightColumnName));
        }
    }

    /// <summary>
    /// Common linear model of multiclass classifiers. <see cref="LinearMulticlassModelParameters"/> contains a single
    /// linear model per class.
    /// </summary>
    public abstract class LinearMulticlassModelParametersBase :
        ModelParametersBase<VBuffer<float>>,
        IValueMapper,
        ICanSaveInTextFormat,
        ICanSaveInSourceCode,
        ICanSaveSummary,
        ICanGetSummaryInKeyValuePairs,
        ICanGetSummaryAsIDataView,
        ICanGetSummaryAsIRow,
        ISingleCanSavePfa,
        ISingleCanSaveOnnx
    {
        private const string ModelStatsSubModelFilename = "ModelStats";
        private const string LabelNamesSubModelFilename = "LabelNames";
        private protected readonly int NumberOfClasses;
        private protected readonly int NumberOfFeatures;

        // The label names used to write model summary. Either null or of length _numClasses.
        private readonly string[] _labelNames;

        private protected readonly float[] Biases;
        private protected readonly VBuffer<float>[] Weights;
        private protected readonly LinearModelStatistics Statistics;

        // This stores the _weights matrix in dense format for performance.
        // It is used to make efficient predictions when the instance is sparse, so we get
        // dense-sparse dot products and avoid the sparse-sparse case.
        // When the _weights matrix is dense to begin with, then _weights == _weightsDense at all times after construction.
        // When _weights is sparse, then this remains null until we see the first sparse instance,
        // at which point it is initialized.
        private volatile VBuffer<float>[] _weightsDense;

        private protected override PredictionKind PredictionKind => PredictionKind.MulticlassClassification;
        internal readonly DataViewType InputType;
        internal readonly DataViewType OutputType;
        DataViewType IValueMapper.InputType => InputType;
        DataViewType IValueMapper.OutputType => OutputType;

        bool ICanSavePfa.CanSavePfa => true;
        bool ICanSaveOnnx.CanSaveOnnx(OnnxContext ctx) => true;

        internal LinearMulticlassModelParametersBase(IHostEnvironment env, string name, in VBuffer<float> weights, int numClasses, int numFeatures, string[] labelNames, LinearModelStatistics stats = null)
            : base(env, name)
        {
            Contracts.Assert(weights.Length == numClasses + numClasses * numFeatures);
            NumberOfClasses = numClasses;
            NumberOfFeatures = numFeatures;

            // weights contains both bias and feature weights in a flat vector
            // Biases are stored in the first _numClass elements
            // followed by one weight vector for each class, in turn, all concatenated
            // (i.e.: in "row major", if we encode each weight vector as a row of a matrix)
            Contracts.Assert(weights.Length == NumberOfClasses + NumberOfClasses * NumberOfFeatures);

            Biases = new float[NumberOfClasses];
            for (int i = 0; i < Biases.Length; i++)
                weights.GetItemOrDefault(i, ref Biases[i]);
            Weights = new VBuffer<float>[NumberOfClasses];
            for (int i = 0; i < Weights.Length; i++)
                weights.CopyTo(ref Weights[i], NumberOfClasses + i * NumberOfFeatures, NumberOfFeatures);
            if (Weights.All(v => v.IsDense))
                _weightsDense = Weights;

            InputType = new VectorType(NumberDataViewType.Single, NumberOfFeatures);
            OutputType = new VectorType(NumberDataViewType.Single, NumberOfClasses);

            Contracts.Assert(labelNames == null || labelNames.Length == numClasses);
            _labelNames = labelNames;

            Contracts.AssertValueOrNull(stats);
            Statistics = stats;
        }

        /// <summary>
<<<<<<< HEAD
        /// Initializes a new instance of the <see cref="MaximumEntropyModelParameters"/> class.
        /// This constructor is called by <see cref="SdcaMulticlassClassificationTrainer"/> to create the predictor.
=======
        /// Initializes a new instance of the <see cref="MulticlassLogisticRegressionModelParameters"/> class.
        /// This constructor is called by <see cref="SdcaMulticlassTrainer"/> to create the predictor.
>>>>>>> 08318656
        /// </summary>
        /// <param name="env">The host environment.</param>
        /// <param name="name">Registration name of this model's actual type.</param>
        /// <param name="weights">The array of weights vectors. It should contain <paramref name="numClasses"/> weights.</param>
        /// <param name="bias">The array of biases. It should contain contain <paramref name="numClasses"/> weights.</param>
        /// <param name="numClasses">The number of classes for multi-class classification. Must be at least 2.</param>
        /// <param name="numFeatures">The length of the feature vector.</param>
        /// <param name="labelNames">The optional label names. If specified not null, it should have the same length as <paramref name="numClasses"/>.</param>
        /// <param name="stats">The model statistics.</param>
        internal LinearMulticlassModelParametersBase(IHostEnvironment env, string name, VBuffer<float>[] weights, float[] bias, int numClasses, int numFeatures, string[] labelNames, LinearModelStatistics stats = null)
            : base(env, name)
        {
            Contracts.CheckValue(weights, nameof(weights));
            Contracts.CheckValue(bias, nameof(bias));
            Contracts.CheckParam(numClasses >= 2, nameof(numClasses), "Must be at least 2.");
            NumberOfClasses = numClasses;
            Contracts.CheckParam(numFeatures >= 1, nameof(numFeatures), "Must be positive.");
            NumberOfFeatures = numFeatures;
            Contracts.Check(Utils.Size(weights) == NumberOfClasses);
            Contracts.Check(Utils.Size(bias) == NumberOfClasses);
            Weights = new VBuffer<float>[NumberOfClasses];
            Biases = new float[NumberOfClasses];
            for (int iClass = 0; iClass < NumberOfClasses; iClass++)
            {
                Contracts.Assert(weights[iClass].Length == NumberOfFeatures);
                weights[iClass].CopyTo(ref Weights[iClass]);
                Biases[iClass] = bias[iClass];
            }

            if (Weights.All(v => v.IsDense))
                _weightsDense = Weights;

            InputType = new VectorType(NumberDataViewType.Single, NumberOfFeatures);
            OutputType = new VectorType(NumberDataViewType.Single, NumberOfClasses);

            Contracts.Assert(labelNames == null || labelNames.Length == numClasses);
            _labelNames = labelNames;

            Contracts.AssertValueOrNull(stats);
            Statistics = stats;
        }

        private protected LinearMulticlassModelParametersBase(IHostEnvironment env, string name, ModelLoadContext ctx)
            : base(env, name, ctx)
        {
            // *** Binary format ***
            // int: number of features
            // int: number of classes = number of biases
            // float[]: biases
            // (weight matrix, in CSR if sparse)
            // (see https://netlib.org/linalg/html_templates/node91.html#SECTION00931100000000000000)
            // int: number of row start indices (_numClasses + 1 if sparse, 0 if dense)
            // int[]: row start indices
            // int: total number of column indices (0 if dense)
            // int[]: column index of each non-zero weight
            // int: total number of non-zero weights  (same as number of column indices if sparse, num of classes * num of features if dense)
            // float[]: non-zero weights
            // int[]: Id of label names (optional, in a separate stream)
            // LinearModelStatistics: model statistics (optional, in a separate stream)

            NumberOfFeatures = ctx.Reader.ReadInt32();
            Host.CheckDecode(NumberOfFeatures >= 1);

            NumberOfClasses = ctx.Reader.ReadInt32();
            Host.CheckDecode(NumberOfClasses >= 1);

            Biases = ctx.Reader.ReadFloatArray(NumberOfClasses);

            int numStarts = ctx.Reader.ReadInt32();

            if (numStarts == 0)
            {
                // The weights are entirely dense.
                int numIndices = ctx.Reader.ReadInt32();
                Host.CheckDecode(numIndices == 0);
                int numWeights = ctx.Reader.ReadInt32();
                Host.CheckDecode(numWeights == NumberOfClasses * NumberOfFeatures);
                Weights = new VBuffer<float>[NumberOfClasses];
                for (int i = 0; i < Weights.Length; i++)
                {
                    var w = ctx.Reader.ReadFloatArray(NumberOfFeatures);
                    Weights[i] = new VBuffer<float>(NumberOfFeatures, w);
                }
                _weightsDense = Weights;
            }
            else
            {
                // Read weight matrix as CSR.
                Host.CheckDecode(numStarts == NumberOfClasses + 1);
                int[] starts = ctx.Reader.ReadIntArray(numStarts);
                Host.CheckDecode(starts[0] == 0);
                Host.CheckDecode(Utils.IsMonotonicallyIncreasing(starts));

                int numIndices = ctx.Reader.ReadInt32();
                Host.CheckDecode(numIndices == starts[starts.Length - 1]);

                var indices = new int[NumberOfClasses][];
                for (int i = 0; i < indices.Length; i++)
                {
                    indices[i] = ctx.Reader.ReadIntArray(starts[i + 1] - starts[i]);
                    Host.CheckDecode(Utils.IsIncreasing(0, indices[i], NumberOfFeatures));
                }

                int numValues = ctx.Reader.ReadInt32();
                Host.CheckDecode(numValues == numIndices);

                Weights = new VBuffer<float>[NumberOfClasses];
                for (int i = 0; i < Weights.Length; i++)
                {
                    float[] values = ctx.Reader.ReadFloatArray(starts[i + 1] - starts[i]);
                    Weights[i] = new VBuffer<float>(NumberOfFeatures, Utils.Size(values), values, indices[i]);
                }
            }
            WarnOnOldNormalizer(ctx, GetType(), Host);
            InputType = new VectorType(NumberDataViewType.Single, NumberOfFeatures);
            OutputType = new VectorType(NumberDataViewType.Single, NumberOfClasses);

            // REVIEW: Should not save the label names duplicately with the predictor again.
            // Get it from the label column schema metadata instead.
            string[] labelNames = null;
            if (ctx.TryLoadBinaryStream(LabelNamesSubModelFilename, r => labelNames = LoadLabelNames(ctx, r)))
                _labelNames = labelNames;

            ctx.LoadModelOrNull<LinearModelStatistics, SignatureLoadModel>(Host, out Statistics, ModelStatsSubModelFilename);
        }

        private protected abstract VersionInfo GetVersionInfo();

        private protected override void SaveCore(ModelSaveContext ctx)
        {
            base.SaveCore(ctx);
            ctx.SetVersionInfo(GetVersionInfo());

            Host.Assert(Biases.Length == NumberOfClasses);
            Host.Assert(Biases.Length == Weights.Length);
#if DEBUG
            foreach (var fw in Weights)
                Host.Assert(fw.Length == NumberOfFeatures);
#endif
            // *** Binary format ***
            // int: number of features
            // int: number of classes = number of biases
            // float[]: biases
            // (weight matrix, in CSR if sparse)
            // (see https://netlib.org/linalg/html_templates/node91.html#SECTION00931100000000000000)
            // int: number of row start indices (_numClasses + 1 if sparse, 0 if dense)
            // int[]: row start indices
            // int: total number of column indices (0 if dense)
            // int[]: column index of each non-zero weight
            // int: total number of non-zero weights  (same as number of column indices if sparse, num of classes * num of features if dense)
            // float[]: non-zero weights
            // bool: whether label names are present
            // int[]: Id of label names (optional, in a separate stream)
            // LinearModelStatistics: model statistics (optional, in a separate stream)

            ctx.Writer.Write(NumberOfFeatures);
            ctx.Writer.Write(NumberOfClasses);
            ctx.Writer.WriteSinglesNoCount(Biases.AsSpan(0, NumberOfClasses));
            // _weights == _weighsDense means we checked that all vectors in _weights
            // are actually dense, and so we assigned the same object, or it came dense
            // from deserialization.
            if (Weights == _weightsDense)
            {
                ctx.Writer.Write(0); // Number of starts.
                ctx.Writer.Write(0); // Number of indices.
                ctx.Writer.Write(NumberOfFeatures * Weights.Length);
                foreach (var fv in Weights)
                {
                    Host.Assert(fv.Length == NumberOfFeatures);
                    ctx.Writer.WriteSinglesNoCount(fv.GetValues());
                }
            }
            else
            {
                // Number of starts.
                ctx.Writer.Write(NumberOfClasses + 1);

                // Starts always starts with 0.
                int numIndices = 0;
                ctx.Writer.Write(numIndices);
                for (int i = 0; i < Weights.Length; i++)
                {
                    // REVIEW: Assuming the presence of *any* zero justifies
                    // writing in sparse format seems stupid, but might be difficult
                    // to change without changing the format since the presence of
                    // any sparse vector means we're writing indices anyway. Revisit.
                    // This is actually a bug waiting to happen: sparse/dense vectors
                    // can have different dot products even if they are logically the
                    // same vector.
                    numIndices += NonZeroCount(in Weights[i]);
                    ctx.Writer.Write(numIndices);
                }

                ctx.Writer.Write(numIndices);
                {
                    // just scoping the count so we can use another further down
                    int count = 0;
                    foreach (var fw in Weights)
                    {
                        var fwValues = fw.GetValues();
                        if (fw.IsDense)
                        {
                            for (int i = 0; i < fwValues.Length; i++)
                            {
                                if (fwValues[i] != 0)
                                {
                                    ctx.Writer.Write(i);
                                    count++;
                                }
                            }
                        }
                        else
                        {
                            var fwIndices = fw.GetIndices();
                            ctx.Writer.WriteIntsNoCount(fwIndices);
                            count += fwIndices.Length;
                        }
                    }
                    Host.Assert(count == numIndices);
                }

                ctx.Writer.Write(numIndices);

                {
                    int count = 0;
                    foreach (var fw in Weights)
                    {
                        var fwValues = fw.GetValues();
                        if (fw.IsDense)
                        {
                            for (int i = 0; i < fwValues.Length; i++)
                            {
                                if (fwValues[i] != 0)
                                {
                                    ctx.Writer.Write(fwValues[i]);
                                    count++;
                                }
                            }
                        }
                        else
                        {
                            ctx.Writer.WriteSinglesNoCount(fwValues);
                            count += fwValues.Length;
                        }
                    }
                    Host.Assert(count == numIndices);
                }
            }

            Contracts.AssertValueOrNull(_labelNames);
            if (_labelNames != null)
                ctx.SaveBinaryStream(LabelNamesSubModelFilename, w => SaveLabelNames(ctx, w));

            Contracts.AssertValueOrNull(Statistics);
            if (Statistics != null)
                ctx.SaveModel(Statistics, ModelStatsSubModelFilename);
        }

        // REVIEW: Destroy.
        private static int NonZeroCount(in VBuffer<float> vector)
        {
            int count = 0;
            var values = vector.GetValues();
            for (int i = 0; i < values.Length; i++)
            {
                if (values[i] != 0)
                    count++;
            }
            return count;
        }

        ValueMapper<TSrc, TDst> IValueMapper.GetMapper<TSrc, TDst>()
        {
            Host.Check(typeof(TSrc) == typeof(VBuffer<float>), "Invalid source type in GetMapper");
            Host.Check(typeof(TDst) == typeof(VBuffer<float>), "Invalid destination type in GetMapper");

            ValueMapper<VBuffer<float>, VBuffer<float>> del =
                (in VBuffer<float> src, ref VBuffer<float> dst) =>
                {
                    Host.Check(src.Length == NumberOfFeatures);

                    PredictCore(in src, ref dst);
                };
            return (ValueMapper<TSrc, TDst>)(Delegate)del;
        }

        private void PredictCore(in VBuffer<float> src, ref VBuffer<float> dst)
        {
            Host.Check(src.Length == NumberOfFeatures, "src length should equal the number of features");
            var weights = Weights;
            if (!src.IsDense)
                weights = DensifyWeights();

            var editor = VBufferEditor.Create(ref dst, NumberOfClasses);
            for (int i = 0; i < Biases.Length; i++)
                editor.Values[i] = Biases[i] + VectorUtils.DotProduct(in weights[i], in src);

            Calibrate(editor.Values);
            dst = editor.Commit();
        }

        private VBuffer<float>[] DensifyWeights()
        {
            if (_weightsDense == null)
            {
                lock (Weights)
                {
                    if (_weightsDense == null)
                    {
                        var weightsDense = new VBuffer<float>[NumberOfClasses];
                        for (int i = 0; i < Weights.Length; i++)
                        {
                            // Haven't yet created dense version of the weights.
                            // REVIEW: Should we always expand to full weights or should this be subject to an option?
                            var w = Weights[i];
                            if (w.IsDense)
                                weightsDense[i] = w;
                            else
                                w.CopyToDense(ref weightsDense[i]);
                        }
                        _weightsDense = weightsDense;
                    }
                }
                Host.AssertValue(_weightsDense);
            }
            return _weightsDense;
        }

        /// <summary>
        /// Post-processing function applied to scores of each class' linear model output.
        /// In <see cref="PredictCore(in VBuffer{float}, ref VBuffer{float})"/> we compute the i-th class' score
        /// by using inner product of the i-th linear coefficient vector <see cref="Weights"/>[i] and the input feature vector (plus bias).
        /// Then, <see cref="Calibrate(Span{float})"/> will be called to adjust those raw scores.
        /// </summary>
        private protected abstract void Calibrate(Span<float> dst);

        IList<KeyValuePair<string, object>> ICanGetSummaryInKeyValuePairs.GetSummaryInKeyValuePairs(RoleMappedSchema schema)
        {
            Host.CheckValueOrNull(schema);

            List<KeyValuePair<string, object>> results = new List<KeyValuePair<string, object>>();

            var names = default(VBuffer<ReadOnlyMemory<char>>);
            AnnotationUtils.GetSlotNames(schema, RoleMappedSchema.ColumnRole.Feature, NumberOfFeatures, ref names);
            for (int classNumber = 0; classNumber < Biases.Length; classNumber++)
            {
                results.Add(new KeyValuePair<string, object>(
                    string.Format("{0}+(Bias)", GetLabelName(classNumber)),
                    Biases[classNumber]
                    ));
            }

            for (int classNumber = 0; classNumber < Weights.Length; classNumber++)
            {
                var orderedWeights = Weights[classNumber].Items().OrderByDescending(kv => Math.Abs(kv.Value));
                foreach (var weight in orderedWeights)
                {
                    var value = weight.Value;
                    if (value == 0)
                        break;
                    int index = weight.Key;
                    var name = names.GetItemOrDefault(index);

                    results.Add(new KeyValuePair<string, object>(
                        string.Format("{0}+{1}", GetLabelName(classNumber), name.IsEmpty ? $"f{index}" : name.ToString()),
                        value
                    ));
                }
            }

            return results;
        }

        /// <summary>
        /// Actual implementation of <see cref="ICanSaveInTextFormat.SaveAsText(TextWriter, RoleMappedSchema)"/> should happen in derived classes.
        /// </summary>
        private protected abstract void SaveAsTextCore(TextWriter writer, RoleMappedSchema schema);

        /// <summary>
        /// Redirect <see cref="ICanSaveInTextFormat.SaveAsText(TextWriter, RoleMappedSchema)"/> call to the right function.
        /// </summary>
        void ICanSaveInTextFormat.SaveAsText(TextWriter writer, RoleMappedSchema schema) => SaveAsTextCore(writer, schema);

        /// <summary>
        /// Summary is equivalent to its information in text format.
        /// </summary>
        void ICanSaveSummary.SaveSummary(TextWriter writer, RoleMappedSchema schema)
        {
            ((ICanSaveInTextFormat)this).SaveAsText(writer, schema);
        }

        /// <summary>
        /// Actual implementation of <see cref="ICanSaveInSourceCode.SaveAsCode(TextWriter, RoleMappedSchema)"/> should happen in derived classes.
        /// </summary>
        private protected abstract void SaveAsCodeCore(TextWriter writer, RoleMappedSchema schema);

        /// <summary>
        /// Redirect <see cref="ICanSaveInSourceCode.SaveAsCode(TextWriter, RoleMappedSchema)"/> call to the right function.
        /// </summary>
        void ICanSaveInSourceCode.SaveAsCode(TextWriter writer, RoleMappedSchema schema) => SaveAsCodeCore(writer, schema);

        /// <summary>
        /// Actual implementation of <see cref="ISingleCanSavePfa.SaveAsPfa(BoundPfaContext, JToken)"/> should happen in derived classes.
        /// </summary>
        private protected abstract JToken SaveAsPfaCore(BoundPfaContext ctx, JToken input);

        /// <summary>
        /// Redirect <see cref="ISingleCanSavePfa.SaveAsPfa(BoundPfaContext, JToken)"/> call to the right function.
        /// </summary>
        JToken ISingleCanSavePfa.SaveAsPfa(BoundPfaContext ctx, JToken input) => SaveAsPfaCore(ctx, input);

        /// <summary>
        /// Actual implementation of <see cref="ISingleCanSaveOnnx.SaveAsOnnx(OnnxContext, string[], string)"/> should happen in derived classes.
        /// </summary>
        private protected abstract bool SaveAsOnnxCore(OnnxContext ctx, string[] outputs, string featureColumn);

        /// <summary>
        /// Redirect <see cref="ISingleCanSaveOnnx.SaveAsOnnx(OnnxContext, string[], string)"/> call to the right function.
        /// </summary>
        bool ISingleCanSaveOnnx.SaveAsOnnx(OnnxContext ctx, string[] outputs, string featureColumn) => SaveAsOnnxCore(ctx, outputs, featureColumn);

        /// <summary>
        /// Copies the weight vector for each class into a set of buffers.
        /// </summary>
        /// <param name="weights">A possibly reusable set of vectors, which will
        /// be expanded as necessary to accomodate the data.</param>
        /// <param name="numClasses">Set to the rank, which is also the logical length
        /// of <paramref name="weights"/>.</param>
        public void GetWeights(ref VBuffer<float>[] weights, out int numClasses)
        {
            numClasses = NumberOfClasses;
            Utils.EnsureSize(ref weights, NumberOfClasses, NumberOfClasses);
            for (int i = 0; i < NumberOfClasses; i++)
                Weights[i].CopyTo(ref weights[i]);
        }

        /// <summary>
        /// Gets the biases for the logistic regression predictor.
        /// </summary>
        public IEnumerable<float> GetBiases()
        {
            return Biases;
        }

        internal IEnumerable<float> DenseWeightsEnumerable()
        {
            Contracts.Assert(Weights.Length == Biases.Length);

            int featuresCount = Weights[0].Length;
            for (var i = 0; i < Weights.Length; i++)
            {
                Host.Assert(featuresCount == Weights[i].Length);
                foreach (var weight in Weights[i].Items(all: true))
                    yield return weight.Value;
            }
        }

        internal string GetLabelName(int classNumber)
        {
            const string classNumberFormat = "Class_{0}";
            Contracts.Assert(0 <= classNumber && classNumber < NumberOfClasses);
            return _labelNames == null ? string.Format(classNumberFormat, classNumber) : _labelNames[classNumber];
        }

        private string[] LoadLabelNames(ModelLoadContext ctx, BinaryReader reader)
        {
            Contracts.AssertValue(ctx);
            Contracts.AssertValue(reader);
            string[] labelNames = new string[NumberOfClasses];
            for (int i = 0; i < NumberOfClasses; i++)
            {
                int id = reader.ReadInt32();
                Host.CheckDecode(0 <= id && id < Utils.Size(ctx.Strings));
                var str = ctx.Strings[id];
                Host.CheckDecode(str.Length > 0);
                labelNames[i] = str;
            }

            return labelNames;
        }

        private void SaveLabelNames(ModelSaveContext ctx, BinaryWriter writer)
        {
            Contracts.AssertValue(ctx);
            Contracts.AssertValue(writer);
            Contracts.Assert(Utils.Size(_labelNames) == NumberOfClasses);
            for (int i = 0; i < NumberOfClasses; i++)
            {
                Host.AssertValue(_labelNames[i]);
                writer.Write(ctx.Strings.Add(_labelNames[i]).Id);
            }
        }

        IDataView ICanGetSummaryAsIDataView.GetSummaryDataView(RoleMappedSchema schema)
        {
            var bldr = new ArrayDataViewBuilder(Host);

            ValueGetter<VBuffer<ReadOnlyMemory<char>>> getSlotNames =
                (ref VBuffer<ReadOnlyMemory<char>> dst) =>
                    AnnotationUtils.GetSlotNames(schema, RoleMappedSchema.ColumnRole.Feature, NumberOfFeatures, ref dst);

            // Add the bias and the weight columns.
            bldr.AddColumn("Bias", NumberDataViewType.Single, Biases);
            bldr.AddColumn("Weights", getSlotNames, NumberDataViewType.Single, Weights);
            bldr.AddColumn("ClassNames", Enumerable.Range(0, NumberOfClasses).Select(i => GetLabelName(i)).ToArray());
            return bldr.GetDataView();
        }

        DataViewRow ICanGetSummaryAsIRow.GetSummaryIRowOrNull(RoleMappedSchema schema)
        {
            return null;
        }

        DataViewRow ICanGetSummaryAsIRow.GetStatsIRowOrNull(RoleMappedSchema schema)
        {
            if (Statistics == null)
                return null;

            VBuffer<ReadOnlyMemory<char>> names = default;
            var meta = Statistics.MakeStatisticsMetadata(null, schema, in names);
            return AnnotationUtils.AnnotationsAsRow(meta);
        }
    }

    /// <summary>
    /// Linear model of multiclass classifiers. It outputs raw scores of all its linear models, and no probablistic output is provided.
    /// </summary>
<<<<<<< HEAD
    public sealed class LinearMulticlassModelParameters : LinearMulticlassModelParametersBase
=======
    public partial class LogisticRegressionBinaryTrainer
>>>>>>> 08318656
    {
        internal const string LoaderSignature = "MulticlassLinear";
        internal const string RegistrationName = "MulticlassLinearPredictor";

        private static VersionInfo VersionInfo =>
            new VersionInfo(
                modelSignature: "MCLINEAR",
                verWrittenCur: 0x00010001,
                verReadableCur: 0x00010001,
                verWeCanReadBack: 0x00010001,
                loaderSignature: LoaderSignature,
                loaderAssemblyName: typeof(LinearMulticlassModelParameters).Assembly.FullName);

        /// <summary>
        /// Function used to pass <see cref="VersionInfo"/> into parent class. It may be used when saving the model.
        /// </summary>
        private protected override VersionInfo GetVersionInfo() => VersionInfo;

        internal LinearMulticlassModelParameters(IHostEnvironment env, in VBuffer<float> weights, int numClasses, int numFeatures, string[] labelNames, LinearModelStatistics stats = null)
            : base(env, RegistrationName, weights, numClasses, numFeatures, labelNames, stats)
        {
        }

        internal LinearMulticlassModelParameters(IHostEnvironment env, VBuffer<float>[] weights, float[] bias, int numClasses, int numFeatures, string[] labelNames, LinearModelStatistics stats = null)
            : base(env, RegistrationName, weights, bias, numClasses, numFeatures, labelNames, stats)
        {
        }

        private LinearMulticlassModelParameters(IHostEnvironment env, ModelLoadContext ctx)
            : base(env, RegistrationName, ctx)
        {
        }

        /// <summary>
        /// This function does not do any calibration. It's common in multi-class support vector machines where probabilitic outputs are not provided.
        /// </summary>
        /// <param name="dst">Score vector should be calibrated.</param>
        private protected override void Calibrate(Span<float> dst)
        {
            return;
        }

        private static LinearMulticlassModelParameters Create(IHostEnvironment env, ModelLoadContext ctx)
        {
            Contracts.CheckValue(env, nameof(env));
            env.CheckValue(ctx, nameof(ctx));
            ctx.CheckAtModel(VersionInfo);
            return new LinearMulticlassModelParameters(env, ctx);
        }

        /// <summary>
        /// Output the text model to a given writer
        /// </summary>
        private protected override void SaveAsCodeCore(TextWriter writer, RoleMappedSchema schema)
        {
            Host.CheckValue(writer, nameof(writer));
            Host.CheckValueOrNull(schema);

            for (int i = 0; i < Biases.Length; i++)
            {
                LinearPredictorUtils.SaveAsCode(writer,
                    in Weights[i],
                    Biases[i],
                    schema,
                    "score[" + i.ToString() + "]");
            }

            writer.WriteLine(string.Format("var softmax = MathUtils.SoftMax(scores.AsSpan(0, {0}));", NumberOfClasses));
            for (int c = 0; c < Biases.Length; c++)
                writer.WriteLine("output[{0}] = Math.Exp(scores[{0}] - softmax);", c);
        }

        private protected override bool SaveAsOnnxCore(OnnxContext ctx, string[] outputs, string featureColumn)
        {
            Host.CheckValue(ctx, nameof(ctx));

            string opType = "LinearClassifier";
            var node = ctx.CreateNode(opType, new[] { featureColumn }, outputs, ctx.GetNodeName(opType));
            node.AddAttribute("post_transform", "NONE");
            node.AddAttribute("multi_class", true);
            node.AddAttribute("coefficients", Weights.SelectMany(w => w.DenseValues()));
            node.AddAttribute("intercepts", Biases);
            node.AddAttribute("classlabels_ints", Enumerable.Range(0, NumberOfClasses).Select(x => (long)x));
            return true;
        }

        private protected override JToken SaveAsPfaCore(BoundPfaContext ctx, JToken input)
        {
            Host.CheckValue(ctx, nameof(ctx));
            Host.CheckValue(input, nameof(input));

            const string typeName = "MCLinearPredictor";
            JToken typeDecl = typeName;
            if (ctx.Pfa.RegisterType(typeName))
            {
                JObject type = new JObject();
                type["type"] = "record";
                type["name"] = typeName;
                JArray fields = new JArray();
                JObject jobj = null;
                fields.Add(jobj.AddReturn("name", "coeff").AddReturn("type", PfaUtils.Type.Array(PfaUtils.Type.Array(PfaUtils.Type.Double))));
                fields.Add(jobj.AddReturn("name", "const").AddReturn("type", PfaUtils.Type.Array(PfaUtils.Type.Double)));
                type["fields"] = fields;
                typeDecl = type;
            }

            JObject predictor = new JObject();
            predictor["coeff"] = new JArray(Weights.Select(w => new JArray(w.DenseValues())));
            predictor["const"] = new JArray(Biases);
            var cell = ctx.DeclareCell("MCLinearPredictor", typeDecl, predictor);
            var cellRef = PfaUtils.Cell(cell);
            return PfaUtils.Call("model.reg.linear", input, cellRef);
        }

        private protected override void SaveAsTextCore(TextWriter writer, RoleMappedSchema schema)
        {
            writer.WriteLine(nameof(LinearMulticlassModelParameters) + " bias and non-zero weights");

            foreach (var namedValues in ((ICanGetSummaryInKeyValuePairs)this).GetSummaryInKeyValuePairs(schema))
            {
                Host.Assert(namedValues.Value is float);
                writer.WriteLine("\t{0}\t{1}", namedValues.Key, (float)namedValues.Value);
            }

            if (Statistics != null)
                Statistics.SaveText(writer, null, schema.Feature.Value, 20);
        }
    }

    /// <summary>
    /// Linear maximum entropy model of multiclass classifiers. It outputs classes probabilities.
    /// This model is also known as multinomial logistic regression.
    /// Please see https://en.wikipedia.org/wiki/Multinomial_logistic_regression for details.
    /// </summary>
    public sealed class MaximumEntropyModelParameters : LinearMulticlassModelParametersBase
    {
        internal const string LoaderSignature = "MultiClassLRExec";
        internal const string RegistrationName = "MulticlassLogisticRegressionPredictor";

        private static VersionInfo VersionInfo =>
            new VersionInfo(
                modelSignature: "MULTI LR",
                // verWrittenCur: 0x00010001, // Initial
                // verWrittenCur: 0x00010002, // Added class names
                verWrittenCur: 0x00010003, // Added model stats
                verReadableCur: 0x00010001,
                verWeCanReadBack: 0x00010001,
                loaderSignature: LoaderSignature,
                loaderAssemblyName: typeof(MaximumEntropyModelParameters).Assembly.FullName);

        /// <summary>
        /// Function used to pass <see cref="VersionInfo"/> into parent class. It may be used when saving the model.
        /// </summary>
        private protected override VersionInfo GetVersionInfo() => VersionInfo;

        internal MaximumEntropyModelParameters(IHostEnvironment env, in VBuffer<float> weights, int numClasses, int numFeatures, string[] labelNames, LinearModelStatistics stats = null)
            : base(env, RegistrationName, weights, numClasses, numFeatures, labelNames, stats)
        {
        }

        internal MaximumEntropyModelParameters(IHostEnvironment env, VBuffer<float>[] weights, float[] bias, int numClasses, int numFeatures, string[] labelNames, LinearModelStatistics stats = null)
            : base(env, RegistrationName, weights, bias, numClasses, numFeatures, labelNames, stats)
        {
        }

        private MaximumEntropyModelParameters(IHostEnvironment env, ModelLoadContext ctx)
            : base(env, RegistrationName, ctx)
        {
        }

        /// <summary>
        /// This function applies softmax to <paramref name="dst"/>. For details about softmax, see https://en.wikipedia.org/wiki/Softmax_function.
        /// </summary>
        /// <param name="dst">Score vector should be calibrated.</param>
        private protected override void Calibrate(Span<float> dst)
        {
            Host.Assert(dst.Length == NumberOfClasses);

            // scores are in log-space; convert and fix underflow/overflow
            // TODO:   re-normalize probabilities to account for underflow/overflow?
            float softmax = MathUtils.SoftMax(dst.Slice(0, NumberOfClasses));
            for (int i = 0; i < NumberOfClasses; ++i)
                dst[i] = MathUtils.ExpSlow(dst[i] - softmax);
        }

        /// <summary>
        /// Output the text model to a given writer
        /// </summary>
        private protected override void SaveAsCodeCore(TextWriter writer, RoleMappedSchema schema)
        {
            Host.CheckValue(writer, nameof(writer));
            Host.CheckValueOrNull(schema);

            for (int i = 0; i < Biases.Length; i++)
            {
                LinearPredictorUtils.SaveAsCode(writer,
                    in Weights[i],
                    Biases[i],
                    schema,
                    "score[" + i.ToString() + "]");
            }

            writer.WriteLine(string.Format("var softmax = MathUtils.SoftMax(scores.AsSpan(0, {0}));", NumberOfClasses));
            for (int c = 0; c < Biases.Length; c++)
                writer.WriteLine("output[{0}] = Math.Exp(scores[{0}] - softmax);", c);
        }

        private protected override bool SaveAsOnnxCore(OnnxContext ctx, string[] outputs, string featureColumn)
        {
            Host.CheckValue(ctx, nameof(ctx));

            string opType = "LinearClassifier";
            var node = ctx.CreateNode(opType, new[] { featureColumn }, outputs, ctx.GetNodeName(opType));
            node.AddAttribute("post_transform", "NONE");
            node.AddAttribute("multi_class", true);
            node.AddAttribute("coefficients", Weights.SelectMany(w => w.DenseValues()));
            node.AddAttribute("intercepts", Biases);
            node.AddAttribute("classlabels_ints", Enumerable.Range(0, NumberOfClasses).Select(x => (long)x));
            return true;
        }

        private protected override JToken SaveAsPfaCore(BoundPfaContext ctx, JToken input)
        {
            Host.CheckValue(ctx, nameof(ctx));
            Host.CheckValue(input, nameof(input));

            const string typeName = "MCLinearPredictor";
            JToken typeDecl = typeName;
            if (ctx.Pfa.RegisterType(typeName))
            {
                JObject type = new JObject();
                type["type"] = "record";
                type["name"] = typeName;
                JArray fields = new JArray();
                JObject jobj = null;
                fields.Add(jobj.AddReturn("name", "coeff").AddReturn("type", PfaUtils.Type.Array(PfaUtils.Type.Array(PfaUtils.Type.Double))));
                fields.Add(jobj.AddReturn("name", "const").AddReturn("type", PfaUtils.Type.Array(PfaUtils.Type.Double)));
                type["fields"] = fields;
                typeDecl = type;
            }

            JObject predictor = new JObject();
            predictor["coeff"] = new JArray(Weights.Select(w => new JArray(w.DenseValues())));
            predictor["const"] = new JArray(Biases);
            var cell = ctx.DeclareCell("MCLinearPredictor", typeDecl, predictor);
            var cellRef = PfaUtils.Cell(cell);
            return PfaUtils.Call("m.link.softmax", PfaUtils.Call("model.reg.linear", input, cellRef));
        }

        private protected override void SaveAsTextCore(TextWriter writer, RoleMappedSchema schema)
        {
            writer.WriteLine(nameof(LbfgsMaximumEntropyTrainer) + " bias and non-zero weights");

            foreach (var namedValues in ((ICanGetSummaryInKeyValuePairs)this).GetSummaryInKeyValuePairs(schema))
            {
                Host.Assert(namedValues.Value is float);
                writer.WriteLine("\t{0}\t{1}", namedValues.Key, (float)namedValues.Value);
            }

            if (Statistics != null)
                Statistics.SaveText(writer, null, schema.Feature.Value, 20);
        }
    }
}<|MERGE_RESOLUTION|>--- conflicted
+++ resolved
@@ -433,13 +433,8 @@
         }
 
         /// <summary>
-<<<<<<< HEAD
         /// Initializes a new instance of the <see cref="MaximumEntropyModelParameters"/> class.
-        /// This constructor is called by <see cref="SdcaMulticlassClassificationTrainer"/> to create the predictor.
-=======
-        /// Initializes a new instance of the <see cref="MulticlassLogisticRegressionModelParameters"/> class.
-        /// This constructor is called by <see cref="SdcaMulticlassTrainer"/> to create the predictor.
->>>>>>> 08318656
+        /// This constructor is called by <see cref="SdcaCalibratedMulticlassTrainer"/> to create the predictor.
         /// </summary>
         /// <param name="env">The host environment.</param>
         /// <param name="name">Registration name of this model's actual type.</param>
@@ -967,11 +962,7 @@
     /// <summary>
     /// Linear model of multiclass classifiers. It outputs raw scores of all its linear models, and no probablistic output is provided.
     /// </summary>
-<<<<<<< HEAD
     public sealed class LinearMulticlassModelParameters : LinearMulticlassModelParametersBase
-=======
-    public partial class LogisticRegressionBinaryTrainer
->>>>>>> 08318656
     {
         internal const string LoaderSignature = "MulticlassLinear";
         internal const string RegistrationName = "MulticlassLinearPredictor";
