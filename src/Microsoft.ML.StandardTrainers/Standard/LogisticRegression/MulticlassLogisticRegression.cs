--- conflicted
+++ resolved
@@ -379,15 +379,9 @@
         // The label names used to write model summary. Either null or of length _numClasses.
         private readonly string[] _labelNames;
 
-<<<<<<< HEAD
         private protected readonly float[] Biases;
         private protected readonly VBuffer<float>[] Weights;
-        private protected readonly LinearModelStatistics Statistics;
-=======
-        private readonly float[] _biases;
-        private readonly VBuffer<float>[] _weights;
         public readonly ModelStatisticsBase Statistics;
->>>>>>> fd1c700b
 
         // This stores the _weights matrix in dense format for performance.
         // It is used to make efficient predictions when the instance is sparse, so we get
@@ -406,13 +400,8 @@
         bool ICanSavePfa.CanSavePfa => true;
         bool ICanSaveOnnx.CanSaveOnnx(OnnxContext ctx) => true;
 
-<<<<<<< HEAD
-        internal LinearMulticlassModelParametersBase(IHostEnvironment env, string name, in VBuffer<float> weights, int numClasses, int numFeatures, string[] labelNames, LinearModelStatistics stats = null)
+        internal LinearMulticlassModelParametersBase(IHostEnvironment env, string name, in VBuffer<float> weights, int numClasses, int numFeatures, string[] labelNames, ModelStatisticsBase stats = null)
             : base(env, name)
-=======
-        internal MulticlassLogisticRegressionModelParameters(IHostEnvironment env, in VBuffer<float> weights, int numClasses, int numFeatures, string[] labelNames, ModelStatisticsBase stats = null)
-            : base(env, RegistrationName)
->>>>>>> fd1c700b
         {
             Contracts.Assert(weights.Length == numClasses + numClasses * numFeatures);
             NumberOfClasses = numClasses;
@@ -455,13 +444,8 @@
         /// <param name="numFeatures">The length of the feature vector.</param>
         /// <param name="labelNames">The optional label names. If specified not null, it should have the same length as <paramref name="numClasses"/>.</param>
         /// <param name="stats">The model statistics.</param>
-<<<<<<< HEAD
-        internal LinearMulticlassModelParametersBase(IHostEnvironment env, string name, VBuffer<float>[] weights, float[] bias, int numClasses, int numFeatures, string[] labelNames, LinearModelStatistics stats = null)
+        internal LinearMulticlassModelParametersBase(IHostEnvironment env, string name, VBuffer<float>[] weights, float[] bias, int numClasses, int numFeatures, string[] labelNames, ModelStatisticsBase stats = null)
             : base(env, name)
-=======
-        internal MulticlassLogisticRegressionModelParameters(IHostEnvironment env, VBuffer<float>[] weights, float[] bias, int numClasses, int numFeatures, string[] labelNames, ModelStatisticsBase stats = null)
-            : base(env, RegistrationName)
->>>>>>> fd1c700b
         {
             Contracts.CheckValue(weights, nameof(weights));
             Contracts.CheckValue(bias, nameof(bias));
@@ -574,16 +558,12 @@
             if (ctx.TryLoadBinaryStream(LabelNamesSubModelFilename, r => labelNames = LoadLabelNames(ctx, r)))
                 _labelNames = labelNames;
 
-<<<<<<< HEAD
-            ctx.LoadModelOrNull<LinearModelStatistics, SignatureLoadModel>(Host, out Statistics, ModelStatsSubModelFilename);
-=======
             // backwards compatibility:MLR used to serialize a LinearModelSStatistics object, before there existed two separate classes
             // for ModelStatisticsBase and LinearModelParameterStatistics.
             // It always only populated only the fields now found on ModelStatisticsBase.
             ModelStatisticsBase stats;
             ctx.LoadModelOrNull<ModelStatisticsBase, SignatureLoadModel>(Host, out stats, ModelStatsSubModelFilename);
             Statistics = stats;
->>>>>>> fd1c700b
         }
 
         private protected abstract VersionInfo GetVersionInfo();
@@ -796,20 +776,6 @@
         /// </summary>
         private protected abstract void Calibrate(Span<float> dst);
 
-<<<<<<< HEAD
-=======
-            foreach (var namedValues in ((ICanGetSummaryInKeyValuePairs)this).GetSummaryInKeyValuePairs(schema))
-            {
-                Host.Assert(namedValues.Value is float);
-                writer.WriteLine("\t{0}\t{1}", namedValues.Key, (float)namedValues.Value);
-            }
-
-            if (Statistics != null)
-                Statistics.SaveText(writer, schema.Feature.Value, 20);
-        }
-
-        ///<inheritdoc/>
->>>>>>> fd1c700b
         IList<KeyValuePair<string, object>> ICanGetSummaryInKeyValuePairs.GetSummaryInKeyValuePairs(RoleMappedSchema schema)
         {
             Host.CheckValueOrNull(schema);
@@ -861,7 +827,7 @@
             }
 
             if (Statistics != null)
-                Statistics.SaveText(writer, null, schema.Feature.Value, 20);
+                Statistics.SaveText(writer, schema.Feature.Value, 20);
         }
 
         private protected abstract string GetTrainerName();
@@ -1078,14 +1044,9 @@
             if (Statistics == null)
                 return null;
 
-<<<<<<< HEAD
-            VBuffer<ReadOnlyMemory<char>> names = default;
-            var meta = Statistics.MakeStatisticsMetadata(null, schema, in names);
-=======
             var names = default(VBuffer<ReadOnlyMemory<char>>);
-            AnnotationUtils.GetSlotNames(schema, RoleMappedSchema.ColumnRole.Feature, _weights.Length, ref names);
+            AnnotationUtils.GetSlotNames(schema, RoleMappedSchema.ColumnRole.Feature, Weights.Length, ref names);
             var meta = Statistics.MakeStatisticsMetadata(schema, in names);
->>>>>>> fd1c700b
             return AnnotationUtils.AnnotationsAsRow(meta);
         }
     }
@@ -1112,12 +1073,12 @@
         /// </summary>
         private protected override VersionInfo GetVersionInfo() => VersionInfo;
 
-        internal LinearMulticlassModelParameters(IHostEnvironment env, in VBuffer<float> weights, int numClasses, int numFeatures, string[] labelNames, LinearModelStatistics stats = null)
+        internal LinearMulticlassModelParameters(IHostEnvironment env, in VBuffer<float> weights, int numClasses, int numFeatures, string[] labelNames, ModelStatisticsBase stats = null)
             : base(env, RegistrationName, weights, numClasses, numFeatures, labelNames, stats)
         {
         }
 
-        internal LinearMulticlassModelParameters(IHostEnvironment env, VBuffer<float>[] weights, float[] bias, int numClasses, int numFeatures, string[] labelNames, LinearModelStatistics stats = null)
+        internal LinearMulticlassModelParameters(IHostEnvironment env, VBuffer<float>[] weights, float[] bias, int numClasses, int numFeatures, string[] labelNames, ModelStatisticsBase stats = null)
             : base(env, RegistrationName, weights, bias, numClasses, numFeatures, labelNames, stats)
         {
         }
@@ -1184,12 +1145,12 @@
         /// </summary>
         private protected override VersionInfo GetVersionInfo() => VersionInfo;
 
-        internal MaximumEntropyModelParameters(IHostEnvironment env, in VBuffer<float> weights, int numClasses, int numFeatures, string[] labelNames, LinearModelStatistics stats = null)
+        internal MaximumEntropyModelParameters(IHostEnvironment env, in VBuffer<float> weights, int numClasses, int numFeatures, string[] labelNames, ModelStatisticsBase stats = null)
             : base(env, RegistrationName, weights, numClasses, numFeatures, labelNames, stats)
         {
         }
 
-        internal MaximumEntropyModelParameters(IHostEnvironment env, VBuffer<float>[] weights, float[] bias, int numClasses, int numFeatures, string[] labelNames, LinearModelStatistics stats = null)
+        internal MaximumEntropyModelParameters(IHostEnvironment env, VBuffer<float>[] weights, float[] bias, int numClasses, int numFeatures, string[] labelNames, ModelStatisticsBase stats = null)
             : base(env, RegistrationName, weights, bias, numClasses, numFeatures, labelNames, stats)
         {
         }
