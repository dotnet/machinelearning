// Licensed to the .NET Foundation under one or more agreements.
// The .NET Foundation licenses this file to you under the MIT license.
// See the LICENSE file in the project root for more information.

using System;
using Microsoft.ML;
using Microsoft.ML.Data;
using Microsoft.ML.EntryPoints;
using Microsoft.ML.Internal.Utilities;
using Microsoft.ML.Model;
using Microsoft.ML.Numeric;
using Microsoft.ML.Runtime;
using Microsoft.ML.Trainers;

[assembly: LoadableClass(LbfgsPoissonRegressionTrainer.Summary, typeof(LbfgsPoissonRegressionTrainer), typeof(LbfgsPoissonRegressionTrainer.Options),
    new[] { typeof(SignatureRegressorTrainer), typeof(SignatureTrainer), typeof(SignatureFeatureScorerTrainer) },
    LbfgsPoissonRegressionTrainer.UserNameValue,
    LbfgsPoissonRegressionTrainer.LoadNameValue,
    "PoissonRegressionNew",
    "Poisson",
    LbfgsPoissonRegressionTrainer.ShortName)]

[assembly: LoadableClass(typeof(void), typeof(LbfgsPoissonRegressionTrainer), null, typeof(SignatureEntryPointModule), LbfgsPoissonRegressionTrainer.LoadNameValue)]

namespace Microsoft.ML.Trainers
{
<<<<<<< HEAD
    /// <include file='doc.xml' path='doc/members/member[@name="PoissonRegression"]/*' />
    public sealed class LbfgsPoissonRegressionTrainer : LbfgsTrainerBase<LbfgsPoissonRegressionTrainer.Options, RegressionPredictionTransformer<PoissonRegressionModelParameters>, PoissonRegressionModelParameters>
=======
    /// <summary>
    /// The <see cref="IEstimator{TTransformer}"/> for training a Poisson regression model.
    /// </summary>
    /// <remarks>
    /// <a href='https://en.wikipedia.org/wiki/Poisson_regression'>Poisson regression</a> is a parameterized regression method.
    /// It assumes that the log of the conditional mean of the dependent variable follows a linear function of the dependent variables.
    /// Assuming that the dependent variable follows a Poisson distribution, the regression parameters can be estimated by maximizing the likelihood of the obtained observations.
    /// </remarks>
    /// <seealso cref="StandardTrainersCatalog.PoissonRegression(RegressionCatalog.RegressionTrainers, string, string, string, float, float, float, int, bool)"/>
    /// <seealso cref="StandardTrainersCatalog.PoissonRegression(RegressionCatalog.RegressionTrainers, Options)"/>
    public sealed class PoissonRegressionTrainer : LbfgsTrainerBase<PoissonRegressionTrainer.Options, RegressionPredictionTransformer<PoissonRegressionModelParameters>, PoissonRegressionModelParameters>
>>>>>>> 909721e0
    {
        internal const string LoadNameValue = "PoissonRegression";
        internal const string UserNameValue = "Poisson Regression";
        internal const string ShortName = "PR";
        internal const string Summary = "Poisson Regression assumes the unknown function, denoted Y has a Poisson distribution.";

        /// <summary>
        /// Options for the <see cref="PoissonRegressionTrainer"/>.
        /// </summary>
        public sealed class Options : OptionsBase
        {
        }

        private Double _lossNormalizer;

        /// <summary>
        /// Initializes a new instance of <see cref="LbfgsPoissonRegressionTrainer"/>
        /// </summary>
        /// <param name="env">The environment to use.</param>
        /// <param name="labelColumn">The name of the label column.</param>
        /// <param name="featureColumn">The name of the feature column.</param>
        /// <param name="weights">The name for the example weight column.</param>
        /// <param name="l1Weight">Weight of L1 regularizer term.</param>
        /// <param name="l2Weight">Weight of L2 regularizer term.</param>
        /// <param name="optimizationTolerance">Threshold for optimizer convergence.</param>
        /// <param name="memorySize">Memory size for <see cref="LbfgsCalibratedBinaryTrainer"/>. Low=faster, less accurate.</param>
        /// <param name="enforceNoNegativity">Enforce non-negative weights.</param>
        internal LbfgsPoissonRegressionTrainer(IHostEnvironment env,
            string labelColumn = DefaultColumnNames.Label,
            string featureColumn = DefaultColumnNames.Features,
            string weights = null,
            float l1Weight = Options.Defaults.L1Regularization,
            float l2Weight = Options.Defaults.L2Regularization,
            float optimizationTolerance = Options.Defaults.OptimizationTolerance,
            int memorySize = Options.Defaults.HistorySize,
            bool enforceNoNegativity = Options.Defaults.EnforceNonNegativity)
            : base(env, featureColumn, TrainerUtils.MakeR4ScalarColumn(labelColumn), weights,
                  l1Weight, l2Weight, optimizationTolerance, memorySize, enforceNoNegativity)
        {
            Host.CheckNonEmpty(featureColumn, nameof(featureColumn));
            Host.CheckNonEmpty(labelColumn, nameof(labelColumn));
        }

        /// <summary>
        /// Initializes a new instance of <see cref="LbfgsPoissonRegressionTrainer"/>
        /// </summary>
        internal LbfgsPoissonRegressionTrainer(IHostEnvironment env, Options options)
            : base(env, options, TrainerUtils.MakeR4ScalarColumn(options.LabelColumnName))
        {
        }

        private protected override PredictionKind PredictionKind => PredictionKind.Regression;

        private protected override void CheckLabel(RoleMappedData data)
        {
            Contracts.AssertValue(data);
            data.CheckRegressionLabel();
        }

        private protected override SchemaShape.Column[] GetOutputColumnsCore(SchemaShape inputSchema)
        {
            return new[]
            {
                new SchemaShape.Column(DefaultColumnNames.Score, SchemaShape.Column.VectorKind.Scalar, NumberDataViewType.Single, false, new SchemaShape(AnnotationUtils.GetTrainerOutputAnnotation()))
            };
        }

        private protected override RegressionPredictionTransformer<PoissonRegressionModelParameters> MakeTransformer(PoissonRegressionModelParameters model, DataViewSchema trainSchema)
            => new RegressionPredictionTransformer<PoissonRegressionModelParameters>(Host, model, trainSchema, FeatureColumn.Name);

        /// <summary>
        /// Continues the training of a <see cref="LbfgsPoissonRegressionTrainer"/> using an already trained <paramref name="linearModel"/> and returns
        /// a <see cref="RegressionPredictionTransformer{PoissonRegressionModelParameters}"/>.
        /// </summary>
        public RegressionPredictionTransformer<PoissonRegressionModelParameters> Fit(IDataView trainData, LinearModelParameters linearModel)
            => TrainTransformer(trainData, initPredictor: linearModel);

        private protected override VBuffer<float> InitializeWeightsFromPredictor(IPredictor srcPredictor)
        {
            var modelParameters = (LinearModelParameters)srcPredictor;
            return InitializeWeights(modelParameters.Weights, new[] { modelParameters.Bias });
        }

        private protected override void PreTrainingProcessInstance(float label, in VBuffer<float> feat, float weight)
        {
            if (!(label >= 0))
                throw Contracts.Except("Poisson regression must regress to a non-negative label, but label {0} encountered", label);
            _lossNormalizer += MathUtils.LogGamma(label + 1);
        }

        // Make sure _lossnormalizer is added only once
        private protected override float DifferentiableFunction(in VBuffer<float> x, ref VBuffer<float> gradient, IProgressChannelProvider progress)
        {
            return base.DifferentiableFunction(in x, ref gradient, progress) + (float)(_lossNormalizer / NumGoodRows);
        }

        // Poisson: p(y;lambda) = lambda^y * exp(-lambda) / y!
        //  lambda is the parameter to the Poisson. It is the mean/expected number of occurrences
        //      p(y;lambda) is the probability that there are y occurences given the expected was lambda
        // Our goal is to maximize log-liklihood. Log(p(y;lambda)) = ylog(lambda) - lambda - log(y!)
        //   lambda = exp(w.x+b)
        //   then dlog(p(y))/dw_i = x_i*y - x_i*lambda = y*x_i - x_i * lambda
        //                  dp/db = y - lambda
        // Goal is to find w that maximizes
        // Note: We negate the above in ordrer to minimize

        private protected override float AccumulateOneGradient(in VBuffer<float> feat, float label, float weight,
            in VBuffer<float> x, ref VBuffer<float> grad, ref float[] scratch)
        {
            float bias = 0;
            x.GetItemOrDefault(0, ref bias);
            float dot = VectorUtils.DotProductWithOffset(in x, 1, in feat) + bias;
            float lambda = MathUtils.ExpSlow(dot);

            float y = label;
            float mult = -(y - lambda) * weight;
            VectorUtils.AddMultWithOffset(in feat, mult, ref grad, 1);
            // Due to the call to EnsureBiases, we know this region is dense.
            var editor = VBufferEditor.CreateFromBuffer(ref grad);
            Contracts.Assert(editor.Values.Length >= BiasCount && (grad.IsDense || editor.Indices[BiasCount - 1] == BiasCount - 1));
            editor.Values[0] += mult;
            // From the computer's perspective exp(infinity)==infinity
            // so inf-inf=nan, but in reality, infinity is just a large
            // number we can't represent, and exp(X)-X for X=inf is just inf.
            if (float.IsPositiveInfinity(lambda))
                return float.PositiveInfinity;
            return -(y * dot - lambda) * weight;
        }

        private protected override PoissonRegressionModelParameters CreatePredictor()
        {
            VBuffer<float> weights = default(VBuffer<float>);
            CurrentWeights.CopyTo(ref weights, 1, CurrentWeights.Length - 1);
            float bias = 0;
            CurrentWeights.GetItemOrDefault(0, ref bias);
            return new PoissonRegressionModelParameters(Host, in weights, bias);
        }

        private protected override void ComputeTrainingStatistics(IChannel ch, FloatLabelCursor.Factory factory, float loss, int numParams)
        {
            // No-op by design.
        }

        private protected override void ProcessPriorDistribution(float label, float weight)
        {
            // No-op by design.
        }

        [TlcModule.EntryPoint(Name = "Trainers.PoissonRegressor",
            Desc = "Train an Poisson regression model.",
            UserName = UserNameValue,
            ShortName = ShortName)]
        internal static CommonOutputs.RegressionOutput TrainRegression(IHostEnvironment env, Options input)
        {
            Contracts.CheckValue(env, nameof(env));
            var host = env.Register("TrainPoisson");
            host.CheckValue(input, nameof(input));
            EntryPointUtils.CheckInputArgs(host, input);

            return TrainerEntryPointsUtils.Train<Options, CommonOutputs.RegressionOutput>(host, input,
                () => new LbfgsPoissonRegressionTrainer(host, input),
                () => TrainerEntryPointsUtils.FindColumn(host, input.TrainingData.Schema, input.LabelColumnName),
                () => TrainerEntryPointsUtils.FindColumn(host, input.TrainingData.Schema, input.ExampleWeightColumnName));
        }
    }
}<|MERGE_RESOLUTION|>--- conflicted
+++ resolved
@@ -24,10 +24,6 @@
 
 namespace Microsoft.ML.Trainers
 {
-<<<<<<< HEAD
-    /// <include file='doc.xml' path='doc/members/member[@name="PoissonRegression"]/*' />
-    public sealed class LbfgsPoissonRegressionTrainer : LbfgsTrainerBase<LbfgsPoissonRegressionTrainer.Options, RegressionPredictionTransformer<PoissonRegressionModelParameters>, PoissonRegressionModelParameters>
-=======
     /// <summary>
     /// The <see cref="IEstimator{TTransformer}"/> for training a Poisson regression model.
     /// </summary>
@@ -36,10 +32,9 @@
     /// It assumes that the log of the conditional mean of the dependent variable follows a linear function of the dependent variables.
     /// Assuming that the dependent variable follows a Poisson distribution, the regression parameters can be estimated by maximizing the likelihood of the obtained observations.
     /// </remarks>
-    /// <seealso cref="StandardTrainersCatalog.PoissonRegression(RegressionCatalog.RegressionTrainers, string, string, string, float, float, float, int, bool)"/>
-    /// <seealso cref="StandardTrainersCatalog.PoissonRegression(RegressionCatalog.RegressionTrainers, Options)"/>
-    public sealed class PoissonRegressionTrainer : LbfgsTrainerBase<PoissonRegressionTrainer.Options, RegressionPredictionTransformer<PoissonRegressionModelParameters>, PoissonRegressionModelParameters>
->>>>>>> 909721e0
+    /// <seealso cref="StandardTrainersCatalog.LbfgsPoissonRegression(RegressionCatalog.RegressionTrainers, string, string, string, float, float, float, int, bool)"/>
+    /// <seealso cref="StandardTrainersCatalog.LbfgsPoissonRegression(RegressionCatalog.RegressionTrainers, Options)"/>
+    public sealed class LbfgsPoissonRegressionTrainer : LbfgsTrainerBase<LbfgsPoissonRegressionTrainer.Options, RegressionPredictionTransformer<PoissonRegressionModelParameters>, PoissonRegressionModelParameters>
     {
         internal const string LoadNameValue = "PoissonRegression";
         internal const string UserNameValue = "Poisson Regression";
@@ -47,7 +42,7 @@
         internal const string Summary = "Poisson Regression assumes the unknown function, denoted Y has a Poisson distribution.";
 
         /// <summary>
-        /// Options for the <see cref="PoissonRegressionTrainer"/>.
+        /// Options for the <see cref="LbfgsPoissonRegressionTrainer"/>.
         /// </summary>
         public sealed class Options : OptionsBase
         {
@@ -65,7 +60,7 @@
         /// <param name="l1Weight">Weight of L1 regularizer term.</param>
         /// <param name="l2Weight">Weight of L2 regularizer term.</param>
         /// <param name="optimizationTolerance">Threshold for optimizer convergence.</param>
-        /// <param name="memorySize">Memory size for <see cref="LbfgsCalibratedBinaryTrainer"/>. Low=faster, less accurate.</param>
+        /// <param name="memorySize">Memory size for <see cref="LbfgsLogisticRegressionTrainer"/>. Low=faster, less accurate.</param>
         /// <param name="enforceNoNegativity">Enforce non-negative weights.</param>
         internal LbfgsPoissonRegressionTrainer(IHostEnvironment env,
             string labelColumn = DefaultColumnNames.Label,
