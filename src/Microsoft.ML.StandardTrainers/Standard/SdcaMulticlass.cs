// Licensed to the .NET Foundation under one or more agreements.
// The .NET Foundation licenses this file to you under the MIT license.
// See the LICENSE file in the project root for more information.

using System;
using System.Linq;
using System.Threading;
using Microsoft.ML;
using Microsoft.ML.CommandLine;
using Microsoft.ML.Data;
using Microsoft.ML.EntryPoints;
using Microsoft.ML.Internal.CpuMath;
using Microsoft.ML.Internal.Utilities;
using Microsoft.ML.Model;
using Microsoft.ML.Numeric;
using Microsoft.ML.Runtime;
using Microsoft.ML.Trainers;

[assembly: LoadableClass(SdcaMulticlassTrainer.Summary, typeof(SdcaMulticlassTrainer), typeof(SdcaMulticlassTrainer.Options),
    new[] { typeof(SignatureMulticlassClassifierTrainer), typeof(SignatureTrainer), typeof(SignatureFeatureScorerTrainer) },
    SdcaMulticlassTrainer.UserNameValue,
    SdcaMulticlassTrainer.LoadNameValue,
    SdcaMulticlassTrainer.ShortName)]

namespace Microsoft.ML.Trainers
{
    /// <summary>
    /// The <see cref="IEstimator{TTransformer}"/> for training a multiclass linear classification model using the stochastic dual coordinate ascent method.
    /// </summary>
    /// <include file='doc.xml' path='doc/members/member[@name="SDCA_remarks"]/*' />
<<<<<<< HEAD
    public abstract class SdcaMulticlassClassificationTrainerBase<TModel> : SdcaTrainerBase<SdcaMulticlassClassificationTrainerBase<TModel>.CommonOptions, MulticlassPredictionTransformer<TModel>, TModel>
        where TModel : class
=======
    public sealed class SdcaMulticlassTrainer : SdcaTrainerBase<SdcaMulticlassTrainer.Options, MulticlassPredictionTransformer<MulticlassLogisticRegressionModelParameters>, MulticlassLogisticRegressionModelParameters>
>>>>>>> 08318656
    {
        internal const string LoadNameValue = "SDCAMC";
        internal const string UserNameValue = "Fast Linear Multi-class Classification (SA-SDCA)";
        internal const string ShortName = "sasdcamc";
        internal const string Summary = "The SDCA linear multi-class classification trainer.";

        /// <summary>
<<<<<<< HEAD
        /// Options for the <see cref="SdcaMulticlassClassificationTrainerBase{TModel}"/>.
=======
        /// Options for the <see cref="SdcaMulticlassTrainer"/>.
>>>>>>> 08318656
        /// </summary>
        public class CommonOptions : OptionsBase
        {
            /// <summary>
            /// The custom <a href="tmpurl_loss">loss</a>.
            /// </summary>
            /// <value>
            /// If unspecified, <see cref="LogLoss"/> will be used.
            /// </value>
            [Argument(ArgumentType.Multiple, Name = "LossFunction", HelpText = "Loss Function", ShortName = "loss", SortOrder = 50)]
            internal ISupportSdcaClassificationLossFactory LossFunctionFactory = new LogLossFactory();

            /// <summary>
            /// Internal state of <see cref="SdcaNonCalibratedMulticlassClassificationTrainer.Options.Loss"/> or storage of
            /// a customized loss passed in. <see cref="SdcaMulticlassClassificationTrainer.Options"/> cannot set this field because its
            /// loss function is always <see cref="LogLoss"/>. In addition, <see cref="InternalLoss"/> and <see cref="LogLossFactory"/> are
            /// the two fields used to determined the actual loss function inside the training framework of <see cref="SdcaMulticlassClassificationTrainerBase{TModel}"/>.
            /// </summary>
            internal ISupportSdcaClassificationLoss InternalLoss;
        }

        private readonly ISupportSdcaClassificationLoss _loss;

        private protected override PredictionKind PredictionKind => PredictionKind.MulticlassClassification;

        /// <summary>
<<<<<<< HEAD
        /// Initializes a new instance of <see cref="SdcaMulticlassClassificationTrainerBase{TModel}"/>
=======
        /// Initializes a new instance of <see cref="SdcaMulticlassTrainer"/>
>>>>>>> 08318656
        /// </summary>
        /// <param name="env">The environment to use.</param>
        /// <param name="labelColumn">The label, or dependent variable.</param>
        /// <param name="featureColumn">The features, or independent variables.</param>
        /// <param name="weights">The optional example weights.</param>
        /// <param name="loss">The custom loss.</param>
        /// <param name="l2Const">The L2 regularization hyperparameter.</param>
        /// <param name="l1Threshold">The L1 regularization hyperparameter. Higher values will tend to lead to more sparse model.</param>
        /// <param name="maxIterations">The maximum number of passes to perform over the data.</param>
<<<<<<< HEAD
        internal SdcaMulticlassClassificationTrainerBase(IHostEnvironment env,
=======
        internal SdcaMulticlassTrainer(IHostEnvironment env,
>>>>>>> 08318656
            string labelColumn = DefaultColumnNames.Label,
            string featureColumn = DefaultColumnNames.Features,
            string weights = null,
            ISupportSdcaClassificationLoss loss = null,
            float? l2Const = null,
            float? l1Threshold = null,
            int? maxIterations = null)
             : base(env, featureColumn, TrainerUtils.MakeU4ScalarColumn(labelColumn), TrainerUtils.MakeR4ScalarWeightColumn(weights),
                   l2Const, l1Threshold, maxIterations)
        {
            Host.CheckNonEmpty(featureColumn, nameof(featureColumn));
            Host.CheckNonEmpty(labelColumn, nameof(labelColumn));
            _loss = loss ?? SdcaTrainerOptions.InternalLoss ?? SdcaTrainerOptions.LossFunctionFactory.CreateComponent(env);
            Loss = _loss;
        }

<<<<<<< HEAD
        internal SdcaMulticlassClassificationTrainerBase(IHostEnvironment env, CommonOptions options,
=======
        internal SdcaMulticlassTrainer(IHostEnvironment env, Options options,
>>>>>>> 08318656
            string featureColumn, string labelColumn, string weightColumn = null)
            : base(env, options, TrainerUtils.MakeU4ScalarColumn(labelColumn), TrainerUtils.MakeR4ScalarWeightColumn(weightColumn))
        {
            Host.CheckValue(labelColumn, nameof(labelColumn));
            Host.CheckValue(featureColumn, nameof(featureColumn));

            _loss = options.InternalLoss ?? options.LossFunctionFactory.CreateComponent(env);
            Loss = _loss;
        }

<<<<<<< HEAD
        internal SdcaMulticlassClassificationTrainerBase(IHostEnvironment env, CommonOptions options)
=======
        internal SdcaMulticlassTrainer(IHostEnvironment env, Options options)
>>>>>>> 08318656
            : this(env, options, options.FeatureColumnName, options.LabelColumnName)
        {
        }

        private protected override SchemaShape.Column[] GetOutputColumnsCore(SchemaShape inputSchema)
        {
            bool success = inputSchema.TryFindColumn(LabelColumn.Name, out var labelCol);
            Contracts.Assert(success);

            var metadata = new SchemaShape(labelCol.Annotations.Where(x => x.Name == AnnotationUtils.Kinds.KeyValues)
                .Concat(AnnotationUtils.GetTrainerOutputAnnotation()));
            return new[]
            {
                new SchemaShape.Column(DefaultColumnNames.Score, SchemaShape.Column.VectorKind.Vector, NumberDataViewType.Single, false, new SchemaShape(AnnotationUtils.AnnotationsForMulticlassScoreColumn(labelCol))),
                new SchemaShape.Column(DefaultColumnNames.PredictedLabel, SchemaShape.Column.VectorKind.Scalar, NumberDataViewType.UInt32, true, metadata)
            };
        }

        /// <inheritdoc/>
        private protected override void TrainWithoutLock(IProgressChannelProvider progress, FloatLabelCursor.Factory cursorFactory, Random rand,
            IdToIdxLookup idToIdx, int numThreads, DualsTableBase duals, float[] biasReg, float[] invariants, float lambdaNInv,
            VBuffer<float>[] weights, float[] biasUnreg, VBuffer<float>[] l1IntermediateWeights, float[] l1IntermediateBias, float[] featureNormSquared)
        {
            Contracts.AssertValueOrNull(progress);
            Contracts.Assert(SdcaTrainerOptions.L1Threshold.HasValue);
            Contracts.AssertValueOrNull(idToIdx);
            Contracts.AssertValueOrNull(invariants);
            Contracts.AssertValueOrNull(featureNormSquared);
            int numClasses = Utils.Size(weights);
            Contracts.Assert(Utils.Size(biasReg) == numClasses);
            Contracts.Assert(Utils.Size(biasUnreg) == numClasses);

            int maxUpdateTrials = 2 * numThreads;
            var l1Threshold = SdcaTrainerOptions.L1Threshold.Value;
            bool l1ThresholdZero = l1Threshold == 0;
            var lr = SdcaTrainerOptions.BiasLearningRate * SdcaTrainerOptions.L2Regularization.Value;

            var pch = progress != null ? progress.StartProgressChannel("Dual update") : null;
            using (pch)
            using (var cursor = SdcaTrainerOptions.Shuffle ? cursorFactory.Create(rand) : cursorFactory.Create())
            {
                long rowCount = 0;
                if (pch != null)
                    pch.SetHeader(new ProgressHeader("examples"), e => e.SetProgress(0, rowCount));

                Func<DataViewRowId, long> getIndexFromId = GetIndexFromIdGetter(idToIdx, biasReg.Length);
                while (cursor.MoveNext())
                {
                    long idx = getIndexFromId(cursor.Id);
                    long dualIndexInitPos = idx * numClasses;
                    var features = cursor.Features;
                    var label = (int)cursor.Label;
                    float invariant;
                    float normSquared;
                    if (invariants != null)
                    {
                        invariant = invariants[idx];
                        Contracts.AssertValue(featureNormSquared);
                        normSquared = featureNormSquared[idx];
                    }
                    else
                    {
                        normSquared = VectorUtils.NormSquared(in features);
                        if (SdcaTrainerOptions.BiasLearningRate == 0)
                            normSquared += 1;

                        invariant = _loss.ComputeDualUpdateInvariant(2 * normSquared * lambdaNInv * GetInstanceWeight(cursor));
                    }

                    // The output for the label class using current weights and bias.
                    var labelOutput = WDot(in features, in weights[label], biasReg[label] + biasUnreg[label]);
                    var instanceWeight = GetInstanceWeight(cursor);

                    // This will be the new dual variable corresponding to the label class.
                    float labelDual = 0;

                    // This will be used to update the weights and regularized bias corresponding to the label class.
                    float labelPrimalUpdate = 0;

                    // This will be used to update the unregularized bias corresponding to the label class.
                    float labelAdjustment = 0;

                    // Iterates through all classes.
                    for (int iClass = 0; iClass < numClasses; iClass++)
                    {
                        // Skip the dual/weights/bias update for label class. Will be taken care of at the end.
                        if (iClass == label)
                            continue;

                        var weightsEditor = VBufferEditor.CreateFromBuffer(ref weights[iClass]);
                        var l1IntermediateWeightsEditor =
                            !l1ThresholdZero ? VBufferEditor.CreateFromBuffer(ref l1IntermediateWeights[iClass]) :
                            default;

                        // Loop trials for compare-and-swap updates of duals.
                        // In general, concurrent update conflict to the same dual variable is rare
                        // if data is shuffled.
                        for (int numTrials = 0; numTrials < maxUpdateTrials; numTrials++)
                        {
                            long dualIndex = iClass + dualIndexInitPos;
                            var dual = duals[dualIndex];
                            var output = labelOutput + labelPrimalUpdate * normSquared - WDot(in features, in weights[iClass], biasReg[iClass] + biasUnreg[iClass]);
                            var dualUpdate = _loss.DualUpdate(output, 1, dual, invariant, numThreads);

                            // The successive over-relaxation approach to adjust the sum of dual variables (biasReg) to zero.
                            // Reference to details: http://stat.rutgers.edu/home/tzhang/papers/ml02_dual.pdf, pp. 16-17.
                            var adjustment = l1ThresholdZero ? lr * biasReg[iClass] : lr * l1IntermediateBias[iClass];
                            dualUpdate -= adjustment;
                            bool success = false;
                            duals.ApplyAt(dualIndex, (long index, ref float value) =>
                                success = Interlocked.CompareExchange(ref value, dual + dualUpdate, dual) == dual);

                            if (success)
                            {
                                // Note: dualConstraint[iClass] = lambdaNInv * (sum of duals[iClass])
                                var primalUpdate = dualUpdate * lambdaNInv * instanceWeight;
                                labelDual -= dual + dualUpdate;
                                labelPrimalUpdate += primalUpdate;
                                biasUnreg[iClass] += adjustment * lambdaNInv * instanceWeight;
                                labelAdjustment -= adjustment;

                                if (l1ThresholdZero)
                                {
                                    VectorUtils.AddMult(in features, weightsEditor.Values, -primalUpdate);
                                    biasReg[iClass] -= primalUpdate;
                                }
                                else
                                {
                                    //Iterative shrinkage-thresholding (aka. soft-thresholding)
                                    //Update v=denseWeights as if there's no L1
                                    //Thresholding: if |v[j]| < threshold, turn off weights[j]
                                    //If not, shrink: w[j] = v[i] - sign(v[j]) * threshold
                                    l1IntermediateBias[iClass] -= primalUpdate;
                                    if (SdcaTrainerOptions.BiasLearningRate == 0)
                                    {
                                        biasReg[iClass] = Math.Abs(l1IntermediateBias[iClass]) - l1Threshold > 0.0
                                        ? l1IntermediateBias[iClass] - Math.Sign(l1IntermediateBias[iClass]) * l1Threshold
                                        : 0;
                                    }

                                    var featureValues = features.GetValues();
                                    if (features.IsDense)
                                        CpuMathUtils.SdcaL1UpdateDense(-primalUpdate, featureValues.Length, featureValues, l1Threshold, l1IntermediateWeightsEditor.Values, weightsEditor.Values);
                                    else if (featureValues.Length > 0)
                                        CpuMathUtils.SdcaL1UpdateSparse(-primalUpdate, featureValues.Length, featureValues, features.GetIndices(), l1Threshold, l1IntermediateWeightsEditor.Values, weightsEditor.Values);
                                }

                                break;
                            }
                        }
                    }

                    // Updating with label class weights and dual variable.
                    duals[label + dualIndexInitPos] = labelDual;
                    biasUnreg[label] += labelAdjustment * lambdaNInv * instanceWeight;
                    if (l1ThresholdZero)
                    {
                        var weightsEditor = VBufferEditor.CreateFromBuffer(ref weights[label]);
                        VectorUtils.AddMult(in features, weightsEditor.Values, labelPrimalUpdate);
                        biasReg[label] += labelPrimalUpdate;
                    }
                    else
                    {
                        l1IntermediateBias[label] += labelPrimalUpdate;
                        var intermediateBias = l1IntermediateBias[label];
                        biasReg[label] = Math.Abs(intermediateBias) - l1Threshold > 0.0
                            ? intermediateBias - Math.Sign(intermediateBias) * l1Threshold
                            : 0;

                        var weightsEditor = VBufferEditor.CreateFromBuffer(ref weights[label]);
                        var l1IntermediateWeightsEditor = VBufferEditor.CreateFromBuffer(ref l1IntermediateWeights[label]);
                        var featureValues = features.GetValues();
                        if (features.IsDense)
                            CpuMathUtils.SdcaL1UpdateDense(labelPrimalUpdate, featureValues.Length, featureValues, l1Threshold, l1IntermediateWeightsEditor.Values, weightsEditor.Values);
                        else if (featureValues.Length > 0)
                            CpuMathUtils.SdcaL1UpdateSparse(labelPrimalUpdate, featureValues.Length, featureValues, features.GetIndices(), l1Threshold, l1IntermediateWeightsEditor.Values, weightsEditor.Values);
                    }

                    rowCount++;
                }
            }
        }

        /// <inheritdoc/>
        private protected override bool CheckConvergence(
            IProgressChannel pch,
            int iter,
            FloatLabelCursor.Factory cursorFactory,
            DualsTableBase duals,
            IdToIdxLookup idToIdx,
            VBuffer<float>[] weights,
            VBuffer<float>[] bestWeights,
            float[] biasUnreg,
            float[] bestBiasUnreg,
            float[] biasReg,
            float[] bestBiasReg,
            long count,
            Double[] metrics,
            ref Double bestPrimalLoss,
            ref int bestIter)
        {
            Contracts.AssertValue(weights);
            Contracts.AssertValue(duals);
            int numClasses = weights.Length;
            Contracts.Assert(duals.Length >= numClasses * count);
            Contracts.AssertValueOrNull(idToIdx);
            Contracts.Assert(Utils.Size(weights) == numClasses);
            Contracts.Assert(Utils.Size(biasReg) == numClasses);
            Contracts.Assert(Utils.Size(biasUnreg) == numClasses);
            Contracts.Assert(Utils.Size(metrics) == 6);
            var reportedValues = new Double?[metrics.Length + 1];
            reportedValues[metrics.Length] = iter;
            var lossSum = new CompensatedSum();
            var dualLossSum = new CompensatedSum();
            int numFeatures = weights[0].Length;

            using (var cursor = cursorFactory.Create())
            {
                long row = 0;
                Func<DataViewRowId, long, long> getIndexFromIdAndRow = GetIndexFromIdAndRowGetter(idToIdx, biasReg.Length);
                // Iterates through data to compute loss function.
                while (cursor.MoveNext())
                {
                    var instanceWeight = GetInstanceWeight(cursor);
                    var features = cursor.Features;
                    var label = (int)cursor.Label;
                    var labelOutput = WDot(in features, in weights[label], biasReg[label] + biasUnreg[label]);
                    Double subLoss = 0;
                    Double subDualLoss = 0;
                    long idx = getIndexFromIdAndRow(cursor.Id, row);
                    long dualIndex = idx * numClasses;
                    for (int iClass = 0; iClass < numClasses; iClass++)
                    {
                        if (iClass == label)
                        {
                            dualIndex++;
                            continue;
                        }

                        var currentClassOutput = WDot(in features, in weights[iClass], biasReg[iClass] + biasUnreg[iClass]);
                        subLoss += _loss.Loss(labelOutput - currentClassOutput, 1);
                        Contracts.Assert(dualIndex == iClass + idx * numClasses);
                        var dual = duals[dualIndex++];
                        subDualLoss += _loss.DualLoss(1, dual);
                    }

                    lossSum.Add(subLoss * instanceWeight);
                    dualLossSum.Add(subDualLoss * instanceWeight);

                    row++;
                }
                Host.Assert(idToIdx == null || row * numClasses == duals.Length);
            }

            Contracts.Assert(SdcaTrainerOptions.L2Regularization.HasValue);
            Contracts.Assert(SdcaTrainerOptions.L1Threshold.HasValue);
            Double l2Const = SdcaTrainerOptions.L2Regularization.Value;
            Double l1Threshold = SdcaTrainerOptions.L1Threshold.Value;

            Double weightsL1Norm = 0;
            Double weightsL2NormSquared = 0;
            Double biasRegularizationAdjustment = 0;
            for (int iClass = 0; iClass < numClasses; iClass++)
            {
                weightsL1Norm += VectorUtils.L1Norm(in weights[iClass]) + Math.Abs(biasReg[iClass]);
                weightsL2NormSquared += VectorUtils.NormSquared(weights[iClass]) + biasReg[iClass] * biasReg[iClass];
                biasRegularizationAdjustment += biasReg[iClass] * biasUnreg[iClass];
            }

            Double l1Regularizer = SdcaTrainerOptions.L1Threshold.Value * l2Const * weightsL1Norm;
            var l2Regularizer = l2Const * weightsL2NormSquared * 0.5;

            var newLoss = lossSum.Sum / count + l2Regularizer + l1Regularizer;
            var newDualLoss = dualLossSum.Sum / count - l2Regularizer - l2Const * biasRegularizationAdjustment;
            var dualityGap = newLoss - newDualLoss;

            metrics[(int)MetricKind.Loss] = newLoss;
            metrics[(int)MetricKind.DualLoss] = newDualLoss;
            metrics[(int)MetricKind.DualityGap] = dualityGap;
            metrics[(int)MetricKind.BiasUnreg] = biasUnreg[0];
            metrics[(int)MetricKind.BiasReg] = biasReg[0];
            metrics[(int)MetricKind.L1Sparsity] = SdcaTrainerOptions.L1Threshold == 0 ? 1 : weights.Sum(
                weight => weight.GetValues().Count(w => w != 0)) / (numClasses * numFeatures);

            bool converged = dualityGap / newLoss < SdcaTrainerOptions.ConvergenceTolerance;

            if (metrics[(int)MetricKind.Loss] < bestPrimalLoss)
            {
                for (int iClass = 0; iClass < numClasses; iClass++)
                {
                    // Maintain a copy of weights and bias with best primal loss thus far.
                    // This is some extra work and uses extra memory, but it seems worth doing it.
                    // REVIEW: Sparsify bestWeights?
                    weights[iClass].CopyTo(ref bestWeights[iClass]);
                    bestBiasReg[iClass] = biasReg[iClass];
                    bestBiasUnreg[iClass] = biasUnreg[iClass];
                }

                bestPrimalLoss = metrics[(int)MetricKind.Loss];
                bestIter = iter;
            }

            for (int i = 0; i < metrics.Length; i++)
                reportedValues[i] = metrics[i];
            if (pch != null)
                pch.Checkpoint(reportedValues);

            return converged;
        }

        private protected override void CheckLabel(RoleMappedData examples, out int weightSetCount)
        {
            examples.CheckMulticlassLabel(out weightSetCount);
        }

        private protected override float[] InitializeFeatureNormSquared(int length)
        {
            Contracts.Assert(0 < length & length <= Utils.ArrayMaxSize);
            return new float[length];
        }

        private protected override float GetInstanceWeight(FloatLabelCursor cursor)
        {
            return cursor.Weight;
        }
    }

    /// <summary>
    /// The <see cref="IEstimator{TTransformer}"/> for training a maximum entropy classification model using the stochastic dual coordinate ascent method.
    /// The trained model <see cref="MaximumEntropyModelParameters"/> produces probabilities of classes.
    /// </summary>
    /// <include file='doc.xml' path='doc/members/member[@name="SDCA_remarks"]/*' />
    public sealed class SdcaMulticlassClassificationTrainer : SdcaMulticlassClassificationTrainerBase<MaximumEntropyModelParameters>
    {
        public class Options : CommonOptions
        {
        }

        internal SdcaMulticlassClassificationTrainer(IHostEnvironment env,
            string labelColumn = DefaultColumnNames.Label,
            string featureColumn = DefaultColumnNames.Features,
            string weights = null,
            float? l2Const = null,
            float? l1Threshold = null,
            int? maxIterations = null)
             : base(env, labelColumn: labelColumn, featureColumn: featureColumn, weights: weights, loss: new LogLoss(),
                   l2Const: l2Const, l1Threshold: l1Threshold, maxIterations: maxIterations)
        {
        }

        internal SdcaMulticlassClassificationTrainer(IHostEnvironment env, Options options,
            string featureColumn, string labelColumn, string weightColumn = null)
            : base(env, options: options, featureColumn: featureColumn, labelColumn: labelColumn, weightColumn: weightColumn)
        {
        }

        internal SdcaMulticlassClassificationTrainer(IHostEnvironment env, Options options)
            : base(env, options)
        {
        }

        private protected override MaximumEntropyModelParameters CreatePredictor(VBuffer<float>[] weights, float[] bias)
        {
            Host.CheckValue(weights, nameof(weights));
            Host.CheckValue(bias, nameof(bias));
            Host.CheckParam(weights.Length > 0, nameof(weights));
            Host.CheckParam(weights.Length == bias.Length, nameof(weights));

            return new MaximumEntropyModelParameters(Host, weights, bias, bias.Length, weights[0].Length, null, stats: null);
        }

        private protected override MulticlassPredictionTransformer<MaximumEntropyModelParameters> MakeTransformer(
            MaximumEntropyModelParameters model, DataViewSchema trainSchema) =>
            new MulticlassPredictionTransformer<MaximumEntropyModelParameters>(Host, model, trainSchema, FeatureColumn.Name, LabelColumn.Name);
    }

    /// <summary>
    /// The <see cref="IEstimator{TTransformer}"/> for training a multiclass linear model using the stochastic dual coordinate ascent method.
    /// The trained model <see cref="LinearMulticlassModelParameters"/> does not produces probabilities of classes, but we can still make decisions
    /// by choosing the class associated with the largest score.
    /// </summary>
    /// <include file='doc.xml' path='doc/members/member[@name="SDCA_remarks"]/*' />
    public sealed class SdcaNonCalibratedMulticlassClassificationTrainer : SdcaMulticlassClassificationTrainerBase<LinearMulticlassModelParameters>
    {
        public class Options : CommonOptions
        {
            /// <summary>
            /// Loss function minimized by this trainer.
            /// </summary>
            /// <value>
            /// If unspecified, <see cref="LogLoss"/> will be used.
            /// </value>
            public ISupportSdcaClassificationLoss Loss
            {
                get { return InternalLoss; }
                set { InternalLoss = value; }
            }
        }
        internal SdcaNonCalibratedMulticlassClassificationTrainer(IHostEnvironment env,
            string labelColumn = DefaultColumnNames.Label,
            string featureColumn = DefaultColumnNames.Features,
            string weights = null,
            ISupportSdcaClassificationLoss loss = null,
            float? l2Const = null,
            float? l1Threshold = null,
            int? maxIterations = null)
             : base(env, labelColumn: labelColumn, featureColumn: featureColumn, weights: weights, loss: loss,
                   l2Const: l2Const, l1Threshold: l1Threshold, maxIterations: maxIterations)
        {
        }

        internal SdcaNonCalibratedMulticlassClassificationTrainer(IHostEnvironment env, Options options,
            string featureColumn, string labelColumn, string weightColumn = null)
            : base(env, options: options, featureColumn: featureColumn, labelColumn: labelColumn, weightColumn: weightColumn)
        {
        }

        internal SdcaNonCalibratedMulticlassClassificationTrainer(IHostEnvironment env, Options options)
            : base(env, options)
        {
        }

        private protected override LinearMulticlassModelParameters CreatePredictor(VBuffer<float>[] weights, float[] bias)
        {
            Host.CheckValue(weights, nameof(weights));
            Host.CheckValue(bias, nameof(bias));
            Host.CheckParam(weights.Length > 0, nameof(weights));
            Host.CheckParam(weights.Length == bias.Length, nameof(weights));

            return new LinearMulticlassModelParameters(Host, weights, bias, bias.Length, weights[0].Length, null, stats: null);
        }

        private protected override MulticlassPredictionTransformer<LinearMulticlassModelParameters> MakeTransformer(
            LinearMulticlassModelParameters model, DataViewSchema trainSchema) =>
            new MulticlassPredictionTransformer<LinearMulticlassModelParameters>(Host, model, trainSchema, FeatureColumn.Name, LabelColumn.Name);
    }

    /// <summary>
    /// The Entry Point for SDCA multiclass.
    /// </summary>
    internal static partial class Sdca
    {
        [TlcModule.EntryPoint(Name = "Trainers.StochasticDualCoordinateAscentClassifier",
            Desc = SdcaMulticlassTrainer.Summary,
            UserName = SdcaMulticlassTrainer.UserNameValue,
            ShortName = SdcaMulticlassTrainer.ShortName)]
        public static CommonOutputs.MulticlassClassificationOutput TrainMulticlass(IHostEnvironment env, SdcaMulticlassTrainer.Options input)
        {
            Contracts.CheckValue(env, nameof(env));
            var host = env.Register("TrainSDCA");
            host.CheckValue(input, nameof(input));
            EntryPointUtils.CheckInputArgs(host, input);

            return TrainerEntryPointsUtils.Train<SdcaMulticlassTrainer.Options, CommonOutputs.MulticlassClassificationOutput>(host, input,
                () => new SdcaMulticlassTrainer(host, input),
                () => TrainerEntryPointsUtils.FindColumn(host, input.TrainingData.Schema, input.LabelColumnName));
        }
    }
}<|MERGE_RESOLUTION|>--- conflicted
+++ resolved
@@ -16,11 +16,11 @@
 using Microsoft.ML.Runtime;
 using Microsoft.ML.Trainers;
 
-[assembly: LoadableClass(SdcaMulticlassTrainer.Summary, typeof(SdcaMulticlassTrainer), typeof(SdcaMulticlassTrainer.Options),
+[assembly: LoadableClass(SdcaCalibratedMulticlassTrainer.Summary, typeof(SdcaCalibratedMulticlassTrainer), typeof(SdcaCalibratedMulticlassTrainer.Options),
     new[] { typeof(SignatureMulticlassClassifierTrainer), typeof(SignatureTrainer), typeof(SignatureFeatureScorerTrainer) },
-    SdcaMulticlassTrainer.UserNameValue,
-    SdcaMulticlassTrainer.LoadNameValue,
-    SdcaMulticlassTrainer.ShortName)]
+    SdcaCalibratedMulticlassTrainer.UserNameValue,
+    SdcaCalibratedMulticlassTrainer.LoadNameValue,
+    SdcaCalibratedMulticlassTrainer.ShortName)]
 
 namespace Microsoft.ML.Trainers
 {
@@ -28,12 +28,8 @@
     /// The <see cref="IEstimator{TTransformer}"/> for training a multiclass linear classification model using the stochastic dual coordinate ascent method.
     /// </summary>
     /// <include file='doc.xml' path='doc/members/member[@name="SDCA_remarks"]/*' />
-<<<<<<< HEAD
     public abstract class SdcaMulticlassClassificationTrainerBase<TModel> : SdcaTrainerBase<SdcaMulticlassClassificationTrainerBase<TModel>.CommonOptions, MulticlassPredictionTransformer<TModel>, TModel>
         where TModel : class
-=======
-    public sealed class SdcaMulticlassTrainer : SdcaTrainerBase<SdcaMulticlassTrainer.Options, MulticlassPredictionTransformer<MulticlassLogisticRegressionModelParameters>, MulticlassLogisticRegressionModelParameters>
->>>>>>> 08318656
     {
         internal const string LoadNameValue = "SDCAMC";
         internal const string UserNameValue = "Fast Linear Multi-class Classification (SA-SDCA)";
@@ -41,11 +37,7 @@
         internal const string Summary = "The SDCA linear multi-class classification trainer.";
 
         /// <summary>
-<<<<<<< HEAD
         /// Options for the <see cref="SdcaMulticlassClassificationTrainerBase{TModel}"/>.
-=======
-        /// Options for the <see cref="SdcaMulticlassTrainer"/>.
->>>>>>> 08318656
         /// </summary>
         public class CommonOptions : OptionsBase
         {
@@ -59,8 +51,8 @@
             internal ISupportSdcaClassificationLossFactory LossFunctionFactory = new LogLossFactory();
 
             /// <summary>
-            /// Internal state of <see cref="SdcaNonCalibratedMulticlassClassificationTrainer.Options.Loss"/> or storage of
-            /// a customized loss passed in. <see cref="SdcaMulticlassClassificationTrainer.Options"/> cannot set this field because its
+            /// Internal state of <see cref="SdcaNonCalibratedMulticlassTrainer.Options.Loss"/> or storage of
+            /// a customized loss passed in. <see cref="SdcaCalibratedMulticlassTrainer.Options"/> cannot set this field because its
             /// loss function is always <see cref="LogLoss"/>. In addition, <see cref="InternalLoss"/> and <see cref="LogLossFactory"/> are
             /// the two fields used to determined the actual loss function inside the training framework of <see cref="SdcaMulticlassClassificationTrainerBase{TModel}"/>.
             /// </summary>
@@ -72,11 +64,7 @@
         private protected override PredictionKind PredictionKind => PredictionKind.MulticlassClassification;
 
         /// <summary>
-<<<<<<< HEAD
         /// Initializes a new instance of <see cref="SdcaMulticlassClassificationTrainerBase{TModel}"/>
-=======
-        /// Initializes a new instance of <see cref="SdcaMulticlassTrainer"/>
->>>>>>> 08318656
         /// </summary>
         /// <param name="env">The environment to use.</param>
         /// <param name="labelColumn">The label, or dependent variable.</param>
@@ -86,11 +74,7 @@
         /// <param name="l2Const">The L2 regularization hyperparameter.</param>
         /// <param name="l1Threshold">The L1 regularization hyperparameter. Higher values will tend to lead to more sparse model.</param>
         /// <param name="maxIterations">The maximum number of passes to perform over the data.</param>
-<<<<<<< HEAD
         internal SdcaMulticlassClassificationTrainerBase(IHostEnvironment env,
-=======
-        internal SdcaMulticlassTrainer(IHostEnvironment env,
->>>>>>> 08318656
             string labelColumn = DefaultColumnNames.Label,
             string featureColumn = DefaultColumnNames.Features,
             string weights = null,
@@ -107,11 +91,7 @@
             Loss = _loss;
         }
 
-<<<<<<< HEAD
         internal SdcaMulticlassClassificationTrainerBase(IHostEnvironment env, CommonOptions options,
-=======
-        internal SdcaMulticlassTrainer(IHostEnvironment env, Options options,
->>>>>>> 08318656
             string featureColumn, string labelColumn, string weightColumn = null)
             : base(env, options, TrainerUtils.MakeU4ScalarColumn(labelColumn), TrainerUtils.MakeR4ScalarWeightColumn(weightColumn))
         {
@@ -122,11 +102,7 @@
             Loss = _loss;
         }
 
-<<<<<<< HEAD
         internal SdcaMulticlassClassificationTrainerBase(IHostEnvironment env, CommonOptions options)
-=======
-        internal SdcaMulticlassTrainer(IHostEnvironment env, Options options)
->>>>>>> 08318656
             : this(env, options, options.FeatureColumnName, options.LabelColumnName)
         {
         }
@@ -459,13 +435,13 @@
     /// The trained model <see cref="MaximumEntropyModelParameters"/> produces probabilities of classes.
     /// </summary>
     /// <include file='doc.xml' path='doc/members/member[@name="SDCA_remarks"]/*' />
-    public sealed class SdcaMulticlassClassificationTrainer : SdcaMulticlassClassificationTrainerBase<MaximumEntropyModelParameters>
+    public sealed class SdcaCalibratedMulticlassTrainer : SdcaMulticlassClassificationTrainerBase<MaximumEntropyModelParameters>
     {
         public class Options : CommonOptions
         {
         }
 
-        internal SdcaMulticlassClassificationTrainer(IHostEnvironment env,
+        internal SdcaCalibratedMulticlassTrainer(IHostEnvironment env,
             string labelColumn = DefaultColumnNames.Label,
             string featureColumn = DefaultColumnNames.Features,
             string weights = null,
@@ -477,13 +453,13 @@
         {
         }
 
-        internal SdcaMulticlassClassificationTrainer(IHostEnvironment env, Options options,
+        internal SdcaCalibratedMulticlassTrainer(IHostEnvironment env, Options options,
             string featureColumn, string labelColumn, string weightColumn = null)
             : base(env, options: options, featureColumn: featureColumn, labelColumn: labelColumn, weightColumn: weightColumn)
         {
         }
 
-        internal SdcaMulticlassClassificationTrainer(IHostEnvironment env, Options options)
+        internal SdcaCalibratedMulticlassTrainer(IHostEnvironment env, Options options)
             : base(env, options)
         {
         }
@@ -509,7 +485,7 @@
     /// by choosing the class associated with the largest score.
     /// </summary>
     /// <include file='doc.xml' path='doc/members/member[@name="SDCA_remarks"]/*' />
-    public sealed class SdcaNonCalibratedMulticlassClassificationTrainer : SdcaMulticlassClassificationTrainerBase<LinearMulticlassModelParameters>
+    public sealed class SdcaNonCalibratedMulticlassTrainer : SdcaMulticlassClassificationTrainerBase<LinearMulticlassModelParameters>
     {
         public class Options : CommonOptions
         {
@@ -525,7 +501,7 @@
                 set { InternalLoss = value; }
             }
         }
-        internal SdcaNonCalibratedMulticlassClassificationTrainer(IHostEnvironment env,
+        internal SdcaNonCalibratedMulticlassTrainer(IHostEnvironment env,
             string labelColumn = DefaultColumnNames.Label,
             string featureColumn = DefaultColumnNames.Features,
             string weights = null,
@@ -538,13 +514,13 @@
         {
         }
 
-        internal SdcaNonCalibratedMulticlassClassificationTrainer(IHostEnvironment env, Options options,
+        internal SdcaNonCalibratedMulticlassTrainer(IHostEnvironment env, Options options,
             string featureColumn, string labelColumn, string weightColumn = null)
             : base(env, options: options, featureColumn: featureColumn, labelColumn: labelColumn, weightColumn: weightColumn)
         {
         }
 
-        internal SdcaNonCalibratedMulticlassClassificationTrainer(IHostEnvironment env, Options options)
+        internal SdcaNonCalibratedMulticlassTrainer(IHostEnvironment env, Options options)
             : base(env, options)
         {
         }
@@ -570,18 +546,18 @@
     internal static partial class Sdca
     {
         [TlcModule.EntryPoint(Name = "Trainers.StochasticDualCoordinateAscentClassifier",
-            Desc = SdcaMulticlassTrainer.Summary,
-            UserName = SdcaMulticlassTrainer.UserNameValue,
-            ShortName = SdcaMulticlassTrainer.ShortName)]
-        public static CommonOutputs.MulticlassClassificationOutput TrainMulticlass(IHostEnvironment env, SdcaMulticlassTrainer.Options input)
+            Desc = SdcaCalibratedMulticlassTrainer.Summary,
+            UserName = SdcaCalibratedMulticlassTrainer.UserNameValue,
+            ShortName = SdcaCalibratedMulticlassTrainer.ShortName)]
+        public static CommonOutputs.MulticlassClassificationOutput TrainMulticlass(IHostEnvironment env, SdcaCalibratedMulticlassTrainer.Options input)
         {
             Contracts.CheckValue(env, nameof(env));
             var host = env.Register("TrainSDCA");
             host.CheckValue(input, nameof(input));
             EntryPointUtils.CheckInputArgs(host, input);
 
-            return TrainerEntryPointsUtils.Train<SdcaMulticlassTrainer.Options, CommonOutputs.MulticlassClassificationOutput>(host, input,
-                () => new SdcaMulticlassTrainer(host, input),
+            return TrainerEntryPointsUtils.Train<SdcaCalibratedMulticlassTrainer.Options, CommonOutputs.MulticlassClassificationOutput>(host, input,
+                () => new SdcaCalibratedMulticlassTrainer(host, input),
                 () => TrainerEntryPointsUtils.FindColumn(host, input.TrainingData.Schema, input.LabelColumnName));
         }
     }
