// Licensed to the .NET Foundation under one or more agreements.
// The .NET Foundation licenses this file to you under the MIT license.
// See the LICENSE file in the project root for more information.

using System;
using System.Reflection;
using System.Reflection.Emit;
using Microsoft.ML.Runtime.Data;

namespace Microsoft.ML.Runtime.Api
{
    internal delegate void Peek<in TRow, TValue>(TRow row, long position, ref TValue value);

    internal delegate void Poke<TRow, TValue>(TRow dst, TValue src);

    internal static class ApiUtils
    {
        private static OpCode GetAssignmentOpCode(Type t)
        {
            // REVIEW: This should be a Dictionary<Type, OpCode> based solution.
            // DvTypes, strings, arrays, all nullable types, VBuffers and UInt128.
<<<<<<< HEAD
            if (t == typeof(DvBool) || t == typeof(ReadOnlyMemory<char>) || t == typeof(string) || t.IsArray ||
=======
            if (t == typeof(DvInt8) || t == typeof(DvInt4) || t == typeof(DvInt2) || t == typeof(DvInt1) ||
                t == typeof(DvText) || t == typeof(string) || t.IsArray ||
>>>>>>> 7d115d1d
                (t.IsGenericType && t.GetGenericTypeDefinition() == typeof(VBuffer<>)) ||
                (t.IsGenericType && t.GetGenericTypeDefinition() == typeof(Nullable<>)) ||
                t == typeof(DvDateTime) || t == typeof(DvDateTimeZone) || t == typeof(DvTimeSpan) || t == typeof(UInt128))
            {
                return OpCodes.Stobj;
            }

            // Simple primitive types.
            if (t == typeof(Single))
                return OpCodes.Stind_R4;
            if (t == typeof(Double))
                return OpCodes.Stind_R8;
            if (t == typeof(sbyte) || t == typeof(byte) || t == typeof(bool))
                return OpCodes.Stind_I1;
            if (t == typeof(short) || t == typeof(ushort))
                return OpCodes.Stind_I2;
            if (t == typeof(int) || t == typeof(uint))
                return OpCodes.Stind_I4;
            if (t == typeof(long) || t == typeof(ulong))
                return OpCodes.Stind_I8;
            throw Contracts.ExceptNotSupp("Type '{0}' is not supported.", t.FullName);
        }

        /// <summary>
        /// Each of the specialized 'peek' methods copies the appropriate field value of an instance of T
        /// into the provided buffer. So, the call is 'peek(userObject, ref destination)' and the logic is
        /// indentical to 'destination = userObject.##FIELD##', where ##FIELD## is defined per peek method.
        /// </summary>
        internal static Delegate GeneratePeek<TOwn, TRow>(InternalSchemaDefinition.Column column)
        {
            switch (column.MemberInfo)
            {
                case FieldInfo fieldInfo:
                    Type fieldType = fieldInfo.FieldType;

                    var assignmentOpCode = GetAssignmentOpCode(fieldType);
                    Func<FieldInfo, OpCode, Delegate> func = GeneratePeek<TOwn, TRow, int>;
                    var methInfo = func.GetMethodInfo().GetGenericMethodDefinition()
                        .MakeGenericMethod(typeof(TOwn), typeof(TRow), fieldType);
                    return (Delegate)methInfo.Invoke(null, new object[] { fieldInfo, assignmentOpCode });

                case PropertyInfo propertyInfo:
                    Type propertyType = propertyInfo.PropertyType;

                    var assignmentOpCodeProp = GetAssignmentOpCode(propertyType);
                    Func<PropertyInfo, OpCode, Delegate> funcProp = GeneratePeek<TOwn, TRow, int>;
                    var methInfoProp = funcProp.GetMethodInfo().GetGenericMethodDefinition()
                        .MakeGenericMethod(typeof(TOwn), typeof(TRow), propertyType);
                    return (Delegate)methInfoProp.Invoke(null, new object[] { propertyInfo, assignmentOpCodeProp });

                default:
                    Contracts.Assert(false);
                    throw Contracts.ExceptNotSupp("Expected a FieldInfo or a PropertyInfo");

            }
        }

        private static Delegate GeneratePeek<TOwn, TRow, TValue>(FieldInfo fieldInfo, OpCode assignmentOpCode)
        {
            // REVIEW: It seems like we really should cache these, instead of generating them per cursor.
            Type[] args = { typeof(TOwn), typeof(TRow), typeof(long), typeof(TValue).MakeByRefType() };
            var mb = new DynamicMethod("Peek", null, args, typeof(TOwn), true);
            var il = mb.GetILGenerator();

            il.Emit(OpCodes.Ldarg_3);               // push arg3
            il.Emit(OpCodes.Ldarg_1);               // push arg1
            il.Emit(OpCodes.Ldfld, fieldInfo);      // push [stack top].[fieldInfo]
            // Stobj needs to coupled with a type.
            if (assignmentOpCode == OpCodes.Stobj)  // [stack top-1] = [stack top]
                il.Emit(assignmentOpCode, fieldInfo.FieldType);
            else
                il.Emit(assignmentOpCode);
            il.Emit(OpCodes.Ret);                   // ret

            return mb.CreateDelegate(typeof(Peek<TRow, TValue>));
        }

        private static Delegate GeneratePeek<TOwn, TRow, TValue>(PropertyInfo propertyInfo, OpCode assignmentOpCode)
        {
            // REVIEW: It seems like we really should cache these, instead of generating them per cursor.
            Type[] args = { typeof(TOwn), typeof(TRow), typeof(long), typeof(TValue).MakeByRefType() };
            var mb = new DynamicMethod("Peek", null, args, typeof(TOwn), true);
            var il = mb.GetILGenerator();
            var minfo = propertyInfo.GetGetMethod();
            var opcode = (minfo.IsVirtual || minfo.IsAbstract) ? OpCodes.Callvirt : OpCodes.Call;

            il.Emit(OpCodes.Ldarg_3);               // push arg3
            il.Emit(OpCodes.Ldarg_1);               // push arg1
            il.Emit(opcode, minfo);                 // call [stack top].get_[propertyInfo]()
            // Stobj needs to coupled with a type.
            if (assignmentOpCode == OpCodes.Stobj)  // [stack top-1] = [stack top]
                il.Emit(assignmentOpCode, propertyInfo.PropertyType);
            else
                il.Emit(assignmentOpCode);
            il.Emit(OpCodes.Ret);                   // ret

            return mb.CreateDelegate(typeof(Peek<TRow, TValue>));
        }

        /// <summary>
        /// Each of the specialized 'poke' methods sets the appropriate field value of an instance of T
        /// to the provided value. So, the call is 'peek(userObject, providedValue)' and the logic is
        /// indentical to 'userObject.##FIELD## = providedValue', where ##FIELD## is defined per poke method.
        /// </summary>
        internal static Delegate GeneratePoke<TOwn, TRow>(InternalSchemaDefinition.Column column)
        {
            switch (column.MemberInfo)
            {
                case FieldInfo fieldInfo:
                    Type fieldType = fieldInfo.FieldType;

                    var assignmentOpCode = GetAssignmentOpCode(fieldType);
                    Func<FieldInfo, OpCode, Delegate> func = GeneratePoke<TOwn, TRow, int>;
                    var methInfo = func.GetMethodInfo().GetGenericMethodDefinition()
                        .MakeGenericMethod(typeof(TOwn), typeof(TRow), fieldType);
                    return (Delegate)methInfo.Invoke(null, new object[] { fieldInfo, assignmentOpCode });

                case PropertyInfo propertyInfo:
                    Type propertyType = propertyInfo.PropertyType;

                    var assignmentOpCodeProp = GetAssignmentOpCode(propertyType);
                    Func<PropertyInfo, Delegate> funcProp = GeneratePoke<TOwn, TRow, int>;
                    var methInfoProp = funcProp.GetMethodInfo().GetGenericMethodDefinition()
                        .MakeGenericMethod(typeof(TOwn), typeof(TRow), propertyType);
                    return (Delegate)methInfoProp.Invoke(null, new object[] { propertyInfo });

                default:
                    Contracts.Assert(false);
                    throw Contracts.ExceptNotSupp("Expected a FieldInfo or a PropertyInfo");
            }
        }

        private static Delegate GeneratePoke<TOwn, TRow, TValue>(FieldInfo fieldInfo, OpCode assignmentOpCode)
        {
            Type[] args = { typeof(TOwn), typeof(TRow), typeof(TValue) };
            var mb = new DynamicMethod("Poke", null, args, typeof(TOwn), true);
            var il = mb.GetILGenerator();

            il.Emit(OpCodes.Ldarg_1);               // push arg1
            il.Emit(OpCodes.Ldflda, fieldInfo);     // push addr([stack top].[fieldInfo])
            il.Emit(OpCodes.Ldarg_2);               // push arg2
            // Stobj needs to coupled with a type.
            if (assignmentOpCode == OpCodes.Stobj)  // [stack top-1] = [stack top]
                il.Emit(assignmentOpCode, fieldInfo.FieldType);
            else
                il.Emit(assignmentOpCode);
            il.Emit(OpCodes.Ret);                   // ret
            return mb.CreateDelegate(typeof(Poke<TRow, TValue>), null);
        }

        private static Delegate GeneratePoke<TOwn, TRow, TValue>(PropertyInfo propertyInfo)
        {
            Type[] args = { typeof(TOwn), typeof(TRow), typeof(TValue) };
            var mb = new DynamicMethod("Poke", null, args, typeof(TOwn), true);
            var il = mb.GetILGenerator();
            var minfo = propertyInfo.GetSetMethod();
            var opcode = (minfo.IsVirtual || minfo.IsAbstract) ? OpCodes.Callvirt : OpCodes.Call;

            il.Emit(OpCodes.Ldarg_1);               // push arg1
            il.Emit(OpCodes.Ldarg_2);               // push arg2
            il.Emit(opcode, minfo);                 // call [stack top-1].set_[propertyInfo]([stack top])
            il.Emit(OpCodes.Ret);                   // ret
            return mb.CreateDelegate(typeof(Poke<TRow, TValue>), null);
        }
    }
}<|MERGE_RESOLUTION|>--- conflicted
+++ resolved
@@ -19,12 +19,7 @@
         {
             // REVIEW: This should be a Dictionary<Type, OpCode> based solution.
             // DvTypes, strings, arrays, all nullable types, VBuffers and UInt128.
-<<<<<<< HEAD
-            if (t == typeof(DvBool) || t == typeof(ReadOnlyMemory<char>) || t == typeof(string) || t.IsArray ||
-=======
-            if (t == typeof(DvInt8) || t == typeof(DvInt4) || t == typeof(DvInt2) || t == typeof(DvInt1) ||
-                t == typeof(DvText) || t == typeof(string) || t.IsArray ||
->>>>>>> 7d115d1d
+            if (t == typeof(ReadOnlyMemory<char>) || t == typeof(string) || t.IsArray ||
                 (t.IsGenericType && t.GetGenericTypeDefinition() == typeof(VBuffer<>)) ||
                 (t.IsGenericType && t.GetGenericTypeDefinition() == typeof(Nullable<>)) ||
                 t == typeof(DvDateTime) || t == typeof(DvDateTimeZone) || t == typeof(DvTimeSpan) || t == typeof(UInt128))
