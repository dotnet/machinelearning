--- conflicted
+++ resolved
@@ -158,68 +158,7 @@
                             Ch.Assert(colType.IsText);
                             return CreateConvertingGetterDelegate<String, ReadOnlyMemory<char>>(index, x => x != null ? x.AsMemory() : "".AsMemory());
                         }
-<<<<<<< HEAD
-                        else if (outputType == typeof(bool))
-                        {
-                            // Bool -> DvBool
-                            Ch.Assert(colType.IsBool);
-                            return CreateConvertingGetterDelegate<bool, DvBool>(index, x => x);
-                        }
-                        else if (outputType == typeof(bool?))
-                        {
-                            // Bool? -> DvBool
-                            Ch.Assert(colType.IsBool);
-                            return CreateConvertingGetterDelegate<bool?, DvBool>(index, x => x ?? DvBool.NA);
-=======
-                        else if (outputType == typeof(int))
-                        {
-                            // int -> DvInt4
-                            Ch.Assert(colType == NumberType.I4);
-                            return CreateConvertingGetterDelegate<int, DvInt4>(index, x => x);
-                        }
-                        else if (outputType == typeof(int?))
-                        {
-                            // int? -> DvInt4
-                            Ch.Assert(colType == NumberType.I4);
-                            return CreateConvertingGetterDelegate<int?, DvInt4>(index, x => x ?? DvInt4.NA);
-                        }
-                        else if (outputType == typeof(short))
-                        {
-                            // short -> DvInt2
-                            Ch.Assert(colType == NumberType.I2);
-                            return CreateConvertingGetterDelegate<short, DvInt2>(index, x => x);
-                        }
-                        else if (outputType == typeof(short?))
-                        {
-                            // short? -> DvInt2
-                            Ch.Assert(colType == NumberType.I2);
-                            return CreateConvertingGetterDelegate<short?, DvInt2>(index, x => x ?? DvInt2.NA);
-                        }
-                        else if (outputType == typeof(long))
-                        {
-                            // long -> DvInt8
-                            Ch.Assert(colType == NumberType.I8);
-                            return CreateConvertingGetterDelegate<long, DvInt8>(index, x => x);
-                        }
-                        else if (outputType == typeof(long?))
-                        {
-                            // long? -> DvInt8
-                            Ch.Assert(colType == NumberType.I8);
-                            return CreateConvertingGetterDelegate<long?, DvInt8>(index, x => x ?? DvInt8.NA);
-                        }
-                        else if (outputType == typeof(sbyte))
-                        {
-                            // sbyte -> DvInt1
-                            Ch.Assert(colType == NumberType.I1);
-                            return CreateConvertingGetterDelegate<sbyte, DvInt1>(index, x => x);
-                        }
-                        else if (outputType == typeof(sbyte?))
-                        {
-                            // sbyte? -> DvInt1
-                            Ch.Assert(colType == NumberType.I1);
-                            return CreateConvertingGetterDelegate<sbyte?, DvInt1>(index, x => x ?? DvInt1.NA);
->>>>>>> 7d115d1d
-                        }
+                        
                         // T -> T
                         if (outputType.IsGenericType && outputType.GetGenericTypeDefinition() == typeof(Nullable<>))
                             Ch.Assert(colType.RawType == Nullable.GetUnderlyingType(outputType));
