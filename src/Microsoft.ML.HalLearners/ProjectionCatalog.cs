﻿// Licensed to the .NET Foundation under one or more agreements.
// The .NET Foundation licenses this file to you under the MIT license.
// See the LICENSE file in the project root for more information.

using Microsoft.ML.Runtime;
using Microsoft.ML.Runtime.Data;
using Microsoft.ML.Transforms.Projections;

namespace Microsoft.ML
{
    public static class ProjectionCatalog
    {
        /// <summary>
        /// Takes column filled with a vector of random variables with a known covariance matrix into a set of new variables whose covariance is the identity matrix,
        /// meaning that they are uncorrelated and each have variance 1.
        /// </summary>
        /// <param name="catalog">The transform's catalog.</param>
        /// <param name="inputColumn">Name of the input column.</param>
        /// <param name="outputColumn">Name of the column resulting from the transformation of <paramref name="inputColumn"/>. Null means <paramref name="inputColumn"/> is replaced. </param>
        /// <param name="kind">Whitening kind (PCA/ZCA).</param>
        /// <param name="eps">Whitening constant, prevents division by zero.</param>
        /// <param name="maxRows">Maximum number of rows used to train the transform.</param>
        /// <param name="pcaNum">In case of PCA whitening, indicates the number of components to retain.</param>
        /// <example>
        /// <format type="text/markdown">
        /// <![CDATA[
<<<<<<< HEAD
        /// [!code-csharp[VectorWhiten](~/../docs/samples/docs/samples/Microsoft.ML.Samples/Dynamic/ProjectionTransforms.cs)]
=======
        /// [!code-csharp[VectorWhiten](~/../docs/samples/docs/samples/Microsoft.ML.Samples/Dynamic/ProjectionTransforms.cs?range=1-6,12-112)]
>>>>>>> e0906608
        /// ]]>
        /// </format>
        /// </example>
        public static VectorWhiteningEstimator VectorWhiten(this TransformsCatalog.ProjectionTransforms catalog, string inputColumn, string outputColumn = null,
        WhiteningKind kind = VectorWhiteningTransformer.Defaults.Kind,
        float eps = VectorWhiteningTransformer.Defaults.Eps,
        int maxRows = VectorWhiteningTransformer.Defaults.MaxRows,
        int pcaNum = VectorWhiteningTransformer.Defaults.PcaNum)
        => new VectorWhiteningEstimator(CatalogUtils.GetEnvironment(catalog), inputColumn, outputColumn, kind, eps, maxRows, pcaNum);

        /// <summary>
        /// Takes columns filled with a vector of random variables with a known covariance matrix into a set of new variables whose covariance is the identity matrix,
        /// meaning that they are uncorrelated and each have variance 1.
        /// </summary>
        /// <param name="catalog">The transform's catalog.</param>
        /// <param name="columns">Describes the parameters of the whitening process for each column pair.</param>
        public static VectorWhiteningEstimator VectorWhiten(this TransformsCatalog.ProjectionTransforms catalog, params VectorWhiteningTransformer.ColumnInfo[] columns)
            => new VectorWhiteningEstimator(CatalogUtils.GetEnvironment(catalog), columns);
    }
}<|MERGE_RESOLUTION|>--- conflicted
+++ resolved
@@ -24,11 +24,7 @@
         /// <example>
         /// <format type="text/markdown">
         /// <![CDATA[
-<<<<<<< HEAD
-        /// [!code-csharp[VectorWhiten](~/../docs/samples/docs/samples/Microsoft.ML.Samples/Dynamic/ProjectionTransforms.cs)]
-=======
         /// [!code-csharp[VectorWhiten](~/../docs/samples/docs/samples/Microsoft.ML.Samples/Dynamic/ProjectionTransforms.cs?range=1-6,12-112)]
->>>>>>> e0906608
         /// ]]>
         /// </format>
         /// </example>
