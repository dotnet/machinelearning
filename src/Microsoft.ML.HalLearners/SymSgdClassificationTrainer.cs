--- conflicted
+++ resolved
@@ -226,18 +226,10 @@
              => new BinaryPredictionTransformer<TPredictor>(Host, model, trainSchema, FeatureColumn.Name);
 
         /// <summary>
-<<<<<<< HEAD
-        /// Continue to train <paramref name="initialPredictor"/> on <paramref name="trainData"/> and produce calibrated binary linear model.
-        /// </summary>
-        /// <param name="trainData">The training data set.</param>
-        /// <param name="initialPredictor">Accepts <see cref="LinearBinaryModelParameters"/> to continue training of this model</param>
-        public BinaryPredictionTransformer<TPredictor> Train(IDataView trainData, TPredictor initialPredictor = null)
-=======
         /// Continues the training of a <see cref="SymSgdClassificationTrainer"/> using an initial predictor and returns
         /// a <see cref="BinaryPredictionTransformer"/>.
         /// </summary>
         public BinaryPredictionTransformer<TPredictor> Fit(IDataView trainData, TPredictor initialPredictor)
->>>>>>> b2587faa
             => TrainTransformer(trainData, initPredictor: initialPredictor);
 
         protected override SchemaShape.Column[] GetOutputColumnsCore(SchemaShape inputSchema)
