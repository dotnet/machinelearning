--- conflicted
+++ resolved
@@ -197,15 +197,9 @@
         /// <summary>
         /// Initializes a new instance of <see cref="SymbolicStochasticGradientDescentClassificationTrainer"/>
         /// </summary>
-<<<<<<< HEAD
         internal SymbolicStochasticGradientDescentClassificationTrainer(IHostEnvironment env, Options options)
-            : base(Contracts.CheckRef(env, nameof(env)).Register(LoadNameValue), TrainerUtils.MakeR4VecFeature(options.FeatureColumn),
-                  TrainerUtils.MakeBoolScalarLabel(options.LabelColumn))
-=======
-        internal SymSgdClassificationTrainer(IHostEnvironment env, Options options)
             : base(Contracts.CheckRef(env, nameof(env)).Register(LoadNameValue), TrainerUtils.MakeR4VecFeature(options.FeatureColumnName),
                   TrainerUtils.MakeBoolScalarLabel(options.LabelColumnName))
->>>>>>> fbf282d9
         {
             Host.CheckValue(options, nameof(options));
             options.Check(Host);
@@ -256,15 +250,9 @@
             host.CheckValue(options, nameof(options));
             EntryPointUtils.CheckInputArgs(host, options);
 
-<<<<<<< HEAD
-            return LearnerEntryPointsUtils.Train<Options, CommonOutputs.BinaryClassificationOutput>(host, options,
+            return TrainerEntryPointsUtils.Train<Options, CommonOutputs.BinaryClassificationOutput>(host, options,
                 () => new SymbolicStochasticGradientDescentClassificationTrainer(host, options),
-                () => LearnerEntryPointsUtils.FindColumn(host, options.TrainingData.Schema, options.LabelColumn));
-=======
-            return TrainerEntryPointsUtils.Train<Options, CommonOutputs.BinaryClassificationOutput>(host, options,
-                () => new SymSgdClassificationTrainer(host, options),
                 () => TrainerEntryPointsUtils.FindColumn(host, options.TrainingData.Schema, options.LabelColumnName));
->>>>>>> fbf282d9
         }
 
         // We buffer instances from the cursor (limited to memorySize) and passes that buffer to
