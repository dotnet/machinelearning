--- conflicted
+++ resolved
@@ -1,4 +1,4 @@
-﻿// Licensed to the .NET Foundation under one or more agreements.
+// Licensed to the .NET Foundation under one or more agreements.
 // The .NET Foundation licenses this file to you under the MIT license.
 // See the LICENSE file in the project root for more information.
 
@@ -12,38 +12,24 @@
 namespace Microsoft.ML
 {
     /// <summary>
-    /// The trainer context extensions for the <see cref="OlsLinearRegressionTrainer"/> and <see cref="SymSgdClassificationTrainer"/>.
+    /// The trainer catalog extensions for the <see cref="OlsLinearRegressionTrainer"/> and <see cref="SymSgdClassificationTrainer"/>.
     /// </summary>
     public static class HalLearnersCatalog
     {
         /// <summary>
         /// Predict a target using a linear regression model trained with the <see cref="OlsLinearRegressionTrainer"/>.
         /// </summary>
-<<<<<<< HEAD
         /// <param name="catalog">The <see cref="RegressionCatalog"/>.</param>
         /// <param name="labelColumn">The labelColumn column.</param>
         /// <param name="featureColumn">The features column.</param>
         /// <param name="weights">The weights column.</param>
-        /// <param name="advancedSettings">Algorithm advanced settings.</param>
         public static OlsLinearRegressionTrainer OrdinaryLeastSquares(this RegressionCatalog.RegressionTrainers catalog,
-=======
-        /// <param name="ctx">The <see cref="RegressionContext"/>.</param>
-        /// <param name="labelColumn">The label column.</param>
-        /// <param name="featureColumn">The features column.</param>
-        /// <param name="weights">The weights column.</param>
-        public static OlsLinearRegressionTrainer OrdinaryLeastSquares(this RegressionContext.RegressionTrainers ctx,
->>>>>>> b1cc8eb6
             string labelColumn = DefaultColumnNames.Label,
             string featureColumn = DefaultColumnNames.Features,
             string weights = null)
         {
-<<<<<<< HEAD
             Contracts.CheckValue(catalog, nameof(catalog));
             var env = CatalogUtils.GetEnvironment(catalog);
-            return new OlsLinearRegressionTrainer(env, labelColumn, featureColumn, weights, advancedSettings);
-=======
-            Contracts.CheckValue(ctx, nameof(ctx));
-            var env = CatalogUtils.GetEnvironment(ctx);
             var options = new OlsLinearRegressionTrainer.Options
             {
                 LabelColumn = labelColumn,
@@ -57,46 +43,31 @@
         /// <summary>
         /// Predict a target using a linear regression model trained with the <see cref="OlsLinearRegressionTrainer"/>.
         /// </summary>
-        /// <param name="ctx">The <see cref="RegressionContext"/>.</param>
+        /// <param name="catalog">The <see cref="RegressionCatalog"/>.</param>
         /// <param name="options">Algorithm advanced options. See <see cref="OlsLinearRegressionTrainer.Options"/>.</param>
         public static OlsLinearRegressionTrainer OrdinaryLeastSquares(
-            this RegressionContext.RegressionTrainers ctx,
+            this RegressionCatalog.RegressionTrainers catalog,
             OlsLinearRegressionTrainer.Options options)
         {
-            Contracts.CheckValue(ctx, nameof(ctx));
+            Contracts.CheckValue(catalog, nameof(catalog));
             Contracts.CheckValue(options, nameof(options));
 
-            var env = CatalogUtils.GetEnvironment(ctx);
+            var env = CatalogUtils.GetEnvironment(catalog);
             return new OlsLinearRegressionTrainer(env, options);
->>>>>>> b1cc8eb6
         }
 
         /// <summary>
         ///  Predict a target using a linear binary classification model trained with the <see cref="SymSgdClassificationTrainer"/>.
         /// </summary>
-<<<<<<< HEAD
         /// <param name="catalog">The <see cref="BinaryClassificationCatalog"/>.</param>
         /// <param name="labelColumn">The labelColumn column.</param>
         /// <param name="featureColumn">The features column.</param>
-        /// <param name="advancedSettings">Algorithm advanced settings.</param>
         public static SymSgdClassificationTrainer SymbolicStochasticGradientDescent(this BinaryClassificationCatalog.BinaryClassificationTrainers catalog,
-=======
-        /// <param name="ctx">The <see cref="BinaryClassificationContext"/>.</param>
-        /// <param name="labelColumn">The label column.</param>
-        /// <param name="featureColumn">The features column.</param>
-        public static SymSgdClassificationTrainer SymbolicStochasticGradientDescent(
-            this BinaryClassificationContext.BinaryClassificationTrainers ctx,
->>>>>>> b1cc8eb6
             string labelColumn = DefaultColumnNames.Label,
             string featureColumn = DefaultColumnNames.Features)
         {
-<<<<<<< HEAD
             Contracts.CheckValue(catalog, nameof(catalog));
             var env = CatalogUtils.GetEnvironment(catalog);
-            return new SymSgdClassificationTrainer(env, labelColumn, featureColumn, advancedSettings);
-=======
-            Contracts.CheckValue(ctx, nameof(ctx));
-            var env = CatalogUtils.GetEnvironment(ctx);
 
             var options = new SymSgdClassificationTrainer.Options
             {
@@ -110,17 +81,16 @@
         /// <summary>
         ///  Predict a target using a linear binary classification model trained with the <see cref="SymSgdClassificationTrainer"/>.
         /// </summary>
-        /// <param name="ctx">The <see cref="BinaryClassificationContext"/>.</param>
+        /// <param name="catalog">The <see cref="BinaryClassificationCatalog"/>.</param>
         /// <param name="options">Algorithm advanced options. See <see cref="SymSgdClassificationTrainer.Options"/>.</param>
         public static SymSgdClassificationTrainer SymbolicStochasticGradientDescent(
-            this BinaryClassificationContext.BinaryClassificationTrainers ctx,
+            this BinaryClassificationCatalog.BinaryClassificationTrainers catalog,
             SymSgdClassificationTrainer.Options options)
         {
-            Contracts.CheckValue(ctx, nameof(ctx));
+            Contracts.CheckValue(catalog, nameof(catalog));
             Contracts.CheckValue(options, nameof(options));
-            var env = CatalogUtils.GetEnvironment(ctx);
+            var env = CatalogUtils.GetEnvironment(catalog);
             return new SymSgdClassificationTrainer(env, options);
->>>>>>> b1cc8eb6
         }
 
         /// <summary>
