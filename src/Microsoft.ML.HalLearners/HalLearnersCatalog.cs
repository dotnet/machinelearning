// Licensed to the .NET Foundation under one or more agreements.
// The .NET Foundation licenses this file to you under the MIT license.
// See the LICENSE file in the project root for more information.

using Microsoft.ML.Data;
using Microsoft.ML.EntryPoints;
using Microsoft.ML.Trainers.HalLearners;
using Microsoft.ML.Transforms.Projections;

namespace Microsoft.ML
{
    /// <summary>
    /// The trainer catalog extensions for the <see cref="OlsLinearRegressionTrainer"/> and <see cref="SymSgdClassificationTrainer"/>.
    /// </summary>
    public static class HalLearnersCatalog
    {
        /// <summary>
        /// Predict a target using a linear regression model trained with the <see cref="OlsLinearRegressionTrainer"/>.
        /// </summary>
        /// <param name="catalog">The <see cref="RegressionCatalog"/>.</param>
<<<<<<< HEAD
        /// <param name="labelColumn">The name of the label column.</param>
        /// <param name="featureColumn">The name of the features column.</param>
        /// <param name="weightsColumn">The name of the optional weights column.</param>
        public static OlsLinearRegressionTrainer OrdinaryLeastSquares(this RegressionCatalog.RegressionTrainers catalog,
            string labelColumn = DefaultColumnNames.Label,
            string featureColumn = DefaultColumnNames.Features,
            string weightsColumn = null)
=======
        /// <param name="labelColumnName">The name of the label column.</param>
        /// <param name="featureColumnName">The name of the feature column.</param>
        /// <param name="weightColumn">The name of optional weight column.</param>
        /// <example>
        /// <format type="text/markdown">
        /// <![CDATA[
        /// [!code-csharp[OrdinaryLeastSquares](~/../docs/samples/docs/samples/Microsoft.ML.Samples/Dynamic/Trainers/Regression/OrdinaryLeastSquares.cs)]
        /// ]]>
        /// </format>
        /// </example>
        public static OlsLinearRegressionTrainer OrdinaryLeastSquares(this RegressionCatalog.RegressionTrainers catalog,
            string labelColumnName = DefaultColumnNames.Label,
            string featureColumnName = DefaultColumnNames.Features,
            string weightColumn = null)
>>>>>>> cf7e3d99
        {
            Contracts.CheckValue(catalog, nameof(catalog));
            var env = CatalogUtils.GetEnvironment(catalog);
            var options = new OlsLinearRegressionTrainer.Options
            {
<<<<<<< HEAD
                LabelColumn = labelColumn,
                FeatureColumn = featureColumn,
                WeightColumn = weightsColumn != null ? Optional<string>.Explicit(weightsColumn) : Optional<string>.Implicit(DefaultColumnNames.Weight)
=======
                LabelColumn = labelColumnName,
                FeatureColumn = featureColumnName,
                WeightColumn = weightColumn != null ? Optional<string>.Explicit(weightColumn) : Optional<string>.Implicit(DefaultColumnNames.Weight)
>>>>>>> cf7e3d99
            };

            return new OlsLinearRegressionTrainer(env, options);
        }

        /// <summary>
        /// Predict a target using a linear regression model trained with the <see cref="OlsLinearRegressionTrainer"/>.
        /// </summary>
        /// <param name="catalog">The <see cref="RegressionCatalog"/>.</param>
        /// <param name="options">Algorithm advanced options. See <see cref="OlsLinearRegressionTrainer.Options"/>.</param>
        /// <example>
        /// <format type="text/markdown">
        /// <![CDATA[
        /// [!code-csharp[OrdinaryLeastSquares](~/../docs/samples/docs/samples/Microsoft.ML.Samples/Dynamic/Trainers/Regression/OrdinaryLeastSquaresWithOptions.cs)]
        /// ]]>
        /// </format>
        /// </example>
        public static OlsLinearRegressionTrainer OrdinaryLeastSquares(
            this RegressionCatalog.RegressionTrainers catalog,
            OlsLinearRegressionTrainer.Options options)
        {
            Contracts.CheckValue(catalog, nameof(catalog));
            Contracts.CheckValue(options, nameof(options));

            var env = CatalogUtils.GetEnvironment(catalog);
            return new OlsLinearRegressionTrainer(env, options);
        }

        /// <summary>
        ///  Predict a target using a linear binary classification model trained with the <see cref="SymSgdClassificationTrainer"/>.
        /// </summary>
        /// <param name="catalog">The <see cref="BinaryClassificationCatalog"/>.</param>
<<<<<<< HEAD
        /// <param name="labelColumn">The name of the label column.</param>
        /// <param name="featureColumn">The name of the features column.</param>
=======
        /// <param name="labelColumnName">The name of the label column.</param>
        /// <param name="featureColumnName">The name of the feature column.</param>
        /// <param name="numberOfIterations">Number of training iterations.</param>
        /// <example>
        /// <format type="text/markdown">
        /// <![CDATA[
        /// [!code-csharp[SymbolicStochasticGradientDescent](~/../docs/samples/docs/samples/Microsoft.ML.Samples/Dynamic/Trainers/BinaryClassification/SymbolicStochasticGradientDescent.cs)]
        /// ]]>
        /// </format>
        /// </example>
>>>>>>> cf7e3d99
        public static SymSgdClassificationTrainer SymbolicStochasticGradientDescent(this BinaryClassificationCatalog.BinaryClassificationTrainers catalog,
            string labelColumnName = DefaultColumnNames.Label,
            string featureColumnName = DefaultColumnNames.Features,
            int numberOfIterations = SymSgdClassificationTrainer.Defaults.NumberOfIterations)
        {
            Contracts.CheckValue(catalog, nameof(catalog));
            var env = CatalogUtils.GetEnvironment(catalog);

            var options = new SymSgdClassificationTrainer.Options
            {
                LabelColumn = labelColumnName,
                FeatureColumn = featureColumnName,
            };

            return new SymSgdClassificationTrainer(env, options);
        }

        /// <summary>
        ///  Predict a target using a linear binary classification model trained with the <see cref="SymSgdClassificationTrainer"/>.
        /// </summary>
        /// <param name="catalog">The <see cref="BinaryClassificationCatalog"/>.</param>
        /// <param name="options">Algorithm advanced options. See <see cref="SymSgdClassificationTrainer.Options"/>.</param>
        /// <example>
        /// <format type="text/markdown">
        /// <![CDATA[
        /// [!code-csharp[SymbolicStochasticGradientDescent](~/../docs/samples/docs/samples/Microsoft.ML.Samples/Dynamic/Trainers/BinaryClassification/SymbolicStochasticGradientDescentWithOptions.cs)]
        /// ]]>
        /// </format>
        /// </example>
        public static SymSgdClassificationTrainer SymbolicStochasticGradientDescent(
            this BinaryClassificationCatalog.BinaryClassificationTrainers catalog,
            SymSgdClassificationTrainer.Options options)
        {
            Contracts.CheckValue(catalog, nameof(catalog));
            Contracts.CheckValue(options, nameof(options));
            var env = CatalogUtils.GetEnvironment(catalog);
            return new SymSgdClassificationTrainer(env, options);
        }

        /// <summary>
        /// Takes column filled with a vector of random variables with a known covariance matrix into a set of new variables whose covariance is the identity matrix,
        /// meaning that they are uncorrelated and each have variance 1.
        /// </summary>
        /// <param name="catalog">The transform's catalog.</param>
        /// <param name="outputColumnName">Name of the column resulting from the transformation of <paramref name="inputColumnName"/>.</param>
        /// <param name="inputColumnName">Name of the column to transform. If set to <see langword="null"/>, the value of the <paramref name="outputColumnName"/> will be used as source.</param>
        /// <param name="kind">Whitening kind (PCA/ZCA).</param>
        /// <param name="eps">Whitening constant, prevents division by zero.</param>
        /// <param name="maxRows">Maximum number of rows used to train the transform.</param>
        /// <param name="pcaNum">In case of PCA whitening, indicates the number of components to retain.</param>
        /// <example>
        /// <format type="text/markdown">
        /// <![CDATA[
        /// [!code-csharp[VectorWhiten](~/../docs/samples/docs/samples/Microsoft.ML.Samples/Dynamic/Transforms/Projection/VectorWhiten.cs)]
        /// ]]>
        /// </format>
        /// </example>
        public static VectorWhiteningEstimator VectorWhiten(this TransformsCatalog.ProjectionTransforms catalog, string outputColumnName, string inputColumnName = null,
            WhiteningKind kind = VectorWhiteningEstimator.Defaults.Kind,
            float eps = VectorWhiteningEstimator.Defaults.Eps,
            int maxRows = VectorWhiteningEstimator.Defaults.MaxRows,
            int pcaNum = VectorWhiteningEstimator.Defaults.PcaNum)
                => new VectorWhiteningEstimator(CatalogUtils.GetEnvironment(catalog), outputColumnName, inputColumnName, kind, eps, maxRows, pcaNum);

        /// <summary>
        /// Takes columns filled with a vector of random variables with a known covariance matrix into a set of new variables whose
        /// covariance is the identity matrix, meaning that they are uncorrelated and each have variance 1.
        /// </summary>
        /// <param name="catalog">The transform's catalog.</param>
        /// <param name="columns">Describes the parameters of the whitening process for each column pair.</param>
        /// <example>
        /// <format type="text/markdown">
        /// <![CDATA[
        /// [!code-csharp[VectorWhiten](~/../docs/samples/docs/samples/Microsoft.ML.Samples/Dynamic/Transforms/Projection/VectorWhitenWithColumnInfo.cs)]
        /// ]]>
        /// </format>
        /// </example>
        public static VectorWhiteningEstimator VectorWhiten(this TransformsCatalog.ProjectionTransforms catalog, params VectorWhiteningEstimator.ColumnInfo[] columns)
            => new VectorWhiteningEstimator(CatalogUtils.GetEnvironment(catalog), columns);

    }
}<|MERGE_RESOLUTION|>--- conflicted
+++ resolved
@@ -18,15 +18,6 @@
         /// Predict a target using a linear regression model trained with the <see cref="OlsLinearRegressionTrainer"/>.
         /// </summary>
         /// <param name="catalog">The <see cref="RegressionCatalog"/>.</param>
-<<<<<<< HEAD
-        /// <param name="labelColumn">The name of the label column.</param>
-        /// <param name="featureColumn">The name of the features column.</param>
-        /// <param name="weightsColumn">The name of the optional weights column.</param>
-        public static OlsLinearRegressionTrainer OrdinaryLeastSquares(this RegressionCatalog.RegressionTrainers catalog,
-            string labelColumn = DefaultColumnNames.Label,
-            string featureColumn = DefaultColumnNames.Features,
-            string weightsColumn = null)
-=======
         /// <param name="labelColumnName">The name of the label column.</param>
         /// <param name="featureColumnName">The name of the feature column.</param>
         /// <param name="weightColumn">The name of optional weight column.</param>
@@ -41,21 +32,14 @@
             string labelColumnName = DefaultColumnNames.Label,
             string featureColumnName = DefaultColumnNames.Features,
             string weightColumn = null)
->>>>>>> cf7e3d99
         {
             Contracts.CheckValue(catalog, nameof(catalog));
             var env = CatalogUtils.GetEnvironment(catalog);
             var options = new OlsLinearRegressionTrainer.Options
             {
-<<<<<<< HEAD
-                LabelColumn = labelColumn,
-                FeatureColumn = featureColumn,
-                WeightColumn = weightsColumn != null ? Optional<string>.Explicit(weightsColumn) : Optional<string>.Implicit(DefaultColumnNames.Weight)
-=======
                 LabelColumn = labelColumnName,
                 FeatureColumn = featureColumnName,
                 WeightColumn = weightColumn != null ? Optional<string>.Explicit(weightColumn) : Optional<string>.Implicit(DefaultColumnNames.Weight)
->>>>>>> cf7e3d99
             };
 
             return new OlsLinearRegressionTrainer(env, options);
@@ -88,10 +72,6 @@
         ///  Predict a target using a linear binary classification model trained with the <see cref="SymSgdClassificationTrainer"/>.
         /// </summary>
         /// <param name="catalog">The <see cref="BinaryClassificationCatalog"/>.</param>
-<<<<<<< HEAD
-        /// <param name="labelColumn">The name of the label column.</param>
-        /// <param name="featureColumn">The name of the features column.</param>
-=======
         /// <param name="labelColumnName">The name of the label column.</param>
         /// <param name="featureColumnName">The name of the feature column.</param>
         /// <param name="numberOfIterations">Number of training iterations.</param>
@@ -102,7 +82,6 @@
         /// ]]>
         /// </format>
         /// </example>
->>>>>>> cf7e3d99
         public static SymSgdClassificationTrainer SymbolicStochasticGradientDescent(this BinaryClassificationCatalog.BinaryClassificationTrainers catalog,
             string labelColumnName = DefaultColumnNames.Label,
             string featureColumnName = DefaultColumnNames.Features,
