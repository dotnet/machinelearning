// Licensed to the .NET Foundation under one or more agreements.
// The .NET Foundation licenses this file to you under the MIT license.
// See the LICENSE file in the project root for more information.

using Microsoft.ML.Core.Data;
using Microsoft.ML.Runtime;
using Microsoft.ML.Runtime.CommandLine;
using Microsoft.ML.Runtime.Data;
using Microsoft.ML.Runtime.Data.Conversion;
using Microsoft.ML.Runtime.EntryPoints;
using Microsoft.ML.Runtime.Internal.Calibration;
using Microsoft.ML.Runtime.Internal.Internallearn;
using Microsoft.ML.Runtime.Internal.Utilities;
using Microsoft.ML.Runtime.Model;
using Microsoft.ML.Runtime.Model.Onnx;
using Microsoft.ML.Runtime.Model.Pfa;
using Microsoft.ML.Runtime.Training;
using Microsoft.ML.Runtime.TreePredictor;
using Microsoft.ML.Trainers.FastTree.Internal;
using Microsoft.ML.Transforms;
using Newtonsoft.Json.Linq;
using System;
using System.Collections;
using System.Collections.Generic;
using System.ComponentModel;
using System.Diagnostics;
using System.IO;
using System.Linq;
using System.Text;
using Float = System.Single;

// All of these reviews apply in general to fast tree and random forest implementations.
//REVIEW: Decouple train method in Application.cs to have boosting and random forest logic seperate.
//REVIEW: Do we need to keep all the fast tree based testers?

namespace Microsoft.ML.Trainers.FastTree
{
    public delegate void SignatureTreeEnsembleTrainer();

    /// <summary>
    /// FastTreeTrainerBase is generic class and can't have shared object among classes.
    /// This class is to provide common for all classes object which we can use for lock purpose.
    /// </summary>
    internal static class FastTreeShared
    {
        public static readonly object TrainLock = new object();
    }

    public abstract class FastTreeTrainerBase<TArgs, TTransformer, TModel> :
<<<<<<< HEAD
        TrainerEstimatorBase<TTransformer, TModel>
        where TTransformer : ISingleFeaturePredictionTransformer<TModel>
=======
        TrainerEstimatorBaseWithGroupId<TTransformer, TModel>
        where TTransformer: ISingleFeaturePredictionTransformer<TModel>
>>>>>>> ef2bade3
        where TArgs : TreeArgs, new()
        where TModel : IPredictorProducing<Float>
    {
        protected readonly TArgs Args;
        protected readonly bool AllowGC;
        protected Ensemble TrainedEnsemble;
        protected int FeatureCount;
        protected RoleMappedData ValidData;
        protected IParallelTraining ParallelTraining;
        protected OptimizationAlgorithm OptimizationAlgorithm;
        protected Dataset TrainSet;
        protected Dataset ValidSet;
        protected Dataset[] TestSets;
        protected int[] FeatureMap;
        protected List<Test> Tests;
        protected TestHistory PruningTest;
        protected int[] CategoricalFeatures;

        // Test for early stopping.
        protected Test TrainTest;
        protected Test ValidTest;

        protected double[] InitTrainScores;
        protected double[] InitValidScores;
        protected double[][] InitTestScores;
        //protected int Iteration;
        protected Ensemble Ensemble;

        protected bool HasValidSet => ValidSet != null;

        private const string RegisterName = "FastTreeTraining";
        // random for active features selection
        private Random _featureSelectionRandom;

        protected string InnerArgs => CmdParser.GetSettings(Host, Args, new TArgs());

        public override TrainerInfo Info { get; }

        public bool HasCategoricalFeatures => Utils.Size(CategoricalFeatures) > 0;

        private protected virtual bool NeedCalibration => false;

        /// <summary>
        /// Constructor to use when instantiating the classes deriving from here through the API.
        /// </summary>
        private protected FastTreeTrainerBase(IHostEnvironment env,
            SchemaShape.Column label,
            string featureColumn,
            string weightColumn,
            string groupIdColumn,
            int numLeaves,
            int numTrees,
            int minDocumentsInLeafs,
            Action<TArgs> advancedSettings)
            : base(Contracts.CheckRef(env, nameof(env)).Register(RegisterName), TrainerUtils.MakeR4VecFeature(featureColumn), label, TrainerUtils.MakeR4ScalarWeightColumn(weightColumn), TrainerUtils.MakeU4ScalarColumn(groupIdColumn))
        {
            Args = new TArgs();

            // set up the directly provided values
            // override with the directly provided values.
            Args.NumLeaves = numLeaves;
            Args.NumTrees = numTrees;
            Args.MinDocumentsInLeafs = minDocumentsInLeafs;

            //apply the advanced args, if the user supplied any
            advancedSettings?.Invoke(Args);

            Args.LabelColumn = label.Name;
            Args.FeatureColumn = featureColumn;

            if (weightColumn != null)
                Args.WeightColumn = Optional<string>.Explicit(weightColumn); ;

            if (groupIdColumn != null)
                Args.GroupIdColumn = Optional<string>.Explicit(groupIdColumn); ;

            // The discretization step renders this trainer non-parametric, and therefore it does not need normalization.
            // Also since it builds its own internal discretized columnar structures, it cannot benefit from caching.
            // Finally, even the binary classifiers, being logitboost, tend to not benefit from external calibration.
            Info = new TrainerInfo(normalization: false, caching: false, calibration: NeedCalibration, supportValid: true);
            // REVIEW: CLR 4.6 has a bug that is only exposed in Scope, and if we trigger GC.Collect in scope environment
            // with memory consumption more than 5GB, GC get stuck in infinite loop. So for now let's call GC only if we call things from LocalEnvironment.
            AllowGC = (env is HostEnvironmentBase<LocalEnvironment>);

            Initialize(env);
        }

        /// <summary>
        /// Legacy constructor that is used when invoking the classes deriving from this, through maml.
        /// </summary>
        private protected FastTreeTrainerBase(IHostEnvironment env, TArgs args, SchemaShape.Column label)
            : base(Contracts.CheckRef(env, nameof(env)).Register(RegisterName), TrainerUtils.MakeR4VecFeature(args.FeatureColumn), label, TrainerUtils.MakeR4ScalarWeightColumn(args.WeightColumn, args.WeightColumn.IsExplicit))
        {
            Host.CheckValue(args, nameof(args));
            Args = args;
            // The discretization step renders this trainer non-parametric, and therefore it does not need normalization.
            // Also since it builds its own internal discretized columnar structures, it cannot benefit from caching.
            // Finally, even the binary classifiers, being logitboost, tend to not benefit from external calibration.
            Info = new TrainerInfo(normalization: false, caching: false, calibration: NeedCalibration, supportValid: true);
            // REVIEW: CLR 4.6 has a bug that is only exposed in Scope, and if we trigger GC.Collect in scope environment
            // with memory consumption more than 5GB, GC get stuck in infinite loop. So for now let's call GC only if we call things from LocalEnvironment.
            AllowGC = (env is HostEnvironmentBase<LocalEnvironment>);

            Initialize(env);
        }

        protected abstract void PrepareLabels(IChannel ch);

        protected abstract void InitializeTests();

        protected abstract Test ConstructTestForTrainingData();

        protected abstract OptimizationAlgorithm ConstructOptimizationAlgorithm(IChannel ch);
        protected abstract TreeLearner ConstructTreeLearner(IChannel ch);

        protected abstract ObjectiveFunctionBase ConstructObjFunc(IChannel ch);

        protected virtual Float GetMaxLabel()
        {
            return Float.PositiveInfinity;
        }

        private void Initialize(IHostEnvironment env)
        {
            int numThreads = Args.NumThreads ?? Environment.ProcessorCount;
            if (Host.ConcurrencyFactor > 0 && numThreads > Host.ConcurrencyFactor)
            {
                using (var ch = Host.Start("FastTreeTrainerBase"))
                {
                    numThreads = Host.ConcurrencyFactor;
                    ch.Warning("The number of threads specified in trainer arguments is larger than the concurrency factor "
                        + "setting of the environment. Using {0} training threads instead.", numThreads);
                }
            }
            ParallelTraining = Args.ParallelTrainer != null ? Args.ParallelTrainer.CreateComponent(env) : new SingleTrainer();
            ParallelTraining.InitEnvironment();

            Tests = new List<Test>();

            InitializeThreads(numThreads);
        }

        protected void ConvertData(RoleMappedData trainData)
        {
            trainData.Schema.Schema.TryGetColumnIndex(DefaultColumnNames.Features, out int featureIndex);
            MetadataUtils.TryGetCategoricalFeatureIndices(trainData.Schema.Schema, featureIndex, out CategoricalFeatures);
            var useTranspose = UseTranspose(Args.DiskTranspose, trainData) && (ValidData == null || UseTranspose(Args.DiskTranspose, ValidData));
            var instanceConverter = new ExamplesToFastTreeBins(Host, Args.MaxBins, useTranspose, !Args.FeatureFlocks, Args.MinDocumentsInLeafs, GetMaxLabel());

            TrainSet = instanceConverter.FindBinsAndReturnDataset(trainData, PredictionKind, ParallelTraining, CategoricalFeatures, Args.CategoricalSplit);
            FeatureMap = instanceConverter.FeatureMap;
            if (ValidData != null)
                ValidSet = instanceConverter.GetCompatibleDataset(ValidData, PredictionKind, CategoricalFeatures, Args.CategoricalSplit);
        }

        private bool UseTranspose(bool? useTranspose, RoleMappedData data)
        {
            Host.AssertValue(data);
            Host.AssertValue(data.Schema.Feature);

            if (useTranspose.HasValue)
                return useTranspose.Value;

            ITransposeDataView td = data.Data as ITransposeDataView;
            return td != null && td.TransposeSchema.GetSlotType(data.Schema.Feature.Index) != null;
        }

        protected void TrainCore(IChannel ch)
        {
            Contracts.CheckValue(ch, nameof(ch));
            // REVIEW:Get rid of this lock then we completly remove all static classes from FastTree such as BlockingThreadPool.
            lock (FastTreeShared.TrainLock)
            {
                using (Timer.Time(TimerEvent.TotalInitialization))
                {
                    CheckArgs(ch);
                    PrintPrologInfo(ch);

                    Initialize(ch);
                    PrintMemoryStats(ch);
                }
                using (Timer.Time(TimerEvent.TotalTrain))
                    Train(ch);
                if (Args.ExecutionTimes)
                    PrintExecutionTimes(ch);
                TrainedEnsemble = Ensemble;
                if (FeatureMap != null)
                    TrainedEnsemble.RemapFeatures(FeatureMap);
                ParallelTraining.FinalizeEnvironment();
            }
        }

        protected virtual bool ShouldStop(IChannel ch, ref IEarlyStoppingCriterion earlyStopping, ref int bestIteration)
        {
            bestIteration = Ensemble.NumTrees;
            return false;
        }
        protected virtual int GetBestIteration(IChannel ch) => Ensemble.NumTrees;

        protected virtual void InitializeThreads(int numThreads)
        {
            ThreadTaskManager.Initialize(numThreads);
        }

        protected virtual void PrintExecutionTimes(IChannel ch)
        {
            ch.Info("Execution time breakdown:\n{0}", Timer.GetString());
        }

        protected virtual void CheckArgs(IChannel ch)
        {
            Args.Check(ch);

            IntArray.CompatibilityLevel = Args.FeatureCompressionLevel;

            // change arguments
            if (Args.HistogramPoolSize < 2)
                Args.HistogramPoolSize = Args.NumLeaves * 2 / 3;
            if (Args.HistogramPoolSize > Args.NumLeaves - 1)
                Args.HistogramPoolSize = Args.NumLeaves - 1;

            if (Args.BaggingSize > 0)
            {
                int bagCount = Args.NumTrees / Args.BaggingSize;
                if (bagCount * Args.BaggingSize != Args.NumTrees)
                    throw ch.Except("Number of trees should be a multiple of number bag size");
            }

            if (!(0 <= Args.GainConfidenceLevel && Args.GainConfidenceLevel < 1))
                throw ch.Except("Gain confidence level must be in the range [0,1)");

#if OLD_DATALOAD
#if !NO_STORE
            if (_args.offloadBinsToFileStore)
            {
                if (!string.IsNullOrEmpty(_args.offloadBinsDirectory) && !Directory.Exists(_args.offloadBinsDirectory))
                {
                    try
                    {
                        Directory.CreateDirectory(_args.offloadBinsDirectory);
                    }
                    catch (Exception e)
                    {
                        throw ch.Except(e, "Failure creating bins offload directory {0} - Exception {1}", _args.offloadBinsDirectory, e.Message);
                    }
                }
            }
#endif
#endif
        }

        /// <summary>
        /// A virtual method that is used to print header of test graph.
        /// Appliations that need printing test graph are supposed to override
        /// it to print specific test graph header.
        /// </summary>
        /// <returns> string representation of test graph header </returns>
        protected virtual string GetTestGraphHeader() => string.Empty;

        /// <summary>
        /// A virtual method that is used to print a single line of test graph.
        /// Applications that need printing test graph are supposed to override
        /// it to print a specific line of test graph after a new iteration is finished.
        /// </summary>
        /// <returns> string representation of a line of test graph </returns>
        protected virtual string GetTestGraphLine() => string.Empty;

        /// <summary>
        /// A virtual method that is used to compute test results after each iteration is finished.
        /// </summary>
        protected virtual void ComputeTests()
        {
        }

        protected void PrintTestGraph(IChannel ch)
        {
            // we call Tests computing no matter whether we require to print test graph
            ComputeTests();

            if (!Args.PrintTestGraph)
                return;

            if (Ensemble.NumTrees == 0)
                ch.Info(GetTestGraphHeader());
            else
                ch.Info(GetTestGraphLine());

            return;
        }

        protected virtual void Initialize(IChannel ch)
        {
            #region Load/Initialize State

            using (Timer.Time(TimerEvent.InitializeLabels))
                PrepareLabels(ch);
            using (Timer.Time(TimerEvent.InitializeTraining))
            {
                InitializeEnsemble();
                OptimizationAlgorithm = ConstructOptimizationAlgorithm(ch);
            }
            using (Timer.Time(TimerEvent.InitializeTests))
                InitializeTests();
            if (AllowGC)
            {
                GC.Collect(2, GCCollectionMode.Forced);
                GC.Collect(2, GCCollectionMode.Forced);
            }
            #endregion
        }

#if !NO_STORE
        /// <summary>
        /// Calculates the percentage of feature bins that will fit into memory based on current available memory in the machine.
        /// </summary>
        /// <returns>A float number between 0 and 1 indicating the percentage of features to load.
        ///         The number will not be smaller than two times the feature fraction value</returns>
        private float GetFeaturePercentInMemory(IChannel ch)
        {
            const float maxFeaturePercentValue = 1.0f;

            float availableMemory = GetMachineAvailableBytes();

            ch.Info("Available memory in the machine is = {0} bytes", availableMemory.ToString("N", CultureInfo.InvariantCulture));

            float minFeaturePercentThreshold = _args.preloadFeatureBinsBeforeTraining ? (float)_args.featureFraction * 2 : (float)_args.featureFraction;

            if (minFeaturePercentThreshold >= maxFeaturePercentValue)
            {
                return maxFeaturePercentValue;
            }

            // Initial free memory allowance in bytes for single and parallel fastrank modes
            float freeMemoryAllowance = 1024 * 1024 * 512;

            if (_optimizationAlgorithm.TreeLearner != null)
            {
                // Get the size of memory in bytes needed by the tree learner internal data structures
                freeMemoryAllowance += _optimizationAlgorithm.TreeLearner.GetSizeOfReservedMemory();
            }

            availableMemory = (availableMemory > freeMemoryAllowance) ? availableMemory - freeMemoryAllowance : 0;

            long featureSize = TrainSet.FeatureSetSize;

            if (ValidSet != null)
            {
                featureSize += ValidSet.FeatureSetSize;
            }

            if (TestSets != null)
            {
                foreach (var item in TestSets)
                {
                    featureSize += item.FeatureSetSize;
                }
            }

            ch.Info("Total Feature bins size is = {0} bytes", featureSize.ToString("N", CultureInfo.InvariantCulture));

            return Math.Min(Math.Max(minFeaturePercentThreshold, availableMemory / featureSize), maxFeaturePercentValue);
        }
#endif

        protected bool[] GetActiveFeatures()
        {
            var activeFeatures = Utils.CreateArray(TrainSet.NumFeatures, true);
            if (Args.FeatureFraction < 1.0)
            {
                if (_featureSelectionRandom == null)
                    _featureSelectionRandom = new Random(Args.FeatureSelectSeed);

                for (int i = 0; i < TrainSet.NumFeatures; ++i)
                {
                    if (activeFeatures[i])
                        activeFeatures[i] = _featureSelectionRandom.NextDouble() <= Args.FeatureFraction;
                }
            }

            return activeFeatures;
        }

        private string GetDatasetStatistics(Dataset set)
        {
            long datasetSize = set.SizeInBytes();
            int skeletonSize = set.Skeleton.SizeInBytes();
            return string.Format("set contains {0} query-doc pairs in {1} queries with {2} features and uses {3} MB ({4} MB for features)",
                set.NumDocs, set.NumQueries, set.NumFeatures, datasetSize / 1024 / 1024, (datasetSize - skeletonSize) / 1024 / 1024);
        }

        protected virtual void PrintMemoryStats(IChannel ch)
        {
            Contracts.AssertValue(ch);
            ch.Trace("Training {0}", GetDatasetStatistics(TrainSet));

            if (ValidSet != null)
                ch.Trace("Validation {0}", GetDatasetStatistics(ValidSet));
            if (TestSets != null)
            {
                for (int i = 0; i < TestSets.Length; ++i)
                    ch.Trace("ComputeTests[{1}] {0}",
                        GetDatasetStatistics(TestSets[i]), i);
            }

            if (AllowGC)
                ch.Trace("GC Total Memory = {0} MB", GC.GetTotalMemory(true) / 1024 / 1024);
            Process currentProcess = Process.GetCurrentProcess();
            ch.Trace("Working Set = {0} MB", currentProcess.WorkingSet64 / 1024 / 1024);
            ch.Trace("Virtual Memory = {0} MB",
                currentProcess.VirtualMemorySize64 / 1024 / 1024);
            ch.Trace("Private Memory = {0} MB",
                currentProcess.PrivateMemorySize64 / 1024 / 1024);
            ch.Trace("Peak Working Set = {0} MB", currentProcess.PeakWorkingSet64 / 1024 / 1024);
            ch.Trace("Peak Virtual Memory = {0} MB",
                currentProcess.PeakVirtualMemorySize64 / 1024 / 1024);
        }

        protected bool AreSamplesWeighted(IChannel ch)
        {
            return TrainSet.SampleWeights != null;
        }

        private void InitializeEnsemble()
        {
            Ensemble = new Ensemble();
        }

        /// <summary>
        /// Creates weights wrapping (possibly, trivial) for gradient target values.
        /// </summary>
        protected virtual IGradientAdjuster MakeGradientWrapper(IChannel ch)
        {
            if (AreSamplesWeighted(ch))
                return new QueryWeightsGradientWrapper();
            else
                return new TrivialGradientWrapper();
        }

#if !NO_STORE
        /// <summary>
        /// Unloads feature bins being used in the current iteration.
        /// </summary>
        /// <param name="featureToUnload">Boolean array indicating the features to unload</param>
        private void UnloadFeatureBins(bool[] featureToUnload)
        {
            foreach (ScoreTracker scoreTracker in this._optimizationAlgorithm.TrackedScores)
            {
                for (int i = 0; i < scoreTracker.Dataset.Features.Length; i++)
                {
                    if (featureToUnload[i])
                    {
                        // Only return buffers to the pool that were allocated using the pool
                        // So far only this type of IntArrays below have buffer pool support.
                        // This is to avoid unexpected leaks in case a new IntArray is added but we are not allocating it from the pool.
                        if (scoreTracker.Dataset.Features[i].Bins is DenseIntArray ||
                            scoreTracker.Dataset.Features[i].Bins is DeltaSparseIntArray ||
                            scoreTracker.Dataset.Features[i].Bins is DeltaRepeatIntArray)
                        {
                            scoreTracker.Dataset.Features[i].Bins.ReturnBuffer();
                            scoreTracker.Dataset.Features[i].Bins = null;
                        }
                    }
                }
            }
        }

        /// <summary>
        /// Worker thread delegate that loads features for the next training iteration
        /// </summary>
        /// <param name="state">thread state object</param>
        private void LazyFeatureLoad(object state)
        {
            bool[] featuresToLoad = (bool[])state;

            foreach (ScoreTracker scoreTracker in this._optimizationAlgorithm.TrackedScores)
            {
                for (int i = 0; i < scoreTracker.Dataset.Features.Length; i++)
                {
                    if (featuresToLoad[i])
                    {
                        // just using the Bins property so feature bins are loaded into memory
                        IntArray bins = scoreTracker.Dataset.Features[i].Bins;
                    }
                }
            }
        }

        /// <summary>
        /// Iterates through the feature sets needed in future tree training iterations (i.e. in ActiveFeatureSetQueue),
        /// using the same order as they were enqueued, and it returns the initial active features based on the percentage parameter.
        /// </summary>
        /// <param name="pctFeatureThreshold">A float value between 0 and 1 indicating maximum percentage of features to return</param>
        /// <returns>Array indicating calculated feature list</returns>
        private bool[] GetNextFeaturesByThreshold(float pctFeatureThreshold)
        {
            int totalUniqueFeatureCount = 0;
            bool[] nextActiveFeatures = new bool[TrainSet.NumFeatures];

            if (pctFeatureThreshold == 1.0f)
            {
                // return all features to load
                return nextActiveFeatures.Select(x => x = true).ToArray();
            }

            int maxNumberOfFeatures = (int)(pctFeatureThreshold * TrainSet.NumFeatures);

            for (int i = 0; i < _activeFeatureSetQueue.Count; i++)
            {
                bool[] tempActiveFeatures = _activeFeatureSetQueue.ElementAt(i);

                for (int j = 0; j < tempActiveFeatures.Length; j++)
                {
                    if (tempActiveFeatures[j] && !nextActiveFeatures[j])
                    {
                        nextActiveFeatures[j] = true;
                        if (totalUniqueFeatureCount++ > maxNumberOfFeatures)
                            return nextActiveFeatures;
                    }
                }
            }

            return nextActiveFeatures;
        }

        /// <summary>
        /// Adds several items in the ActiveFeature queue
        /// </summary>
        /// <param name="numberOfItems">Number of items to add</param>
        private void GenerateActiveFeatureLists(int numberOfItems)
        {
            for (int i = 0; i < numberOfItems; i++)
            {
                _activeFeatureSetQueue.Enqueue(GetActiveFeatures());
            }
        }
#endif

        protected virtual BaggingProvider CreateBaggingProvider()
        {
            Contracts.Assert(Args.BaggingSize > 0);
            return new BaggingProvider(TrainSet, Args.NumLeaves, Args.RngSeed, Args.BaggingTrainFraction);
        }

        protected virtual bool ShouldRandomStartOptimizer()
        {
            return false;
        }

        protected virtual void Train(IChannel ch)
        {
            Contracts.AssertValue(ch);
            int numTotalTrees = Args.NumTrees;

            ch.Info(
                "Reserved memory for tree learner: {0} bytes",
                OptimizationAlgorithm.TreeLearner.GetSizeOfReservedMemory());

#if !NO_STORE
            if (_args.offloadBinsToFileStore)
            {
                // Initialize feature percent to load before loading any features
                _featurePercentToLoad = GetFeaturePercentInMemory(ch);
                ch.Info("Using featurePercentToLoad = {0} ", _featurePercentToLoad);
            }
#endif

            // random starting point
            bool revertRandomStart = false;
            if (Ensemble.NumTrees < numTotalTrees && ShouldRandomStartOptimizer())
            {
                ch.Info("Randomizing start point");
                OptimizationAlgorithm.TrainingScores.RandomizeScores(Args.RngSeed, false);
                revertRandomStart = true;
            }

            ch.Info("Starting to train ...");

            BaggingProvider baggingProvider = Args.BaggingSize > 0 ? CreateBaggingProvider() : null;

#if OLD_DATALOAD
#if !NO_STORE
            // Preload
            GenerateActiveFeatureLists(_args.numTrees);
            Thread featureLoadThread = null;

            // Initial feature load
            if (_args.offloadBinsToFileStore)
            {
                FileObjectStore<IntArrayFormatter>.GetDefaultInstance().SealObjectStore();
                if (_args.preloadFeatureBinsBeforeTraining)
                {
                    StartFeatureLoadThread(GetNextFeaturesByThreshold(_featurePercentToLoad)).Join();
                }
            }
#endif
#endif

            IEarlyStoppingCriterion earlyStoppingRule = null;
            int bestIteration = 0;
            int emptyTrees = 0;
            using (var pch = Host.StartProgressChannel("FastTree training"))
            {
                pch.SetHeader(new ProgressHeader("trees"), e => e.SetProgress(0, Ensemble.NumTrees, numTotalTrees));
                while (Ensemble.NumTrees < numTotalTrees)
                {
                    using (Timer.Time(TimerEvent.Iteration))
                    {
#if NO_STORE
                        bool[] activeFeatures = GetActiveFeatures();
#else
                        bool[] activeFeatures = _activeFeatureSetQueue.Dequeue();
#endif

                        if (Args.BaggingSize > 0 && Ensemble.NumTrees % Args.BaggingSize == 0)
                        {
                            baggingProvider.GenerateNewBag();
                            OptimizationAlgorithm.TreeLearner.Partitioning =
                                baggingProvider.GetCurrentTrainingPartition();
                        }

#if !NO_STORE
                        if (_args.offloadBinsToFileStore)
                        {
                            featureLoadThread = StartFeatureLoadThread(GetNextFeaturesByThreshold(_featurePercentToLoad));
                            if (!_args.preloadFeatureBinsBeforeTraining)
                                featureLoadThread.Join();
                        }
#endif

                        // call the weak learner
                        var tree = OptimizationAlgorithm.TrainingIteration(ch, activeFeatures);
                        if (tree == null)
                        {
                            emptyTrees++;
                            numTotalTrees--;
                        }
                        else if (Args.BaggingSize > 0 && Ensemble.Trees.Count() > 0)
                        {
                            ch.Assert(Ensemble.Trees.Last() == tree);
                            Ensemble.Trees.Last()
                                .AddOutputsToScores(OptimizationAlgorithm.TrainingScores.Dataset,
                                    OptimizationAlgorithm.TrainingScores.Scores,
                                    baggingProvider.GetCurrentOutOfBagPartition().Documents);
                        }

                        CustomizedTrainingIteration(tree);

                        using (Timer.Time(TimerEvent.Test))
                        {
                            PrintIterationMessage(ch, pch);
                            PrintTestResults(ch);
                        }

                        // revert randomized start
                        if (revertRandomStart)
                        {
                            revertRandomStart = false;
                            ch.Info("Reverting random score assignment");
                            OptimizationAlgorithm.TrainingScores.RandomizeScores(Args.RngSeed, true);
                        }

#if !NO_STORE
                        if (_args.offloadBinsToFileStore)
                        {
                            // Unload only features that are not needed for the next iteration
                            bool[] featuresToUnload = activeFeatures;

                            if (_args.preloadFeatureBinsBeforeTraining)
                            {
                                featuresToUnload =
                                    activeFeatures.Zip(GetNextFeaturesByThreshold(_featurePercentToLoad),
                                        (current, next) => current && !next).ToArray();
                            }

                            UnloadFeatureBins(featuresToUnload);

                            if (featureLoadThread != null &&
                                _args.preloadFeatureBinsBeforeTraining)
                            {
                                // wait for loading the features needed for the next iteration
                                featureLoadThread.Join();
                            }
                        }
#endif
                        if (ShouldStop(ch, ref earlyStoppingRule, ref bestIteration))
                            break;
                    }
                }

                if (emptyTrees > 0)
                {
                    ch.Warning("{0} of the boosting iterations failed to grow a tree. This is commonly because the " +
                        "minimum documents in leaf hyperparameter was set too high for this dataset.", emptyTrees);
                }
            }

            if (earlyStoppingRule != null)
            {
                Contracts.Assert(numTotalTrees == 0 || bestIteration > 0);
                // REVIEW: Need to reconcile with future progress reporting changes.
                ch.Info("The training is stopped at {0} and iteration {1} is picked",
                    Ensemble.NumTrees, bestIteration);
            }
            else
            {
                bestIteration = GetBestIteration(ch);
            }

            OptimizationAlgorithm.FinalizeLearning(bestIteration);
            Ensemble.PopulateRawThresholds(TrainSet);
            ParallelTraining.FinalizeTreeLearner();
        }

#if !NO_STORE
        /// <summary>
        /// Gets the available bytes performance counter on the local machine
        /// </summary>
        /// <returns>Available bytes number</returns>
        private float GetMachineAvailableBytes()
        {
            using (var availableBytes = new System.Diagnostics.PerformanceCounter("Memory", "Available Bytes", true))
            {
                return availableBytes.NextValue();
            }
        }
#endif

        // This method is called at the end of each training iteration, with the tree that was learnt on that iteration.
        // Note that this tree can be null if no tree was learnt this iteration.
        protected virtual void CustomizedTrainingIteration(RegressionTree tree)
        {
        }

        protected virtual void PrintIterationMessage(IChannel ch, IProgressChannel pch)
        {
            // REVIEW: report some metrics, not just number of trees?
            int iteration = Ensemble.NumTrees;
            if (iteration % 50 == 49)
                pch.Checkpoint(iteration + 1);
        }

        protected virtual void PrintTestResults(IChannel ch)
        {
            if (Args.TestFrequency != int.MaxValue && (Ensemble.NumTrees % Args.TestFrequency == 0 || Ensemble.NumTrees == Args.NumTrees))
            {
                var sb = new StringBuilder();
                using (var sw = new StringWriter(sb))
                {
                    foreach (var t in Tests)
                    {
                        var results = t.ComputeTests();
                        sw.Write(t.FormatInfoString());
                    }
                }

                if (sb.Length > 0)
                    ch.Info(sb.ToString());
            }
        }
        protected virtual void PrintPrologInfo(IChannel ch)
        {
            Contracts.AssertValue(ch);
            ch.Trace("Host = {0}", Environment.MachineName);
            ch.Trace("CommandLine = {0}", CmdParser.GetSettings(Host, Args, new TArgs()));
            ch.Trace("GCSettings.IsServerGC = {0}", System.Runtime.GCSettings.IsServerGC);
            ch.Trace("{0}", Args);
        }

        protected ScoreTracker ConstructScoreTracker(Dataset set)
        {
            // If not found contruct one
            ScoreTracker st = null;
            if (set == TrainSet)
                st = OptimizationAlgorithm.GetScoreTracker("train", TrainSet, InitTrainScores);
            else if (set == ValidSet)
                st = OptimizationAlgorithm.GetScoreTracker("valid", ValidSet, InitValidScores);
            else
            {
                for (int t = 0; t < TestSets.Length; ++t)
                {
                    if (set == TestSets[t])
                    {
                        double[] initTestScores = InitTestScores?[t];
                        st = OptimizationAlgorithm.GetScoreTracker(string.Format("test[{0}]", t), TestSets[t], initTestScores);
                    }
                }
            }
            Contracts.Check(st != null, "unknown dataset passed to ConstructScoreTracker");
            return st;
        }

        private double[] ComputeScoresSmart(IChannel ch, Dataset set)
        {
            if (!Args.CompressEnsemble)
            {
                foreach (var st in OptimizationAlgorithm.TrackedScores)
                    if (st.Dataset == set)
                    {
                        ch.Trace("Computing scores fast");
                        return st.Scores;
                    }
            }
            return ComputeScoresSlow(ch, set);
        }

        private double[] ComputeScoresSlow(IChannel ch, Dataset set)
        {
            ch.Trace("Computing scores slow");
            double[] scores = new double[set.NumDocs];
            Ensemble.GetOutputs(set, scores);
            double[] initScores = GetInitScores(set);
            if (initScores != null)
            {
                Contracts.Check(scores.Length == initScores.Length, "Length of initscores and scores mismatch");
                for (int i = 0; i < scores.Length; i++)
                    scores[i] += initScores[i];
            }
            return scores;
        }

        private double[] GetInitScores(Dataset set)
        {
            if (set == TrainSet)
                return InitTrainScores;
            if (set == ValidSet)
                return InitValidScores;
            for (int i = 0; TestSets != null && i < TestSets.Length; i++)
            {
                if (set == TestSets[i])
                    return InitTestScores?[i];
            }
            throw Contracts.Except("Queried for unknown set");
        }
    }

    internal abstract class DataConverter
    {
        protected readonly int NumFeatures;
        public abstract int NumExamples { get; }

        protected readonly Float MaxLabel;

        protected readonly PredictionKind PredictionKind;

        /// <summary>
        /// The per-feature bin upper bounds. Implementations may differ on when all of the items
        /// in this array are initialized to non-null values but it must happen at least no later
        /// than immediately after we return from <see cref="GetDataset"/>.
        /// </summary>
        public readonly Double[][] BinUpperBounds;

        /// <summary>
        /// In the event that any features are filtered, this will contain the feature map, where
        /// the indices are the indices of features within the dataset, and the tree as we are
        /// learning, and the values are the indices of the features within the original input
        /// data. This array is used to "rehydrate" the tree once we finish training, so that the
        /// feature indices are once again over the full set of features, as opposed to the subset
        /// of features we actually trained on. This can be null in the event that no filtering
        /// occurred.
        /// </summary>
        /// <seealso cref="Ensemble.RemapFeatures"/>
        public int[] FeatureMap;

        protected readonly IHost Host;

        protected readonly int[] CategoricalFeatureIndices;

        protected readonly bool CategoricalSplit;

        protected bool UsingMaxLabel
        {
            get { return MaxLabel != Float.PositiveInfinity; }
        }

        private DataConverter(RoleMappedData data, IHost host, Double[][] binUpperBounds, Float maxLabel,
            PredictionKind kind, int[] categoricalFeatureIndices, bool categoricalSplit)
        {
            Contracts.AssertValue(host, "host");
            Host = host;
            Host.CheckValue(data, nameof(data));
            data.CheckFeatureFloatVector();
            data.CheckOptFloatWeight();
            data.CheckOptGroup();

            NumFeatures = data.Schema.Feature.Type.VectorSize;
            if (binUpperBounds != null)
            {
                Host.AssertValue(binUpperBounds);
                Host.Assert(Utils.Size(binUpperBounds) == NumFeatures);
                Host.Assert(binUpperBounds.All(b => b != null));
                BinUpperBounds = binUpperBounds;
            }
            else
                BinUpperBounds = new Double[NumFeatures][];
            MaxLabel = maxLabel;
            PredictionKind = kind;
            CategoricalSplit = categoricalSplit;
            CategoricalFeatureIndices = categoricalFeatureIndices;
        }

        public static DataConverter Create(RoleMappedData data, IHost host, int maxBins,
            Float maxLabel, bool diskTranspose, bool noFlocks, int minDocsPerLeaf, PredictionKind kind,
            IParallelTraining parallelTraining, int[] categoricalFeatureIndices, bool categoricalSplit)
        {
            Contracts.AssertValue(host, "host");
            host.AssertValue(data);
            host.Assert(maxBins > 0);
            DataConverter conv;
            using (var ch = host.Start("CreateConverter"))
            {
                if (!diskTranspose)
                    conv = new MemImpl(data, host, maxBins, maxLabel, noFlocks, minDocsPerLeaf, kind,
                        parallelTraining, categoricalFeatureIndices, categoricalSplit);
                else
                    conv = new DiskImpl(data, host, maxBins, maxLabel, kind, parallelTraining, categoricalFeatureIndices, categoricalSplit);
            }
            return conv;
        }

        public static DataConverter Create(RoleMappedData data, IHost host, Double[][] binUpperBounds,
            Float maxLabel, bool diskTranspose, bool noFlocks, PredictionKind kind, int[] categoricalFeatureIndices, bool categoricalSplit)
        {
            Contracts.AssertValue(host, "host");
            host.AssertValue(data);
            DataConverter conv;
            using (var ch = host.Start("CreateConverter"))
            {
                if (!diskTranspose)
                    conv = new MemImpl(data, host, binUpperBounds, maxLabel, noFlocks, kind, categoricalFeatureIndices, categoricalSplit);
                else
                    conv = new DiskImpl(data, host, binUpperBounds, maxLabel, kind, categoricalFeatureIndices, categoricalSplit);
            }
            return conv;
        }

        protected void GetFeatureNames(RoleMappedData data, ref VBuffer<ReadOnlyMemory<char>> names)
        {
            // The existing implementations will have verified this by the time this utility
            // function is called.
            Host.AssertValue(data);
            var feat = data.Schema.Feature;
            Host.AssertValue(feat);
            Host.Assert(feat.Type.ValueCount > 0);

            var sch = data.Schema.Schema;
            if (sch.HasSlotNames(feat.Index, feat.Type.ValueCount))
                sch.GetMetadata(MetadataUtils.Kinds.SlotNames, feat.Index, ref names);
            else
                names = new VBuffer<ReadOnlyMemory<char>>(feat.Type.ValueCount, 0, names.Values, names.Indices);
        }

#if !CORECLR
        protected void GetFeatureIniContent(RoleMappedData data, ref VBuffer<ReadOnlyMemory<char>> content)
        {
            // The existing implementations will have verified this by the time this utility
            // function is called.
            Host.AssertValue(data);
            var feat = data.Schema.Feature;
            Host.AssertValue(feat);
            Host.Assert(feat.Type.ValueCount > 0);

            var sch = data.Schema.Schema;
            var type = sch.GetMetadataTypeOrNull(BingBinLoader.IniContentMetadataKind, feat.Index);
            if (type == null || type.VectorSize != feat.Type.ValueCount || !type.IsVector || !type.ItemType.IsText)
                content = new VBuffer<ReadOnlyMemory<char>>(feat.Type.ValueCount, 0, content.Values, content.Indices);
            else
                sch.GetMetadata(BingBinLoader.IniContentMetadataKind, feat.Index, ref content);
        }
#endif

        public abstract Dataset GetDataset();

        /// <summary>
        /// Bins and input vector of feature values.
        /// </summary>
        /// <param name="binFinder">The instead of the bin finder to use</param>
        /// <param name="values">The values for one particular feature value across all examples</param>
        /// <param name="maxBins">The maximum number of bins to find</param>
        /// <param name="minDocsPerLeaf"></param>
        /// <param name="distinctValues">The working array of distinct values, a temporary buffer that should be called
        /// to multiple invocations of this method, but not meant to be useful to the caller. This method will reallocate
        /// the array to a new size if necessary. Passing in null at first is acceptable.</param>
        /// <param name="distinctCounts">Similar working array, but for distinct counts</param>
        /// <param name="upperBounds">The bin upper bounds, maximum length will be <paramref name="maxBins"/></param>
        /// <returns>Whether finding the bins was successful or not. It will be unsuccessful iff <paramref name="values"/>
        /// has any missing values. In that event, the out parameters will be left as null.</returns>
        protected static bool CalculateBins(BinFinder binFinder, ref VBuffer<double> values, int maxBins, int minDocsPerLeaf,
            ref double[] distinctValues, ref int[] distinctCounts, out double[] upperBounds)
        {
            return binFinder.FindBins(ref values, maxBins, minDocsPerLeaf, out upperBounds);
        }

        private static IEnumerable<KeyValuePair<int, int>> NonZeroBinnedValuesForSparse(VBuffer<double> values, Double[] binUpperBounds)
        {
            Contracts.Assert(!values.IsDense);
            Contracts.Assert(Algorithms.FindFirstGE(binUpperBounds, 0) == 0);
            for (int i = 0; i < values.Count; ++i)
            {
                int ge = Algorithms.FindFirstGE(binUpperBounds, values.Values[i]);
                if (ge != 0)
                    yield return new KeyValuePair<int, int>(values.Indices[i], ge);
            }
        }

        private FeatureFlockBase CreateOneHotFlock(IChannel ch,
                List<int> features, int[] binnedValues, int[] lastOn, ValuesList[] instanceList,
                ref int[] forwardIndexerWork, ref VBuffer<double> temp, bool categorical)
        {
            Contracts.AssertValue(ch);
            ch.Assert(0 <= features.Min() && features.Max() < NumFeatures);
            ch.Assert(features.Count > 0);

            if (features.Count == 1)
            {
                // Singleton.
                int fi = features[0];
                var values = instanceList[fi];
                values.CopyTo(NumExamples, ref temp);
                return CreateSingletonFlock(ch, ref temp, binnedValues, BinUpperBounds[fi]);
            }
            // Multiple, one hot.
            int[] hotFeatureStarts = new int[features.Count + 1];
            // The position 0 is reserved as the "cold" position for all features in the slot.
            // This corresponds to all features being in their first bin (for example, cold). So the
            // first feature's "hotness" starts at 1. HOWEVER, for the purpose of defining the
            // bins, we start with this array computed off by one. Once we define the bins, we
            // will correct it.
            hotFeatureStarts[0] = 0;
            // There are as many hot positions per feature as there are number of bin upper
            // bounds, minus 1. (The first bin is the "cold" position.)
            for (int i = 1; i < hotFeatureStarts.Length; ++i)
                hotFeatureStarts[i] = hotFeatureStarts[i - 1] + BinUpperBounds[features[i - 1]].Length - 1;
            IntArrayBits flockBits = IntArray.NumBitsNeeded(hotFeatureStarts[hotFeatureStarts.Length - 1] + 1);

            int min = features[0];
            int lim = features[features.Count - 1] + 1;
            var ind = new ValuesList.ForwardIndexer(instanceList, features.ToArray(), ref forwardIndexerWork);
            int[] f2sf = Utils.CreateArray(lim - min, -1);
            for (int i = 0; i < features.Count; ++i)
                f2sf[features[i] - min] = i;

            int hotCount = 0;
            for (int i = 0; i < lastOn.Length; ++i)
            {
                int fi = lastOn[i];
                if (fi < min || fi >= lim)
                {
                    // All of the features would bin to 0, so we're in the "cold" position.
                    binnedValues[i] = 0;
#if false // This would be a very nice test to have, but for some situations it's too slow, even for debug builds. Consider reactivating temporarily if actively working on flocks.
                                // Assert that all the features really would be cold for this position.
                                Contracts.Assert(Enumerable.Range(min, lim - min).All(f => ind[f, i] < BinUpperBounds[f][0]));
#endif
                    continue;
                }
                ch.Assert(min <= fi && fi < lim);
                int subfeature = f2sf[fi - min];
                ch.Assert(subfeature >= 0);
                Double val = ind[subfeature, i];
#if false // Same note, too slow even for debug builds.
                            // Assert that all the other features really would be cold for this position.
                            Contracts.Assert(Enumerable.Range(min, fi - min).Concat(Enumerable.Range(fi + 1, lim - (fi + 1))).All(f => ind[f, i] < BinUpperBounds[f][0]));
#endif
                Double[] bub = BinUpperBounds[fi];
                ch.Assert(bub.Length > 1);
                int bin = Algorithms.FindFirstGE(bub, val);
                ch.Assert(0 < bin && bin < bub.Length); // If 0, should not have been considered "on", so what the heck?
                binnedValues[i] = hotFeatureStarts[subfeature] + bin;
                hotCount++;
            }
#if DEBUG
            int limBin = (1 << (int)flockBits);
            Contracts.Assert(flockBits == IntArrayBits.Bits32 || binnedValues.All(b => b < limBin));
#endif
            // Correct the hot feature starts now that we're done binning.
            for (int f = 0; f < hotFeatureStarts.Length; ++f)
                hotFeatureStarts[f]++;
            // Construct the int array of binned values.
            const double sparsifyThreshold = 0.7;

            IntArrayType type = hotCount < (1 - sparsifyThreshold) * NumExamples
                ? IntArrayType.Sparse
                : IntArrayType.Dense;
            IntArray bins = IntArray.New(NumExamples, type, flockBits, binnedValues);

            var bups = features.Select(fi => BinUpperBounds[fi]).ToArray(features.Count);
            return new OneHotFeatureFlock(bins, hotFeatureStarts, bups, categorical);
        }

        private FeatureFlockBase CreateOneHotFlockCategorical(IChannel ch,
                List<int> features, int[] binnedValues, int[] lastOn, bool categorical)
        {
            Contracts.AssertValue(ch);
            ch.Assert(0 <= features.Min() && features.Max() < NumFeatures);
            ch.Assert(features.Count > 1);

            // Multiple, one hot.
            int[] hotFeatureStarts = new int[features.Count + 1];
            // The position 0 is reserved as the "cold" position for all features in the slot.
            // This corresponds to all features being in their first bin (for example, cold). So the
            // first feature's "hotness" starts at 1. HOWEVER, for the purpose of defining the
            // bins, we start with this array computed off by one. Once we define the bins, we
            // will correct it.
            hotFeatureStarts[0] = 0;
            // There are as many hot positions per feature as there are number of bin upper
            // bounds, minus 1. (The first bin is the "cold" position.)
            for (int i = 1; i < hotFeatureStarts.Length; ++i)
                hotFeatureStarts[i] = hotFeatureStarts[i - 1] + BinUpperBounds[features[i - 1]].Length - 1;
            IntArrayBits flockBits = IntArray.NumBitsNeeded(hotFeatureStarts[hotFeatureStarts.Length - 1] + 1);

            int min = features[0];
            int lim = features[features.Count - 1] + 1;
            int[] f2sf = Utils.CreateArray(lim - min, -1);
            for (int i = 0; i < features.Count; ++i)
                f2sf[features[i] - min] = i;

            int hotCount = 0;
            for (int i = 0; i < lastOn.Length; ++i)
            {
                int fi = lastOn[i];
                if (fi < min || fi >= lim)
                {
                    // All of the features would bin to 0, so we're in the "cold" position.
                    binnedValues[i] = 0;
#if false // This would be a very nice test to have, but for some situations it's too slow, even for debug builds. Consider reactivating temporarily if actively working on flocks.
                                // Assert that all the features really would be cold for this position.
                                Contracts.Assert(Enumerable.Range(min, lim - min).All(f => ind[f, i] < BinUpperBounds[f][0]));
#endif
                    continue;
                }
                ch.Assert(min <= fi && fi < lim);
                int subfeature = f2sf[fi - min];
                ch.Assert(subfeature >= 0);
#if false // Same note, too slow even for debug builds.
                            // Assert that all the other features really would be cold for this position.
                            Contracts.Assert(Enumerable.Range(min, fi - min).Concat(Enumerable.Range(fi + 1, lim - (fi + 1))).All(f => ind[f, i] < BinUpperBounds[f][0]));
#endif
                Double[] bub = BinUpperBounds[fi];
                ch.Assert(bub.Length == 2);
                //REVIEW: leaving out check for the value to reduced memory consuption and going with
                //leap of faith based on what the user told.
                binnedValues[i] = hotFeatureStarts[subfeature] + 1;
                hotCount++;
            }
#if DEBUG
            int limBin = (1 << (int)flockBits);
            Contracts.Assert(flockBits == IntArrayBits.Bits32 || binnedValues.All(b => b < limBin));
#endif
            // Correct the hot feature starts now that we're done binning.
            for (int f = 0; f < hotFeatureStarts.Length; ++f)
                hotFeatureStarts[f]++;
            // Construct the int array of binned values.
            const double sparsifyThreshold = 0.7;

            IntArrayType type = hotCount < (1 - sparsifyThreshold) * NumExamples
                ? IntArrayType.Sparse
                : IntArrayType.Dense;
            IntArray bins = IntArray.New(NumExamples, type, flockBits, binnedValues);

            var bups = features.Select(fi => BinUpperBounds[fi]).ToArray(features.Count);
            return new OneHotFeatureFlock(bins, hotFeatureStarts, bups, categorical);
        }

        /// <summary>
        /// Create a new feature flock with a given name, values and specified bin bounds.
        /// </summary>
        /// <param name="ch"></param>
        /// <param name="values">The values for this feature, that will be binned.</param>
        /// <param name="binnedValues">A working array of length equal to the length of the input feature vector</param>
        /// <param name="binUpperBounds">The upper bounds of the binning of this feature.</param>
        /// <returns>A derived binned derived feature vector.</returns>
        protected static SingletonFeatureFlock CreateSingletonFlock(IChannel ch, ref VBuffer<double> values, int[] binnedValues,
            Double[] binUpperBounds)
        {
            Contracts.AssertValue(ch);
            ch.Assert(Utils.Size(binUpperBounds) > 0);
            ch.AssertValue(binnedValues);
            ch.Assert(binnedValues.Length == values.Length);

            // TODO: Consider trying to speed up FindFirstGE by making a "map" like is done in the fastrank code
            // TODO: Cache binnedValues
            int zeroBin = Algorithms.FindFirstGE(binUpperBounds, 0);

            // TODO: Make this a settable parameter / use the sparsifyThreshold already in the parameters
            const double sparsifyThreshold = 0.7;

            IntArray bins = null;

            var numBitsNeeded = IntArray.NumBitsNeeded(binUpperBounds.Length);
            if (numBitsNeeded == IntArrayBits.Bits0)
                bins = new Dense0BitIntArray(values.Length);
            else if (!values.IsDense && zeroBin == 0 && values.Count < (1 - sparsifyThreshold) * values.Length)
            {
                // Special code to go straight from our own sparse format to a sparse IntArray.
                // Note: requires zeroBin to be 0 because that's what's assumed in FastTree code
                var nonZeroValues = NonZeroBinnedValuesForSparse(values, binUpperBounds);
                bins = new DeltaSparseIntArray(values.Length, numBitsNeeded, nonZeroValues);
            }
            else
            {
                // Fill the binnedValues array and convert using normal IntArray code
                int firstBinCount = 0;
                if (!values.IsDense)
                {
                    if (zeroBin != 0)
                    {
                        for (int i = 0; i < values.Length; i++)
                            binnedValues[i] = zeroBin;
                    }
                    else
                        Array.Clear(binnedValues, 0, values.Length);
                    for (int i = 0; i < values.Count; ++i)
                    {
                        if ((binnedValues[values.Indices[i]] = Algorithms.FindFirstGE(binUpperBounds, values.Values[i])) == 0)
                            firstBinCount++;
                    }
                    if (zeroBin == 0)
                        firstBinCount += values.Length - values.Count;
                }
                else
                {
                    Double[] denseValues = values.Values;
                    for (int i = 0; i < values.Length; i++)
                    {
                        if (denseValues[i] == 0)
                            binnedValues[i] = zeroBin;
                        else
                            binnedValues[i] = Algorithms.FindFirstGE(binUpperBounds, denseValues[i]);
                        if (binnedValues[i] == 0)
                            firstBinCount++;
                    }
                }
                // This sparsity check came from the FastRank code.
                double firstBinFrac = (double)firstBinCount / binnedValues.Length;
                IntArrayType arrayType = firstBinFrac > sparsifyThreshold ? IntArrayType.Sparse : IntArrayType.Dense;
                bins = IntArray.New(values.Length, arrayType, IntArray.NumBitsNeeded(binUpperBounds.Length), binnedValues);
            }
            return new SingletonFeatureFlock(bins, binUpperBounds);
        }

        private sealed class DiskImpl : DataConverter
        {
            private readonly int _numExamples;
            private readonly Dataset _dataset;

            public override int NumExamples { get { return _numExamples; } }

            public DiskImpl(RoleMappedData data, IHost host, int maxBins, Float maxLabel, PredictionKind kind,
                IParallelTraining parallelTraining, int[] categoricalFeatureIndices, bool categoricalSplit)
                : base(data, host, null, maxLabel, kind, categoricalFeatureIndices, categoricalSplit)
            {
                // use parallel training for training data
                Host.AssertValue(parallelTraining);
                _dataset = Construct(data, ref _numExamples, maxBins, parallelTraining);
            }

            public DiskImpl(RoleMappedData data, IHost host,
                double[][] binUpperBounds, Float maxLabel, PredictionKind kind, int[] categoricalFeatureIndices, bool categoricalSplit)
                : base(data, host, binUpperBounds, maxLabel, kind, categoricalFeatureIndices, categoricalSplit)
            {
                _dataset = Construct(data, ref _numExamples, -1, null);
            }

            public override Dataset GetDataset()
            {
                return _dataset;
            }

            private static int AddColumnIfNeeded(ColumnInfo info, List<int> toTranspose)
            {
                if (info == null)
                    return -1;
                // It is entirely possible that a single column could have two roles,
                // and so be added twice, but this case is handled by the transposer.
                toTranspose.Add(info.Index);
                return info.Index;
            }

            private ValueMapper<VBuffer<T1>, VBuffer<T2>> GetCopier<T1, T2>(ColumnType itemType1, ColumnType itemType2)
            {
                var conv = Conversions.Instance.GetStandardConversion<T1, T2>(itemType1, itemType2, out bool identity);
                if (identity)
                {
                    ValueMapper<VBuffer<T1>, VBuffer<T1>> identityResult =
                        (ref VBuffer<T1> src, ref VBuffer<T1> dst) => src.CopyTo(ref dst);
                    return (ValueMapper<VBuffer<T1>, VBuffer<T2>>)(object)identityResult;
                }
                return
                    (ref VBuffer<T1> src, ref VBuffer<T2> dst) =>
                    {
                        var indices = dst.Indices;
                        var values = dst.Values;
                        if (src.Count > 0)
                        {
                            if (!src.IsDense)
                            {
                                Utils.EnsureSize(ref indices, src.Count);
                                Array.Copy(src.Indices, indices, src.Count);
                            }
                            Utils.EnsureSize(ref values, src.Count);
                            for (int i = 0; i < src.Count; ++i)
                                conv(ref src.Values[i], ref values[i]);
                        }
                        dst = new VBuffer<T2>(src.Length, src.Count, values, indices);
                    };
            }

            private Dataset Construct(RoleMappedData examples, ref int numExamples, int maxBins, IParallelTraining parallelTraining)
            {
                Host.AssertValue(examples);
                Host.AssertValue(examples.Schema.Feature);
                Host.AssertValueOrNull(examples.Schema.Label);
                Host.AssertValueOrNull(examples.Schema.Group);
                Host.AssertValueOrNull(examples.Schema.Weight);

                if (parallelTraining == null)
                    Host.AssertValue(BinUpperBounds);

                Dataset result;
                using (var ch = Host.Start("Conversion"))
                {
                    // Add a missing value filter on the features.
                    // REVIEW: Possibly filter out missing labels, but we don't do this in current FastTree conversion.
                    //var missingArgs = new MissingValueFilter.Arguments();
                    //missingArgs.column = new string[] { examples.Schema.Feature.Name };
                    //IDataView data = new MissingValueFilter(missingArgs, Host, examples.Data);
                    IDataView data = examples.Data;

                    // Convert the label column, if one exists.
                    var labelName = examples.Schema.Label?.Name;
                    if (labelName != null)
                    {
                        var convArgs = new LabelConvertTransform.Arguments();
                        var convCol = new LabelConvertTransform.Column() { Name = labelName, Source = labelName };
                        convArgs.Column = new LabelConvertTransform.Column[] { convCol };
                        data = new LabelConvertTransform(Host, convArgs, data);
                    }
                    // Convert the group column, if one exists.
                    if (examples.Schema.Group != null)
                        data = new ConvertTransform(Host, new ConvertTransform.ColumnInfo(examples.Schema.Group.Name, examples.Schema.Group.Name, DataKind.U8)).Transform(data);

                    // Since we've passed it through a few transforms, reconstitute the mapping on the
                    // newly transformed data.
                    examples = new RoleMappedData(data, examples.Schema.GetColumnRoleNames());

                    // Get the index of the columns in the transposed view, while we're at it composing
                    // the list of the columns we want to transpose.
                    var toTranspose = new List<int>();
                    int featIdx = AddColumnIfNeeded(examples.Schema.Feature, toTranspose);
                    int labelIdx = AddColumnIfNeeded(examples.Schema.Label, toTranspose);
                    int groupIdx = AddColumnIfNeeded(examples.Schema.Group, toTranspose);
                    int weightIdx = AddColumnIfNeeded(examples.Schema.Weight, toTranspose);
                    Host.Assert(1 <= toTranspose.Count && toTranspose.Count <= 4);
                    ch.Info("Changing data from row-wise to column-wise on disk");
                    // Note that if these columns are already transposed, then this will be a no-op.
                    using (Transposer trans = Transposer.Create(Host, data, false, toTranspose.ToArray()))
                    {
                        VBuffer<float> temp = default(VBuffer<float>);
                        // Construct the derived features.
                        var features = new FeatureFlockBase[NumFeatures];
                        BinFinder finder = new BinFinder();
                        FeaturesToContentMap fmap = new FeaturesToContentMap(examples.Schema);

                        var hasMissingPred = Conversions.Instance.GetHasMissingPredicate<Float>(trans.TransposeSchema.GetSlotType(featIdx));
                        // There is no good mechanism to filter out rows with missing feature values on transposed data.
                        // So, we instead perform one featurization pass which, if successful, will remain one pass but,
                        // if we ever encounter missing values will become a "detect missing features" pass, which will
                        // in turn inform a necessary featurization pass secondary
                        SlotDropper slotDropper = null;
                        bool[] localConstructBinFeatures = Utils.CreateArray<bool>(NumFeatures, true);

                        if (parallelTraining != null)
                            localConstructBinFeatures = parallelTraining.GetLocalBinConstructionFeatures(NumFeatures);

                        using (var pch = Host.StartProgressChannel("FastTree disk-based bins initialization"))
                        {
                            for (; ; )
                            {
                                bool hasMissing = false;
                                using (var cursor = trans.GetSlotCursor(featIdx))
                                {
                                    HashSet<int> constructed = new HashSet<int>();
                                    var getter = SubsetGetter(cursor.GetGetter<Float>(), slotDropper);
                                    numExamples = slotDropper?.DstLength ?? trans.RowCount;

                                    // Perhaps we should change the binning to just work over singles.
                                    VBuffer<double> doubleTemp = default(VBuffer<double>);
                                    double[] distinctValues = null;
                                    int[] distinctCounts = null;
                                    var copier = GetCopier<Float, Double>(NumberType.Float, NumberType.R8);
                                    int iFeature = 0;
                                    pch.SetHeader(new ProgressHeader("features"), e => e.SetProgress(0, iFeature, features.Length));
                                    while (cursor.MoveNext())
                                    {
                                        iFeature = checked((int)cursor.Position);
                                        if (!localConstructBinFeatures[iFeature])
                                            continue;

                                        Host.Assert(iFeature < features.Length);
                                        Host.Assert(features[iFeature] == null);
                                        getter(ref temp);
                                        Host.Assert(temp.Length == numExamples);

                                        // First get the bin bounds, constructing them if they do not exist.
                                        if (BinUpperBounds[iFeature] == null)
                                        {
                                            constructed.Add(iFeature);
                                            ch.Assert(maxBins > 0);
                                            finder = finder ?? new BinFinder();
                                            // Must copy over, as bin calculation is potentially destructive.
                                            copier(ref temp, ref doubleTemp);
                                            hasMissing = !CalculateBins(finder, ref doubleTemp, maxBins, 0,
                                                ref distinctValues, ref distinctCounts,
                                                out BinUpperBounds[iFeature]);
                                        }
                                        else
                                            hasMissing = hasMissingPred(in temp);

                                        if (hasMissing)
                                        {
                                            // Let's just be a little extra safe, since it's so easy to check and the results if there
                                            // is a bug in the upstream pipeline would be very severe.
                                            ch.Check(slotDropper == null,
                                                "Multiple passes over the data seem to be producing different data. There is a bug in the upstream pipeline.");

                                            // Destroy any constructed bin upper bounds. We'll calculate them over the next pass.
                                            foreach (var i in constructed)
                                                BinUpperBounds[i] = null;
                                            // Determine what rows have missing values.
                                            slotDropper = ConstructDropSlotRanges(cursor, getter, ref temp);
                                            ch.Assert(slotDropper.DstLength < temp.Length);
                                            ch.Warning("{0} of {1} examples will be skipped due to missing feature values",
                                                temp.Length - slotDropper.DstLength, temp.Length);

                                            break;
                                        }
                                        Host.AssertValue(BinUpperBounds[iFeature]);
                                    }
                                }
                                if (hasMissing == false)
                                    break;
                            }

                            // Sync up global boundaries.
                            if (parallelTraining != null)
                                parallelTraining.SyncGlobalBoundary(NumFeatures, maxBins, BinUpperBounds);

                            List<FeatureFlockBase> flocks = new List<FeatureFlockBase>();
                            using (var cursor = trans.GetSlotCursor(featIdx))
                            using (var catCursor = trans.GetSlotCursor(featIdx))
                            {
                                var getter = SubsetGetter(cursor.GetGetter<Float>(), slotDropper);
                                var catGetter = SubsetGetter(catCursor.GetGetter<Float>(), slotDropper);
                                numExamples = slotDropper?.DstLength ?? trans.RowCount;

                                // Perhaps we should change the binning to just work over singles.
                                VBuffer<double> doubleTemp = default(VBuffer<double>);

                                int[] binnedValues = new int[numExamples];
                                var copier = GetCopier<Float, Double>(NumberType.Float, NumberType.R8);
                                int iFeature = 0;
                                if (CategoricalSplit && CategoricalFeatureIndices != null)
                                {
                                    int[] lastOn = new int[NumExamples];
                                    for (int i = 0; i < lastOn.Length; ++i)
                                        lastOn[i] = -1;
                                    List<int> pending = new List<int>();
                                    int catRangeIndex = 0;
                                    for (iFeature = 0; iFeature < NumFeatures;)
                                    {
                                        if (catRangeIndex < CategoricalFeatureIndices.Length &&
                                            CategoricalFeatureIndices[catRangeIndex] == iFeature)
                                        {
                                            pending.Clear();
                                            bool oneHot = true;
                                            for (int iFeatureLocal = iFeature;
                                                iFeatureLocal <= CategoricalFeatureIndices[catRangeIndex + 1];
                                                ++iFeatureLocal)
                                            {
                                                Double[] bup = BinUpperBounds[iFeatureLocal];
                                                if (bup.Length == 1)
                                                {
                                                    // This is a trivial feature. Skip it.
                                                    continue;
                                                }
                                                Contracts.Assert(Utils.Size(bup) > 0);

                                                Double firstBin = bup[0];
                                                GetFeatureValues(catCursor, iFeatureLocal, catGetter, ref temp, ref doubleTemp, copier);
                                                bool add = false;
                                                for (int index = 0; index < doubleTemp.Count; ++index)
                                                {
                                                    if (doubleTemp.Values[index] <= firstBin)
                                                        continue;

                                                    int iindex = doubleTemp.IsDense ? index : doubleTemp.Indices[index];
                                                    int last = lastOn[iindex];

                                                    if (doubleTemp.Values[index] != 1 || (last != -1 && last >= iFeature))
                                                    {
                                                        catRangeIndex += 2;
                                                        pending.Clear();
                                                        oneHot = false;
                                                        break;
                                                    }

                                                    lastOn[iindex] = iFeatureLocal;
                                                    add = true;
                                                }

                                                if (!oneHot)
                                                    break;

                                                if (add)
                                                    pending.Add(iFeatureLocal);
                                            }

                                            if (!oneHot)
                                                continue;

                                            if (pending.Count > 0)
                                            {
                                                flocks.Add(CreateOneHotFlockCategorical(ch, pending, binnedValues,
                                                    lastOn, true));
                                            }
                                            iFeature = CategoricalFeatureIndices[catRangeIndex + 1] + 1;
                                            catRangeIndex += 2;
                                        }
                                        else
                                        {
                                            GetFeatureValues(cursor, iFeature, getter, ref temp, ref doubleTemp, copier);
                                            double[] upperBounds = BinUpperBounds[iFeature++];
                                            Host.AssertValue(upperBounds);
                                            if (upperBounds.Length == 1)
                                                continue; //trivial feature, skip it.

                                            flocks.Add(CreateSingletonFlock(ch, ref doubleTemp, binnedValues, upperBounds));
                                        }
                                    }
                                }
                                else
                                {
                                    for (int i = 0; i < NumFeatures; i++)
                                    {
                                        GetFeatureValues(cursor, i, getter, ref temp, ref doubleTemp, copier);
                                        double[] upperBounds = BinUpperBounds[i];
                                        Host.AssertValue(upperBounds);
                                        if (upperBounds.Length == 1)
                                            continue; //trivial feature, skip it.

                                        flocks.Add(CreateSingletonFlock(ch, ref doubleTemp, binnedValues, upperBounds));
                                    }
                                }

                                Contracts.Assert(FeatureMap == null);

                                FeatureMap = Enumerable.Range(0, NumFeatures).Where(f => BinUpperBounds[f].Length > 1).ToArray();
                                features = flocks.ToArray();
                            }
                        }

                        // Construct the labels.
                        short[] ratings = new short[numExamples];
                        Double[] actualLabels = new Double[numExamples];

                        if (labelIdx >= 0)
                        {
                            trans.GetSingleSlotValue<Float>(labelIdx, ref temp);
                            slotDropper?.DropSlots(ref temp, ref temp);

                            for (int i = 0; i < temp.Count; ++i)
                            {
                                int ii = temp.IsDense ? i : temp.Indices[i];
                                var label = temp.Values[i];
                                if (UsingMaxLabel && !(0 <= label && label <= MaxLabel))
                                    throw Host.Except("Found invalid label {0}. Value should be between 0 and {1}, inclusive.", label, MaxLabel);
                                ratings[ii] = (short)label;
                                actualLabels[ii] = (Double)label;
                            }
                        }

                        // Construct the boundaries and query IDs.
                        int[] boundaries;
                        ulong[] qids;
                        if (PredictionKind == PredictionKind.Ranking)
                        {
                            if (groupIdx < 0)
                                throw ch.Except("You need to provide {0} column for Ranking problem", DefaultColumnNames.GroupId);
                            VBuffer<ulong> groupIds = default(VBuffer<ulong>);
                            trans.GetSingleSlotValue<ulong>(groupIdx, ref groupIds);
                            slotDropper?.DropSlots(ref groupIds, ref groupIds);

                            ConstructBoundariesAndQueryIds(ref groupIds, out boundaries, out qids);
                        }
                        else
                        {
                            if (groupIdx >= 0)
                                ch.Warning("This is not ranking problem, Group Id '{0}' column will be ignored", examples.Schema.Group.Name);
                            const int queryChunkSize = 100;
                            qids = new ulong[(numExamples - 1) / queryChunkSize + 1];
                            boundaries = new int[qids.Length + 1];
                            for (int i = 0; i < qids.Length; ++i)
                            {
                                qids[i] = (ulong)i;
                                boundaries[i + 1] = boundaries[i] + queryChunkSize;
                            }
                            boundaries[boundaries.Length - 1] = numExamples;
                        }
                        // Construct the doc IDs. Doesn't really matter what these are.
                        ulong[] dids = Enumerable.Range(0, numExamples).Select(d => (ulong)d).ToArray(numExamples);

                        var skeleton = new Dataset.DatasetSkeleton(ratings, boundaries, qids, dids, new double[0][], actualLabels);

                        Host.Assert(features.All(f => f != null));
                        result = new Dataset(skeleton, features);
                    }
                }
                return result;
            }

            private void GetFeatureValues(ISlotCursor cursor, int iFeature, ValueGetter<VBuffer<float>> getter,
                ref VBuffer<float> temp, ref VBuffer<double> doubleTemp, ValueMapper<VBuffer<float>, VBuffer<double>> copier)
            {
                while (cursor.MoveNext())
                {

                    Contracts.Assert(iFeature >= checked((int)cursor.Position));

                    if (iFeature == checked((int)cursor.Position))
                        break;
                }

                Contracts.Assert(cursor.Position == iFeature);

                getter(ref temp);
                copier(ref temp, ref doubleTemp);
            }

            private static ValueGetter<VBuffer<T>> SubsetGetter<T>(ValueGetter<VBuffer<T>> getter, SlotDropper slotDropper)
            {
                if (slotDropper == null)
                    return getter;

                return slotDropper.SubsetGetter(getter);
            }

            /// <summary>
            /// Returns a slot dropper object that has ranges of slots to be dropped,
            /// based on an examination of the feature values.
            /// </summary>
            private static SlotDropper ConstructDropSlotRanges(ISlotCursor cursor,
                ValueGetter<VBuffer<float>> getter, ref VBuffer<float> temp)
            {
                // The iteration here is slightly differently from a usual cursor iteration. Here, temp
                // already holds the value of the cursor's current position, and we don't really want
                // to re-fetch it, and the cursor is necessarily advanced.
                Contracts.Assert(cursor.State == CursorState.Good);
                BitArray rowHasMissing = new BitArray(temp.Length);
                for (; ; )
                {
                    foreach (var kv in temp.Items())
                    {
                        if (Float.IsNaN(kv.Value))
                            rowHasMissing.Set(kv.Key, true);
                    }
                    if (!cursor.MoveNext())
                        break;
                    getter(ref temp);
                }

                List<int> minSlots = new List<int>();
                List<int> maxSlots = new List<int>();
                bool previousBit = false;
                for (int i = 0; i < rowHasMissing.Length; i++)
                {
                    bool currentBit = rowHasMissing.Get(i);
                    if (currentBit && !previousBit)
                    {
                        minSlots.Add(i);
                        maxSlots.Add(i);
                    }
                    else if (currentBit)
                        maxSlots[maxSlots.Count - 1] = i;

                    previousBit = currentBit;
                }

                Contracts.Assert(maxSlots.Count == minSlots.Count);

                return new SlotDropper(temp.Length, minSlots.ToArray(), maxSlots.ToArray());
            }

            private static void ConstructBoundariesAndQueryIds(ref VBuffer<ulong> groupIds, out int[] boundariesArray, out ulong[] qidsArray)
            {
                List<ulong> qids = new List<ulong>();
                List<int> boundaries = new List<int>();

                ulong last = 0;
                if (groupIds.Length > 0)
                    groupIds.GetItemOrDefault(0, ref last);
                int count = 0;
                foreach (ulong groupId in groupIds.DenseValues())
                {
                    if (count == 0 || last != groupId)
                    {
                        qids.Add(last = groupId);
                        boundaries.Add(count);
                    }
                    count++;
                }
                boundaries.Add(count);
                qidsArray = qids.ToArray();
                boundariesArray = boundaries.ToArray();
            }
        }

        // REVIEW: Our data conversion is extremely inefficient. Fix it!
        private sealed class MemImpl : DataConverter
        {
            private readonly RoleMappedData _data;

            // instanceList[feature] is the vector of values for the given feature
            private readonly ValuesList[] _instanceList;

            private readonly List<short> _targetsList;
            private readonly List<double> _actualTargets;
            private readonly List<double> _weights;
            private readonly List<int> _boundaries;
            private readonly long _numMissingInstances;
            private readonly int _numExamples;
            private readonly bool _noFlocks;
            private readonly int _minDocsPerLeaf;

            public override int NumExamples
            {
                get { return _numExamples; }
            }

            private MemImpl(RoleMappedData data, IHost host, double[][] binUpperBounds, Float maxLabel, bool dummy,
                bool noFlocks, PredictionKind kind, int[] categoricalFeatureIndices, bool categoricalSplit)
                : base(data, host, binUpperBounds, maxLabel, kind, categoricalFeatureIndices, categoricalSplit)
            {
                _data = data;
                // Array of List<double> objects for each feature, containing values for that feature over all rows
                _instanceList = new ValuesList[NumFeatures];
                for (int i = 0; i < _instanceList.Length; i++)
                    _instanceList[i] = new ValuesList();
                // Labels.
                _targetsList = new List<short>();
                _actualTargets = new List<double>();
                _weights = data.Schema.Weight != null ? new List<double>() : null;
                _boundaries = new List<int>();
                _noFlocks = noFlocks;

                MakeBoundariesAndCheckLabels(out _numMissingInstances, out long numInstances);
                if (numInstances > Utils.ArrayMaxSize)
                    throw Host.ExceptParam(nameof(data), "Input data had {0} rows, but can only accomodate {1}", numInstances, Utils.ArrayMaxSize);
                _numExamples = (int)numInstances;
            }

            public MemImpl(RoleMappedData data, IHost host, int maxBins, Float maxLabel, bool noFlocks, int minDocsPerLeaf,
                PredictionKind kind, IParallelTraining parallelTraining, int[] categoricalFeatureIndices, bool categoricalSplit)
                : this(data, host, null, maxLabel, dummy: true, noFlocks: noFlocks, kind: kind,
                      categoricalFeatureIndices: categoricalFeatureIndices, categoricalSplit: categoricalSplit)
            {
                // Convert features to binned values.
                _minDocsPerLeaf = minDocsPerLeaf;
                InitializeBins(maxBins, parallelTraining);
            }

            public MemImpl(RoleMappedData data, IHost host, double[][] binUpperBounds, Float maxLabel,
                bool noFlocks, PredictionKind kind, int[] categoricalFeatureIndices, bool categoricalSplit)
                : this(data, host, binUpperBounds, maxLabel, dummy: true, noFlocks: noFlocks, kind: kind,
                      categoricalFeatureIndices: categoricalFeatureIndices, categoricalSplit: categoricalSplit)
            {
                Host.AssertValue(binUpperBounds);
            }

            private void MakeBoundariesAndCheckLabels(out long missingInstances, out long totalInstances)
            {
                using (var ch = Host.Start("InitBoundariesAndLabels"))
                using (var pch = Host.StartProgressChannel("FastTree data preparation"))
                {
                    long featureValues = 0;
                    // Warn at about 2 GB usage.
                    const long featureValuesWarnThreshold = (2L << 30) / sizeof(Double);
                    bool featureValuesWarned = false;
                    const string featureValuesWarning = "We seem to be processing a lot of data. Consider using the FastTree diskTranspose+ (or dt+) option, for slower but more memory efficient transposition.";
                    const int queryChunkSize = 100;

                    // Populate the feature values array and labels.
                    ch.Info("Changing data from row-wise to column-wise");

                    long pos = 0;
                    double rowCountDbl = (double?)_data.Data.GetRowCount(lazy: true) ?? Double.NaN;
                    pch.SetHeader(new ProgressHeader("examples"),
                        e => e.SetProgress(0, pos, rowCountDbl));
                    // REVIEW: Should we ignore rows with bad label, weight, or group? The previous code seemed to let
                    // them through (but filtered out bad features).
                    CursOpt curOptions = CursOpt.Label | CursOpt.Features | CursOpt.Weight;
                    bool hasGroup = false;
                    if (PredictionKind == PredictionKind.Ranking)
                    {
                        curOptions |= CursOpt.Group;
                        hasGroup = _data.Schema.Group != null;
                    }
                    else
                    {
                        if (_data.Schema.Group != null)
                            ch.Warning("This is not ranking problem, Group Id '{0}' column will be ignored", _data.Schema.Group.Name);
                    }
                    using (var cursor = new FloatLabelCursor(_data, curOptions))
                    {
                        ulong groupPrev = 0;

                        while (cursor.MoveNext())
                        {
                            pos = cursor.KeptRowCount - 1;
                            int index = checked((int)pos);
                            ch.Assert(pos >= 0);

                            // If we have no group, then the group number should not change.
                            Host.Assert(hasGroup || cursor.Group == groupPrev);
                            if (hasGroup)
                            {
                                // If we are either at the start of iteration, or a new
                                // group has started, add the boundary and register the
                                // new group identifier.
                                if (pos == 0 || cursor.Group != groupPrev)
                                {
                                    _boundaries.Add(index);
                                    groupPrev = cursor.Group;
                                }
                            }
                            else if (pos % queryChunkSize == 0)
                            {
                                // If there are no groups, it is best to just put the
                                // boundaries at regular intervals.
                                _boundaries.Add(index);
                            }

                            if (UsingMaxLabel)
                            {
                                if (cursor.Label < 0 || cursor.Label > MaxLabel)
                                    throw ch.Except("Found invalid label {0}. Value should be between 0 and {1}, inclusive.", cursor.Label, MaxLabel);
                            }

                            foreach (var kvp in cursor.Features.Items())
                                _instanceList[kvp.Key].Add(index, kvp.Value);

                            _actualTargets.Add(cursor.Label);
                            if (_weights != null)
                                _weights.Add(cursor.Weight);
                            _targetsList.Add((short)cursor.Label);
                            featureValues += cursor.Features.Count;

                            if (featureValues > featureValuesWarnThreshold && !featureValuesWarned)
                            {
                                ch.Warning(featureValuesWarning);
                                featureValuesWarned = true;
                            }
                        }

                        _boundaries.Add(checked((int)cursor.KeptRowCount));
                        totalInstances = cursor.KeptRowCount;
                        missingInstances = cursor.BadFeaturesRowCount;
                    }

                    ch.Check(totalInstances > 0, "All instances skipped due to missing features.");

                    if (missingInstances > 0)
                        ch.Warning("Skipped {0} instances with missing features during training", missingInstances);
                }
            }

            private void InitializeBins(int maxBins, IParallelTraining parallelTraining)
            {
                // Find upper bounds for each bin for each feature.
                using (var ch = Host.Start("InitBins"))
                using (var pch = Host.StartProgressChannel("FastTree in-memory bins initialization"))
                {
                    BinFinder binFinder = new BinFinder();
                    VBuffer<double> temp = default(VBuffer<double>);
                    int len = _numExamples;
                    double[] distinctValues = null;
                    int[] distinctCounts = null;
                    bool[] localConstructBinFeatures = parallelTraining.GetLocalBinConstructionFeatures(NumFeatures);
                    int iFeature = 0;
                    pch.SetHeader(new ProgressHeader("features"), e => e.SetProgress(0, iFeature, NumFeatures));
                    List<int> trivialFeatures = new List<int>();
                    for (iFeature = 0; iFeature < NumFeatures; iFeature++)
                    {
                        if (!localConstructBinFeatures[iFeature])
                            continue;
                        // The following strange call will actually sparsify.
                        _instanceList[iFeature].CopyTo(len, ref temp);
                        // REVIEW: In principle we could also put the min docs per leaf information
                        // into here, and collapse bins somehow as we determine the bins, so that "trivial"
                        // bins on the head or tail of the bin distribution are never actually considered.
                        CalculateBins(binFinder, ref temp, maxBins, _minDocsPerLeaf,
                            ref distinctValues, ref distinctCounts,
                            out double[] binUpperBounds);
                        BinUpperBounds[iFeature] = binUpperBounds;
                    }
                    parallelTraining.SyncGlobalBoundary(NumFeatures, maxBins, BinUpperBounds);
                }
            }

            public override Dataset GetDataset()
            {
                using (var ch = Host.Start("BinFeatures"))
                using (var pch = Host.StartProgressChannel("FastTree feature conversion"))
                {
                    FeatureFlockBase[] flocks = CreateFlocks(ch, pch).ToArray();
                    ch.Trace("{0} features stored in {1} flocks.", NumFeatures, flocks.Length);
                    return new Dataset(CreateDatasetSkeleton(), flocks);
                }
            }

            private NHotFeatureFlock CreateNHotFlock(IChannel ch, List<int> features)
            {
                Contracts.AssertValue(ch);
                ch.Assert(Utils.Size(features) > 1);

                // Copy pasta from above.
                int[] hotFeatureStarts = new int[features.Count + 1];
                for (int i = 1; i < hotFeatureStarts.Length; ++i)
                    hotFeatureStarts[i] = hotFeatureStarts[i - 1] + BinUpperBounds[features[i - 1]].Length - 1;
                IntArrayBits flockBits = IntArray.NumBitsNeeded(hotFeatureStarts[hotFeatureStarts.Length - 1] + 1);

                var kvEnums = new IEnumerator<KeyValuePair<int, int>>[features.Count];
                var delta = new List<byte>();
                var values = new List<int>();

                try
                {
                    for (int i = 0; i < features.Count; ++i)
                        kvEnums[i] = _instanceList[features[i]].Binned(BinUpperBounds[features[i]], NumExamples).GetEnumerator();
                    Heap<int> heap = new Heap<int>(
                        (i, j) =>
                        {
                            ch.AssertValue(kvEnums[i]);
                            ch.AssertValue(kvEnums[j]);
                            int irow = kvEnums[i].Current.Key;
                            int jrow = kvEnums[j].Current.Key;
                            if (irow == jrow) // If we're on the same row, prefer the "smaller" feature.
                                return j < i;
                            // Earlier rows should go first.
                            return jrow < irow;
                        });
                    // Do the initial population of the heap.
                    for (int i = 0; i < kvEnums.Length; ++i)
                    {
                        if (kvEnums[i].MoveNext())
                            heap.Add(i);
                        else
                        {
                            kvEnums[i].Dispose();
                            kvEnums[i] = null;
                        }
                    }
                    // Iteratively build the delta-sparse and int arrays.
                    // REVIEW: Could be hinted as having capacity count hot, but may do more harm than good.
                    int last = 0;
                    while (heap.Count > 0)
                    {
                        int i = heap.Pop();
                        var kvEnum = kvEnums[i];
                        ch.AssertValue(kvEnum);
                        var kvp = kvEnum.Current;
                        ch.Assert(kvp.Key >= last);
                        ch.Assert(kvp.Value > 0);
                        while (kvp.Key - last > Byte.MaxValue)
                        {
                            delta.Add(Byte.MaxValue);
                            values.Add(0);
                            last += Byte.MaxValue;
                        }
                        ch.Assert(kvp.Key - last <= Byte.MaxValue);
                        // Note that kvp.Key - last might be zero, in the case where we are representing multiple
                        // values for a single row.
                        delta.Add((byte)(kvp.Key - last));
                        values.Add(kvp.Value + hotFeatureStarts[i]);
                        ch.Assert(kvp.Key > last || values.Count == 1 || values[values.Count - 1] > values[values.Count - 2]);
                        last = kvp.Key;
                        if (kvEnum.MoveNext())
                            heap.Add(i);
                        else
                        {
                            kvEnum.Dispose();
                            kvEnums[i] = null;
                        }
                    }
                }
                finally
                {
                    // Need to dispose the enumerators.
                    foreach (var enumerator in kvEnums)
                    {
                        if (enumerator != null)
                            enumerator.Dispose();
                    }
                }

                // Correct the hot feature starts now that we're done binning.
                for (int f = 0; f < hotFeatureStarts.Length; ++f)
                    hotFeatureStarts[f]++;
                var denseBins = (DenseIntArray)IntArray.New(values.Count, IntArrayType.Dense, flockBits, values);
                var bups = features.Select(fi => BinUpperBounds[fi]).ToArray(features.Count);
                return new NHotFeatureFlock(denseBins, delta.ToArray(), NumExamples, hotFeatureStarts, bups);
            }

            private IEnumerable<FeatureFlockBase> CreateFlocks(IChannel ch, IProgressChannel pch)
            {
                int iFeature = 0;
                FeatureMap = Enumerable.Range(0, NumFeatures).Where(f => BinUpperBounds[f].Length > 1).ToArray();

                foreach (FeatureFlockBase flock in CreateFlocksCore(ch, pch))
                {
                    Contracts.Assert(flock.Count > 0);
                    Contracts.Assert(iFeature + flock.Count <= FeatureMap.Length);
                    int min = FeatureMap[iFeature];
                    int lim = iFeature + flock.Count == FeatureMap.Length
                        ? NumFeatures
                        : FeatureMap[iFeature + flock.Count];
                    for (int i = min; i < lim; ++i)
                        _instanceList[i] = null;
                    iFeature += flock.Count;
                    yield return flock;
                }
                ch.Assert(iFeature <= NumFeatures); // Some could have been filtered.
                ch.Assert(iFeature == FeatureMap.Length);
                if (iFeature == 0)
                {
                    // It is possible to filter out all features. In such a case as this we introduce a dummy
                    // "trivial" feature, so that the learning code downstream does not choke.
                    yield return new SingletonFeatureFlock(new Dense0BitIntArray(NumExamples), BinUpperBounds[0]);
                    FeatureMap = new[] { 0 };
                }
            }

            private IEnumerable<FeatureFlockBase> CreateFlocksCore(IChannel ch, IProgressChannel pch)
            {
                int iFeature = 0;
                pch.SetHeader(new ProgressHeader("features"), e => e.SetProgress(0, iFeature, NumFeatures));
                VBuffer<double> temp = default(VBuffer<double>);
                // Working array for bins.
                int[] binnedValues = new int[NumExamples];

                if (_noFlocks)
                {
                    for (iFeature = 0; iFeature < NumFeatures; ++iFeature)
                    {
                        var bup = BinUpperBounds[iFeature];
                        ch.Assert(Utils.Size(bup) > 0);
                        if (bup.Length == 1) // Trivial.
                            continue;
                        var values = _instanceList[iFeature];
                        _instanceList[iFeature] = null;
                        values.CopyTo(NumExamples, ref temp);
                        yield return CreateSingletonFlock(ch, ref temp, binnedValues, bup);
                    }
                    yield break;
                }

                List<int> pending = new List<int>();
                int[] forwardIndexerWork = null;

                if (CategoricalSplit && CategoricalFeatureIndices != null)
                {
                    int[] lastOn = new int[NumExamples];
                    for (int i = 0; i < lastOn.Length; ++i)
                        lastOn[i] = -1;

                    int catRangeIndex = 0;
                    for (iFeature = 0; iFeature < NumFeatures;)
                    {
                        if (catRangeIndex < CategoricalFeatureIndices.Length)
                        {
                            if (CategoricalFeatureIndices[catRangeIndex] == iFeature)
                            {
                                bool isOneHot = true;
                                for (int iFeatureLocal = iFeature;
                                    iFeatureLocal <= CategoricalFeatureIndices[catRangeIndex + 1];
                                    ++iFeatureLocal)
                                {
                                    Double[] bup = BinUpperBounds[iFeatureLocal];
                                    if (bup.Length == 1)
                                    {
                                        // This is a trivial feature. Skip it.
                                        continue;
                                    }
                                    Contracts.Assert(Utils.Size(bup) > 0);

                                    Double firstBin = bup[0];
                                    using (IEnumerator<int> hotEnumerator = _instanceList[iFeatureLocal].AllIndicesGT(NumExamples, firstBin).GetEnumerator())
                                    {
                                        while (hotEnumerator.MoveNext())
                                        {
                                            int last = lastOn[hotEnumerator.Current];

                                            //Not a one-hot flock, bail.
                                            if (last >= iFeature)
                                            {
                                                isOneHot = false;
                                                pending.Clear();
                                                break;
                                            }

                                            lastOn[hotEnumerator.Current] = iFeatureLocal;
                                        }
                                    }

                                    pending.Add(iFeatureLocal);
                                }

                                if (pending.Count > 0)
                                {
                                    yield return CreateOneHotFlock(ch, pending, binnedValues, lastOn, _instanceList,
                                        ref forwardIndexerWork, ref temp, true);

                                    pending.Clear();
                                }

                                if (isOneHot)
                                    iFeature = CategoricalFeatureIndices[catRangeIndex + 1] + 1;

                                catRangeIndex += 2;
                            }
                            else
                            {
                                foreach (var flock in CreateFlocksCore(ch, pch, iFeature, CategoricalFeatureIndices[catRangeIndex]))
                                    yield return flock;

                                iFeature = CategoricalFeatureIndices[catRangeIndex];
                            }
                        }
                        else
                        {
                            foreach (var flock in CreateFlocksCore(ch, pch, iFeature, NumFeatures))
                                yield return flock;

                            iFeature = NumFeatures;
                        }
                    }
                }
                else
                {
                    foreach (var flock in CreateFlocksCore(ch, pch, 0, NumFeatures))
                        yield return flock;
                }
            }

            private IEnumerable<FeatureFlockBase> CreateFlocksCore(IChannel ch, IProgressChannel pch, int startFeatureIndex, int featureLim)
            {
                int iFeature = startFeatureIndex;
                VBuffer<double> temp = default(VBuffer<double>);
                // Working array for bins.
                int[] binnedValues = new int[NumExamples];
                // Holds what feature for an example was last "on", that is, will have
                // to be explicitly represented. This was the last feature for which AllIndicesGE
                // returned an index.
                int[] lastOn = new int[NumExamples];
                for (int i = 0; i < lastOn.Length; ++i)
                    lastOn[i] = -1;
                int[] forwardIndexerWork = null;
                // What creations are pending?
                List<int> pending = new List<int>();

                Func<FeatureFlockBase> createOneHotFlock =
                    () => CreateOneHotFlock(ch, pending, binnedValues, lastOn, _instanceList,
                        ref forwardIndexerWork, ref temp, false);

                Func<FeatureFlockBase> createNHotFlock =
                    () => CreateNHotFlock(ch, pending);

                // The exclusive upper bound of what features have already been incorporated
                // into a flock.
                int limMade = startFeatureIndex;
                int countBins = 1; // Count of bins we'll need to represent. Starts at 1, accumulates "hot" features.
                // Tracking for n-hot flocks.
                long countHotRows = 0; // The count of hot "rows"
                long hotNThreshold = (long)(0.1 * NumExamples);
                bool canBeOneHot = true;

                Func<FeatureFlockBase> createFlock =
                    () =>
                    {
                        ch.Assert(pending.Count > 0);
                        FeatureFlockBase flock;
                        if (canBeOneHot)
                            flock = createOneHotFlock();
                        else
                            flock = createNHotFlock();
                        canBeOneHot = true;
                        limMade = iFeature;
                        pending.Clear();
                        countHotRows = 0;
                        countBins = 1;
                        return flock;
                    };

                for (; iFeature < featureLim; ++iFeature)
                {
                    Double[] bup = BinUpperBounds[iFeature];
                    Contracts.Assert(Utils.Size(bup) > 0);
                    if (bup.Length == 1)
                    {
                        // This is a trivial feature. Skip it.
                        continue;
                    }
                    ValuesList values = _instanceList[iFeature];

                    if (countBins > Utils.ArrayMaxSize - (bup.Length - 1))
                    {
                        // It can happen that a flock could be created with more than Utils.ArrayMaxSize
                        // bins, in the case where we bin over a training dataset with many features with
                        // many bins (for example, 1 million features with 10k bins each), and then in a subsequent
                        // validation dataset we have these features suddenly become one-hot. Practically
                        // this will never happen, of course, but it is still possible. If this ever happens,
                        // we create the flock before this becomes an issue.
                        ch.Assert(0 < countBins && countBins <= Utils.ArrayMaxSize);
                        ch.Assert(limMade < iFeature);
                        ch.Assert(pending.Count > 0);
                        yield return createFlock();
                    }
                    countBins += bup.Length - 1;
                    Double firstBin = bup[0];
                    int localHotRows = 0;
                    // The number of bits we would use if we incorporated the current feature in to the
                    // existing running flock.
                    IntArrayBits newBits = IntArray.NumBitsNeeded(countBins);

                    if (canBeOneHot)
                    {
                        using (IEnumerator<int> hotEnumerator = values.AllIndicesGT(NumExamples, firstBin).GetEnumerator())
                        {
                            if (pending.Count > 0)
                            {
                                // There are prior features we haven't yet flocked. So we are still contemplating
                                // "flocking" this prior feature with this feature (and possibly features beyond).
                                // The enumeration will need to run the appropriate checks.
                                while (hotEnumerator.MoveNext())
                                {
                                    int i = hotEnumerator.Current;
                                    ++localHotRows;
                                    var last = lastOn[i];
                                    Contracts.Assert(last < iFeature);
                                    if (last >= limMade)
                                    {
                                        // We've encountered an overlapping feature. We now need to decide whether we want
                                        // to continue accumulating into a flock and so make this n-hot flock, or cut it off
                                        // now and create a one-hot flock.
                                        if (countHotRows < hotNThreshold)
                                        {
                                            // We may want to create an N-hot flock.
                                            int superLocalHot = values.CountIndicesGT(NumExamples, firstBin);
                                            if (countHotRows + superLocalHot < hotNThreshold)
                                            {
                                                // If this succeeds, we want to create an N-hot flock including this.
                                                canBeOneHot = false;
                                                localHotRows = superLocalHot;
                                                break; // Future iterations will create the n-hot.
                                            }
                                            // If the test above failed, then we want to create a one-hot of [limMade, iFeature),
                                            // and keep going on this guy.
                                        }

                                        // We've decided to create a one-hot flock. Before continuing to fill in lastOn, use
                                        // lastOn in its current state to create a flock from limMade inclusive, to f
                                        // exclusive, and make "f" the new limMade. Note that we continue to fill in lastOn
                                        // once we finish this.
                                        ch.Assert(limMade < iFeature);
                                        ch.Assert(canBeOneHot);
                                        yield return createFlock();
                                        lastOn[i] = iFeature;
                                        // Now that we've made the feature there's no need continually check against lastOn[i]'s
                                        // prior values. Fall through to the limMade == iFeature case.
                                        break;
                                    }
                                    lastOn[i] = iFeature;
                                }
                            }

                            if (canBeOneHot)
                            {
                                // In the event that hotEnumerator was exhausted in the above loop, the following is a no-op.
                                while (hotEnumerator.MoveNext())
                                {
                                    // There is no prior feature to flock, so there's no need to track anything yet.
                                    // Just populate lastOn appropriately.
                                    ++localHotRows;
                                    lastOn[hotEnumerator.Current] = iFeature;
                                }
                            }
                        }
                        ch.Assert(values.CountIndicesGT(NumExamples, firstBin) == localHotRows);
                        pending.Add(iFeature); // Have not yet flocked this feature.
                    }
                    else
                    {
                        // No need to track in lastOn, since we're no longer contemplating this being one-hot.
                        ch.Assert(limMade < iFeature);
                        ch.Assert(countHotRows < hotNThreshold);
                        ch.Assert(!canBeOneHot);
                        localHotRows = values.CountIndicesGT(NumExamples, firstBin);
                        if (countHotRows + localHotRows >= hotNThreshold)
                        {
                            // Too dense if we add iFeature to the mix. Make an n-hot of [limMade, iFeature),
                            // then decrement iFeature so that we reconsider it in light of being a candidate
                            // for one-hot or singleton. Do not add to pending, as its status will be considered
                            // in the next pass.
                            yield return createFlock();
                            --iFeature;
                        }
                        else // Have not yet flocked as feature.
                            pending.Add(iFeature);
                    }
                    countHotRows += localHotRows;
                }
                Contracts.Assert(limMade < featureLim);
                if (pending.Count > 0)
                    yield return createFlock();
            }

            /// <summary>
            /// Create an artificial metadata object to pad the Dataset
            /// </summary>
            private Dataset.DatasetSkeleton CreateDatasetSkeleton()
            {
                ulong[] docIds = new ulong[_numExamples]; // All zeros is fine
                ulong[] queryIds = new ulong[_boundaries.Count - 1]; // All zeros is fine
                var ds = UsingMaxLabel
                    ? new Dataset.DatasetSkeleton(_targetsList.ToArray(), _boundaries.ToArray(), queryIds, docIds, new double[0][])
                    : new Dataset.DatasetSkeleton(_targetsList.ToArray(), _boundaries.ToArray(), queryIds, docIds, new double[0][], _actualTargets.ToArray());
                //AP TODO change it to have weights=null when dataset is unweighted in order to avoid potential long memory scan
                if (_weights != null)
                    ds.SampleWeights = _weights.ToArray();
                return ds;
            }
        }

        // REVIEW: Change this, as well as the bin finding code and bin upper bounds, to be Float instead of Double.

        /// <summary>
        /// A mutable list of index,value that may be kept sparse or dense.
        /// </summary>
        private sealed class ValuesList
        {
            private bool _isSparse;
            private List<Double> _dense;
            private int _nonZeroElements; // when dense, is the number of non-zero elements (for determining when to sparsify)
            private List<KeyValuePair<int, Double>> _sparse;

            public ValuesList()
            {
                _dense = new List<Double>();
            }

            public void Add(int index, Double value)
            {
                if (!_isSparse)
                {
                    // Check if adding this element will make the array sparse.
                    if (ShouldSparsify(_nonZeroElements + 1, index + 1))
                        Sparsify();
                    else
                    {
                        // Add zeros if needed.
                        while (_dense.Count < index)
                            _dense.Add(default(Double));
                        // Add the value.
                        _dense.Add(value);
                        if (value != 0)
                            _nonZeroElements++;
                        return;
                    }
                }
                // Note this also may happen because we just sparsified.
                Contracts.Assert(_isSparse);
                if (value != 0)
                    _sparse.Add(new KeyValuePair<int, Double>(index, value));
            }

            private bool ShouldSparsify(int nonZeroElements, int totalElements)
            {
                // TODO: We need a better solution here. Also, maybe should start sparse and become dense instead?
                return (double)nonZeroElements / totalElements < 0.25 && totalElements > 10;
            }

            private void Sparsify()
            {
                _sparse = new List<KeyValuePair<int, Double>>(_nonZeroElements);
                for (int i = 0; i < _dense.Count; i++)
                {
                    if (_dense[i] != 0)
                        _sparse.Add(new KeyValuePair<int, Double>(i, _dense[i]));
                }
                _isSparse = true;
                _dense = null;
            }

            /// <summary>
            /// Returns the count of all positions greater than an indicated value.
            /// </summary>
            /// <param name="length">The limit of indices to check</param>
            /// <param name="gtValue">The value against which the greater-than
            /// comparison is made</param>
            /// <returns>The count of all indices in the range of 0 to <paramref name="length"/>
            /// exclusive whose values are greater than <paramref name="gtValue"/></returns>
            public int CountIndicesGT(int length, Double gtValue)
            {
                Contracts.Assert(0 <= length);
                if (_isSparse)
                {
                    Contracts.Assert(_sparse.Count == 0 || _sparse[_sparse.Count - 1].Key < length);
                    return _sparse.Count(kvp => kvp.Value > gtValue) + (0 > gtValue ? length - _sparse.Count : 0);
                }
                else
                {
                    Contracts.Assert(_dense.Count <= length);
                    return _dense.Count(v => v > gtValue) + (0 > gtValue ? length - _dense.Count : 0);
                }
            }

            /// <summary>
            /// Return all indices that are greater than an indicated value.
            /// </summary>
            /// <param name="lim">The limit of indices to return</param>
            /// <param name="gtValue">The value against which the greater-than
            /// comparison is made</param>
            /// <returns>All indices in the range of 0 to <paramref name="lim"/> exclusive
            /// whose values are greater than <paramref name="gtValue"/>, in
            /// increasing order</returns>
            public IEnumerable<int> AllIndicesGT(int lim, Double gtValue)
            {
                Contracts.Assert(0 <= lim);
                if (_isSparse)
                {
                    Contracts.Assert(_sparse.Count == 0 || _sparse[_sparse.Count - 1].Key < lim);
                    if (0 > gtValue)
                    {
                        // All implicitly defined sparse values will have to be returned.
                        int prev = -1;
                        foreach (var kvp in _sparse)
                        {
                            Contracts.Assert(prev < kvp.Key);
                            while (++prev < kvp.Key)
                                yield return prev;
                            if (kvp.Value > gtValue)
                                yield return kvp.Key;
                        }
                        // Return the "leftovers."
                        while (++prev < lim)
                            yield return prev;
                    }
                    else
                    {
                        // Only explicitly defined values have to be returned.
                        foreach (var kvp in _sparse)
                        {
                            if (kvp.Value > gtValue)
                                yield return kvp.Key;
                        }
                    }
                }
                else
                {
                    Contracts.Assert(_dense.Count <= lim);
                    for (int i = 0; i < _dense.Count; ++i)
                    {
                        if (_dense[i] > gtValue)
                            yield return i;
                    }
                    if (0 > gtValue)
                    {
                        // All implicitly defined post-dense values will have to be returned,
                        // assuming there are any (this set is only non-empty when listLim < lim).
                        for (int i = _dense.Count; i < lim; ++i)
                            yield return i;
                    }
                }
            }

            public void CopyTo(int length, ref VBuffer<Double> dst)
            {
                Contracts.Assert(0 <= length);
                int[] indices = dst.Indices;
                Double[] values = dst.Values;
                if (!_isSparse)
                {
                    Contracts.Assert(_dense.Count <= length);
                    if (ShouldSparsify(_nonZeroElements, length))
                        Sparsify();
                    else
                    {
                        Utils.EnsureSize(ref values, length, keepOld: false);
                        if (_dense.Count < length)
                        {
                            _dense.CopyTo(values, 0);
                            Array.Clear(values, _dense.Count, length - _dense.Count);
                        }
                        else
                            _dense.CopyTo(0, values, 0, length);
                        dst = new VBuffer<Double>(length, values, indices);
                        return;
                    }
                }
                int count = _sparse.Count;
                Contracts.Assert(count <= length);
                Utils.EnsureSize(ref indices, count);
                Utils.EnsureSize(ref values, count);
                for (int i = 0; i < _sparse.Count; ++i)
                {
                    indices[i] = _sparse[i].Key;
                    values[i] = _sparse[i].Value;
                }
                Contracts.Assert(Utils.IsIncreasing(0, indices, count, length));
                dst = new VBuffer<Double>(length, count, values, indices);
            }

            /// <summary>
            /// An enumerable of the row/bin pair of every non-zero bin row according to the
            /// binning passed into this method.
            /// </summary>
            /// <param name="binUpperBounds">The binning to use for the enumeration</param>
            /// <param name="length">The number of rows in this feature</param>
            /// <returns>An enumerable that returns a pair of every row-index and binned value,
            /// where the row indices are increasing, the binned values are positive</returns>
            public IEnumerable<KeyValuePair<int, int>> Binned(double[] binUpperBounds, int length)
            {
                Contracts.Assert(Utils.Size(binUpperBounds) > 0);
                Contracts.Assert(0 <= length);

                int zeroBin = Algorithms.FindFirstGE(binUpperBounds, 0);
                IntArrayBits numBitsNeeded = IntArray.NumBitsNeeded(binUpperBounds.Length);
                if (numBitsNeeded == IntArrayBits.Bits0)
                    yield break;
                if (!_isSparse)
                {
                    Contracts.Assert(_dense.Count <= length);
                    if (ShouldSparsify(_nonZeroElements, length))
                        Sparsify();
                }

                if (_isSparse)
                {
                    Contracts.AssertValue(_sparse);
                    if (zeroBin == 0)
                    {
                        // We can skip all implicit values in sparse.
                        foreach (var kvp in _sparse)
                        {
                            Contracts.Assert(kvp.Key < length);
                            int binned = Algorithms.FindFirstGE(binUpperBounds, kvp.Value);
                            if (binned > 0)
                                yield return new KeyValuePair<int, int>(kvp.Key, binned);
                        }
                        yield break;
                    }

                    Contracts.Assert(zeroBin != 0);
                    int last = -1;
                    foreach (var kvp in _sparse)
                    {
                        Contracts.Assert(kvp.Key < length);
                        while (++last < kvp.Key)
                            yield return new KeyValuePair<int, int>(last, zeroBin);
                        int binned = Algorithms.FindFirstGE(binUpperBounds, kvp.Value);
                        if (binned > 0)
                            yield return new KeyValuePair<int, int>(kvp.Key, binned);
                    }
                    while (++last < length)
                        yield return new KeyValuePair<int, int>(last, zeroBin);

                    yield break;
                }
                Contracts.Assert(!_isSparse);
                Contracts.AssertValue(_dense);
                Contracts.Assert(_dense.Count <= length);
                for (int i = 0; i < _dense.Count; ++i)
                {
                    int binned = Algorithms.FindFirstGE(binUpperBounds, _dense[i]);
                    if (binned > 0)
                        yield return new KeyValuePair<int, int>(i, binned);
                }
                if (zeroBin > 0)
                {
                    for (int i = _dense.Count; i < length; ++i)
                        yield return new KeyValuePair<int, int>(i, zeroBin);
                }
            }

            public sealed class ForwardIndexer
            {
                // All of the _values list. We are only addressing _min through _lim.
                private readonly ValuesList[] _values;
                // Parallel to the subsequence of _values in min to lim, indicates the index where
                // we should start to look for the next value, if the corresponding value list in
                // _values is sparse. If the corresponding value list is dense the entry at this
                // position is not used.
                private readonly int[] _perFeaturePosition;
                private readonly int[] _featureIndices;
#if DEBUG
                // Holds for each feature the row index that it was previously accessed on.
                // Purely for validation purposes.
                private int[] _lastRow;
#endif

                /// <summary>
                /// Access the value of a particular feature, at a particular row.
                /// </summary>
                /// <param name="featureIndex">A feature index, which indexes not the global feature indices,
                /// but the index into the subset of features specified at the constructor time</param>
                /// <param name="rowIndex">The row index to access, which must be non-decreasing, and must
                /// indeed be actually increasing for access on the same feature (for example, if you have two features,
                /// it is OK to access <c>[1, 5]</c>, then <c>[0, 5]</c>, but once this is done you cannot
                /// access the same feature at the same position.</param>
                /// <returns></returns>
                public Double this[int featureIndex, int rowIndex]
                {
                    get
                    {
                        Contracts.Assert(0 <= featureIndex && featureIndex < _featureIndices.Length);
                        Contracts.Assert(rowIndex >= 0);
                        var values = _values[_featureIndices[featureIndex]];
#if DEBUG
                        int lastRow = _lastRow[featureIndex];
                        Contracts.Assert(rowIndex > lastRow);
                        _lastRow[featureIndex] = rowIndex;
#endif
                        if (!values._isSparse)
                            return rowIndex < values._dense.Count ? values._dense[rowIndex] : 0;
                        int last = _perFeaturePosition[featureIndex];
                        var sp = values._sparse;
#if DEBUG
                        // The next value of _sparse (assuming there is one) should have been past the last access.
                        // That is, sp[last].Key, if it exist, must be greater than lastRow.
                        Contracts.Assert(sp.Count == 0 || sp[last].Key > lastRow);
#endif
                        while (last < sp.Count)
                        {
                            var s = sp[last++];
                            if (s.Key < rowIndex)
                                continue;
                            if (s.Key > rowIndex)
                            {
                                // We'd previously put last past this element,
                                // have to put it back a bit.
                                last--;
                                break;
                            }
                            Contracts.Assert(s.Key == rowIndex);
                            _perFeaturePosition[featureIndex] = last;
                            return s.Value;
                        }
                        _perFeaturePosition[featureIndex] = last;
                        return 0;
                    }
                }

                /// <summary>
                /// Initialize a forward indexer.
                /// </summary>
                /// <param name="values">Holds the values of the features</param>
                /// <param name="features">The array of feature indices this will index</param>
                /// <param name="workArray">A possibly shared working array, once used by this forward
                /// indexer it should not be used in any previously created forward indexer</param>
                public ForwardIndexer(ValuesList[] values, int[] features, ref int[] workArray)
                {
                    Contracts.AssertValue(values);
                    Contracts.AssertValueOrNull(workArray);
                    Contracts.AssertValue(features);
                    Contracts.Assert(Utils.IsIncreasing(0, features, values.Length));
                    Contracts.Assert(features.All(i => values[i] != null));
                    _values = values;
                    _featureIndices = features;
                    Utils.EnsureSize(ref workArray, _featureIndices.Length, keepOld: false);
                    Contracts.AssertValue(workArray); // Should be initialized now.
                    _perFeaturePosition = workArray;
                    Array.Clear(_perFeaturePosition, 0, _featureIndices.Length);
#if DEBUG
                    _lastRow = new int[features.Length];
                    for (int i = 0; i < _lastRow.Length; ++i)
                        _lastRow[i] = -1;
#endif
                }
            }
        }
    }

    internal sealed class ExamplesToFastTreeBins
    {
        private readonly int _maxBins;
        private readonly Float _maxLabel;
        private readonly IHost _host;
        private readonly bool _diskTranspose;
        private readonly bool _noFlocks;
        private readonly int _minDocsPerLeaf;

        /// <summary> Bin boundaries </summary>
        public double[][] BinUpperBounds
        {
            get;
            private set;
        }

        public int[] FeatureMap { get; private set; }

        public ExamplesToFastTreeBins(IHostEnvironment env, int maxBins, bool diskTranspose, bool noFlocks, int minDocsPerLeaf, Float maxLabel)
        {
            Contracts.AssertValue(env);
            _host = env.Register("Converter");

            _maxBins = maxBins;
            _maxLabel = maxLabel;
            _diskTranspose = diskTranspose;
            _noFlocks = noFlocks;
            _minDocsPerLeaf = minDocsPerLeaf;
        }

        public Dataset FindBinsAndReturnDataset(RoleMappedData data, PredictionKind kind, IParallelTraining parallelTraining,
            int[] categoricalFeaturIndices, bool categoricalSplit)
        {
            using (var ch = _host.Start("InitDataset"))
            {
                ch.Info("Making per-feature arrays");
                var convData = DataConverter.Create(data, _host, _maxBins, _maxLabel, _diskTranspose, _noFlocks,
                    _minDocsPerLeaf, kind, parallelTraining, categoricalFeaturIndices, categoricalSplit);

                ch.Info("Processed {0} instances", convData.NumExamples);
                ch.Info("Binning and forming Feature objects");
                Dataset d = convData.GetDataset();
                BinUpperBounds = convData.BinUpperBounds;
                FeatureMap = convData.FeatureMap;
                return d;
            }
        }

        public Dataset GetCompatibleDataset(RoleMappedData data, PredictionKind kind, int[] categoricalFeatures, bool categoricalSplit)
        {
            _host.AssertValue(BinUpperBounds);
            var convData = DataConverter.Create(data, _host, BinUpperBounds, _maxLabel, _diskTranspose, _noFlocks, kind,
                categoricalFeatures, categoricalSplit);

            return convData.GetDataset();
        }
    }

    public abstract class FastTreePredictionWrapper :
        PredictorBase<Float>,
        IValueMapper,
        ICanSaveInTextFormat,
        ICanSaveInIniFormat,
        ICanSaveInSourceCode,
        ICanSaveModel,
        ICanSaveSummary,
        ICanGetSummaryInKeyValuePairs,
        ITreeEnsemble,
        IPredictorWithFeatureWeights<Float>,
        IWhatTheFeatureValueMapper,
        ICanGetSummaryAsIRow,
        ISingleCanSavePfa,
        ISingleCanSaveOnnx
    {
        //The below two properties are necessary for tree Visualizer
        public Ensemble TrainedEnsemble { get; }
        public int NumTrees => TrainedEnsemble.NumTrees;

        // Inner args is used only for documentation purposes when saving comments to INI files.
        protected readonly string InnerArgs;

        // The total number of features used in training (takes the value of zero if the
        // written version of the loaded model is less than VerNumFeaturesSerialized)
        protected readonly int NumFeatures;

        // Maximum index of the split features of trainedEnsemble trees
        protected readonly int MaxSplitFeatIdx;

        protected abstract uint VerNumFeaturesSerialized { get; }

        protected abstract uint VerDefaultValueSerialized { get; }

        protected abstract uint VerCategoricalSplitSerialized { get; }

        public ColumnType InputType { get; }
        public ColumnType OutputType => NumberType.Float;
        public bool CanSavePfa => true;
        public bool CanSaveOnnx(OnnxContext ctx) => true;

        protected FastTreePredictionWrapper(IHostEnvironment env, string name, Ensemble trainedEnsemble, int numFeatures, string innerArgs)
            : base(env, name)
        {
            Host.CheckValue(trainedEnsemble, nameof(trainedEnsemble));
            Host.CheckParam(numFeatures > 0, nameof(numFeatures), "must be positive");
            Host.CheckValueOrNull(innerArgs);

            // REVIEW: When we make the predictor wrapper, we may want to further "optimize"
            // the trained ensemble to, for instance, resize arrays so that they are of the length
            // the actual number of leaves/nodes, or remove unnecessary arrays, and so forth.
            TrainedEnsemble = trainedEnsemble;
            InnerArgs = innerArgs;
            NumFeatures = numFeatures;

            MaxSplitFeatIdx = FindMaxFeatureIndex(trainedEnsemble);
            Contracts.Assert(NumFeatures > MaxSplitFeatIdx);

            InputType = new VectorType(NumberType.Float, NumFeatures);
        }

        protected FastTreePredictionWrapper(IHostEnvironment env, string name, ModelLoadContext ctx, VersionInfo ver)
            : base(env, name, ctx)
        {
            // *** Binary format ***
            // Ensemble
            // int: Inner args string id
            // int: Number of features (VerNumFeaturesSerialized)
            // <PredictionKind> specific stuff
            ctx.CheckVersionInfo(ver);
            bool usingDefaultValues = false;
            bool categoricalSplits = false;
            if (ctx.Header.ModelVerWritten >= VerDefaultValueSerialized)
                usingDefaultValues = true;

            if (ctx.Header.ModelVerWritten >= VerCategoricalSplitSerialized)
                categoricalSplits = true;

            TrainedEnsemble = new Ensemble(ctx, usingDefaultValues, categoricalSplits);
            MaxSplitFeatIdx = FindMaxFeatureIndex(TrainedEnsemble);

            InnerArgs = ctx.LoadStringOrNull();
            if (ctx.Header.ModelVerWritten >= VerNumFeaturesSerialized)
            {
                NumFeatures = ctx.Reader.ReadInt32();
                // It is possible that the number of features is 0 when an old model is loaded and then saved with the new version.
                Host.CheckDecode(NumFeatures >= 0);
            }

            // In the days of TLC <= 2.7 before we had a data pipeline, there was
            // some auxiliary structure called the "ContentMap." This structure is
            // no longer necessary or helpful since the data pipeline is in
            // TLC >= 3.0 supposed to be independent of any predictor specific
            // tricks.

            InputType = new VectorType(NumberType.Float, NumFeatures);
        }

        protected override void SaveCore(ModelSaveContext ctx)
        {
            base.SaveCore(ctx);

            // *** Binary format ***
            // Ensemble
            // int: Inner args string id
            // int: Number of features (VerNumFeaturesSerialized)
            // <PredictionKind> specific stuff
            TrainedEnsemble.Save(ctx);
            ctx.SaveStringOrNull(InnerArgs);
            Host.Assert(NumFeatures >= 0);
            ctx.Writer.Write(NumFeatures);
        }

        public ValueMapper<TIn, TOut> GetMapper<TIn, TOut>()
        {
            Host.Check(typeof(TIn) == typeof(VBuffer<Float>));
            Host.Check(typeof(TOut) == typeof(Float));

            ValueMapper<VBuffer<Float>, Float> del = Map;
            return (ValueMapper<TIn, TOut>)(Delegate)del;
        }

        protected virtual void Map(ref VBuffer<Float> src, ref Float dst)
        {
            if (InputType.VectorSize > 0)
                Host.Check(src.Length == InputType.VectorSize);
            else
                Host.Check(src.Length > MaxSplitFeatIdx);

            dst = (Float)TrainedEnsemble.GetOutput(ref src);
        }

        public ValueMapper<TSrc, VBuffer<Float>> GetWhatTheFeatureMapper<TSrc, TDst>(int top, int bottom, bool normalize)
        {
            Host.Check(typeof(TSrc) == typeof(VBuffer<Float>));
            Host.Check(typeof(TDst) == typeof(VBuffer<Float>));
            Host.Check(top >= 0, "top must be non-negative");
            Host.Check(bottom >= 0, "bottom must be non-negative");

            BufferBuilder<Float> builder = null;
            ValueMapper<VBuffer<Float>, VBuffer<Float>> del =
                (ref VBuffer<Float> src, ref VBuffer<Float> dst) =>
                {
                    WhatTheFeatureMap(ref src, ref dst, ref builder);
                    Runtime.Numeric.VectorUtils.SparsifyNormalize(ref dst, top, bottom, normalize);
                };
            return (ValueMapper<TSrc, VBuffer<Float>>)(Delegate)del;
        }

        private void WhatTheFeatureMap(ref VBuffer<Float> src, ref VBuffer<Float> dst, ref BufferBuilder<Float> builder)
        {
            if (InputType.VectorSize > 0)
                Host.Check(src.Length == InputType.VectorSize);
            else
                Host.Check(src.Length > MaxSplitFeatIdx);

            TrainedEnsemble.GetFeatureContributions(ref src, ref dst, ref builder);
        }

        /// <summary>
        /// write out a C# representation of the ensemble
        /// </summary>
        public void SaveAsCode(TextWriter writer, RoleMappedSchema schema)
        {
            Host.CheckValueOrNull(schema);
            SaveEnsembleAsCode(writer, schema);
        }

        /// <summary>
        /// Output the INI model to a given writer
        /// </summary>
        public void SaveAsText(TextWriter writer, RoleMappedSchema schema)
        {
            Host.CheckValue(writer, nameof(writer));
            Host.CheckValueOrNull(schema);
            SaveAsIni(writer, schema);
        }

        /// <summary>
        /// Output the INI model to a given writer
        /// </summary>
        public void SaveAsIni(TextWriter writer, RoleMappedSchema schema, ICalibrator calibrator = null)
        {
            Host.CheckValue(writer, nameof(writer));
            Host.CheckValue(schema, nameof(schema));
            Host.CheckValueOrNull(calibrator);
            string ensembleIni = TrainedEnsemble.ToTreeEnsembleIni(new FeaturesToContentMap(schema),
                InnerArgs, appendFeatureGain: true, includeZeroGainFeatures: false);
            ensembleIni = AddCalibrationToIni(ensembleIni, calibrator);
            writer.WriteLine(ensembleIni);
        }

        /// <summary>
        /// Get the calibration summary in INI format
        /// </summary>
        private string AddCalibrationToIni(string ini, ICalibrator calibrator)
        {
            Host.AssertValue(ini);
            Host.AssertValueOrNull(calibrator);

            if (calibrator == null)
                return ini;

            if (calibrator is PlattCalibrator)
            {
                string calibratorEvaluatorIni = IniFileUtils.GetCalibratorEvaluatorIni(ini, calibrator as PlattCalibrator);
                return IniFileUtils.AddEvaluator(ini, calibratorEvaluatorIni);
            }
            else
            {
                StringBuilder newSection = new StringBuilder();
                newSection.AppendLine();
                newSection.AppendLine();
                newSection.AppendLine("[TLCCalibration]");
                newSection.AppendLine("Type=" + calibrator.GetType().Name);
                return ini + newSection;
            }
        }

        public JToken SaveAsPfa(BoundPfaContext ctx, JToken input)
        {
            Host.CheckValue(ctx, nameof(ctx));
            Host.CheckValue(input, nameof(input));
            return TrainedEnsemble.AsPfa(ctx, input);
        }

        private enum NodeMode
        {
            [Description("BRANCH_LEQ")]
            BranchLEq,
            [Description("BRANCH_LT")]
            BranchLT,
            [Description("BRANCH_GTE")]
            BranchGte,
            [Description("BRANCH_GT")]
            BranchGT,
            [Description("BRANCH_EQ")]
            BranchEq,
            [Description("BRANCH_LT")]
            BranchNeq,
            [Description("LEAF")]
            Leaf
        };

        private enum PostTransform
        {
            [Description("NONE")]
            None,
            [Description("SOFTMAX")]
            SoftMax,
            [Description("LOGISTIC")]
            Logstic,
            [Description("SOFTMAX_ZERO")]
            SoftMaxZero
        }

        private enum AggregateFunction
        {
            [Description("AVERAGE")]
            Average,
            [Description("SUM")]
            Sum,
            [Description("MIN")]
            Min,
            [Description("MAX")]
            Max
        }

        public virtual bool SaveAsOnnx(OnnxContext ctx, string[] outputNames, string featureColumn)
        {
            Host.CheckValue(ctx, nameof(ctx));

            //Nodes.
            var nodesTreeids = new List<long>();
            var nodesIds = new List<long>();
            var nodesFeatureIds = new List<long>();
            var nodeModes = new List<string>();
            var nodesValues = new List<double>();
            var nodeHitrates = new List<long>();
            var missingValueTracksTrue = new List<bool>();
            var nodesTrueNodeIds = new List<long>();
            var nodesFalseNodeIds = new List<long>();
            var nodesBaseValues = new List<float>();

            //Leafs.
            var classTreeIds = new List<long>();
            var classNodeIds = new List<long>();
            var classIds = new List<long>();
            var classWeights = new List<double>();

            int treeIndex = -1;
            foreach (var tree in TrainedEnsemble.Trees)
            {
                treeIndex++;
                for (int nodeIndex = 0; nodeIndex < tree.NumNodes; nodeIndex++)
                {
                    nodesTreeids.Add(treeIndex);
                    nodeModes.Add(NodeMode.BranchLEq.GetDescription());
                    nodesIds.Add(nodeIndex);
                    nodesFeatureIds.Add(tree.SplitFeature(nodeIndex));
                    nodesValues.Add(tree.RawThresholds[nodeIndex]);
                    nodesTrueNodeIds.Add(tree.LteChild[nodeIndex] < 0 ? ~tree.LteChild[nodeIndex] + tree.NumNodes : tree.LteChild[nodeIndex]);
                    nodesFalseNodeIds.Add(tree.GtChild[nodeIndex] < 0 ? ~tree.GtChild[nodeIndex] + tree.NumNodes : tree.GtChild[nodeIndex]);
                    if (tree.DefaultValueForMissing?[nodeIndex] <= tree.RawThresholds[nodeIndex])
                        missingValueTracksTrue.Add(true);
                    else
                        missingValueTracksTrue.Add(false);

                    nodeHitrates.Add(0);
                }

                for (int leafIndex = 0; leafIndex < tree.NumLeaves; leafIndex++)
                {
                    int nodeIndex = tree.NumNodes + leafIndex;
                    nodesTreeids.Add(treeIndex);
                    nodesBaseValues.Add(0);
                    nodeModes.Add(NodeMode.Leaf.GetDescription());
                    nodesIds.Add(nodeIndex);
                    nodesFeatureIds.Add(0);
                    nodesValues.Add(0);
                    nodesTrueNodeIds.Add(0);
                    nodesFalseNodeIds.Add(0);
                    missingValueTracksTrue.Add(false);
                    nodeHitrates.Add(0);

                    classTreeIds.Add(treeIndex);
                    classNodeIds.Add(nodeIndex);
                    classIds.Add(0);
                    classWeights.Add(tree.LeafValues[leafIndex]);
                }
            }

            string opType = "TreeEnsembleRegressor";
            var node = ctx.CreateNode(opType, new[] { featureColumn }, outputNames, ctx.GetNodeName(opType));

            node.AddAttribute("post_transform", PostTransform.None.GetDescription());
            node.AddAttribute("n_targets", 1);
            node.AddAttribute("base_values", new List<float>() { 0 });
            node.AddAttribute("aggregate_function", AggregateFunction.Sum.GetDescription());
            node.AddAttribute("nodes_treeids", nodesTreeids);
            node.AddAttribute("nodes_nodeids", nodesIds);
            node.AddAttribute("nodes_featureids", nodesFeatureIds);
            node.AddAttribute("nodes_modes", nodeModes);
            node.AddAttribute("nodes_values", nodesValues);
            node.AddAttribute("nodes_truenodeids", nodesTrueNodeIds);
            node.AddAttribute("nodes_falsenodeids", nodesFalseNodeIds);
            node.AddAttribute("nodes_missing_value_tracks_true", missingValueTracksTrue);
            node.AddAttribute("target_treeids", classTreeIds);
            node.AddAttribute("target_nodeids", classNodeIds);
            node.AddAttribute("target_ids", classIds);
            node.AddAttribute("target_weights", classWeights);

            return true;
        }

        public void SaveSummary(TextWriter writer, RoleMappedSchema schema)
        {
            writer.WriteLine();
            writer.WriteLine("Per-feature gain summary for the boosted tree ensemble:");

            foreach (var pair in GetSummaryInKeyValuePairs(schema))
            {
                Host.Assert(pair.Value is Double);
                writer.WriteLine("\t{0}\t{1}", pair.Key, (Double)pair.Value);
            }
        }

        private IEnumerable<KeyValuePair<string, Double>> GetSortedFeatureGains(RoleMappedSchema schema)
        {
            var gainMap = new FeatureToGainMap(TrainedEnsemble.Trees.ToList(), normalize: true);

            var names = default(VBuffer<ReadOnlyMemory<char>>);
            MetadataUtils.GetSlotNames(schema, RoleMappedSchema.ColumnRole.Feature, NumFeatures, ref names);
            var ordered = gainMap.OrderByDescending(pair => pair.Value);
            Double max = ordered.FirstOrDefault().Value;
            Double normFactor = max == 0 ? 1.0 : (1.0 / Math.Sqrt(max));
            foreach (var pair in ordered)
            {
                var name = names.GetItemOrDefault(pair.Key).ToString();
                if (string.IsNullOrEmpty(name))
                    name = $"f{pair.Key}";
                yield return new KeyValuePair<string, Double>(name, Math.Sqrt(pair.Value) * normFactor);
            }
        }

        ///<inheritdoc/>
        public IList<KeyValuePair<string, object>> GetSummaryInKeyValuePairs(RoleMappedSchema schema)
        {
            List<KeyValuePair<string, object>> results = new List<KeyValuePair<string, object>>();

            var ordered = GetSortedFeatureGains(schema);
            foreach (var pair in ordered)
                results.Add(new KeyValuePair<string, object>(pair.Key, pair.Value));
            return results;
        }

        /// <summary>
        /// returns a C# representation of the ensemble
        /// </summary>
        private void SaveEnsembleAsCode(TextWriter writer, RoleMappedSchema schema)
        {
            Host.AssertValueOrNull(schema);

            var names = default(VBuffer<ReadOnlyMemory<char>>);
            MetadataUtils.GetSlotNames(schema, RoleMappedSchema.ColumnRole.Feature, NumFeatures, ref names);

            int i = 0;
            foreach (RegressionTree tree in TrainedEnsemble.Trees)
            {
                writer.Write("double treeOutput{0}=", i);
                SaveTreeAsCode(tree, writer, ref names);
                writer.Write(";\n");
                i++;
            }
            writer.Write("double output = ");
            for (int j = 0; j < i; j++)
                writer.Write((j > 0 ? "+" : "") + "treeOutput" + j);
            writer.Write(";");
        }

        /// <summary>
        /// Convert a single tree to code, called recursively
        /// </summary>
        private void SaveTreeAsCode(RegressionTree tree, TextWriter writer, ref VBuffer<ReadOnlyMemory<char>> names)
        {
            ToCSharp(tree, writer, 0, ref names);
        }

        // converts a subtree into a C# expression
        private void ToCSharp(RegressionTree tree, TextWriter writer, int node, ref VBuffer<ReadOnlyMemory<char>> names)
        {
            if (node < 0)
            {
                writer.Write(FloatUtils.ToRoundTripString(tree.LeafValue(~node)));
                //_output[~node].ToString());
            }
            else
            {
                var name = names.GetItemOrDefault(tree.SplitFeature(node)).ToString();
                if (string.IsNullOrEmpty(name))
                    name = $"f{tree.SplitFeature(node)}";

                writer.Write("(({0} > {1}) ? ", name, FloatUtils.ToRoundTripString(tree.RawThreshold(node)));
                ToCSharp(tree, writer, tree.GetGtChildForNode(node), ref names);
                writer.Write(" : ");
                ToCSharp(tree, writer, tree.GetLteChildForNode(node), ref names);
                writer.Write(")");
            }
        }

        public void GetFeatureWeights(ref VBuffer<Float> weights)
        {
            var numFeatures = Math.Max(NumFeatures, MaxSplitFeatIdx + 1);
            FeatureToGainMap gainMap = new FeatureToGainMap(TrainedEnsemble.Trees.ToList(), normalize: true);

            // If there are no trees or no splits, there are no gains.
            if (gainMap.Count == 0)
            {
                weights = new VBuffer<Float>(numFeatures, 0, weights.Values, weights.Indices);
                return;
            }

            Double max = gainMap.Values.Max();
            Double normFactor = max == 0 ? 1.0 : (1.0 / Math.Sqrt(max));
            var bldr = new BufferBuilder<Float>(R4Adder.Instance);
            bldr.Reset(numFeatures, false);
            foreach (var pair in gainMap)
                bldr.AddFeature(pair.Key, (Float)(Math.Sqrt(pair.Value) * normFactor));
            bldr.GetResult(ref weights);
        }

        private static int FindMaxFeatureIndex(Ensemble ensemble)
        {
            int ifeatMax = 0;
            for (int i = 0; i < ensemble.NumTrees; i++)
            {
                var tree = ensemble.GetTreeAt(i);
                for (int n = 0; n < tree.NumNodes; n++)
                {
                    int ifeat = tree.SplitFeature(n);
                    if (ifeat > ifeatMax)
                        ifeatMax = ifeat;
                }
            }

            return ifeatMax;
        }

        public ITree[] GetTrees()
        {
            return TrainedEnsemble.Trees.Select(k => new Tree(k)).ToArray();
        }

        public Float GetLeafValue(int treeId, int leafId)
        {
            return (Float)TrainedEnsemble.GetTreeAt(treeId).LeafValue(leafId);
        }

        /// <summary>
        /// Returns the leaf node in the requested tree for the given feature vector, and populates 'path' with the list of
        /// internal nodes in the path from the root to that leaf. If 'path' is null a new list is initialized. All elements
        /// in 'path' are cleared before filling in the current path nodes.
        /// </summary>
        public int GetLeaf(int treeId, ref VBuffer<Float> features, ref List<int> path)
        {
            return TrainedEnsemble.GetTreeAt(treeId).GetLeaf(ref features, ref path);
        }

        public IRow GetSummaryIRowOrNull(RoleMappedSchema schema)
        {
            var names = default(VBuffer<ReadOnlyMemory<char>>);
            MetadataUtils.GetSlotNames(schema, RoleMappedSchema.ColumnRole.Feature, NumFeatures, ref names);
            var slotNamesCol = RowColumnUtils.GetColumn(MetadataUtils.Kinds.SlotNames,
                new VectorType(TextType.Instance, NumFeatures), ref names);
            var slotNamesRow = RowColumnUtils.GetRow(null, slotNamesCol);

            var weights = default(VBuffer<Single>);
            GetFeatureWeights(ref weights);
            return RowColumnUtils.GetRow(null, RowColumnUtils.GetColumn("Gains", new VectorType(NumberType.R4, NumFeatures), ref weights, slotNamesRow));
        }

        public IRow GetStatsIRowOrNull(RoleMappedSchema schema)
        {
            return null;
        }

        private sealed class Tree : ITree<VBuffer<Float>>
        {
            private readonly RegressionTree _regTree;

            public Tree(RegressionTree regTree)
            {
                _regTree = regTree;
            }

            public int[] GtChild => _regTree.GtChild;

            public int[] LteChild => _regTree.LteChild;

            public int NumNodes => _regTree.NumNodes;

            public int NumLeaves => _regTree.NumLeaves;

            public int GetLeaf(ref VBuffer<Float> feat)
            {
                return _regTree.GetLeaf(ref feat);
            }

            public INode GetNode(int nodeId, bool isLeaf, IEnumerable<string> featuresNames = null)
            {
                var keyValues = new Dictionary<string, object>();
                if (isLeaf)
                {
                    keyValues.Add(NodeKeys.LeafValue, _regTree.LeafValue(nodeId));
                }
                else
                {
                    if (featuresNames != null)
                    {
                        if (featuresNames is FeatureNameCollection features)
                        {
                            if (_regTree.CategoricalSplit[nodeId])
                            {
                                string featureList = string.Join(" OR \n",
                                    _regTree.CategoricalSplitFeatures[nodeId].Select(feature => features[feature]));

                                keyValues.Add(NodeKeys.SplitName, featureList);
                            }
                            else
                                keyValues.Add(NodeKeys.SplitName, features[_regTree.SplitFeature(nodeId)]);
                        }
                    }
                    keyValues.Add(NodeKeys.Threshold, string.Format("<= {0}", _regTree.RawThreshold(nodeId)));
                    if (_regTree.SplitGains != null)
                        keyValues.Add(NodeKeys.SplitGain, _regTree.SplitGains[nodeId]);
                    if (_regTree.GainPValues != null)
                        keyValues.Add(NodeKeys.GainValue, _regTree.GainPValues[nodeId]);
                    if (_regTree.PreviousLeafValues != null)
                        keyValues.Add(NodeKeys.PreviousLeafValue, _regTree.PreviousLeafValues[nodeId]);
                }

                return new TreeNode(keyValues);
            }

            public double GetLeafValue(int leafId)
            {
                return _regTree.LeafValue(leafId);
            }
        }

        private sealed class TreeNode : INode
        {
            private readonly Dictionary<string, object> _keyValues;

            public TreeNode(Dictionary<string, object> keyValues)
            {
                _keyValues = keyValues;
            }

            public Dictionary<string, object> KeyValues { get { return _keyValues; } }
        }
    }
}<|MERGE_RESOLUTION|>--- conflicted
+++ resolved
@@ -17,7 +17,6 @@
 using Microsoft.ML.Runtime.Training;
 using Microsoft.ML.Runtime.TreePredictor;
 using Microsoft.ML.Trainers.FastTree.Internal;
-using Microsoft.ML.Transforms;
 using Newtonsoft.Json.Linq;
 using System;
 using System.Collections;
@@ -47,13 +46,8 @@
     }
 
     public abstract class FastTreeTrainerBase<TArgs, TTransformer, TModel> :
-<<<<<<< HEAD
-        TrainerEstimatorBase<TTransformer, TModel>
-        where TTransformer : ISingleFeaturePredictionTransformer<TModel>
-=======
         TrainerEstimatorBaseWithGroupId<TTransformer, TModel>
         where TTransformer: ISingleFeaturePredictionTransformer<TModel>
->>>>>>> ef2bade3
         where TArgs : TreeArgs, new()
         where TModel : IPredictorProducing<Float>
     {
@@ -1393,7 +1387,16 @@
                     }
                     // Convert the group column, if one exists.
                     if (examples.Schema.Group != null)
-                        data = new ConvertTransform(Host, new ConvertTransform.ColumnInfo(examples.Schema.Group.Name, examples.Schema.Group.Name, DataKind.U8)).Transform(data);
+                    {
+                        var convArgs = new ConvertTransform.Arguments();
+                        var convCol = new ConvertTransform.Column
+                        {
+                            ResultType = DataKind.U8
+                        };
+                        convCol.Name = convCol.Source = examples.Schema.Group.Name;
+                        convArgs.Column = new ConvertTransform.Column[] { convCol };
+                        data = new ConvertTransform(Host, convArgs, data);
+                    }
 
                     // Since we've passed it through a few transforms, reconstitute the mapping on the
                     // newly transformed data.
