// Licensed to the .NET Foundation under one or more agreements.
// The .NET Foundation licenses this file to you under the MIT license.
// See the LICENSE file in the project root for more information.

using Float = System.Single;

using System;
using System.Collections;
using System.Collections.Generic;
using System.ComponentModel;
using System.Diagnostics;
using System.IO;
using System.Linq;
using System.Text;
using Microsoft.ML.Runtime.CommandLine;
using Microsoft.ML.Runtime.Data;
using Microsoft.ML.Runtime.Data.Conversion;
using Microsoft.ML.Runtime.FastTree.Internal;
using Microsoft.ML.Runtime.Internal.Calibration;
using Microsoft.ML.Runtime.Internal.Internallearn;
using Microsoft.ML.Runtime.Internal.Utilities;
using Microsoft.ML.Runtime.Model;
using Microsoft.ML.Runtime.Model.Onnx;
using Microsoft.ML.Runtime.Model.Pfa;
using Microsoft.ML.Runtime.Training;
using Microsoft.ML.Runtime.TreePredictor;
using Newtonsoft.Json.Linq;
using Microsoft.ML.Core.Data;
using Microsoft.ML.Runtime.EntryPoints;

// All of these reviews apply in general to fast tree and random forest implementations.
//REVIEW: Decouple train method in Application.cs to have boosting and random forest logic seperate.
//REVIEW: Do we need to keep all the fast tree based testers?

namespace Microsoft.ML.Runtime.FastTree
{
    public delegate void SignatureTreeEnsembleTrainer();

    /// <summary>
    /// FastTreeTrainerBase is generic class and can't have shared object among classes.
    /// This class is to provide common for all classes object which we can use for lock purpose.
    /// </summary>
    internal static class FastTreeShared
    {
        public static readonly object TrainLock = new object();
    }

    public abstract class FastTreeTrainerBase<TArgs, TTransformer, TModel> :
        TrainerEstimatorBase<TTransformer, TModel>
        where TTransformer: IPredictionTransformer<TModel>
        where TArgs : TreeArgs, new()
        where TModel : IPredictorProducing<Float>
    {
        protected readonly TArgs Args;
        protected readonly bool AllowGC;
        protected Ensemble TrainedEnsemble;
        protected int FeatureCount;
        protected RoleMappedData ValidData;
        protected IParallelTraining ParallelTraining;
        protected OptimizationAlgorithm OptimizationAlgorithm;
        protected Dataset TrainSet;
        protected Dataset ValidSet;
        protected Dataset[] TestSets;
        protected int[] FeatureMap;
        protected List<Test> Tests;
        protected TestHistory PruningTest;
        protected int[] CategoricalFeatures;

        // Test for early stopping.
        protected Test TrainTest;
        protected Test ValidTest;

        protected double[] InitTrainScores;
        protected double[] InitValidScores;
        protected double[][] InitTestScores;
        //protected int Iteration;
        protected Ensemble Ensemble;

        protected bool HasValidSet => ValidSet != null;

        private const string RegisterName = "FastTreeTraining";
        // random for active features selection
        private Random _featureSelectionRandom;

        protected string InnerArgs => CmdParser.GetSettings(Host, Args, new TArgs());

        public override TrainerInfo Info { get; }

        public bool HasCategoricalFeatures => Utils.Size(CategoricalFeatures) > 0;

        private protected virtual bool NeedCalibration => false;

        /// <summary>
        /// Constructor to use when instantiating the classing deriving from here through the API.
        /// </summary>
        private protected FastTreeTrainerBase(IHostEnvironment env, SchemaShape.Column label, string featureColumn,
            string weightColumn = null, string groupIdColumn = null, Action<TArgs> advancedSettings = null)
            : base(Contracts.CheckRef(env, nameof(env)).Register(RegisterName), MakeFeatureColumn(featureColumn), label, MakeWeightColumn(weightColumn))
        {
            Args = new TArgs();

            //apply the advanced args, if the user supplied any
            advancedSettings?.Invoke(Args);
            Args.LabelColumn = label.Name;

            if (weightColumn != null)
                Args.WeightColumn = Optional<string>.Explicit(weightColumn);

            if (groupIdColumn != null)
                Args.GroupIdColumn = Optional<string>.Explicit(groupIdColumn);

            // The discretization step renders this trainer non-parametric, and therefore it does not need normalization.
            // Also since it builds its own internal discretized columnar structures, it cannot benefit from caching.
            // Finally, even the binary classifiers, being logitboost, tend to not benefit from external calibration.
            Info = new TrainerInfo(normalization: false, caching: false, calibration: NeedCalibration, supportValid: true);
            // REVIEW: CLR 4.6 has a bug that is only exposed in Scope, and if we trigger GC.Collect in scope environment
            // with memory consumption more than 5GB, GC get stuck in infinite loop. So for now let's call GC only if we call things from TlcEnvironment.
            AllowGC = (env is HostEnvironmentBase<TlcEnvironment>);

            Initialize(env);
        }

        /// <summary>
        /// Legacy constructor that is used when invoking the classsing deriving from this, through maml.
        /// </summary>
        private protected FastTreeTrainerBase(IHostEnvironment env, TArgs args, SchemaShape.Column label)
            : base(Contracts.CheckRef(env, nameof(env)).Register(RegisterName), MakeFeatureColumn(args.FeatureColumn), label, MakeWeightColumn(args.WeightColumn))
        {
            Host.CheckValue(args, nameof(args));
            Args = args;
            // The discretization step renders this trainer non-parametric, and therefore it does not need normalization.
            // Also since it builds its own internal discretized columnar structures, it cannot benefit from caching.
            // Finally, even the binary classifiers, being logitboost, tend to not benefit from external calibration.
            Info = new TrainerInfo(normalization: false, caching: false, calibration: NeedCalibration, supportValid: true);
            // REVIEW: CLR 4.6 has a bug that is only exposed in Scope, and if we trigger GC.Collect in scope environment
<<<<<<< HEAD
            // with memory consumption more than 5GB, GC get stuck in infinite loop. So for now let's call GC only if we call things from TlcEnvironment.
            AllowGC = (env is HostEnvironmentBase<TlcEnvironment>);
=======
            // with memory consumption more than 5GB, GC get stuck in infinite loop. So for now let's call GC only if we call things from ConsoleEnvironment.
            AllowGC = (env is HostEnvironmentBase<ConsoleEnvironment>);
            Tests = new List<Test>();
>>>>>>> 160b0dfa

            Initialize(env);
        }

        protected abstract void PrepareLabels(IChannel ch);

        protected abstract void InitializeTests();

        protected abstract Test ConstructTestForTrainingData();

        protected abstract OptimizationAlgorithm ConstructOptimizationAlgorithm(IChannel ch);
        protected abstract TreeLearner ConstructTreeLearner(IChannel ch);

        protected abstract ObjectiveFunctionBase ConstructObjFunc(IChannel ch);

        protected virtual Float GetMaxLabel()
        {
            return Float.PositiveInfinity;
        }

        private static SchemaShape.Column MakeWeightColumn(string weightColumn)
        {
            if (weightColumn == null)
                return null;
            return new SchemaShape.Column(weightColumn, SchemaShape.Column.VectorKind.Scalar, NumberType.R4, false);
        }

        private static SchemaShape.Column MakeFeatureColumn(string featureColumn)
        {
            return new SchemaShape.Column(featureColumn, SchemaShape.Column.VectorKind.Vector, NumberType.R4, false);
        }

        private void Initialize(IHostEnvironment env)
        {
            int numThreads = Args.NumThreads ?? Environment.ProcessorCount;
            if (Host.ConcurrencyFactor > 0 && numThreads > Host.ConcurrencyFactor)
            {
                using (var ch = Host.Start("FastTreeTrainerBase"))
                {
                    numThreads = Host.ConcurrencyFactor;
                    ch.Warning("The number of threads specified in trainer arguments is larger than the concurrency factor "
                        + "setting of the environment. Using {0} training threads instead.", numThreads);
                    ch.Done();
                }
            }
            ParallelTraining = Args.ParallelTrainer != null ? Args.ParallelTrainer.CreateComponent(env) : new SingleTrainer();
            ParallelTraining.InitEnvironment();

            Tests = new List<Test>();

            InitializeThreads(numThreads);
        }

        protected void ConvertData(RoleMappedData trainData)
        {
            trainData.Schema.Schema.TryGetColumnIndex(DefaultColumnNames.Features, out int featureIndex);
            MetadataUtils.TryGetCategoricalFeatureIndices(trainData.Schema.Schema, featureIndex, out CategoricalFeatures);
            var useTranspose = UseTranspose(Args.DiskTranspose, trainData) && (ValidData == null || UseTranspose(Args.DiskTranspose, ValidData));
            var instanceConverter = new ExamplesToFastTreeBins(Host, Args.MaxBins, useTranspose, !Args.FeatureFlocks, Args.MinDocumentsInLeafs, GetMaxLabel());

            TrainSet = instanceConverter.FindBinsAndReturnDataset(trainData, PredictionKind, ParallelTraining, CategoricalFeatures, Args.CategoricalSplit);
            FeatureMap = instanceConverter.FeatureMap;
            if (ValidData != null)
                ValidSet = instanceConverter.GetCompatibleDataset(ValidData, PredictionKind, CategoricalFeatures, Args.CategoricalSplit);
        }

        private bool UseTranspose(bool? useTranspose, RoleMappedData data)
        {
            Host.AssertValue(data);
            Host.AssertValue(data.Schema.Feature);

            if (useTranspose.HasValue)
                return useTranspose.Value;

            ITransposeDataView td = data.Data as ITransposeDataView;
            return td != null && td.TransposeSchema.GetSlotType(data.Schema.Feature.Index) != null;
        }

        protected void TrainCore(IChannel ch)
        {
            Contracts.CheckValue(ch, nameof(ch));
            // REVIEW:Get rid of this lock then we completly remove all static classes from FastTree such as BlockingThreadPool.
            lock (FastTreeShared.TrainLock)
            {
                using (Timer.Time(TimerEvent.TotalInitialization))
                {
                    CheckArgs(ch);
                    PrintPrologInfo(ch);

                    Initialize(ch);
                    PrintMemoryStats(ch);
                }
                using (Timer.Time(TimerEvent.TotalTrain))
                    Train(ch);
                if (Args.ExecutionTimes)
                    PrintExecutionTimes(ch);
                ch.Done();

                TrainedEnsemble = Ensemble;
                if (FeatureMap != null)
                    TrainedEnsemble.RemapFeatures(FeatureMap);
                ParallelTraining.FinalizeEnvironment();
            }
        }

        protected virtual bool ShouldStop(IChannel ch, ref IEarlyStoppingCriterion earlyStopping, ref int bestIteration)
        {
            bestIteration = Ensemble.NumTrees;
            return false;
        }
        protected virtual int GetBestIteration(IChannel ch)
        {
            return Ensemble.NumTrees;
        }

        protected virtual void InitializeThreads(int numThreads)
        {
            ThreadTaskManager.Initialize(numThreads);
        }

        protected virtual void PrintExecutionTimes(IChannel ch)
        {
            ch.Info("Execution time breakdown:\n{0}", Timer.GetString());
        }

        protected virtual void CheckArgs(IChannel ch)
        {
            Args.Check(ch);

            IntArray.CompatibilityLevel = Args.FeatureCompressionLevel;

            // change arguments
            if (Args.HistogramPoolSize < 2)
                Args.HistogramPoolSize = Args.NumLeaves * 2 / 3;
            if (Args.HistogramPoolSize > Args.NumLeaves - 1)
                Args.HistogramPoolSize = Args.NumLeaves - 1;

            if (Args.BaggingSize > 0)
            {
                int bagCount = Args.NumTrees / Args.BaggingSize;
                if (bagCount * Args.BaggingSize != Args.NumTrees)
                    throw ch.Except("Number of trees should be a multiple of number bag size");
            }

            if (!(0 <= Args.GainConfidenceLevel && Args.GainConfidenceLevel < 1))
                throw ch.Except("Gain confidence level must be in the range [0,1)");

#if OLD_DATALOAD
#if !NO_STORE
            if (_args.offloadBinsToFileStore)
            {
                if (!string.IsNullOrEmpty(_args.offloadBinsDirectory) && !Directory.Exists(_args.offloadBinsDirectory))
                {
                    try
                    {
                        Directory.CreateDirectory(_args.offloadBinsDirectory);
                    }
                    catch (Exception e)
                    {
                        throw ch.Except(e, "Failure creating bins offload directory {0} - Exception {1}", _args.offloadBinsDirectory, e.Message);
                    }
                }
            }
#endif
#endif
        }

        /// <summary>
        /// A virtual method that is used to print header of test graph.
        /// Appliations that need printing test graph are supposed to override
        /// it to print specific test graph header.
        /// </summary>
        /// <returns> string representation of test graph header </returns>
        protected virtual string GetTestGraphHeader()
        {
            return string.Empty;
        }

        /// <summary>
        /// A virtual method that is used to print a single line of test graph.
        /// Applications that need printing test graph are supposed to override
        /// it to print a specific line of test graph after a new iteration is finished.
        /// </summary>
        /// <returns> string representation of a line of test graph </returns>
        protected virtual string GetTestGraphLine()
        {
            return string.Empty;
        }

        /// <summary>
        /// A virtual method that is used to compute test results after each iteration is finished.
        /// </summary>
        protected virtual void ComputeTests()
        {
        }

        protected void PrintTestGraph(IChannel ch)
        {
            // we call Tests computing no matter whether we require to print test graph
            ComputeTests();

            if (!Args.PrintTestGraph)
                return;

            if (Ensemble.NumTrees == 0)
                ch.Info(GetTestGraphHeader());
            else
                ch.Info(GetTestGraphLine());

            return;
        }

        protected virtual void Initialize(IChannel ch)
        {
            #region Load/Initialize State

            using (Timer.Time(TimerEvent.InitializeLabels))
                PrepareLabels(ch);
            using (Timer.Time(TimerEvent.InitializeTraining))
            {
                InitializeEnsemble();
                OptimizationAlgorithm = ConstructOptimizationAlgorithm(ch);
            }
            using (Timer.Time(TimerEvent.InitializeTests))
                InitializeTests();
            if (AllowGC)
            {
                GC.Collect(2, GCCollectionMode.Forced);
                GC.Collect(2, GCCollectionMode.Forced);
            }
            #endregion
        }

#if !NO_STORE
        /// <summary>
        /// Calculates the percentage of feature bins that will fit into memory based on current available memory in the machine.
        /// </summary>
        /// <returns>A float number between 0 and 1 indicating the percentage of features to load.
        ///         The number will not be smaller than two times the feature fraction value</returns>
        private float GetFeaturePercentInMemory(IChannel ch)
        {
            const float maxFeaturePercentValue = 1.0f;

            float availableMemory = GetMachineAvailableBytes();

            ch.Info("Available memory in the machine is = {0} bytes", availableMemory.ToString("N", CultureInfo.InvariantCulture));

            float minFeaturePercentThreshold = _args.preloadFeatureBinsBeforeTraining ? (float)_args.featureFraction * 2 : (float)_args.featureFraction;

            if (minFeaturePercentThreshold >= maxFeaturePercentValue)
            {
                return maxFeaturePercentValue;
            }

            // Initial free memory allowance in bytes for single and parallel fastrank modes
            float freeMemoryAllowance = 1024 * 1024 * 512;

            if (_optimizationAlgorithm.TreeLearner != null)
            {
                // Get the size of memory in bytes needed by the tree learner internal data structures
                freeMemoryAllowance += _optimizationAlgorithm.TreeLearner.GetSizeOfReservedMemory();
            }

            availableMemory = (availableMemory > freeMemoryAllowance) ? availableMemory - freeMemoryAllowance : 0;

            long featureSize = TrainSet.FeatureSetSize;

            if (ValidSet != null)
            {
                featureSize += ValidSet.FeatureSetSize;
            }

            if (TestSets != null)
            {
                foreach (var item in TestSets)
                {
                    featureSize += item.FeatureSetSize;
                }
            }

            ch.Info("Total Feature bins size is = {0} bytes", featureSize.ToString("N", CultureInfo.InvariantCulture));

            return Math.Min(Math.Max(minFeaturePercentThreshold, availableMemory / featureSize), maxFeaturePercentValue);
        }
#endif

        protected bool[] GetActiveFeatures()
        {
            var activeFeatures = Utils.CreateArray(TrainSet.NumFeatures, true);
            if (Args.FeatureFraction < 1.0)
            {
                if (_featureSelectionRandom == null)
                    _featureSelectionRandom = new Random(Args.FeatureSelectSeed);

                for (int i = 0; i < TrainSet.NumFeatures; ++i)
                {
                    if (activeFeatures[i])
                        activeFeatures[i] = _featureSelectionRandom.NextDouble() <= Args.FeatureFraction;
                }
            }

            return activeFeatures;
        }

        private string GetDatasetStatistics(Dataset set)
        {
            long datasetSize = set.SizeInBytes();
            int skeletonSize = set.Skeleton.SizeInBytes();
            return string.Format("set contains {0} query-doc pairs in {1} queries with {2} features and uses {3} MB ({4} MB for features)",
                set.NumDocs, set.NumQueries, set.NumFeatures, datasetSize / 1024 / 1024, (datasetSize - skeletonSize) / 1024 / 1024);
        }

        protected virtual void PrintMemoryStats(IChannel ch)
        {
            Contracts.AssertValue(ch);
            ch.Trace("Training {0}", GetDatasetStatistics(TrainSet));

            if (ValidSet != null)
                ch.Trace("Validation {0}", GetDatasetStatistics(ValidSet));
            if (TestSets != null)
            {
                for (int i = 0; i < TestSets.Length; ++i)
                    ch.Trace("ComputeTests[{1}] {0}",
                        GetDatasetStatistics(TestSets[i]), i);
            }

            if (AllowGC)
                ch.Trace("GC Total Memory = {0} MB", GC.GetTotalMemory(true) / 1024 / 1024);
            Process currentProcess = Process.GetCurrentProcess();
            ch.Trace("Working Set = {0} MB", currentProcess.WorkingSet64 / 1024 / 1024);
            ch.Trace("Virtual Memory = {0} MB",
                currentProcess.VirtualMemorySize64 / 1024 / 1024);
            ch.Trace("Private Memory = {0} MB",
                currentProcess.PrivateMemorySize64 / 1024 / 1024);
            ch.Trace("Peak Working Set = {0} MB", currentProcess.PeakWorkingSet64 / 1024 / 1024);
            ch.Trace("Peak Virtual Memory = {0} MB",
                currentProcess.PeakVirtualMemorySize64 / 1024 / 1024);
        }

        protected bool AreSamplesWeighted(IChannel ch)
        {
            return TrainSet.SampleWeights != null;
        }

        private void InitializeEnsemble()
        {
            Ensemble = new Ensemble();
        }

        /// <summary>
        /// Creates weights wrapping (possibly, trivial) for gradient target values.
        /// </summary>
        protected virtual IGradientAdjuster MakeGradientWrapper(IChannel ch)
        {
            if (AreSamplesWeighted(ch))
                return new QueryWeightsGradientWrapper();
            else
                return new TrivialGradientWrapper();
        }

#if !NO_STORE
        /// <summary>
        /// Unloads feature bins being used in the current iteration.
        /// </summary>
        /// <param name="featureToUnload">Boolean array indicating the features to unload</param>
        private void UnloadFeatureBins(bool[] featureToUnload)
        {
            foreach (ScoreTracker scoreTracker in this._optimizationAlgorithm.TrackedScores)
            {
                for (int i = 0; i < scoreTracker.Dataset.Features.Length; i++)
                {
                    if (featureToUnload[i])
                    {
                        // Only return buffers to the pool that were allocated using the pool
                        // So far only this type of IntArrays below have buffer pool support.
                        // This is to avoid unexpected leaks in case a new IntArray is added but we are not allocating it from the pool.
                        if (scoreTracker.Dataset.Features[i].Bins is DenseIntArray ||
                            scoreTracker.Dataset.Features[i].Bins is DeltaSparseIntArray ||
                            scoreTracker.Dataset.Features[i].Bins is DeltaRepeatIntArray)
                        {
                            scoreTracker.Dataset.Features[i].Bins.ReturnBuffer();
                            scoreTracker.Dataset.Features[i].Bins = null;
                        }
                    }
                }
            }
        }

        /// <summary>
        /// Worker thread delegate that loads features for the next training iteration
        /// </summary>
        /// <param name="state">thread state object</param>
        private void LazyFeatureLoad(object state)
        {
            bool[] featuresToLoad = (bool[])state;

            foreach (ScoreTracker scoreTracker in this._optimizationAlgorithm.TrackedScores)
            {
                for (int i = 0; i < scoreTracker.Dataset.Features.Length; i++)
                {
                    if (featuresToLoad[i])
                    {
                        // just using the Bins property so feature bins are loaded into memory
                        IntArray bins = scoreTracker.Dataset.Features[i].Bins;
                    }
                }
            }
        }

        /// <summary>
        /// Iterates through the feature sets needed in future tree training iterations (i.e. in ActiveFeatureSetQueue),
        /// using the same order as they were enqueued, and it returns the initial active features based on the percentage parameter.
        /// </summary>
        /// <param name="pctFeatureThreshold">A float value between 0 and 1 indicating maximum percentage of features to return</param>
        /// <returns>Array indicating calculated feature list</returns>
        private bool[] GetNextFeaturesByThreshold(float pctFeatureThreshold)
        {
            int totalUniqueFeatureCount = 0;
            bool[] nextActiveFeatures = new bool[TrainSet.NumFeatures];

            if (pctFeatureThreshold == 1.0f)
            {
                // return all features to load
                return nextActiveFeatures.Select(x => x = true).ToArray();
            }

            int maxNumberOfFeatures = (int)(pctFeatureThreshold * TrainSet.NumFeatures);

            for (int i = 0; i < _activeFeatureSetQueue.Count; i++)
            {
                bool[] tempActiveFeatures = _activeFeatureSetQueue.ElementAt(i);

                for (int j = 0; j < tempActiveFeatures.Length; j++)
                {
                    if (tempActiveFeatures[j] && !nextActiveFeatures[j])
                    {
                        nextActiveFeatures[j] = true;
                        if (totalUniqueFeatureCount++ > maxNumberOfFeatures)
                            return nextActiveFeatures;
                    }
                }
            }

            return nextActiveFeatures;
        }

        /// <summary>
        /// Adds several items in the ActiveFeature queue
        /// </summary>
        /// <param name="numberOfItems">Number of items to add</param>
        private void GenerateActiveFeatureLists(int numberOfItems)
        {
            for (int i = 0; i < numberOfItems; i++)
            {
                _activeFeatureSetQueue.Enqueue(GetActiveFeatures());
            }
        }
#endif

        protected virtual BaggingProvider CreateBaggingProvider()
        {
            Contracts.Assert(Args.BaggingSize > 0);
            return new BaggingProvider(TrainSet, Args.NumLeaves, Args.RngSeed, Args.BaggingTrainFraction);
        }

        protected virtual bool ShouldRandomStartOptimizer()
        {
            return false;
        }

        protected virtual void Train(IChannel ch)
        {
            Contracts.AssertValue(ch);
            int numTotalTrees = Args.NumTrees;

            ch.Info(
                "Reserved memory for tree learner: {0} bytes",
                OptimizationAlgorithm.TreeLearner.GetSizeOfReservedMemory());

#if !NO_STORE
            if (_args.offloadBinsToFileStore)
            {
                // Initialize feature percent to load before loading any features
                _featurePercentToLoad = GetFeaturePercentInMemory(ch);
                ch.Info("Using featurePercentToLoad = {0} ", _featurePercentToLoad);
            }
#endif

            // random starting point
            bool revertRandomStart = false;
            if (Ensemble.NumTrees < numTotalTrees && ShouldRandomStartOptimizer())
            {
                ch.Info("Randomizing start point");
                OptimizationAlgorithm.TrainingScores.RandomizeScores(Args.RngSeed, false);
                revertRandomStart = true;
            }

            ch.Info("Starting to train ...");

            BaggingProvider baggingProvider = Args.BaggingSize > 0 ? CreateBaggingProvider() : null;

#if OLD_DATALOAD
#if !NO_STORE
            // Preload
            GenerateActiveFeatureLists(_args.numTrees);
            Thread featureLoadThread = null;

            // Initial feature load
            if (_args.offloadBinsToFileStore)
            {
                FileObjectStore<IntArrayFormatter>.GetDefaultInstance().SealObjectStore();
                if (_args.preloadFeatureBinsBeforeTraining)
                {
                    StartFeatureLoadThread(GetNextFeaturesByThreshold(_featurePercentToLoad)).Join();
                }
            }
#endif
#endif

            IEarlyStoppingCriterion earlyStoppingRule = null;
            int bestIteration = 0;
            int emptyTrees = 0;
            using (var pch = Host.StartProgressChannel("FastTree training"))
            {
                pch.SetHeader(new ProgressHeader("trees"), e => e.SetProgress(0, Ensemble.NumTrees, numTotalTrees));
                while (Ensemble.NumTrees < numTotalTrees)
                {
                    using (Timer.Time(TimerEvent.Iteration))
                    {
#if NO_STORE
                        bool[] activeFeatures = GetActiveFeatures();
#else
                        bool[] activeFeatures = _activeFeatureSetQueue.Dequeue();
#endif

                        if (Args.BaggingSize > 0 && Ensemble.NumTrees % Args.BaggingSize == 0)
                        {
                            baggingProvider.GenerateNewBag();
                            OptimizationAlgorithm.TreeLearner.Partitioning =
                                baggingProvider.GetCurrentTrainingPartition();
                        }

#if !NO_STORE
                        if (_args.offloadBinsToFileStore)
                        {
                            featureLoadThread = StartFeatureLoadThread(GetNextFeaturesByThreshold(_featurePercentToLoad));
                            if (!_args.preloadFeatureBinsBeforeTraining)
                                featureLoadThread.Join();
                        }
#endif

                        // call the weak learner
                        var tree = OptimizationAlgorithm.TrainingIteration(ch, activeFeatures);
                        if (tree == null)
                        {
                            emptyTrees++;
                            numTotalTrees--;
                        }
                        else if (Args.BaggingSize > 0 && Ensemble.Trees.Count() > 0)
                        {
                            ch.Assert(Ensemble.Trees.Last() == tree);
                            Ensemble.Trees.Last()
                                .AddOutputsToScores(OptimizationAlgorithm.TrainingScores.Dataset,
                                    OptimizationAlgorithm.TrainingScores.Scores,
                                    baggingProvider.GetCurrentOutOfBagPartition().Documents);
                        }

                        CustomizedTrainingIteration(tree);

                        using (Timer.Time(TimerEvent.Test))
                        {
                            PrintIterationMessage(ch, pch);
                            PrintTestResults(ch);
                        }

                        // revert randomized start
                        if (revertRandomStart)
                        {
                            revertRandomStart = false;
                            ch.Info("Reverting random score assignment");
                            OptimizationAlgorithm.TrainingScores.RandomizeScores(Args.RngSeed, true);
                        }

#if !NO_STORE
                        if (_args.offloadBinsToFileStore)
                        {
                            // Unload only features that are not needed for the next iteration
                            bool[] featuresToUnload = activeFeatures;

                            if (_args.preloadFeatureBinsBeforeTraining)
                            {
                                featuresToUnload =
                                    activeFeatures.Zip(GetNextFeaturesByThreshold(_featurePercentToLoad),
                                        (current, next) => current && !next).ToArray();
                            }

                            UnloadFeatureBins(featuresToUnload);

                            if (featureLoadThread != null &&
                                _args.preloadFeatureBinsBeforeTraining)
                            {
                                // wait for loading the features needed for the next iteration
                                featureLoadThread.Join();
                            }
                        }
#endif
                        if (ShouldStop(ch, ref earlyStoppingRule, ref bestIteration))
                            break;
                    }
                }

                if (emptyTrees > 0)
                {
                    ch.Warning("{0} of the boosting iterations failed to grow a tree. This is commonly because the " +
                        "minimum documents in leaf hyperparameter was set too high for this dataset.", emptyTrees);
                }
            }

            if (earlyStoppingRule != null)
            {
                Contracts.Assert(numTotalTrees == 0 || bestIteration > 0);
                // REVIEW: Need to reconcile with future progress reporting changes.
                ch.Info("The training is stopped at {0} and iteration {1} is picked",
                    Ensemble.NumTrees, bestIteration);
            }
            else
            {
                bestIteration = GetBestIteration(ch);
            }

            OptimizationAlgorithm.FinalizeLearning(bestIteration);
            Ensemble.PopulateRawThresholds(TrainSet);
            ParallelTraining.FinalizeTreeLearner();
        }

#if !NO_STORE
        /// <summary>
        /// Gets the available bytes performance counter on the local machine
        /// </summary>
        /// <returns>Available bytes number</returns>
        private float GetMachineAvailableBytes()
        {
            using (var availableBytes = new System.Diagnostics.PerformanceCounter("Memory", "Available Bytes", true))
            {
                return availableBytes.NextValue();
            }
        }
#endif

        // This method is called at the end of each training iteration, with the tree that was learnt on that iteration.
        // Note that this tree can be null if no tree was learnt this iteration.
        protected virtual void CustomizedTrainingIteration(RegressionTree tree)
        {
        }

        protected virtual void PrintIterationMessage(IChannel ch, IProgressChannel pch)
        {
            // REVIEW: report some metrics, not just number of trees?
            int iteration = Ensemble.NumTrees;
            if (iteration % 50 == 49)
                pch.Checkpoint(iteration + 1);
        }

        protected virtual void PrintTestResults(IChannel ch)
        {
            if (Args.TestFrequency != int.MaxValue && (Ensemble.NumTrees % Args.TestFrequency == 0 || Ensemble.NumTrees == Args.NumTrees))
            {
                var sb = new StringBuilder();
                using (var sw = new StringWriter(sb))
                {
                    foreach (var t in Tests)
                    {
                        var results = t.ComputeTests();
                        sw.Write(t.FormatInfoString());
                    }
                }

                if (sb.Length > 0)
                    ch.Info(sb.ToString());
            }
        }
        protected virtual void PrintPrologInfo(IChannel ch)
        {
            Contracts.AssertValue(ch);
            ch.Trace("Host = {0}", Environment.MachineName);
            ch.Trace("CommandLine = {0}", CmdParser.GetSettings(ch, Args, new TArgs()));
            ch.Trace("GCSettings.IsServerGC = {0}", System.Runtime.GCSettings.IsServerGC);
            ch.Trace("{0}", Args);
        }

        protected ScoreTracker ConstructScoreTracker(Dataset set)
        {
            // If not found contruct one
            ScoreTracker st = null;
            if (set == TrainSet)
                st = OptimizationAlgorithm.GetScoreTracker("train", TrainSet, InitTrainScores);
            else if (set == ValidSet)
                st = OptimizationAlgorithm.GetScoreTracker("valid", ValidSet, InitValidScores);
            else
            {
                for (int t = 0; t < TestSets.Length; ++t)
                {
                    if (set == TestSets[t])
                    {
                        double[] initTestScores = InitTestScores?[t];
                        st = OptimizationAlgorithm.GetScoreTracker(string.Format("test[{0}]", t), TestSets[t], initTestScores);
                    }
                }
            }
            Contracts.Check(st != null, "unknown dataset passed to ConstructScoreTracker");
            return st;
        }

        private double[] ComputeScoresSmart(IChannel ch, Dataset set)
        {
            if (!Args.CompressEnsemble)
            {
                foreach (var st in OptimizationAlgorithm.TrackedScores)
                    if (st.Dataset == set)
                    {
                        ch.Trace("Computing scores fast");
                        return st.Scores;
                    }
            }
            return ComputeScoresSlow(ch, set);
        }

        private double[] ComputeScoresSlow(IChannel ch, Dataset set)
        {
            ch.Trace("Computing scores slow");
            double[] scores = new double[set.NumDocs];
            Ensemble.GetOutputs(set, scores);
            double[] initScores = GetInitScores(set);
            if (initScores != null)
            {
                Contracts.Check(scores.Length == initScores.Length, "Length of initscores and scores mismatch");
                for (int i = 0; i < scores.Length; i++)
                    scores[i] += initScores[i];
            }
            return scores;
        }

        private double[] GetInitScores(Dataset set)
        {
            if (set == TrainSet)
                return InitTrainScores;
            if (set == ValidSet)
                return InitValidScores;
            for (int i = 0; TestSets != null && i < TestSets.Length; i++)
            {
                if (set == TestSets[i])
                    return InitTestScores?[i];
            }
            throw Contracts.Except("Queried for unknown set");
        }
    }

    internal abstract class DataConverter
    {
        protected readonly int NumFeatures;
        public abstract int NumExamples { get; }

        protected readonly Float MaxLabel;

        protected readonly PredictionKind PredictionKind;

        /// <summary>
        /// The per-feature bin upper bounds. Implementations may differ on when all of the items
        /// in this array are initialized to non-null values but it must happen at least no later
        /// than immediately after we return from <see cref="GetDataset"/>.
        /// </summary>
        public readonly Double[][] BinUpperBounds;

        /// <summary>
        /// In the event that any features are filtered, this will contain the feature map, where
        /// the indices are the indices of features within the dataset, and the tree as we are
        /// learning, and the values are the indices of the features within the original input
        /// data. This array is used to "rehydrate" the tree once we finish training, so that the
        /// feature indices are once again over the full set of features, as opposed to the subset
        /// of features we actually trained on. This can be null in the event that no filtering
        /// occurred.
        /// </summary>
        /// <seealso cref="Ensemble.RemapFeatures"/>
        public int[] FeatureMap;

        protected readonly IHost Host;

        protected readonly int[] CategoricalFeatureIndices;

        protected readonly bool CategoricalSplit;

        protected bool UsingMaxLabel
        {
            get { return MaxLabel != Float.PositiveInfinity; }
        }

        private DataConverter(RoleMappedData data, IHost host, Double[][] binUpperBounds, Float maxLabel,
            PredictionKind kind, int[] categoricalFeatureIndices, bool categoricalSplit)
        {
            Contracts.AssertValue(host, "host");
            Host = host;
            Host.CheckValue(data, nameof(data));
            data.CheckFeatureFloatVector();
            data.CheckOptFloatWeight();
            data.CheckOptGroup();

            NumFeatures = data.Schema.Feature.Type.VectorSize;
            if (binUpperBounds != null)
            {
                Host.AssertValue(binUpperBounds);
                Host.Assert(Utils.Size(binUpperBounds) == NumFeatures);
                Host.Assert(binUpperBounds.All(b => b != null));
                BinUpperBounds = binUpperBounds;
            }
            else
                BinUpperBounds = new Double[NumFeatures][];
            MaxLabel = maxLabel;
            PredictionKind = kind;
            CategoricalSplit = categoricalSplit;
            CategoricalFeatureIndices = categoricalFeatureIndices;
        }

        public static DataConverter Create(RoleMappedData data, IHost host, int maxBins,
            Float maxLabel, bool diskTranspose, bool noFlocks, int minDocsPerLeaf, PredictionKind kind,
            IParallelTraining parallelTraining, int[] categoricalFeatureIndices, bool categoricalSplit)
        {
            Contracts.AssertValue(host, "host");
            host.AssertValue(data);
            host.Assert(maxBins > 0);
            DataConverter conv;
            using (var ch = host.Start("CreateConverter"))
            {
                if (!diskTranspose)
                    conv = new MemImpl(data, host, maxBins, maxLabel, noFlocks, minDocsPerLeaf, kind,
                        parallelTraining, categoricalFeatureIndices, categoricalSplit);
                else
                    conv = new DiskImpl(data, host, maxBins, maxLabel, kind, parallelTraining, categoricalFeatureIndices, categoricalSplit);
                ch.Done();
            }
            return conv;
        }

        public static DataConverter Create(RoleMappedData data, IHost host, Double[][] binUpperBounds,
            Float maxLabel, bool diskTranspose, bool noFlocks, PredictionKind kind, int[] categoricalFeatureIndices, bool categoricalSplit)
        {
            Contracts.AssertValue(host, "host");
            host.AssertValue(data);
            DataConverter conv;
            using (var ch = host.Start("CreateConverter"))
            {
                if (!diskTranspose)
                    conv = new MemImpl(data, host, binUpperBounds, maxLabel, noFlocks, kind, categoricalFeatureIndices, categoricalSplit);
                else
                    conv = new DiskImpl(data, host, binUpperBounds, maxLabel, kind, categoricalFeatureIndices, categoricalSplit);
                ch.Done();
            }
            return conv;
        }

        protected void GetFeatureNames(RoleMappedData data, ref VBuffer<DvText> names)
        {
            // The existing implementations will have verified this by the time this utility
            // function is called.
            Host.AssertValue(data);
            var feat = data.Schema.Feature;
            Host.AssertValue(feat);
            Host.Assert(feat.Type.ValueCount > 0);

            var sch = data.Schema.Schema;
            if (sch.HasSlotNames(feat.Index, feat.Type.ValueCount))
                sch.GetMetadata(MetadataUtils.Kinds.SlotNames, feat.Index, ref names);
            else
                names = new VBuffer<DvText>(feat.Type.ValueCount, 0, names.Values, names.Indices);
        }

#if !CORECLR
        protected void GetFeatureIniContent(RoleMappedData data, ref VBuffer<DvText> content)
        {
            // The existing implementations will have verified this by the time this utility
            // function is called.
            Host.AssertValue(data);
            var feat = data.Schema.Feature;
            Host.AssertValue(feat);
            Host.Assert(feat.Type.ValueCount > 0);

            var sch = data.Schema.Schema;
            var type = sch.GetMetadataTypeOrNull(BingBinLoader.IniContentMetadataKind, feat.Index);
            if (type == null || type.VectorSize != feat.Type.ValueCount || !type.IsVector || !type.ItemType.IsText)
                content = new VBuffer<DvText>(feat.Type.ValueCount, 0, content.Values, content.Indices);
            else
                sch.GetMetadata(BingBinLoader.IniContentMetadataKind, feat.Index, ref content);
        }
#endif

        public abstract Dataset GetDataset();

        /// <summary>
        /// Bins and input vector of feature values.
        /// </summary>
        /// <param name="binFinder">The instead of the bin finder to use</param>
        /// <param name="values">The values for one particular feature value across all examples</param>
        /// <param name="maxBins">The maximum number of bins to find</param>
        /// <param name="minDocsPerLeaf"></param>
        /// <param name="distinctValues">The working array of distinct values, a temporary buffer that should be called
        /// to multiple invocations of this method, but not meant to be useful to the caller. This method will reallocate
        /// the array to a new size if necessary. Passing in null at first is acceptable.</param>
        /// <param name="distinctCounts">Similar working array, but for distinct counts</param>
        /// <param name="upperBounds">The bin upper bounds, maximum length will be <paramref name="maxBins"/></param>
        /// <returns>Whether finding the bins was successful or not. It will be unsuccessful iff <paramref name="values"/>
        /// has any missing values. In that event, the out parameters will be left as null.</returns>
        protected static bool CalculateBins(BinFinder binFinder, ref VBuffer<double> values, int maxBins, int minDocsPerLeaf,
            ref double[] distinctValues, ref int[] distinctCounts, out double[] upperBounds)
        {
            return binFinder.FindBins(ref values, maxBins, minDocsPerLeaf, out upperBounds);
        }

        private static IEnumerable<KeyValuePair<int, int>> NonZeroBinnedValuesForSparse(VBuffer<double> values, Double[] binUpperBounds)
        {
            Contracts.Assert(!values.IsDense);
            Contracts.Assert(Algorithms.FindFirstGE(binUpperBounds, 0) == 0);
            for (int i = 0; i < values.Count; ++i)
            {
                int ge = Algorithms.FindFirstGE(binUpperBounds, values.Values[i]);
                if (ge != 0)
                    yield return new KeyValuePair<int, int>(values.Indices[i], ge);
            }
        }

        private FeatureFlockBase CreateOneHotFlock(IChannel ch,
                List<int> features, int[] binnedValues, int[] lastOn, ValuesList[] instanceList,
                ref int[] forwardIndexerWork, ref VBuffer<double> temp, bool categorical)
        {
            Contracts.AssertValue(ch);
            ch.Assert(0 <= features.Min() && features.Max() < NumFeatures);
            ch.Assert(features.Count > 0);

            if (features.Count == 1)
            {
                // Singleton.
                int fi = features[0];
                var values = instanceList[fi];
                values.CopyTo(NumExamples, ref temp);
                return CreateSingletonFlock(ch, ref temp, binnedValues, BinUpperBounds[fi]);
            }
            // Multiple, one hot.
            int[] hotFeatureStarts = new int[features.Count + 1];
            // The position 0 is reserved as the "cold" position for all features in the slot.
            // This corresponds to all features being in their first bin (e.g., cold). So the
            // first feature's "hotness" starts at 1. HOWEVER, for the purpose of defining the
            // bins, we start with this array computed off by one. Once we define the bins, we
            // will correct it.
            hotFeatureStarts[0] = 0;
            // There are as many hot positions per feature as there are number of bin upper
            // bounds, minus 1. (The first bin is the "cold" position.)
            for (int i = 1; i < hotFeatureStarts.Length; ++i)
                hotFeatureStarts[i] = hotFeatureStarts[i - 1] + BinUpperBounds[features[i - 1]].Length - 1;
            IntArrayBits flockBits = IntArray.NumBitsNeeded(hotFeatureStarts[hotFeatureStarts.Length - 1] + 1);

            int min = features[0];
            int lim = features[features.Count - 1] + 1;
            var ind = new ValuesList.ForwardIndexer(instanceList, features.ToArray(), ref forwardIndexerWork);
            int[] f2sf = Utils.CreateArray(lim - min, -1);
            for (int i = 0; i < features.Count; ++i)
                f2sf[features[i] - min] = i;

            int hotCount = 0;
            for (int i = 0; i < lastOn.Length; ++i)
            {
                int fi = lastOn[i];
                if (fi < min || fi >= lim)
                {
                    // All of the features would bin to 0, so we're in the "cold" position.
                    binnedValues[i] = 0;
#if false // This would be a very nice test to have, but for some situations it's too slow, even for debug builds. Consider reactivating temporarily if actively working on flocks.
                                // Assert that all the features really would be cold for this position.
                                Contracts.Assert(Enumerable.Range(min, lim - min).All(f => ind[f, i] < BinUpperBounds[f][0]));
#endif
                    continue;
                }
                ch.Assert(min <= fi && fi < lim);
                int subfeature = f2sf[fi - min];
                ch.Assert(subfeature >= 0);
                Double val = ind[subfeature, i];
#if false // Same note, too slow even for debug builds.
                            // Assert that all the other features really would be cold for this position.
                            Contracts.Assert(Enumerable.Range(min, fi - min).Concat(Enumerable.Range(fi + 1, lim - (fi + 1))).All(f => ind[f, i] < BinUpperBounds[f][0]));
#endif
                Double[] bub = BinUpperBounds[fi];
                ch.Assert(bub.Length > 1);
                int bin = Algorithms.FindFirstGE(bub, val);
                ch.Assert(0 < bin && bin < bub.Length); // If 0, should not have been considered "on", so what the heck?
                binnedValues[i] = hotFeatureStarts[subfeature] + bin;
                hotCount++;
            }
#if DEBUG
            int limBin = (1 << (int)flockBits);
            Contracts.Assert(flockBits == IntArrayBits.Bits32 || binnedValues.All(b => b < limBin));
#endif
            // Correct the hot feature starts now that we're done binning.
            for (int f = 0; f < hotFeatureStarts.Length; ++f)
                hotFeatureStarts[f]++;
            // Construct the int array of binned values.
            const double sparsifyThreshold = 0.7;

            IntArrayType type = hotCount < (1 - sparsifyThreshold) * NumExamples
                ? IntArrayType.Sparse
                : IntArrayType.Dense;
            IntArray bins = IntArray.New(NumExamples, type, flockBits, binnedValues);

            var bups = features.Select(fi => BinUpperBounds[fi]).ToArray(features.Count);
            return new OneHotFeatureFlock(bins, hotFeatureStarts, bups, categorical);
        }

        private FeatureFlockBase CreateOneHotFlockCategorical(IChannel ch,
                List<int> features, int[] binnedValues, int[] lastOn, bool categorical)
        {
            Contracts.AssertValue(ch);
            ch.Assert(0 <= features.Min() && features.Max() < NumFeatures);
            ch.Assert(features.Count > 1);

            // Multiple, one hot.
            int[] hotFeatureStarts = new int[features.Count + 1];
            // The position 0 is reserved as the "cold" position for all features in the slot.
            // This corresponds to all features being in their first bin (e.g., cold). So the
            // first feature's "hotness" starts at 1. HOWEVER, for the purpose of defining the
            // bins, we start with this array computed off by one. Once we define the bins, we
            // will correct it.
            hotFeatureStarts[0] = 0;
            // There are as many hot positions per feature as there are number of bin upper
            // bounds, minus 1. (The first bin is the "cold" position.)
            for (int i = 1; i < hotFeatureStarts.Length; ++i)
                hotFeatureStarts[i] = hotFeatureStarts[i - 1] + BinUpperBounds[features[i - 1]].Length - 1;
            IntArrayBits flockBits = IntArray.NumBitsNeeded(hotFeatureStarts[hotFeatureStarts.Length - 1] + 1);

            int min = features[0];
            int lim = features[features.Count - 1] + 1;
            int[] f2sf = Utils.CreateArray(lim - min, -1);
            for (int i = 0; i < features.Count; ++i)
                f2sf[features[i] - min] = i;

            int hotCount = 0;
            for (int i = 0; i < lastOn.Length; ++i)
            {
                int fi = lastOn[i];
                if (fi < min || fi >= lim)
                {
                    // All of the features would bin to 0, so we're in the "cold" position.
                    binnedValues[i] = 0;
#if false // This would be a very nice test to have, but for some situations it's too slow, even for debug builds. Consider reactivating temporarily if actively working on flocks.
                                // Assert that all the features really would be cold for this position.
                                Contracts.Assert(Enumerable.Range(min, lim - min).All(f => ind[f, i] < BinUpperBounds[f][0]));
#endif
                    continue;
                }
                ch.Assert(min <= fi && fi < lim);
                int subfeature = f2sf[fi - min];
                ch.Assert(subfeature >= 0);
#if false // Same note, too slow even for debug builds.
                            // Assert that all the other features really would be cold for this position.
                            Contracts.Assert(Enumerable.Range(min, fi - min).Concat(Enumerable.Range(fi + 1, lim - (fi + 1))).All(f => ind[f, i] < BinUpperBounds[f][0]));
#endif
                Double[] bub = BinUpperBounds[fi];
                ch.Assert(bub.Length == 2);
                //REVIEW: leaving out check for the value to reduced memory consuption and going with
                //leap of faith based on what the user told.
                binnedValues[i] = hotFeatureStarts[subfeature] + 1;
                hotCount++;
            }
#if DEBUG
            int limBin = (1 << (int)flockBits);
            Contracts.Assert(flockBits == IntArrayBits.Bits32 || binnedValues.All(b => b < limBin));
#endif
            // Correct the hot feature starts now that we're done binning.
            for (int f = 0; f < hotFeatureStarts.Length; ++f)
                hotFeatureStarts[f]++;
            // Construct the int array of binned values.
            const double sparsifyThreshold = 0.7;

            IntArrayType type = hotCount < (1 - sparsifyThreshold) * NumExamples
                ? IntArrayType.Sparse
                : IntArrayType.Dense;
            IntArray bins = IntArray.New(NumExamples, type, flockBits, binnedValues);

            var bups = features.Select(fi => BinUpperBounds[fi]).ToArray(features.Count);
            return new OneHotFeatureFlock(bins, hotFeatureStarts, bups, categorical);
        }

        /// <summary>
        /// Create a new feature flock with a given name, values and specified bin bounds.
        /// </summary>
        /// <param name="ch"></param>
        /// <param name="values">The values for this feature, that will be binned.</param>
        /// <param name="binnedValues">A working array of length equal to the length of the input feature vector</param>
        /// <param name="binUpperBounds">The upper bounds of the binning of this feature.</param>
        /// <returns>A derived binned derived feature vector.</returns>
        protected static SingletonFeatureFlock CreateSingletonFlock(IChannel ch, ref VBuffer<double> values, int[] binnedValues,
            Double[] binUpperBounds)
        {
            Contracts.AssertValue(ch);
            ch.Assert(Utils.Size(binUpperBounds) > 0);
            ch.AssertValue(binnedValues);
            ch.Assert(binnedValues.Length == values.Length);

            // TODO: Consider trying to speed up FindFirstGE by making a "map" like is done in the fastrank code
            // TODO: Cache binnedValues
            int zeroBin = Algorithms.FindFirstGE(binUpperBounds, 0);

            // TODO: Make this a settable parameter / use the sparsifyThreshold already in the parameters
            const double sparsifyThreshold = 0.7;

            IntArray bins = null;

            var numBitsNeeded = IntArray.NumBitsNeeded(binUpperBounds.Length);
            if (numBitsNeeded == IntArrayBits.Bits0)
                bins = new Dense0BitIntArray(values.Length);
            else if (!values.IsDense && zeroBin == 0 && values.Count < (1 - sparsifyThreshold) * values.Length)
            {
                // Special code to go straight from our own sparse format to a sparse IntArray.
                // Note: requires zeroBin to be 0 because that's what's assumed in FastTree code
                var nonZeroValues = NonZeroBinnedValuesForSparse(values, binUpperBounds);
                bins = new DeltaSparseIntArray(values.Length, numBitsNeeded, nonZeroValues);
            }
            else
            {
                // Fill the binnedValues array and convert using normal IntArray code
                int firstBinCount = 0;
                if (!values.IsDense)
                {
                    if (zeroBin != 0)
                    {
                        for (int i = 0; i < values.Length; i++)
                            binnedValues[i] = zeroBin;
                    }
                    else
                        Array.Clear(binnedValues, 0, values.Length);
                    for (int i = 0; i < values.Count; ++i)
                    {
                        if ((binnedValues[values.Indices[i]] = Algorithms.FindFirstGE(binUpperBounds, values.Values[i])) == 0)
                            firstBinCount++;
                    }
                    if (zeroBin == 0)
                        firstBinCount += values.Length - values.Count;
                }
                else
                {
                    Double[] denseValues = values.Values;
                    for (int i = 0; i < values.Length; i++)
                    {
                        if (denseValues[i] == 0)
                            binnedValues[i] = zeroBin;
                        else
                            binnedValues[i] = Algorithms.FindFirstGE(binUpperBounds, denseValues[i]);
                        if (binnedValues[i] == 0)
                            firstBinCount++;
                    }
                }
                // This sparsity check came from the FastRank code.
                double firstBinFrac = (double)firstBinCount / binnedValues.Length;
                IntArrayType arrayType = firstBinFrac > sparsifyThreshold ? IntArrayType.Sparse : IntArrayType.Dense;
                bins = IntArray.New(values.Length, arrayType, IntArray.NumBitsNeeded(binUpperBounds.Length), binnedValues);
            }
            return new SingletonFeatureFlock(bins, binUpperBounds);
        }

        private sealed class DiskImpl : DataConverter
        {
            private readonly int _numExamples;
            private readonly Dataset _dataset;

            public override int NumExamples { get { return _numExamples; } }

            public DiskImpl(RoleMappedData data, IHost host, int maxBins, Float maxLabel, PredictionKind kind,
                IParallelTraining parallelTraining, int[] categoricalFeatureIndices, bool categoricalSplit)
                : base(data, host, null, maxLabel, kind, categoricalFeatureIndices, categoricalSplit)
            {
                // use parallel training for training data
                Host.AssertValue(parallelTraining);
                _dataset = Construct(data, ref _numExamples, maxBins, parallelTraining);
            }

            public DiskImpl(RoleMappedData data, IHost host,
                double[][] binUpperBounds, Float maxLabel, PredictionKind kind, int[] categoricalFeatureIndices, bool categoricalSplit)
                : base(data, host, binUpperBounds, maxLabel, kind, categoricalFeatureIndices, categoricalSplit)
            {
                _dataset = Construct(data, ref _numExamples, -1, null);
            }

            public override Dataset GetDataset()
            {
                return _dataset;
            }

            private static int AddColumnIfNeeded(ColumnInfo info, List<int> toTranspose)
            {
                if (info == null)
                    return -1;
                // It is entirely possible that a single column could have two roles,
                // and so be added twice, but this case is handled by the transposer.
                toTranspose.Add(info.Index);
                return info.Index;
            }

            private ValueMapper<VBuffer<T1>, VBuffer<T2>> GetCopier<T1, T2>(ColumnType itemType1, ColumnType itemType2)
            {
                var conv = Conversions.Instance.GetStandardConversion<T1, T2>(itemType1, itemType2, out bool identity);
                if (identity)
                {
                    ValueMapper<VBuffer<T1>, VBuffer<T1>> identityResult =
                        (ref VBuffer<T1> src, ref VBuffer<T1> dst) => src.CopyTo(ref dst);
                    return (ValueMapper<VBuffer<T1>, VBuffer<T2>>)(object)identityResult;
                }
                return
                    (ref VBuffer<T1> src, ref VBuffer<T2> dst) =>
                    {
                        var indices = dst.Indices;
                        var values = dst.Values;
                        if (src.Count > 0)
                        {
                            if (!src.IsDense)
                            {
                                Utils.EnsureSize(ref indices, src.Count);
                                Array.Copy(src.Indices, indices, src.Count);
                            }
                            Utils.EnsureSize(ref values, src.Count);
                            for (int i = 0; i < src.Count; ++i)
                                conv(ref src.Values[i], ref values[i]);
                        }
                        dst = new VBuffer<T2>(src.Length, src.Count, values, indices);
                    };
            }

            private Dataset Construct(RoleMappedData examples, ref int numExamples, int maxBins, IParallelTraining parallelTraining)
            {
                Host.AssertValue(examples);
                Host.AssertValue(examples.Schema.Feature);
                Host.AssertValueOrNull(examples.Schema.Label);
                Host.AssertValueOrNull(examples.Schema.Group);
                Host.AssertValueOrNull(examples.Schema.Weight);

                if (parallelTraining == null)
                    Host.AssertValue(BinUpperBounds);

                Dataset result;
                using (var ch = Host.Start("Conversion"))
                {
                    // Add a missing value filter on the features.
                    // REVIEW: Possibly filter out missing labels, but we don't do this in current FastTree conversion.
                    //var missingArgs = new MissingValueFilter.Arguments();
                    //missingArgs.column = new string[] { examples.Schema.Feature.Name };
                    //IDataView data = new MissingValueFilter(missingArgs, Host, examples.Data);
                    IDataView data = examples.Data;

                    // Convert the label column, if one exists.
                    var labelName = examples.Schema.Label?.Name;
                    if (labelName != null)
                    {
                        var convArgs = new LabelConvertTransform.Arguments();
                        var convCol = new LabelConvertTransform.Column() { Name = labelName, Source = labelName };
                        convArgs.Column = new LabelConvertTransform.Column[] { convCol };
                        data = new LabelConvertTransform(Host, convArgs, data);
                    }
                    // Convert the group column, if one exists.
                    if (examples.Schema.Group != null)
                    {
                        var convArgs = new ConvertTransform.Arguments();
                        var convCol = new ConvertTransform.Column
                        {
                            ResultType = DataKind.U8
                        };
                        convCol.Name = convCol.Source = examples.Schema.Group.Name;
                        convArgs.Column = new ConvertTransform.Column[] { convCol };
                        data = new ConvertTransform(Host, convArgs, data);
                    }

                    // Since we've passed it through a few transforms, reconstitute the mapping on the
                    // newly transformed data.
                    examples = new RoleMappedData(data, examples.Schema.GetColumnRoleNames());

                    // Get the index of the columns in the transposed view, while we're at it composing
                    // the list of the columns we want to transpose.
                    var toTranspose = new List<int>();
                    int featIdx = AddColumnIfNeeded(examples.Schema.Feature, toTranspose);
                    int labelIdx = AddColumnIfNeeded(examples.Schema.Label, toTranspose);
                    int groupIdx = AddColumnIfNeeded(examples.Schema.Group, toTranspose);
                    int weightIdx = AddColumnIfNeeded(examples.Schema.Weight, toTranspose);
                    Host.Assert(1 <= toTranspose.Count && toTranspose.Count <= 4);
                    ch.Info("Changing data from row-wise to column-wise on disk");
                    // Note that if these columns are already transposed, then this will be a no-op.
                    using (Transposer trans = Transposer.Create(Host, data, false, toTranspose.ToArray()))
                    {
                        VBuffer<float> temp = default(VBuffer<float>);
                        // Construct the derived features.
                        var features = new FeatureFlockBase[NumFeatures];
                        BinFinder finder = new BinFinder();
                        FeaturesToContentMap fmap = new FeaturesToContentMap(examples.Schema);

                        var hasMissingPred = Conversions.Instance.GetHasMissingPredicate<Float>(trans.TransposeSchema.GetSlotType(featIdx));
                        // There is no good mechanism to filter out rows with missing feature values on transposed data.
                        // So, we instead perform one featurization pass which, if successful, will remain one pass but,
                        // if we ever encounter missing values will become a "detect missing features" pass, which will
                        // in turn inform a necessary featurization pass secondary
                        SlotDropper slotDropper = null;
                        bool[] localConstructBinFeatures = Utils.CreateArray<bool>(NumFeatures, true);

                        if (parallelTraining != null)
                            localConstructBinFeatures = parallelTraining.GetLocalBinConstructionFeatures(NumFeatures);

                        using (var pch = Host.StartProgressChannel("FastTree disk-based bins initialization"))
                        {
                            for (; ; )
                            {
                                bool hasMissing = false;
                                using (var cursor = trans.GetSlotCursor(featIdx))
                                {
                                    HashSet<int> constructed = new HashSet<int>();
                                    var getter = SubsetGetter(cursor.GetGetter<Float>(), slotDropper);
                                    numExamples = slotDropper?.DstLength ?? trans.RowCount;

                                    // Perhaps we should change the binning to just work over singles.
                                    VBuffer<double> doubleTemp = default(VBuffer<double>);
                                    double[] distinctValues = null;
                                    int[] distinctCounts = null;
                                    var copier = GetCopier<Float, Double>(NumberType.Float, NumberType.R8);
                                    int iFeature = 0;
                                    pch.SetHeader(new ProgressHeader("features"), e => e.SetProgress(0, iFeature, features.Length));
                                    while (cursor.MoveNext())
                                    {
                                        iFeature = checked((int)cursor.Position);
                                        if (!localConstructBinFeatures[iFeature])
                                            continue;

                                        Host.Assert(iFeature < features.Length);
                                        Host.Assert(features[iFeature] == null);
                                        getter(ref temp);
                                        Host.Assert(temp.Length == numExamples);

                                        // First get the bin bounds, constructing them if they do not exist.
                                        if (BinUpperBounds[iFeature] == null)
                                        {
                                            constructed.Add(iFeature);
                                            ch.Assert(maxBins > 0);
                                            finder = finder ?? new BinFinder();
                                            // Must copy over, as bin calculation is potentially destructive.
                                            copier(ref temp, ref doubleTemp);
                                            hasMissing = !CalculateBins(finder, ref doubleTemp, maxBins, 0,
                                                ref distinctValues, ref distinctCounts,
                                                out BinUpperBounds[iFeature]);
                                        }
                                        else
                                            hasMissing = hasMissingPred(ref temp);

                                        if (hasMissing)
                                        {
                                            // Let's just be a little extra safe, since it's so easy to check and the results if there
                                            // is a bug in the upstream pipeline would be very severe.
                                            ch.Check(slotDropper == null,
                                                "Multiple passes over the data seem to be producing different data. There is a bug in the upstream pipeline.");

                                            // Destroy any constructed bin upper bounds. We'll calculate them over the next pass.
                                            foreach (var i in constructed)
                                                BinUpperBounds[i] = null;
                                            // Determine what rows have missing values.
                                            slotDropper = ConstructDropSlotRanges(cursor, getter, ref temp);
                                            ch.Assert(slotDropper.DstLength < temp.Length);
                                            ch.Warning("{0} of {1} examples will be skipped due to missing feature values",
                                                temp.Length - slotDropper.DstLength, temp.Length);

                                            break;
                                        }
                                        Host.AssertValue(BinUpperBounds[iFeature]);
                                    }
                                }
                                if (hasMissing == false)
                                    break;
                            }

                            // Sync up global boundaries.
                            if (parallelTraining != null)
                                parallelTraining.SyncGlobalBoundary(NumFeatures, maxBins, BinUpperBounds);

                            List<FeatureFlockBase> flocks = new List<FeatureFlockBase>();
                            using (var cursor = trans.GetSlotCursor(featIdx))
                            using (var catCursor = trans.GetSlotCursor(featIdx))
                            {
                                var getter = SubsetGetter(cursor.GetGetter<Float>(), slotDropper);
                                var catGetter = SubsetGetter(catCursor.GetGetter<Float>(), slotDropper);
                                numExamples = slotDropper?.DstLength ?? trans.RowCount;

                                // Perhaps we should change the binning to just work over singles.
                                VBuffer<double> doubleTemp = default(VBuffer<double>);

                                int[] binnedValues = new int[numExamples];
                                var copier = GetCopier<Float, Double>(NumberType.Float, NumberType.R8);
                                int iFeature = 0;
                                if (CategoricalSplit && CategoricalFeatureIndices != null)
                                {
                                    int[] lastOn = new int[NumExamples];
                                    for (int i = 0; i < lastOn.Length; ++i)
                                        lastOn[i] = -1;
                                    List<int> pending = new List<int>();
                                    int catRangeIndex = 0;
                                    for (iFeature = 0; iFeature < NumFeatures;)
                                    {
                                        if (catRangeIndex < CategoricalFeatureIndices.Length &&
                                            CategoricalFeatureIndices[catRangeIndex] == iFeature)
                                        {
                                            pending.Clear();
                                            bool oneHot = true;
                                            for (int iFeatureLocal = iFeature;
                                                iFeatureLocal <= CategoricalFeatureIndices[catRangeIndex + 1];
                                                ++iFeatureLocal)
                                            {
                                                Double[] bup = BinUpperBounds[iFeatureLocal];
                                                if (bup.Length == 1)
                                                {
                                                    // This is a trivial feature. Skip it.
                                                    continue;
                                                }
                                                Contracts.Assert(Utils.Size(bup) > 0);

                                                Double firstBin = bup[0];
                                                GetFeatureValues(catCursor, iFeatureLocal, catGetter, ref temp, ref doubleTemp, copier);
                                                bool add = false;
                                                for (int index = 0; index < doubleTemp.Count; ++index)
                                                {
                                                    if (doubleTemp.Values[index] <= firstBin)
                                                        continue;

                                                    int iindex = doubleTemp.IsDense ? index : doubleTemp.Indices[index];
                                                    int last = lastOn[iindex];

                                                    if (doubleTemp.Values[index] != 1 || (last != -1 && last >= iFeature))
                                                    {
                                                        catRangeIndex += 2;
                                                        pending.Clear();
                                                        oneHot = false;
                                                        break;
                                                    }

                                                    lastOn[iindex] = iFeatureLocal;
                                                    add = true;
                                                }

                                                if (!oneHot)
                                                    break;

                                                if (add)
                                                    pending.Add(iFeatureLocal);
                                            }

                                            if (!oneHot)
                                                continue;

                                            if (pending.Count > 0)
                                            {
                                                flocks.Add(CreateOneHotFlockCategorical(ch, pending, binnedValues,
                                                    lastOn, true));
                                            }
                                            iFeature = CategoricalFeatureIndices[catRangeIndex + 1] + 1;
                                            catRangeIndex += 2;
                                        }
                                        else
                                        {
                                            GetFeatureValues(cursor, iFeature, getter, ref temp, ref doubleTemp, copier);
                                            double[] upperBounds = BinUpperBounds[iFeature++];
                                            Host.AssertValue(upperBounds);
                                            if (upperBounds.Length == 1)
                                                continue; //trivial feature, skip it.

                                            flocks.Add(CreateSingletonFlock(ch, ref doubleTemp, binnedValues, upperBounds));
                                        }
                                    }
                                }
                                else
                                {
                                    for (int i = 0; i < NumFeatures; i++)
                                    {
                                        GetFeatureValues(cursor, i, getter, ref temp, ref doubleTemp, copier);
                                        double[] upperBounds = BinUpperBounds[i];
                                        Host.AssertValue(upperBounds);
                                        if (upperBounds.Length == 1)
                                            continue; //trivial feature, skip it.

                                        flocks.Add(CreateSingletonFlock(ch, ref doubleTemp, binnedValues, upperBounds));
                                    }
                                }

                                Contracts.Assert(FeatureMap == null);

                                FeatureMap = Enumerable.Range(0, NumFeatures).Where(f => BinUpperBounds[f].Length > 1).ToArray();
                                features = flocks.ToArray();
                            }
                        }

                        // Construct the labels.
                        short[] ratings = new short[numExamples];
                        Double[] actualLabels = new Double[numExamples];

                        if (labelIdx >= 0)
                        {
                            trans.GetSingleSlotValue<Float>(labelIdx, ref temp);
                            slotDropper?.DropSlots(ref temp, ref temp);

                            for (int i = 0; i < temp.Count; ++i)
                            {
                                int ii = temp.IsDense ? i : temp.Indices[i];
                                var label = temp.Values[i];
                                if (UsingMaxLabel && !(0 <= label && label <= MaxLabel))
                                    throw Host.Except("Found invalid label {0}. Value should be between 0 and {1}, inclusive.", label, MaxLabel);
                                ratings[ii] = (short)label;
                                actualLabels[ii] = (Double)label;
                            }
                        }

                        // Construct the boundaries and query IDs.
                        int[] boundaries;
                        ulong[] qids;
                        if (PredictionKind == PredictionKind.Ranking)
                        {
                            if (groupIdx < 0)
                                throw ch.Except("You need to provide {0} column for Ranking problem", DefaultColumnNames.GroupId);
                            VBuffer<ulong> groupIds = default(VBuffer<ulong>);
                            trans.GetSingleSlotValue<ulong>(groupIdx, ref groupIds);
                            slotDropper?.DropSlots(ref groupIds, ref groupIds);

                            ConstructBoundariesAndQueryIds(ref groupIds, out boundaries, out qids);
                        }
                        else
                        {
                            if (groupIdx >= 0)
                                ch.Warning("This is not ranking problem, Group Id '{0}' column will be ignored", examples.Schema.Group.Name);
                            const int queryChunkSize = 100;
                            qids = new ulong[(numExamples - 1) / queryChunkSize + 1];
                            boundaries = new int[qids.Length + 1];
                            for (int i = 0; i < qids.Length; ++i)
                            {
                                qids[i] = (ulong)i;
                                boundaries[i + 1] = boundaries[i] + queryChunkSize;
                            }
                            boundaries[boundaries.Length - 1] = numExamples;
                        }
                        // Construct the doc IDs. Doesn't really matter what these are.
                        ulong[] dids = Enumerable.Range(0, numExamples).Select(d => (ulong)d).ToArray(numExamples);

                        var skeleton = new Dataset.DatasetSkeleton(ratings, boundaries, qids, dids, new double[0][], actualLabels);

                        Host.Assert(features.All(f => f != null));
                        result = new Dataset(skeleton, features);
                    }
                    ch.Done();
                }
                return result;
            }

            private void GetFeatureValues(ISlotCursor cursor, int iFeature, ValueGetter<VBuffer<float>> getter,
                ref VBuffer<float> temp, ref VBuffer<double> doubleTemp, ValueMapper<VBuffer<float>, VBuffer<double>> copier)
            {
                while (cursor.MoveNext())
                {

                    Contracts.Assert(iFeature >= checked((int)cursor.Position));

                    if (iFeature == checked((int)cursor.Position))
                        break;
                }

                Contracts.Assert(cursor.Position == iFeature);

                getter(ref temp);
                copier(ref temp, ref doubleTemp);
            }

            private static ValueGetter<VBuffer<T>> SubsetGetter<T>(ValueGetter<VBuffer<T>> getter, SlotDropper slotDropper)
            {
                if (slotDropper == null)
                    return getter;

                return slotDropper.SubsetGetter(getter);
            }

            /// <summary>
            /// Returns a slot dropper object that has ranges of slots to be dropped,
            /// based on an examination of the feature values.
            /// </summary>
            private static SlotDropper ConstructDropSlotRanges(ISlotCursor cursor,
                ValueGetter<VBuffer<float>> getter, ref VBuffer<float> temp)
            {
                // The iteration here is slightly differently from a usual cursor iteration. Here, temp
                // already holds the value of the cursor's current position, and we don't really want
                // to re-fetch it, and the cursor is necessarily advanced.
                Contracts.Assert(cursor.State == CursorState.Good);
                BitArray rowHasMissing = new BitArray(temp.Length);
                for (; ; )
                {
                    foreach (var kv in temp.Items())
                    {
                        if (Float.IsNaN(kv.Value))
                            rowHasMissing.Set(kv.Key, true);
                    }
                    if (!cursor.MoveNext())
                        break;
                    getter(ref temp);
                }

                List<int> minSlots = new List<int>();
                List<int> maxSlots = new List<int>();
                bool previousBit = false;
                for (int i = 0; i < rowHasMissing.Length; i++)
                {
                    bool currentBit = rowHasMissing.Get(i);
                    if (currentBit && !previousBit)
                    {
                        minSlots.Add(i);
                        maxSlots.Add(i);
                    }
                    else if (currentBit)
                        maxSlots[maxSlots.Count - 1] = i;

                    previousBit = currentBit;
                }

                Contracts.Assert(maxSlots.Count == minSlots.Count);

                return new SlotDropper(temp.Length, minSlots.ToArray(), maxSlots.ToArray());
            }

            private static void ConstructBoundariesAndQueryIds(ref VBuffer<ulong> groupIds, out int[] boundariesArray, out ulong[] qidsArray)
            {
                List<ulong> qids = new List<ulong>();
                List<int> boundaries = new List<int>();

                ulong last = 0;
                if (groupIds.Length > 0)
                    groupIds.GetItemOrDefault(0, ref last);
                int count = 0;
                foreach (ulong groupId in groupIds.DenseValues())
                {
                    if (count == 0 || last != groupId)
                    {
                        qids.Add(last = groupId);
                        boundaries.Add(count);
                    }
                    count++;
                }
                boundaries.Add(count);
                qidsArray = qids.ToArray();
                boundariesArray = boundaries.ToArray();
            }
        }

        // REVIEW: Our data conversion is extremely inefficient. Fix it!
        private sealed class MemImpl : DataConverter
        {
            private readonly RoleMappedData _data;

            // instanceList[feature] is the vector of values for the given feature
            private readonly ValuesList[] _instanceList;

            private readonly List<short> _targetsList;
            private readonly List<double> _actualTargets;
            private readonly List<double> _weights;
            private readonly List<int> _boundaries;
            private readonly long _numMissingInstances;
            private readonly int _numExamples;
            private readonly bool _noFlocks;
            private readonly int _minDocsPerLeaf;

            public override int NumExamples
            {
                get { return _numExamples; }
            }

            private MemImpl(RoleMappedData data, IHost host, double[][] binUpperBounds, Float maxLabel, bool dummy,
                bool noFlocks, PredictionKind kind, int[] categoricalFeatureIndices, bool categoricalSplit)
                : base(data, host, binUpperBounds, maxLabel, kind, categoricalFeatureIndices, categoricalSplit)
            {
                _data = data;
                // Array of List<double> objects for each feature, containing values for that feature over all rows
                _instanceList = new ValuesList[NumFeatures];
                for (int i = 0; i < _instanceList.Length; i++)
                    _instanceList[i] = new ValuesList();
                // Labels.
                _targetsList = new List<short>();
                _actualTargets = new List<double>();
                _weights = data.Schema.Weight != null ? new List<double>() : null;
                _boundaries = new List<int>();
                _noFlocks = noFlocks;

                MakeBoundariesAndCheckLabels(out _numMissingInstances, out long numInstances);
                if (numInstances > Utils.ArrayMaxSize)
                    throw Host.ExceptParam(nameof(data), "Input data had {0} rows, but can only accomodate {1}", numInstances, Utils.ArrayMaxSize);
                _numExamples = (int)numInstances;
            }

            public MemImpl(RoleMappedData data, IHost host, int maxBins, Float maxLabel, bool noFlocks, int minDocsPerLeaf,
                PredictionKind kind, IParallelTraining parallelTraining, int[] categoricalFeatureIndices, bool categoricalSplit)
                : this(data, host, null, maxLabel, dummy: true, noFlocks: noFlocks, kind: kind,
                      categoricalFeatureIndices: categoricalFeatureIndices, categoricalSplit: categoricalSplit)
            {
                // Convert features to binned values.
                _minDocsPerLeaf = minDocsPerLeaf;
                InitializeBins(maxBins, parallelTraining);
            }

            public MemImpl(RoleMappedData data, IHost host, double[][] binUpperBounds, Float maxLabel,
                bool noFlocks, PredictionKind kind, int[] categoricalFeatureIndices, bool categoricalSplit)
                : this(data, host, binUpperBounds, maxLabel, dummy: true, noFlocks: noFlocks, kind: kind,
                      categoricalFeatureIndices: categoricalFeatureIndices, categoricalSplit: categoricalSplit)
            {
                Host.AssertValue(binUpperBounds);
            }

            private void MakeBoundariesAndCheckLabels(out long missingInstances, out long totalInstances)
            {
                using (var ch = Host.Start("InitBoundariesAndLabels"))
                using (var pch = Host.StartProgressChannel("FastTree data preparation"))
                {
                    long featureValues = 0;
                    // Warn at about 2 GB usage.
                    const long featureValuesWarnThreshold = (2L << 30) / sizeof(Double);
                    bool featureValuesWarned = false;
                    const string featureValuesWarning = "We seem to be processing a lot of data. Consider using the FastTree diskTranspose+ (or dt+) option, for slower but more memory efficient transposition.";
                    const int queryChunkSize = 100;

                    // Populate the feature values array and labels.
                    ch.Info("Changing data from row-wise to column-wise");

                    long pos = 0;
                    double rowCountDbl = (double?)_data.Data.GetRowCount(lazy: true) ?? Double.NaN;
                    pch.SetHeader(new ProgressHeader("examples"),
                        e => e.SetProgress(0, pos, rowCountDbl));
                    // REVIEW: Should we ignore rows with bad label, weight, or group? The previous code seemed to let
                    // them through (but filtered out bad features).
                    CursOpt curOptions = CursOpt.Label | CursOpt.Features | CursOpt.Weight;
                    bool hasGroup = false;
                    if (PredictionKind == PredictionKind.Ranking)
                    {
                        curOptions |= CursOpt.Group;
                        hasGroup = _data.Schema.Group != null;
                    }
                    else
                    {
                        if (_data.Schema.Group != null)
                            ch.Warning("This is not ranking problem, Group Id '{0}' column will be ignored", _data.Schema.Group.Name);
                    }
                    using (var cursor = new FloatLabelCursor(_data, curOptions))
                    {
                        ulong groupPrev = 0;

                        while (cursor.MoveNext())
                        {
                            pos = cursor.KeptRowCount - 1;
                            int index = checked((int)pos);
                            ch.Assert(pos >= 0);

                            // If we have no group, then the group number should not change.
                            Host.Assert(hasGroup || cursor.Group == groupPrev);
                            if (hasGroup)
                            {
                                // If we are either at the start of iteration, or a new
                                // group has started, add the boundary and register the
                                // new group identifier.
                                if (pos == 0 || cursor.Group != groupPrev)
                                {
                                    _boundaries.Add(index);
                                    groupPrev = cursor.Group;
                                }
                            }
                            else if (pos % queryChunkSize == 0)
                            {
                                // If there are no groups, it is best to just put the
                                // boundaries at regular intervals.
                                _boundaries.Add(index);
                            }

                            if (UsingMaxLabel)
                            {
                                if (cursor.Label < 0 || cursor.Label > MaxLabel)
                                    throw ch.Except("Found invalid label {0}. Value should be between 0 and {1}, inclusive.", cursor.Label, MaxLabel);
                            }

                            foreach (var kvp in cursor.Features.Items())
                                _instanceList[kvp.Key].Add(index, kvp.Value);

                            _actualTargets.Add(cursor.Label);
                            if (_weights != null)
                                _weights.Add(cursor.Weight);
                            _targetsList.Add((short)cursor.Label);
                            featureValues += cursor.Features.Count;

                            if (featureValues > featureValuesWarnThreshold && !featureValuesWarned)
                            {
                                ch.Warning(featureValuesWarning);
                                featureValuesWarned = true;
                            }
                        }

                        _boundaries.Add(checked((int)cursor.KeptRowCount));
                        totalInstances = cursor.KeptRowCount;
                        missingInstances = cursor.BadFeaturesRowCount;
                    }

                    ch.Check(totalInstances > 0, "All instances skipped due to missing features.");

                    if (missingInstances > 0)
                        ch.Warning("Skipped {0} instances with missing features during training", missingInstances);
                    ch.Done();
                }
            }

            private void InitializeBins(int maxBins, IParallelTraining parallelTraining)
            {
                // Find upper bounds for each bin for each feature.
                using (var ch = Host.Start("InitBins"))
                using (var pch = Host.StartProgressChannel("FastTree in-memory bins initialization"))
                {
                    BinFinder binFinder = new BinFinder();
                    VBuffer<double> temp = default(VBuffer<double>);
                    int len = _numExamples;
                    double[] distinctValues = null;
                    int[] distinctCounts = null;
                    bool[] localConstructBinFeatures = parallelTraining.GetLocalBinConstructionFeatures(NumFeatures);
                    int iFeature = 0;
                    pch.SetHeader(new ProgressHeader("features"), e => e.SetProgress(0, iFeature, NumFeatures));
                    List<int> trivialFeatures = new List<int>();
                    for (iFeature = 0; iFeature < NumFeatures; iFeature++)
                    {
                        if (!localConstructBinFeatures[iFeature])
                            continue;
                        // The following strange call will actually sparsify.
                        _instanceList[iFeature].CopyTo(len, ref temp);
                        // REVIEW: In principle we could also put the min docs per leaf information
                        // into here, and collapse bins somehow as we determine the bins, so that "trivial"
                        // bins on the head or tail of the bin distribution are never actually considered.
                        CalculateBins(binFinder, ref temp, maxBins, _minDocsPerLeaf,
                            ref distinctValues, ref distinctCounts,
                            out double[] binUpperBounds);
                        BinUpperBounds[iFeature] = binUpperBounds;
                    }
                    parallelTraining.SyncGlobalBoundary(NumFeatures, maxBins, BinUpperBounds);
                    ch.Done();
                }
            }

            public override Dataset GetDataset()
            {
                using (var ch = Host.Start("BinFeatures"))
                using (var pch = Host.StartProgressChannel("FastTree feature conversion"))
                {
                    FeatureFlockBase[] flocks = CreateFlocks(ch, pch).ToArray();
                    ch.Trace("{0} features stored in {1} flocks.", NumFeatures, flocks.Length);
                    ch.Done();
                    return new Dataset(CreateDatasetSkeleton(), flocks);
                }
            }

            private NHotFeatureFlock CreateNHotFlock(IChannel ch, List<int> features)
            {
                Contracts.AssertValue(ch);
                ch.Assert(Utils.Size(features) > 1);

                // Copy pasta from above.
                int[] hotFeatureStarts = new int[features.Count + 1];
                for (int i = 1; i < hotFeatureStarts.Length; ++i)
                    hotFeatureStarts[i] = hotFeatureStarts[i - 1] + BinUpperBounds[features[i - 1]].Length - 1;
                IntArrayBits flockBits = IntArray.NumBitsNeeded(hotFeatureStarts[hotFeatureStarts.Length - 1] + 1);

                var kvEnums = new IEnumerator<KeyValuePair<int, int>>[features.Count];
                var delta = new List<byte>();
                var values = new List<int>();

                try
                {
                    for (int i = 0; i < features.Count; ++i)
                        kvEnums[i] = _instanceList[features[i]].Binned(BinUpperBounds[features[i]], NumExamples).GetEnumerator();
                    Heap<int> heap = new Heap<int>(
                        (i, j) =>
                        {
                            ch.AssertValue(kvEnums[i]);
                            ch.AssertValue(kvEnums[j]);
                            int irow = kvEnums[i].Current.Key;
                            int jrow = kvEnums[j].Current.Key;
                            if (irow == jrow) // If we're on the same row, prefer the "smaller" feature.
                                return j < i;
                            // Earlier rows should go first.
                            return jrow < irow;
                        });
                    // Do the initial population of the heap.
                    for (int i = 0; i < kvEnums.Length; ++i)
                    {
                        if (kvEnums[i].MoveNext())
                            heap.Add(i);
                        else
                        {
                            kvEnums[i].Dispose();
                            kvEnums[i] = null;
                        }
                    }
                    // Iteratively build the delta-sparse and int arrays.
                    // REVIEW: Could be hinted as having capacity count hot, but may do more harm than good.
                    int last = 0;
                    while (heap.Count > 0)
                    {
                        int i = heap.Pop();
                        var kvEnum = kvEnums[i];
                        ch.AssertValue(kvEnum);
                        var kvp = kvEnum.Current;
                        ch.Assert(kvp.Key >= last);
                        ch.Assert(kvp.Value > 0);
                        while (kvp.Key - last > Byte.MaxValue)
                        {
                            delta.Add(Byte.MaxValue);
                            values.Add(0);
                            last += Byte.MaxValue;
                        }
                        ch.Assert(kvp.Key - last <= Byte.MaxValue);
                        // Note that kvp.Key - last might be zero, in the case where we are representing multiple
                        // values for a single row.
                        delta.Add((byte)(kvp.Key - last));
                        values.Add(kvp.Value + hotFeatureStarts[i]);
                        ch.Assert(kvp.Key > last || values.Count == 1 || values[values.Count - 1] > values[values.Count - 2]);
                        last = kvp.Key;
                        if (kvEnum.MoveNext())
                            heap.Add(i);
                        else
                        {
                            kvEnum.Dispose();
                            kvEnums[i] = null;
                        }
                    }
                }
                finally
                {
                    // Need to dispose the enumerators.
                    foreach (var enumerator in kvEnums)
                    {
                        if (enumerator != null)
                            enumerator.Dispose();
                    }
                }

                // Correct the hot feature starts now that we're done binning.
                for (int f = 0; f < hotFeatureStarts.Length; ++f)
                    hotFeatureStarts[f]++;
                var denseBins = (DenseIntArray)IntArray.New(values.Count, IntArrayType.Dense, flockBits, values);
                var bups = features.Select(fi => BinUpperBounds[fi]).ToArray(features.Count);
                return new NHotFeatureFlock(denseBins, delta.ToArray(), NumExamples, hotFeatureStarts, bups);
            }

            private IEnumerable<FeatureFlockBase> CreateFlocks(IChannel ch, IProgressChannel pch)
            {
                int iFeature = 0;
                FeatureMap = Enumerable.Range(0, NumFeatures).Where(f => BinUpperBounds[f].Length > 1).ToArray();

                foreach (FeatureFlockBase flock in CreateFlocksCore(ch, pch))
                {
                    Contracts.Assert(flock.Count > 0);
                    Contracts.Assert(iFeature + flock.Count <= FeatureMap.Length);
                    int min = FeatureMap[iFeature];
                    int lim = iFeature + flock.Count == FeatureMap.Length
                        ? NumFeatures
                        : FeatureMap[iFeature + flock.Count];
                    for (int i = min; i < lim; ++i)
                        _instanceList[i] = null;
                    iFeature += flock.Count;
                    yield return flock;
                }
                ch.Assert(iFeature <= NumFeatures); // Some could have been filtered.
                ch.Assert(iFeature == FeatureMap.Length);
                if (iFeature == 0)
                {
                    // It is possible to filter out all features. In such a case as this we introduce a dummy
                    // "trivial" feature, so that the learning code downstream does not choke.
                    yield return new SingletonFeatureFlock(new Dense0BitIntArray(NumExamples), BinUpperBounds[0]);
                    FeatureMap = new[] { 0 };
                }
            }

            private IEnumerable<FeatureFlockBase> CreateFlocksCore(IChannel ch, IProgressChannel pch)
            {
                int iFeature = 0;
                pch.SetHeader(new ProgressHeader("features"), e => e.SetProgress(0, iFeature, NumFeatures));
                VBuffer<double> temp = default(VBuffer<double>);
                // Working array for bins.
                int[] binnedValues = new int[NumExamples];

                if (_noFlocks)
                {
                    for (iFeature = 0; iFeature < NumFeatures; ++iFeature)
                    {
                        var bup = BinUpperBounds[iFeature];
                        ch.Assert(Utils.Size(bup) > 0);
                        if (bup.Length == 1) // Trivial.
                            continue;
                        var values = _instanceList[iFeature];
                        _instanceList[iFeature] = null;
                        values.CopyTo(NumExamples, ref temp);
                        yield return CreateSingletonFlock(ch, ref temp, binnedValues, bup);
                    }
                    yield break;
                }

                List<int> pending = new List<int>();
                int[] forwardIndexerWork = null;

                if (CategoricalSplit && CategoricalFeatureIndices != null)
                {
                    int[] lastOn = new int[NumExamples];
                    for (int i = 0; i < lastOn.Length; ++i)
                        lastOn[i] = -1;

                    int catRangeIndex = 0;
                    for (iFeature = 0; iFeature < NumFeatures;)
                    {
                        if (catRangeIndex < CategoricalFeatureIndices.Length)
                        {
                            if (CategoricalFeatureIndices[catRangeIndex] == iFeature)
                            {
                                bool isOneHot = true;
                                for (int iFeatureLocal = iFeature;
                                    iFeatureLocal <= CategoricalFeatureIndices[catRangeIndex + 1];
                                    ++iFeatureLocal)
                                {
                                    Double[] bup = BinUpperBounds[iFeatureLocal];
                                    if (bup.Length == 1)
                                    {
                                        // This is a trivial feature. Skip it.
                                        continue;
                                    }
                                    Contracts.Assert(Utils.Size(bup) > 0);

                                    Double firstBin = bup[0];
                                    using (IEnumerator<int> hotEnumerator = _instanceList[iFeatureLocal].AllIndicesGT(NumExamples, firstBin).GetEnumerator())
                                    {
                                        while (hotEnumerator.MoveNext())
                                        {
                                            int last = lastOn[hotEnumerator.Current];

                                            //Not a one-hot flock, bail.
                                            if (last >= iFeature)
                                            {
                                                isOneHot = false;
                                                pending.Clear();
                                                break;
                                            }

                                            lastOn[hotEnumerator.Current] = iFeatureLocal;
                                        }
                                    }

                                    pending.Add(iFeatureLocal);
                                }

                                if (pending.Count > 0)
                                {
                                    yield return CreateOneHotFlock(ch, pending, binnedValues, lastOn, _instanceList,
                                        ref forwardIndexerWork, ref temp, true);

                                    pending.Clear();
                                }

                                if (isOneHot)
                                    iFeature = CategoricalFeatureIndices[catRangeIndex + 1] + 1;

                                catRangeIndex += 2;
                            }
                            else
                            {
                                foreach (var flock in CreateFlocksCore(ch, pch, iFeature, CategoricalFeatureIndices[catRangeIndex]))
                                    yield return flock;

                                iFeature = CategoricalFeatureIndices[catRangeIndex];
                            }
                        }
                        else
                        {
                            foreach (var flock in CreateFlocksCore(ch, pch, iFeature, NumFeatures))
                                yield return flock;

                            iFeature = NumFeatures;
                        }
                    }
                }
                else
                {
                    foreach (var flock in CreateFlocksCore(ch, pch, 0, NumFeatures))
                        yield return flock;
                }
            }

            private IEnumerable<FeatureFlockBase> CreateFlocksCore(IChannel ch, IProgressChannel pch, int startFeatureIndex, int featureLim)
            {
                int iFeature = startFeatureIndex;
                VBuffer<double> temp = default(VBuffer<double>);
                // Working array for bins.
                int[] binnedValues = new int[NumExamples];
                // Holds what feature for an example was last "on", that is, will have
                // to be explicitly represented. This was the last feature for which AllIndicesGE
                // returned an index.
                int[] lastOn = new int[NumExamples];
                for (int i = 0; i < lastOn.Length; ++i)
                    lastOn[i] = -1;
                int[] forwardIndexerWork = null;
                // What creations are pending?
                List<int> pending = new List<int>();

                Func<FeatureFlockBase> createOneHotFlock =
                    () => CreateOneHotFlock(ch, pending, binnedValues, lastOn, _instanceList,
                        ref forwardIndexerWork, ref temp, false);

                Func<FeatureFlockBase> createNHotFlock =
                    () => CreateNHotFlock(ch, pending);

                // The exclusive upper bound of what features have already been incorporated
                // into a flock.
                int limMade = startFeatureIndex;
                int countBins = 1; // Count of bins we'll need to represent. Starts at 1, accumulates "hot" features.
                // Tracking for n-hot flocks.
                long countHotRows = 0; // The count of hot "rows"
                long hotNThreshold = (long)(0.1 * NumExamples);
                bool canBeOneHot = true;

                Func<FeatureFlockBase> createFlock =
                    () =>
                    {
                        ch.Assert(pending.Count > 0);
                        FeatureFlockBase flock;
                        if (canBeOneHot)
                            flock = createOneHotFlock();
                        else
                            flock = createNHotFlock();
                        canBeOneHot = true;
                        limMade = iFeature;
                        pending.Clear();
                        countHotRows = 0;
                        countBins = 1;
                        return flock;
                    };

                for (; iFeature < featureLim; ++iFeature)
                {
                    Double[] bup = BinUpperBounds[iFeature];
                    Contracts.Assert(Utils.Size(bup) > 0);
                    if (bup.Length == 1)
                    {
                        // This is a trivial feature. Skip it.
                        continue;
                    }
                    ValuesList values = _instanceList[iFeature];

                    if (countBins > Utils.ArrayMaxSize - (bup.Length - 1))
                    {
                        // It can happen that a flock could be created with more than Utils.ArrayMaxSize
                        // bins, in the case where we bin over a training dataset with many features with
                        // many bins (e.g., 1 million features with 10k bins each), and then in a subsequent
                        // validation dataset we have these features suddenly become one-hot. Practically
                        // this will never happen, of course, but it is still possible. If this ever happens,
                        // we create the flock before this becomes an issue.
                        ch.Assert(0 < countBins && countBins <= Utils.ArrayMaxSize);
                        ch.Assert(limMade < iFeature);
                        ch.Assert(pending.Count > 0);
                        yield return createFlock();
                    }
                    countBins += bup.Length - 1;
                    Double firstBin = bup[0];
                    int localHotRows = 0;
                    // The number of bits we would use if we incorporated the current feature in to the
                    // existing running flock.
                    IntArrayBits newBits = IntArray.NumBitsNeeded(countBins);

                    if (canBeOneHot)
                    {
                        using (IEnumerator<int> hotEnumerator = values.AllIndicesGT(NumExamples, firstBin).GetEnumerator())
                        {
                            if (pending.Count > 0)
                            {
                                // There are prior features we haven't yet flocked. So we are still contemplating
                                // "flocking" this prior feature with this feature (and possibly features beyond).
                                // The enumeration will need to run the appropriate checks.
                                while (hotEnumerator.MoveNext())
                                {
                                    int i = hotEnumerator.Current;
                                    ++localHotRows;
                                    var last = lastOn[i];
                                    Contracts.Assert(last < iFeature);
                                    if (last >= limMade)
                                    {
                                        // We've encountered an overlapping feature. We now need to decide whether we want
                                        // to continue accumulating into a flock and so make this n-hot flock, or cut it off
                                        // now and create a one-hot flock.
                                        if (countHotRows < hotNThreshold)
                                        {
                                            // We may want to create an N-hot flock.
                                            int superLocalHot = values.CountIndicesGT(NumExamples, firstBin);
                                            if (countHotRows + superLocalHot < hotNThreshold)
                                            {
                                                // If this succeeds, we want to create an N-hot flock including this.
                                                canBeOneHot = false;
                                                localHotRows = superLocalHot;
                                                break; // Future iterations will create the n-hot.
                                            }
                                            // If the test above failed, then we want to create a one-hot of [limMade, iFeature),
                                            // and keep going on this guy.
                                        }

                                        // We've decided to create a one-hot flock. Before continuing to fill in lastOn, use
                                        // lastOn in its current state to create a flock from limMade inclusive, to f
                                        // exclusive, and make "f" the new limMade. Note that we continue to fill in lastOn
                                        // once we finish this.
                                        ch.Assert(limMade < iFeature);
                                        ch.Assert(canBeOneHot);
                                        yield return createFlock();
                                        lastOn[i] = iFeature;
                                        // Now that we've made the feature there's no need continually check against lastOn[i]'s
                                        // prior values. Fall through to the limMade == iFeature case.
                                        break;
                                    }
                                    lastOn[i] = iFeature;
                                }
                            }

                            if (canBeOneHot)
                            {
                                // In the event that hotEnumerator was exhausted in the above loop, the following is a no-op.
                                while (hotEnumerator.MoveNext())
                                {
                                    // There is no prior feature to flock, so there's no need to track anything yet.
                                    // Just populate lastOn appropriately.
                                    ++localHotRows;
                                    lastOn[hotEnumerator.Current] = iFeature;
                                }
                            }
                        }
                        ch.Assert(values.CountIndicesGT(NumExamples, firstBin) == localHotRows);
                        pending.Add(iFeature); // Have not yet flocked this feature.
                    }
                    else
                    {
                        // No need to track in lastOn, since we're no longer contemplating this being one-hot.
                        ch.Assert(limMade < iFeature);
                        ch.Assert(countHotRows < hotNThreshold);
                        ch.Assert(!canBeOneHot);
                        localHotRows = values.CountIndicesGT(NumExamples, firstBin);
                        if (countHotRows + localHotRows >= hotNThreshold)
                        {
                            // Too dense if we add iFeature to the mix. Make an n-hot of [limMade, iFeature),
                            // then decrement iFeature so that we reconsider it in light of being a candidate
                            // for one-hot or singleton. Do not add to pending, as its status will be considered
                            // in the next pass.
                            yield return createFlock();
                            --iFeature;
                        }
                        else // Have not yet flocked as feature.
                            pending.Add(iFeature);
                    }
                    countHotRows += localHotRows;
                }
                Contracts.Assert(limMade < featureLim);
                if (pending.Count > 0)
                    yield return createFlock();
            }

            /// <summary>
            /// Create an artificial metadata object to pad the Dataset
            /// </summary>
            private Dataset.DatasetSkeleton CreateDatasetSkeleton()
            {
                ulong[] docIds = new ulong[_numExamples]; // All zeros is fine
                ulong[] queryIds = new ulong[_boundaries.Count - 1]; // All zeros is fine
                var ds = UsingMaxLabel
                    ? new Dataset.DatasetSkeleton(_targetsList.ToArray(), _boundaries.ToArray(), queryIds, docIds, new double[0][])
                    : new Dataset.DatasetSkeleton(_targetsList.ToArray(), _boundaries.ToArray(), queryIds, docIds, new double[0][], _actualTargets.ToArray());
                //AP TODO change it to have weights=null when dataset is unweighted in order to avoid potential long memory scan
                if (_weights != null)
                    ds.SampleWeights = _weights.ToArray();
                return ds;
            }
        }

        // REVIEW: Change this, as well as the bin finding code and bin upper bounds, to be Float instead of Double.

        /// <summary>
        /// A mutable list of index,value that may be kept sparse or dense.
        /// </summary>
        private sealed class ValuesList
        {
            private bool _isSparse;
            private List<Double> _dense;
            private int _nonZeroElements; // when dense, is the number of non-zero elements (for determining when to sparsify)
            private List<KeyValuePair<int, Double>> _sparse;

            public ValuesList()
            {
                _dense = new List<Double>();
            }

            public void Add(int index, Double value)
            {
                if (!_isSparse)
                {
                    // Check if adding this element will make the array sparse.
                    if (ShouldSparsify(_nonZeroElements + 1, index + 1))
                        Sparsify();
                    else
                    {
                        // Add zeros if needed.
                        while (_dense.Count < index)
                            _dense.Add(default(Double));
                        // Add the value.
                        _dense.Add(value);
                        if (value != 0)
                            _nonZeroElements++;
                        return;
                    }
                }
                // Note this also may happen because we just sparsified.
                Contracts.Assert(_isSparse);
                if (value != 0)
                    _sparse.Add(new KeyValuePair<int, Double>(index, value));
            }

            private bool ShouldSparsify(int nonZeroElements, int totalElements)
            {
                // TODO: We need a better solution here. Also, maybe should start sparse and become dense instead?
                return (double)nonZeroElements / totalElements < 0.25 && totalElements > 10;
            }

            private void Sparsify()
            {
                _sparse = new List<KeyValuePair<int, Double>>(_nonZeroElements);
                for (int i = 0; i < _dense.Count; i++)
                {
                    if (_dense[i] != 0)
                        _sparse.Add(new KeyValuePair<int, Double>(i, _dense[i]));
                }
                _isSparse = true;
                _dense = null;
            }

            /// <summary>
            /// Returns the count of all positions greater than an indicated value.
            /// </summary>
            /// <param name="length">The limit of indices to check</param>
            /// <param name="gtValue">The value against which the greater-than
            /// comparison is made</param>
            /// <returns>The count of all indices in the range of 0 to <paramref name="length"/>
            /// exclusive whose values are greater than <paramref name="gtValue"/></returns>
            public int CountIndicesGT(int length, Double gtValue)
            {
                Contracts.Assert(0 <= length);
                if (_isSparse)
                {
                    Contracts.Assert(_sparse.Count == 0 || _sparse[_sparse.Count - 1].Key < length);
                    return _sparse.Count(kvp => kvp.Value > gtValue) + (0 > gtValue ? length - _sparse.Count : 0);
                }
                else
                {
                    Contracts.Assert(_dense.Count <= length);
                    return _dense.Count(v => v > gtValue) + (0 > gtValue ? length - _dense.Count : 0);
                }
            }

            /// <summary>
            /// Return all indices that are greater than an indicated value.
            /// </summary>
            /// <param name="lim">The limit of indices to return</param>
            /// <param name="gtValue">The value against which the greater-than
            /// comparison is made</param>
            /// <returns>All indices in the range of 0 to <paramref name="lim"/> exclusive
            /// whose values are greater than <paramref name="gtValue"/>, in
            /// increasing order</returns>
            public IEnumerable<int> AllIndicesGT(int lim, Double gtValue)
            {
                Contracts.Assert(0 <= lim);
                if (_isSparse)
                {
                    Contracts.Assert(_sparse.Count == 0 || _sparse[_sparse.Count - 1].Key < lim);
                    if (0 > gtValue)
                    {
                        // All implicitly defined sparse values will have to be returned.
                        int prev = -1;
                        foreach (var kvp in _sparse)
                        {
                            Contracts.Assert(prev < kvp.Key);
                            while (++prev < kvp.Key)
                                yield return prev;
                            if (kvp.Value > gtValue)
                                yield return kvp.Key;
                        }
                        // Return the "leftovers."
                        while (++prev < lim)
                            yield return prev;
                    }
                    else
                    {
                        // Only explicitly defined values have to be returned.
                        foreach (var kvp in _sparse)
                        {
                            if (kvp.Value > gtValue)
                                yield return kvp.Key;
                        }
                    }
                }
                else
                {
                    Contracts.Assert(_dense.Count <= lim);
                    for (int i = 0; i < _dense.Count; ++i)
                    {
                        if (_dense[i] > gtValue)
                            yield return i;
                    }
                    if (0 > gtValue)
                    {
                        // All implicitly defined post-dense values will have to be returned,
                        // assuming there are any (this set is only non-empty when listLim < lim).
                        for (int i = _dense.Count; i < lim; ++i)
                            yield return i;
                    }
                }
            }

            public void CopyTo(int length, ref VBuffer<Double> dst)
            {
                Contracts.Assert(0 <= length);
                int[] indices = dst.Indices;
                Double[] values = dst.Values;
                if (!_isSparse)
                {
                    Contracts.Assert(_dense.Count <= length);
                    if (ShouldSparsify(_nonZeroElements, length))
                        Sparsify();
                    else
                    {
                        Utils.EnsureSize(ref values, length, keepOld: false);
                        if (_dense.Count < length)
                        {
                            _dense.CopyTo(values, 0);
                            Array.Clear(values, _dense.Count, length - _dense.Count);
                        }
                        else
                            _dense.CopyTo(0, values, 0, length);
                        dst = new VBuffer<Double>(length, values, indices);
                        return;
                    }
                }
                int count = _sparse.Count;
                Contracts.Assert(count <= length);
                Utils.EnsureSize(ref indices, count);
                Utils.EnsureSize(ref values, count);
                for (int i = 0; i < _sparse.Count; ++i)
                {
                    indices[i] = _sparse[i].Key;
                    values[i] = _sparse[i].Value;
                }
                Contracts.Assert(Utils.IsIncreasing(0, indices, count, length));
                dst = new VBuffer<Double>(length, count, values, indices);
            }

            /// <summary>
            /// An enumerable of the row/bin pair of every non-zero bin row according to the
            /// binning passed into this method.
            /// </summary>
            /// <param name="binUpperBounds">The binning to use for the enumeration</param>
            /// <param name="length">The number of rows in this feature</param>
            /// <returns>An enumerable that returns a pair of every row-index and binned value,
            /// where the row indices are increasing, the binned values are positive</returns>
            public IEnumerable<KeyValuePair<int, int>> Binned(double[] binUpperBounds, int length)
            {
                Contracts.Assert(Utils.Size(binUpperBounds) > 0);
                Contracts.Assert(0 <= length);

                int zeroBin = Algorithms.FindFirstGE(binUpperBounds, 0);
                IntArrayBits numBitsNeeded = IntArray.NumBitsNeeded(binUpperBounds.Length);
                if (numBitsNeeded == IntArrayBits.Bits0)
                    yield break;
                if (!_isSparse)
                {
                    Contracts.Assert(_dense.Count <= length);
                    if (ShouldSparsify(_nonZeroElements, length))
                        Sparsify();
                }

                if (_isSparse)
                {
                    Contracts.AssertValue(_sparse);
                    if (zeroBin == 0)
                    {
                        // We can skip all implicit values in sparse.
                        foreach (var kvp in _sparse)
                        {
                            Contracts.Assert(kvp.Key < length);
                            int binned = Algorithms.FindFirstGE(binUpperBounds, kvp.Value);
                            if (binned > 0)
                                yield return new KeyValuePair<int, int>(kvp.Key, binned);
                        }
                        yield break;
                    }

                    Contracts.Assert(zeroBin != 0);
                    int last = -1;
                    foreach (var kvp in _sparse)
                    {
                        Contracts.Assert(kvp.Key < length);
                        while (++last < kvp.Key)
                            yield return new KeyValuePair<int, int>(last, zeroBin);
                        int binned = Algorithms.FindFirstGE(binUpperBounds, kvp.Value);
                        if (binned > 0)
                            yield return new KeyValuePair<int, int>(kvp.Key, binned);
                    }
                    while (++last < length)
                        yield return new KeyValuePair<int, int>(last, zeroBin);

                    yield break;
                }
                Contracts.Assert(!_isSparse);
                Contracts.AssertValue(_dense);
                Contracts.Assert(_dense.Count <= length);
                for (int i = 0; i < _dense.Count; ++i)
                {
                    int binned = Algorithms.FindFirstGE(binUpperBounds, _dense[i]);
                    if (binned > 0)
                        yield return new KeyValuePair<int, int>(i, binned);
                }
                if (zeroBin > 0)
                {
                    for (int i = _dense.Count; i < length; ++i)
                        yield return new KeyValuePair<int, int>(i, zeroBin);
                }
            }

            public sealed class ForwardIndexer
            {
                // All of the _values list. We are only addressing _min through _lim.
                private readonly ValuesList[] _values;
                // Parallel to the subsequence of _values in min to lim, indicates the index where
                // we should start to look for the next value, if the corresponding value list in
                // _values is sparse. If the corresponding value list is dense the entry at this
                // position is not used.
                private readonly int[] _perFeaturePosition;
                private readonly int[] _featureIndices;
#if DEBUG
                // Holds for each feature the row index that it was previously accessed on.
                // Purely for validation purposes.
                private int[] _lastRow;
#endif

                /// <summary>
                /// Access the value of a particular feature, at a particular row.
                /// </summary>
                /// <param name="featureIndex">A feature index, which indexes not the global feature indices,
                /// but the index into the subset of features specified at the constructor time</param>
                /// <param name="rowIndex">The row index to access, which must be non-decreasing, and must
                /// indeed be actually increasing for access on the same feature (e.g., if you have two features,
                /// it is OK to access <c>[1, 5]</c>, then <c>[0, 5]</c>, but once this is done you cannot
                /// access the same feature at the same position.</param>
                /// <returns></returns>
                public Double this[int featureIndex, int rowIndex]
                {
                    get
                    {
                        Contracts.Assert(0 <= featureIndex && featureIndex < _featureIndices.Length);
                        Contracts.Assert(rowIndex >= 0);
                        var values = _values[_featureIndices[featureIndex]];
#if DEBUG
                        int lastRow = _lastRow[featureIndex];
                        Contracts.Assert(rowIndex > lastRow);
                        _lastRow[featureIndex] = rowIndex;
#endif
                        if (!values._isSparse)
                            return rowIndex < values._dense.Count ? values._dense[rowIndex] : 0;
                        int last = _perFeaturePosition[featureIndex];
                        var sp = values._sparse;
#if DEBUG
                        // The next value of _sparse (assuming there is one) should have been past the last access.
                        // That is, sp[last].Key, if it exist, must be greater than lastRow.
                        Contracts.Assert(sp.Count == 0 || sp[last].Key > lastRow);
#endif
                        while (last < sp.Count)
                        {
                            var s = sp[last++];
                            if (s.Key < rowIndex)
                                continue;
                            if (s.Key > rowIndex)
                            {
                                // We'd previously put last past this element,
                                // have to put it back a bit.
                                last--;
                                break;
                            }
                            Contracts.Assert(s.Key == rowIndex);
                            _perFeaturePosition[featureIndex] = last;
                            return s.Value;
                        }
                        _perFeaturePosition[featureIndex] = last;
                        return 0;
                    }
                }

                /// <summary>
                /// Initialize a forward indexer.
                /// </summary>
                /// <param name="values">Holds the values of the features</param>
                /// <param name="features">The array of feature indices this will index</param>
                /// <param name="workArray">A possibly shared working array, once used by this forward
                /// indexer it should not be used in any previously created forward indexer</param>
                public ForwardIndexer(ValuesList[] values, int[] features, ref int[] workArray)
                {
                    Contracts.AssertValue(values);
                    Contracts.AssertValueOrNull(workArray);
                    Contracts.AssertValue(features);
                    Contracts.Assert(Utils.IsIncreasing(0, features, values.Length));
                    Contracts.Assert(features.All(i => values[i] != null));
                    _values = values;
                    _featureIndices = features;
                    Utils.EnsureSize(ref workArray, _featureIndices.Length, keepOld: false);
                    Contracts.AssertValue(workArray); // Should be initialized now.
                    _perFeaturePosition = workArray;
                    Array.Clear(_perFeaturePosition, 0, _featureIndices.Length);
#if DEBUG
                    _lastRow = new int[features.Length];
                    for (int i = 0; i < _lastRow.Length; ++i)
                        _lastRow[i] = -1;
#endif
                }
            }
        }
    }

    internal sealed class ExamplesToFastTreeBins
    {
        private readonly int _maxBins;
        private readonly Float _maxLabel;
        private readonly IHost _host;
        private readonly bool _diskTranspose;
        private readonly bool _noFlocks;
        private readonly int _minDocsPerLeaf;

        /// <summary> Bin boundaries </summary>
        public double[][] BinUpperBounds
        {
            get;
            private set;
        }

        public int[] FeatureMap { get; private set; }

        public ExamplesToFastTreeBins(IHostEnvironment env, int maxBins, bool diskTranspose, bool noFlocks, int minDocsPerLeaf, Float maxLabel)
        {
            Contracts.AssertValue(env);
            _host = env.Register("Converter");

            _maxBins = maxBins;
            _maxLabel = maxLabel;
            _diskTranspose = diskTranspose;
            _noFlocks = noFlocks;
            _minDocsPerLeaf = minDocsPerLeaf;
        }

        public Dataset FindBinsAndReturnDataset(RoleMappedData data, PredictionKind kind, IParallelTraining parallelTraining,
            int[] categoricalFeaturIndices, bool categoricalSplit)
        {
            using (var ch = _host.Start("InitDataset"))
            {
                ch.Info("Making per-feature arrays");
                var convData = DataConverter.Create(data, _host, _maxBins, _maxLabel, _diskTranspose, _noFlocks,
                    _minDocsPerLeaf, kind, parallelTraining, categoricalFeaturIndices, categoricalSplit);

                ch.Info("Processed {0} instances", convData.NumExamples);
                ch.Info("Binning and forming Feature objects");
                Dataset d = convData.GetDataset();
                BinUpperBounds = convData.BinUpperBounds;
                FeatureMap = convData.FeatureMap;
                ch.Done();
                return d;
            }
        }

        public Dataset GetCompatibleDataset(RoleMappedData data, PredictionKind kind, int[] categoricalFeatures, bool categoricalSplit)
        {
            _host.AssertValue(BinUpperBounds);
            var convData = DataConverter.Create(data, _host, BinUpperBounds, _maxLabel, _diskTranspose, _noFlocks, kind,
                categoricalFeatures, categoricalSplit);

            return convData.GetDataset();
        }
    }

    public abstract class FastTreePredictionWrapper :
        PredictorBase<Float>,
        IValueMapper,
        ICanSaveInTextFormat,
        ICanSaveInIniFormat,
        ICanSaveInSourceCode,
        ICanSaveModel,
        ICanSaveSummary,
        ICanGetSummaryInKeyValuePairs,
        ITreeEnsemble,
        IPredictorWithFeatureWeights<Float>,
        IWhatTheFeatureValueMapper,
        ICanGetSummaryAsIRow,
        ISingleCanSavePfa,
        ISingleCanSaveOnnx
    {
        //The below two properties are necessary for tree Visualizer
        public Ensemble TrainedEnsemble { get; }
        public int NumTrees => TrainedEnsemble.NumTrees;

        // Inner args is used only for documentation purposes when saving comments to INI files.
        protected readonly string InnerArgs;

        // The total number of features used in training (takes the value of zero if the
        // written version of the loaded model is less than VerNumFeaturesSerialized)
        protected readonly int NumFeatures;

        // Maximum index of the split features of trainedEnsemble trees
        protected readonly int MaxSplitFeatIdx;

        protected abstract uint VerNumFeaturesSerialized { get; }

        protected abstract uint VerDefaultValueSerialized { get; }

        protected abstract uint VerCategoricalSplitSerialized { get; }

        public ColumnType InputType { get; }
        public ColumnType OutputType => NumberType.Float;
        public bool CanSavePfa => true;
        public bool CanSaveOnnx => true;

        protected FastTreePredictionWrapper(IHostEnvironment env, string name, Ensemble trainedEnsemble, int numFeatures, string innerArgs)
            : base(env, name)
        {
            Host.CheckValue(trainedEnsemble, nameof(trainedEnsemble));
            Host.CheckParam(numFeatures > 0, nameof(numFeatures), "must be positive");
            Host.CheckValueOrNull(innerArgs);

            // REVIEW: When we make the predictor wrapper, we may want to further "optimize"
            // the trained ensemble to, for instance, resize arrays so that they are of the length
            // the actual number of leaves/nodes, or remove unnecessary arrays, and so forth.
            TrainedEnsemble = trainedEnsemble;
            InnerArgs = innerArgs;
            NumFeatures = numFeatures;

            MaxSplitFeatIdx = FindMaxFeatureIndex(trainedEnsemble);
            Contracts.Assert(NumFeatures > MaxSplitFeatIdx);

            InputType = new VectorType(NumberType.Float, NumFeatures);
        }

        protected FastTreePredictionWrapper(IHostEnvironment env, string name, ModelLoadContext ctx, VersionInfo ver)
            : base(env, name, ctx)
        {
            // *** Binary format ***
            // Ensemble
            // int: Inner args string id
            // int: Number of features (VerNumFeaturesSerialized)
            // <PredictionKind> specific stuff
            ctx.CheckVersionInfo(ver);
            bool usingDefaultValues = false;
            bool categoricalSplits = false;
            if (ctx.Header.ModelVerWritten >= VerDefaultValueSerialized)
                usingDefaultValues = true;

            if (ctx.Header.ModelVerWritten >= VerCategoricalSplitSerialized)
                categoricalSplits = true;

            TrainedEnsemble = new Ensemble(ctx, usingDefaultValues, categoricalSplits);
            MaxSplitFeatIdx = FindMaxFeatureIndex(TrainedEnsemble);

            InnerArgs = ctx.LoadStringOrNull();
            if (ctx.Header.ModelVerWritten >= VerNumFeaturesSerialized)
            {
                NumFeatures = ctx.Reader.ReadInt32();
                // It is possible that the number of features is 0 when an old model is loaded and then saved with the new version.
                Host.CheckDecode(NumFeatures >= 0);
            }

            // In the days of TLC <= 2.7 before we had a data pipeline, there was
            // some auxiliary structure called the "ContentMap." This structure is
            // no longer necessary or helpful since the data pipeline is in
            // TLC >= 3.0 supposed to be independent of any predictor specific
            // tricks.

            InputType = new VectorType(NumberType.Float, NumFeatures);
        }

        protected override void SaveCore(ModelSaveContext ctx)
        {
            base.SaveCore(ctx);

            // *** Binary format ***
            // Ensemble
            // int: Inner args string id
            // int: Number of features (VerNumFeaturesSerialized)
            // <PredictionKind> specific stuff
            TrainedEnsemble.Save(ctx);
            ctx.SaveStringOrNull(InnerArgs);
            Host.Assert(NumFeatures >= 0);
            ctx.Writer.Write(NumFeatures);
        }

        public ValueMapper<TIn, TOut> GetMapper<TIn, TOut>()
        {
            Host.Check(typeof(TIn) == typeof(VBuffer<Float>));
            Host.Check(typeof(TOut) == typeof(Float));

            ValueMapper<VBuffer<Float>, Float> del = Map;
            return (ValueMapper<TIn, TOut>)(Delegate)del;
        }

        protected virtual void Map(ref VBuffer<Float> src, ref Float dst)
        {
            if (InputType.VectorSize > 0)
                Host.Check(src.Length == InputType.VectorSize);
            else
                Host.Check(src.Length > MaxSplitFeatIdx);

            dst = (Float)TrainedEnsemble.GetOutput(ref src);
        }

        public ValueMapper<TSrc, VBuffer<Float>> GetWhatTheFeatureMapper<TSrc, TDst>(int top, int bottom, bool normalize)
        {
            Host.Check(typeof(TSrc) == typeof(VBuffer<Float>));
            Host.Check(typeof(TDst) == typeof(VBuffer<Float>));
            Host.Check(top >= 0, "top must be non-negative");
            Host.Check(bottom >= 0, "bottom must be non-negative");

            BufferBuilder<Float> builder = null;
            ValueMapper<VBuffer<Float>, VBuffer<Float>> del =
                (ref VBuffer<Float> src, ref VBuffer<Float> dst) =>
                {
                    WhatTheFeatureMap(ref src, ref dst, ref builder);
                    Numeric.VectorUtils.SparsifyNormalize(ref dst, top, bottom, normalize);
                };
            return (ValueMapper<TSrc, VBuffer<Float>>)(Delegate)del;
        }

        private void WhatTheFeatureMap(ref VBuffer<Float> src, ref VBuffer<Float> dst, ref BufferBuilder<Float> builder)
        {
            if (InputType.VectorSize > 0)
                Host.Check(src.Length == InputType.VectorSize);
            else
                Host.Check(src.Length > MaxSplitFeatIdx);

            TrainedEnsemble.GetFeatureContributions(ref src, ref dst, ref builder);
        }

        /// <summary>
        /// write out a C# representation of the ensemble
        /// </summary>
        public void SaveAsCode(TextWriter writer, RoleMappedSchema schema)
        {
            Host.CheckValueOrNull(schema);
            SaveEnsembleAsCode(writer, schema);
        }

        /// <summary>
        /// Output the INI model to a given writer
        /// </summary>
        public void SaveAsText(TextWriter writer, RoleMappedSchema schema)
        {
            Host.CheckValue(writer, nameof(writer));
            Host.CheckValueOrNull(schema);
            SaveAsIni(writer, schema);
        }

        /// <summary>
        /// Output the INI model to a given writer
        /// </summary>
        public void SaveAsIni(TextWriter writer, RoleMappedSchema schema, ICalibrator calibrator = null)
        {
            Host.CheckValue(writer, nameof(writer));
            Host.CheckValue(schema, nameof(schema));
            Host.CheckValueOrNull(calibrator);
            string ensembleIni = TrainedEnsemble.ToTreeEnsembleIni(new FeaturesToContentMap(schema),
                InnerArgs, appendFeatureGain: true, includeZeroGainFeatures: false);
            ensembleIni = AddCalibrationToIni(ensembleIni, calibrator);
            writer.WriteLine(ensembleIni);
        }

        /// <summary>
        /// Get the calibration summary in INI format
        /// </summary>
        private string AddCalibrationToIni(string ini, ICalibrator calibrator)
        {
            Host.AssertValue(ini);
            Host.AssertValueOrNull(calibrator);

            if (calibrator == null)
                return ini;

            if (calibrator is PlattCalibrator)
            {
                string calibratorEvaluatorIni = IniFileUtils.GetCalibratorEvaluatorIni(ini, calibrator as PlattCalibrator);
                return IniFileUtils.AddEvaluator(ini, calibratorEvaluatorIni);
            }
            else
            {
                StringBuilder newSection = new StringBuilder();
                newSection.AppendLine();
                newSection.AppendLine();
                newSection.AppendLine("[TLCCalibration]");
                newSection.AppendLine("Type=" + calibrator.GetType().Name);
                return ini + newSection;
            }
        }

        public JToken SaveAsPfa(BoundPfaContext ctx, JToken input)
        {
            Host.CheckValue(ctx, nameof(ctx));
            Host.CheckValue(input, nameof(input));
            return TrainedEnsemble.AsPfa(ctx, input);
        }

        private enum NodeMode
        {
            [Description("BRANCH_LEQ")]
            BranchLEq,
            [Description("BRANCH_LT")]
            BranchLT,
            [Description("BRANCH_GTE")]
            BranchGte,
            [Description("BRANCH_GT")]
            BranchGT,
            [Description("BRANCH_EQ")]
            BranchEq,
            [Description("BRANCH_LT")]
            BranchNeq,
            [Description("LEAF")]
            Leaf
        };

        private enum PostTransform
        {
            [Description("NONE")]
            None,
            [Description("SOFTMAX")]
            SoftMax,
            [Description("LOGISTIC")]
            Logstic,
            [Description("SOFTMAX_ZERO")]
            SoftMaxZero
        }

        private enum AggregateFunction
        {
            [Description("AVERAGE")]
            Average,
            [Description("SUM")]
            Sum,
            [Description("MIN")]
            Min,
            [Description("MAX")]
            Max
        }

        public virtual bool SaveAsOnnx(OnnxContext ctx, string[] outputNames, string featureColumn)
        {
            Host.CheckValue(ctx, nameof(ctx));

            //Nodes.
            var nodesTreeids = new List<long>();
            var nodesIds = new List<long>();
            var nodesFeatureIds = new List<long>();
            var nodeModes = new List<string>();
            var nodesValues = new List<double>();
            var nodeHitrates = new List<long>();
            var missingValueTracksTrue = new List<bool>();
            var nodesTrueNodeIds = new List<long>();
            var nodesFalseNodeIds = new List<long>();
            var nodesBaseValues = new List<float>();

            //Leafs.
            var classTreeIds = new List<long>();
            var classNodeIds = new List<long>();
            var classIds = new List<long>();
            var classWeights = new List<double>();

            int treeIndex = -1;
            foreach (var tree in TrainedEnsemble.Trees)
            {
                treeIndex++;
                for (int nodeIndex = 0; nodeIndex < tree.NumNodes; nodeIndex++)
                {
                    nodesTreeids.Add(treeIndex);
                    nodeModes.Add(NodeMode.BranchLEq.GetDescription());
                    nodesIds.Add(nodeIndex);
                    nodesFeatureIds.Add(tree.SplitFeature(nodeIndex));
                    nodesValues.Add(tree.RawThresholds[nodeIndex]);
                    nodesTrueNodeIds.Add(tree.LteChild[nodeIndex] < 0 ? ~tree.LteChild[nodeIndex] + tree.NumNodes : tree.LteChild[nodeIndex]);
                    nodesFalseNodeIds.Add(tree.GtChild[nodeIndex] < 0 ? ~tree.GtChild[nodeIndex] + tree.NumNodes : tree.GtChild[nodeIndex]);
                    if (tree.DefaultValueForMissing?[nodeIndex] <= tree.RawThresholds[nodeIndex])
                        missingValueTracksTrue.Add(true);
                    else
                        missingValueTracksTrue.Add(false);

                    nodeHitrates.Add(0);
                }

                for (int leafIndex = 0; leafIndex < tree.NumLeaves; leafIndex++)
                {
                    int nodeIndex = tree.NumNodes + leafIndex;
                    nodesTreeids.Add(treeIndex);
                    nodesBaseValues.Add(0);
                    nodeModes.Add(NodeMode.Leaf.GetDescription());
                    nodesIds.Add(nodeIndex);
                    nodesFeatureIds.Add(0);
                    nodesValues.Add(0);
                    nodesTrueNodeIds.Add(0);
                    nodesFalseNodeIds.Add(0);
                    missingValueTracksTrue.Add(false);
                    nodeHitrates.Add(0);

                    classTreeIds.Add(treeIndex);
                    classNodeIds.Add(nodeIndex);
                    classIds.Add(0);
                    classWeights.Add(tree.LeafValues[leafIndex]);
                }
            }

            string opType = "TreeEnsembleRegressor";
            var node = ctx.CreateNode(opType, new[] { featureColumn }, outputNames, ctx.GetNodeName(opType));

            node.AddAttribute("post_transform", PostTransform.None.GetDescription());
            node.AddAttribute("n_targets", 1);
            node.AddAttribute("base_values", new List<float>() { 0 });
            node.AddAttribute("aggregate_function", AggregateFunction.Sum.GetDescription());
            node.AddAttribute("nodes_treeids", nodesTreeids);
            node.AddAttribute("nodes_nodeids", nodesIds);
            node.AddAttribute("nodes_featureids", nodesFeatureIds);
            node.AddAttribute("nodes_modes", nodeModes);
            node.AddAttribute("nodes_values", nodesValues);
            node.AddAttribute("nodes_truenodeids", nodesTrueNodeIds);
            node.AddAttribute("nodes_falsenodeids", nodesFalseNodeIds);
            node.AddAttribute("nodes_missing_value_tracks_true", missingValueTracksTrue);
            node.AddAttribute("target_treeids", classTreeIds);
            node.AddAttribute("target_nodeids", classNodeIds);
            node.AddAttribute("target_ids", classIds);
            node.AddAttribute("target_weights", classWeights);

            return true;
        }

        public void SaveSummary(TextWriter writer, RoleMappedSchema schema)
        {
            writer.WriteLine();
            writer.WriteLine("Per-feature gain summary for the boosted tree ensemble:");

            foreach (var pair in GetSummaryInKeyValuePairs(schema))
            {
                Host.Assert(pair.Value is Double);
                writer.WriteLine("\t{0}\t{1}", pair.Key, (Double)pair.Value);
            }
        }

        private IEnumerable<KeyValuePair<string, Double>> GetSortedFeatureGains(RoleMappedSchema schema)
        {
            var gainMap = new FeatureToGainMap(TrainedEnsemble.Trees.ToList(), normalize: true);

            var names = default(VBuffer<DvText>);
            MetadataUtils.GetSlotNames(schema, RoleMappedSchema.ColumnRole.Feature, NumFeatures, ref names);
            var ordered = gainMap.OrderByDescending(pair => pair.Value);
            Double max = ordered.FirstOrDefault().Value;
            Double normFactor = max == 0 ? 1.0 : (1.0 / Math.Sqrt(max));
            foreach (var pair in ordered)
            {
                var name = names.GetItemOrDefault(pair.Key).ToString();
                if (string.IsNullOrEmpty(name))
                    name = $"f{pair.Key}";
                yield return new KeyValuePair<string, Double>(name, Math.Sqrt(pair.Value) * normFactor);
            }
        }

        ///<inheritdoc/>
        public IList<KeyValuePair<string, object>> GetSummaryInKeyValuePairs(RoleMappedSchema schema)
        {
            List<KeyValuePair<string, object>> results = new List<KeyValuePair<string, object>>();

            var ordered = GetSortedFeatureGains(schema);
            foreach (var pair in ordered)
                results.Add(new KeyValuePair<string, object>(pair.Key, pair.Value));
            return results;
        }

        /// <summary>
        /// returns a C# representation of the ensemble
        /// </summary>
        private void SaveEnsembleAsCode(TextWriter writer, RoleMappedSchema schema)
        {
            Host.AssertValueOrNull(schema);

            var names = default(VBuffer<DvText>);
            MetadataUtils.GetSlotNames(schema, RoleMappedSchema.ColumnRole.Feature, NumFeatures, ref names);

            int i = 0;
            foreach (RegressionTree tree in TrainedEnsemble.Trees)
            {
                writer.Write("double treeOutput{0}=", i);
                SaveTreeAsCode(tree, writer, ref names);
                writer.Write(";\n");
                i++;
            }
            writer.Write("double output = ");
            for (int j = 0; j < i; j++)
                writer.Write((j > 0 ? "+" : "") + "treeOutput" + j);
            writer.Write(";");
        }

        /// <summary>
        /// Convert a single tree to code, called recursively
        /// </summary>
        private void SaveTreeAsCode(RegressionTree tree, TextWriter writer, ref VBuffer<DvText> names)
        {
            ToCSharp(tree, writer, 0, ref names);
        }

        // converts a subtree into a C# expression
        private void ToCSharp(RegressionTree tree, TextWriter writer, int node, ref VBuffer<DvText> names)
        {
            if (node < 0)
            {
                writer.Write(FloatUtils.ToRoundTripString(tree.LeafValue(~node)));
                //_output[~node].ToString());
            }
            else
            {
                var name = names.GetItemOrDefault(tree.SplitFeature(node)).ToString();
                if (string.IsNullOrEmpty(name))
                    name = $"f{tree.SplitFeature(node)}";

                writer.Write("(({0} > {1}) ? ", name, FloatUtils.ToRoundTripString(tree.RawThreshold(node)));
                ToCSharp(tree, writer, tree.GetGtChildForNode(node), ref names);
                writer.Write(" : ");
                ToCSharp(tree, writer, tree.GetLteChildForNode(node), ref names);
                writer.Write(")");
            }
        }

        public void GetFeatureWeights(ref VBuffer<Float> weights)
        {
            var numFeatures = Math.Max(NumFeatures, MaxSplitFeatIdx + 1);
            FeatureToGainMap gainMap = new FeatureToGainMap(TrainedEnsemble.Trees.ToList(), normalize: true);

            // If there are no trees or no splits, there are no gains.
            if (gainMap.Count == 0)
            {
                weights = new VBuffer<Float>(numFeatures, 0, weights.Values, weights.Indices);
                return;
            }

            Double max = gainMap.Values.Max();
            Double normFactor = max == 0 ? 1.0 : (1.0 / Math.Sqrt(max));
            var bldr = new BufferBuilder<Float>(R4Adder.Instance);
            bldr.Reset(numFeatures, false);
            foreach (var pair in gainMap)
                bldr.AddFeature(pair.Key, (Float)(Math.Sqrt(pair.Value) * normFactor));
            bldr.GetResult(ref weights);
        }

        private static int FindMaxFeatureIndex(Ensemble ensemble)
        {
            int ifeatMax = 0;
            for (int i = 0; i < ensemble.NumTrees; i++)
            {
                var tree = ensemble.GetTreeAt(i);
                for (int n = 0; n < tree.NumNodes; n++)
                {
                    int ifeat = tree.SplitFeature(n);
                    if (ifeat > ifeatMax)
                        ifeatMax = ifeat;
                }
            }

            return ifeatMax;
        }

        public ITree[] GetTrees()
        {
            return TrainedEnsemble.Trees.Select(k => new Tree(k)).ToArray();
        }

        public Float GetLeafValue(int treeId, int leafId)
        {
            return (Float)TrainedEnsemble.GetTreeAt(treeId).LeafValue(leafId);
        }

        /// <summary>
        /// Returns the leaf node in the requested tree for the given feature vector, and populates 'path' with the list of
        /// internal nodes in the path from the root to that leaf. If 'path' is null a new list is initialized. All elements
        /// in 'path' are cleared before filling in the current path nodes.
        /// </summary>
        public int GetLeaf(int treeId, ref VBuffer<Float> features, ref List<int> path)
        {
            return TrainedEnsemble.GetTreeAt(treeId).GetLeaf(ref features, ref path);
        }

        public IRow GetSummaryIRowOrNull(RoleMappedSchema schema)
        {
            var names = default(VBuffer<DvText>);
            MetadataUtils.GetSlotNames(schema, RoleMappedSchema.ColumnRole.Feature, NumFeatures, ref names);
            var slotNamesCol = RowColumnUtils.GetColumn(MetadataUtils.Kinds.SlotNames,
                new VectorType(TextType.Instance, NumFeatures), ref names);
            var slotNamesRow = RowColumnUtils.GetRow(null, slotNamesCol);

            var weights = default(VBuffer<Single>);
            GetFeatureWeights(ref weights);
            return RowColumnUtils.GetRow(null, RowColumnUtils.GetColumn("Gains", new VectorType(NumberType.R4, NumFeatures), ref weights, slotNamesRow));
        }

        public IRow GetStatsIRowOrNull(RoleMappedSchema schema)
        {
            return null;
        }

        private sealed class Tree : ITree<VBuffer<Float>>
        {
            private readonly RegressionTree _regTree;

            public Tree(RegressionTree regTree)
            {
                _regTree = regTree;
            }

            public int[] GtChild => _regTree.GtChild;

            public int[] LteChild => _regTree.LteChild;

            public int NumNodes => _regTree.NumNodes;

            public int NumLeaves => _regTree.NumLeaves;

            public int GetLeaf(ref VBuffer<Float> feat)
            {
                return _regTree.GetLeaf(ref feat);
            }

            public INode GetNode(int nodeId, bool isLeaf, IEnumerable<string> featuresNames = null)
            {
                var keyValues = new Dictionary<string, object>();
                if (isLeaf)
                {
                    keyValues.Add(NodeKeys.LeafValue, _regTree.LeafValue(nodeId));
                }
                else
                {
                    if (featuresNames != null)
                    {
                        if (featuresNames is FeatureNameCollection features)
                        {
                            if (_regTree.CategoricalSplit[nodeId])
                            {
                                string featureList = string.Join(" OR \n",
                                    _regTree.CategoricalSplitFeatures[nodeId].Select(feature => features[feature]));

                                keyValues.Add(NodeKeys.SplitName, featureList);
                            }
                            else
                                keyValues.Add(NodeKeys.SplitName, features[_regTree.SplitFeature(nodeId)]);
                        }
                    }
                    keyValues.Add(NodeKeys.Threshold, string.Format("<= {0}", _regTree.RawThreshold(nodeId)));
                    if (_regTree.SplitGains != null)
                        keyValues.Add(NodeKeys.SplitGain, _regTree.SplitGains[nodeId]);
                    if (_regTree.GainPValues != null)
                        keyValues.Add(NodeKeys.GainValue, _regTree.GainPValues[nodeId]);
                    if (_regTree.PreviousLeafValues != null)
                        keyValues.Add(NodeKeys.PreviousLeafValue, _regTree.PreviousLeafValues[nodeId]);
                }

                return new TreeNode(keyValues);
            }

            public double GetLeafValue(int leafId)
            {
                return _regTree.LeafValue(leafId);
            }
        }

        private sealed class TreeNode : INode
        {
            private readonly Dictionary<string, object> _keyValues;

            public TreeNode(Dictionary<string, object> keyValues)
            {
                _keyValues = keyValues;
            }

            public Dictionary<string, object> KeyValues { get { return _keyValues; } }
        }
    }
}<|MERGE_RESOLUTION|>--- conflicted
+++ resolved
@@ -133,14 +133,8 @@
             // Finally, even the binary classifiers, being logitboost, tend to not benefit from external calibration.
             Info = new TrainerInfo(normalization: false, caching: false, calibration: NeedCalibration, supportValid: true);
             // REVIEW: CLR 4.6 has a bug that is only exposed in Scope, and if we trigger GC.Collect in scope environment
-<<<<<<< HEAD
-            // with memory consumption more than 5GB, GC get stuck in infinite loop. So for now let's call GC only if we call things from TlcEnvironment.
+            // with memory consumption more than 5GB, GC get stuck in infinite loop. So for now let's call GC only if we call things from LocalEnvironment.
             AllowGC = (env is HostEnvironmentBase<TlcEnvironment>);
-=======
-            // with memory consumption more than 5GB, GC get stuck in infinite loop. So for now let's call GC only if we call things from ConsoleEnvironment.
-            AllowGC = (env is HostEnvironmentBase<ConsoleEnvironment>);
-            Tests = new List<Test>();
->>>>>>> 160b0dfa
 
             Initialize(env);
         }
