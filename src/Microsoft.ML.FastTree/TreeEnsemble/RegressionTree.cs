// Licensed to the .NET Foundation under one or more agreements.
// The .NET Foundation licenses this file to you under the MIT license.
// See the LICENSE file in the project root for more information.

using Float = System.Single;

using System;
using System.Collections.Generic;
using System.IO;
using System.Linq;
using System.Text;
using System.Threading.Tasks;
using Microsoft.ML.Runtime.Data;
using Microsoft.ML.Runtime.Internal.Utilities;
using Microsoft.ML.Runtime.Model;
using Microsoft.ML.Runtime.Model.Pfa;
using Microsoft.ML.Runtime.Internal.Internallearn;
using Newtonsoft.Json.Linq;

namespace Microsoft.ML.Runtime.FastTree.Internal
{
    public class RegressionTree
    {
        private double _maxOutput;

        // Weight of this tree in the ensemble

        // for each non-leaf, we keep the following data
        public Float[] _defaultValueForMissing;
        private double[] _splitGain;
        private double[] _gainPValue;
        // The value of this non-leaf node, prior to split when it was a leaf.
        private double[] _previousLeafValue;

        public bool[] ActiveFeatures { get; set; }

        public int[] LteChild { get; }
        public int[] GtChild { get; }
        public int[] SplitFeatures { get; }
        /// <summary>
        /// Indicates if a node's split feature was categorical.
        /// </summary>
        public bool[] CategoricalSplit { get; }
        /// <summary>
        /// Array of categorical values for the categorical feature that might be chosen as 
        /// a split feature for a node.
        /// </summary>
        public int[][] CategoricalSplitFeatures;
        /// <summary>
        /// For a given categorical feature that is chosen as a split feature for a node, this 
        /// array contains it's start and end range in the input feature vector at prediction time.
        /// </summary>
        public int[][] CategoricalSplitFeatureRanges;
        /// <summary>
        /// Contains gain per feature for a categorical split node.
        /// </summary>
        public double[][] CategoricalFeatureGain;
        // These are the thresholds based on the binned values of the raw features.
        public UInt32[] Thresholds { get; }
        // These are the thresholds based on the raw feature values. Populated after training.
        public Float[] RawThresholds { get; private set; }
        public double[] SplitGains { get { return _splitGain; } }
        public double[] GainPValues { get { return _gainPValue; } }
        public double[] PreviousLeafValues { get { return _previousLeafValue; } }
        public double[] LeafValues { get; }

        /// <summary>
        /// Code to identify the type of tree in binary serialization. These values are
        /// persisted, so they should remain consistent for the sake of deserialization
        /// backwards compatibility.
        /// </summary>
        protected enum TreeType : byte
        {
            Regression = 0,
            Affine = 1,
            FastForest = 2
        }

        private RegressionTree()
        {
            Weight = 1.0;
        }

        /// <summary>
        /// constructs a regression tree with an upper bound on depth
        /// </summary>
        public RegressionTree(int maxLeaves)
            : this()
        {
            SplitFeatures = new int[maxLeaves - 1];
            CategoricalSplit = new bool[maxLeaves - 1];
            _splitGain = new double[maxLeaves - 1];
            _gainPValue = new double[maxLeaves - 1];
            _previousLeafValue = new double[maxLeaves - 1];
            Thresholds = new UInt32[maxLeaves - 1];
            _defaultValueForMissing = null;
            LteChild = new int[maxLeaves - 1];
            GtChild = new int[maxLeaves - 1];
            LeafValues = new double[maxLeaves];
            NumLeaves = 1;
        }

        public RegressionTree(byte[] buffer, ref int position)
            : this()
        {
            NumLeaves = buffer.ToInt(ref position);
            _maxOutput = buffer.ToDouble(ref position);
            Weight = buffer.ToDouble(ref position);
            LteChild = buffer.ToIntArray(ref position);
            GtChild = buffer.ToIntArray(ref position);
            SplitFeatures = buffer.ToIntArray(ref position);
            byte[] categoricalSplitAsBytes = buffer.ToByteArray(ref position);
            CategoricalSplit = categoricalSplitAsBytes.Select(b => b > 0).ToArray();
            if (CategoricalSplit.Any(b => b))
            {
                CategoricalSplitFeatures = new int[NumNodes][];
                CategoricalFeatureGain = new double[NumNodes][];
                CategoricalSplitFeatureRanges = new int[NumNodes][];
                for (int index = 0; index < NumNodes; index++)
                {
                    CategoricalSplitFeatures[index] = buffer.ToIntArray(ref position);
<<<<<<< HEAD
                    CategoricalFeatureGain[index] = buffer.ToDoubleArray(ref position);
                    CategoricalSplitFeatureRanges[index] = buffer.ToIntArray(ref position, 2);
=======
                    CategoricalSplitFeatureRanges[index] = buffer.ToIntArray(ref position);
>>>>>>> f85e722f
                }
            }

            Thresholds = buffer.ToUIntArray(ref position);
            RawThresholds = buffer.ToFloatArray(ref position);
            _splitGain = buffer.ToDoubleArray(ref position);
            _gainPValue = buffer.ToDoubleArray(ref position);
            _previousLeafValue = buffer.ToDoubleArray(ref position);
            LeafValues = buffer.ToDoubleArray(ref position);
        }

        private bool[] GetCategoricalSplitFromIndices(int[] indices)
        {
            bool[] categoricalSplit = new bool[NumNodes];
            if (indices == null)
                return categoricalSplit;

            Contracts.Assert(indices.Length <= NumNodes);

            foreach (int index in indices)
            {
                Contracts.Assert(index >= 0 && index < NumNodes);
                categoricalSplit[index] = true;
            }

            return categoricalSplit;
        }

        private bool[] GetCategoricalSplitFromBytes(byte[] indices)
        {
            bool[] categoricalSplit = new bool[NumNodes];
            if (indices == null)
                return categoricalSplit;

            Contracts.Assert(indices.Length <= NumNodes);

            foreach (int index in indices)
            {
                Contracts.Assert(index >= 0 && index < NumNodes);
                categoricalSplit[index] = true;
            }

            return categoricalSplit;
        }

        /// <summary>
        /// Create a Regression Tree object from raw tree contents.
        /// </summary>
        public static RegressionTree Create(int numLeaves, int[] splitFeatures, Double[] splitGain,
            Float[] rawThresholds, Float[] defaultValueForMissing, int[] lteChild, int[] gtChild, Double[] leafValues,
            int[][] categoricalSplitFeatures, bool[] categoricalSplit)
        {
            if (numLeaves <= 1)
            {
                // Create a dummy tree.
                RegressionTree tree = new RegressionTree(2);
                tree.SetOutput(0, 0.0);
                tree.SetOutput(1, 0.0);
                return tree;
            }
            else
            {
                Contracts.CheckParam(numLeaves - 1 == Utils.Size(splitFeatures), nameof(splitFeatures), "Size error, should equal to numLeaves - 1.");
                Contracts.CheckParam(numLeaves - 1 == Utils.Size(splitGain), nameof(splitGain), "Size error, should equal to numLeaves - 1.");
                Contracts.CheckParam(numLeaves - 1 == Utils.Size(rawThresholds), nameof(rawThresholds), "Size error, should equal to numLeaves - 1.");
                Contracts.CheckParam(numLeaves - 1 == Utils.Size(lteChild), nameof(lteChild), "Size error, should equal to numLeaves - 1.");
                Contracts.CheckParam(numLeaves - 1 == Utils.Size(gtChild), nameof(gtChild), "Size error, should equal to numLeaves - 1.");
                Contracts.CheckParam(numLeaves - 1 == Utils.Size(defaultValueForMissing), nameof(defaultValueForMissing), "Size error, should equal to numLeaves - 1.");
                Contracts.CheckParam(numLeaves == Utils.Size(leafValues), nameof(leafValues), "Size error, should equal to numLeaves.");
                Contracts.CheckParam(numLeaves - 1 == Utils.Size(categoricalSplitFeatures), nameof(categoricalSplitFeatures), "Size error, should equal to numLeaves - 1.");
                Contracts.CheckParam(numLeaves - 1 == Utils.Size(categoricalSplit), nameof(categoricalSplit), "Size error, should equal to numLeaves - 1.");
                return new RegressionTree(splitFeatures, splitGain, null, rawThresholds, defaultValueForMissing, lteChild, gtChild, leafValues, categoricalSplitFeatures, categoricalSplit);
            }
        }

        internal RegressionTree(int[] splitFeatures, Double[] splitGain, Double[] gainPValue,
            Float[] rawThresholds, Float[] defaultValueForMissing, int[] lteChild, int[] gtChild, Double[] leafValues,
            int[][] categoricalSplitFeatures, bool[] categoricalSplit)
            : this()
        {
            Contracts.CheckParam(Utils.Size(splitFeatures) > 0, nameof(splitFeatures), "Number of split features must be positive");

            NumLeaves = Utils.Size(splitFeatures) + 1;
            SplitFeatures = splitFeatures;
            _splitGain = splitGain;
            _gainPValue = gainPValue;
            RawThresholds = rawThresholds;
            _defaultValueForMissing = defaultValueForMissing;
            LteChild = lteChild;
            GtChild = gtChild;
            LeafValues = leafValues;
            CategoricalSplitFeatures = categoricalSplitFeatures;
            CategoricalSplitFeatureRanges = new int[CategoricalSplitFeatures.Length][];
<<<<<<< HEAD

            //REVIEW: This needs to come directly from LightGBM. 
            //Adding this now so checks elsewhere don't fail.
            CategoricalFeatureGain = new double[CategoricalSplitFeatures.Length][];
=======
>>>>>>> f85e722f
            for (int i = 0; i < CategoricalSplitFeatures.Length; ++i)
            {
                if (CategoricalSplitFeatures[i] != null && CategoricalSplitFeatures[i].Length > 0)
                {
                    CategoricalFeatureGain[i] = new double[CategoricalSplitFeatures[i].Length];
                    CategoricalSplitFeatureRanges[i] = new int[2];
                    CategoricalSplitFeatureRanges[i][0] = CategoricalSplitFeatures[i].First();
                    CategoricalSplitFeatureRanges[i][1] = CategoricalSplitFeatures[i].Last();
                    Contracts.Assert(categoricalSplit[i]);
                }
            }
            CategoricalSplit = categoricalSplit;

            CheckValid(Contracts.Check);

            if (_defaultValueForMissing != null)
            {
                bool allZero = true;
                foreach (var val in _defaultValueForMissing)
                {
                    if (val != 0.0f)
                    {
                        allZero = false;
                        break;
                    }
                }
                if (allZero)
                    _defaultValueForMissing = null;
            }
        }

        internal RegressionTree(ModelLoadContext ctx, bool usingDefaultValue, FastTreeCategoricalSplitVersion categoricalSplits)
            : this()
        {
            // *** Binary format ***
            // Four convenient quantities to keep in mind:
            // -- L and N (number of leaves and nodes, L = N+1)
            // -- ML and MN (maximum number of leaves and nodes this can support, ML = MN+1)
            // -- C (Number of nodes that have categorical split feature)
            // -- CT (Number of categorical feature values for a chosen split feature)
            // Some arrays can be null if they do not effect prediction, or redundant.
            // All arrays, despite having prescribed sizes, are prefixed with size
            //
            // byte: tree type code, 0 if regression, 1 if affine (unsupported), 2 if fast forest
            // int: number of leaves currently in the tree, L
            // double: maxoutput
            // double: weight
            // int[MN]: lte child, MN is inferred from the length of this array
            // int[MN]: gt child
            // int[MN]: split feature index
            // int[C]: categorical node indices.
            // CT*(int[CT] + double[CT] + int[2]): categorical feature values, categorical feature gain map
            // and categorical feature range in the input feature vector.
            // int[MN]: threshold bin index (can be null of raw thresholds are not null)
            // Float[MN]: raw threshold (can be not null if threshold bin indices are not null)
            // Float[MN]: default value For missing
            // double[ML]: leaf value
            // double[MN]: gain of this split (can be null)
            // double[MN]: p-value of this split (can be null)
            // double[MN]: previous value of a node before it made the transition from leaf to node (can be null)

            BinaryReader reader = ctx.Reader;
            NumLeaves = reader.ReadInt32();
            _maxOutput = reader.ReadDouble();
            Weight = reader.ReadDouble();
            // Tree structure...
            LteChild = reader.ReadIntArray();
            GtChild = reader.ReadIntArray();
            SplitFeatures = reader.ReadIntArray();

            if (categoricalSplits >= FastTreeCategoricalSplitVersion.CategoricalSplit)
            {
                int[] categoricalNodeIndices = reader.ReadIntArray();
                CategoricalSplit = GetCategoricalSplitFromIndices(categoricalNodeIndices);
                if (categoricalNodeIndices?.Length > 0)
                {
                    CategoricalSplitFeatures = new int[NumNodes][];
                    if (categoricalSplits >= FastTreeCategoricalSplitVersion.CategoricalSplitWithGains)
                        CategoricalFeatureGain = new double[NumNodes][];

                    CategoricalSplitFeatureRanges = new int[NumNodes][];
                    foreach (var index in categoricalNodeIndices)
                    {
                        Contracts.Assert(CategoricalSplit[index]);
                        Contracts.Assert(index >= 0 && index < NumNodes);

                        CategoricalSplitFeatures[index] = reader.ReadIntArray();
                        if (categoricalSplits >= FastTreeCategoricalSplitVersion.CategoricalSplitWithGains)
                            CategoricalFeatureGain[index] = reader.ReadDoubleArray();

                        CategoricalSplitFeatureRanges[index] = reader.ReadIntArray(2);
                    }
                }
            }
            else
                CategoricalSplit = new bool[NumNodes];

            Thresholds = reader.ReadUIntArray();
            RawThresholds = reader.ReadFloatArray();

            _defaultValueForMissing = null;
            if (usingDefaultValue)
                _defaultValueForMissing = reader.ReadFloatArray();

            LeafValues = reader.ReadDoubleArray();
            // Informational...
            _splitGain = reader.ReadDoubleArray();
            _gainPValue = reader.ReadDoubleArray();
            _previousLeafValue = reader.ReadDoubleArray();

            CheckValid(Contracts.CheckDecode);

            // Check the need of _defaultValueForMissing
            if (_defaultValueForMissing != null)
            {
                bool allZero = true;
                foreach (var val in _defaultValueForMissing)
                {
                    if (val != 0.0f)
                    {
                        allZero = false;
                        break;
                    }
                }
                if (allZero)
                    _defaultValueForMissing = null;
            }
        }

        protected void Save(ModelSaveContext ctx, TreeType code)
        {
#if DEBUG
            // This must be compiled only in the debug case, since you can't
            // have delegates on functions with conditional attributes.
            CheckValid((t, s) => Contracts.Assert(t, s));
#endif

            // *** Binary format ***
            // Four convenient quantities to keep in mind:
            // -- L and N (number of leaves and nodes, L = N+1)
            // -- ML and MN (maximum number of leaves and nodes this can support, ML = MN+1)
            // -- C (Number of nodes that have categorical split feature)
            // -- CT (Number of categorical feature values for a chosen split feature)
            // Some arrays can be null if they do not effect prediction, or redundant.
            // All arrays, despite having prescribed sizes, are prefixed with size
            //
            // byte: tree type code, 0 if regression, 1 if affine (unsupported), 2 if fast forest
            // int: number of leaves currently in the tree, L
            // double: maxoutput
            // double: weight
            // int[MN]: lte child, MN is inferred from the length of this array
            // int[MN]: gt child
            // int[MN]: split feature index
            // int[C]: categorical node indices.
            // C*(int[CT] + double[CT] + int[2]: categorical feature values, categorical feature gain map
            // and categorical feature range in the input feature vector.
            // int[MN]: threshold bin index (can be null if raw thresholds are not null)
            // Float[MN]: raw threshold (can be not null if threshold bin indices are not null)
            // Float[MN]: default value For missing
            // double[ML]: leaf value
            // double[MN]: gain of this split (can be null)
            // double[MN]: p-value of this split (can be null)
            // double[MN]: previous value of a node before it made the transition from leaf to node (can be null)

            BinaryWriter writer = ctx.Writer;
            writer.Write((byte)code);
            writer.Write(NumLeaves);
            writer.Write(_maxOutput);
            writer.Write(Weight);

            writer.WriteIntArray(LteChild);
            writer.WriteIntArray(GtChild);
            writer.WriteIntArray(SplitFeatures);

            Contracts.Assert(CategoricalSplit != null);
            Contracts.Assert(CategoricalSplit.Length >= NumNodes);

            List<int> categoricalNodeIndices = new List<int>();
            for (int index = 0; index < NumNodes; index++)
            {
                if (CategoricalSplit[index])
                    categoricalNodeIndices.Add(index);
            }

            writer.WriteIntArray(categoricalNodeIndices.ToArray());

            for (int index = 0; index < categoricalNodeIndices.Count; index++)
            {
                int indexLocal = categoricalNodeIndices[index];

                Contracts.Assert(indexLocal >= 0 && indexLocal < NumNodes);
                Contracts.Assert(CategoricalSplitFeatures[indexLocal] != null &&
                                 CategoricalSplitFeatures[indexLocal].Length > 0);

                Contracts.Assert(CategoricalFeatureGain[indexLocal] != null &&
                 CategoricalFeatureGain[indexLocal].Length == CategoricalSplitFeatures[indexLocal].Length);

                Contracts.Assert(CategoricalSplitFeatureRanges[indexLocal] != null &&
                                 CategoricalSplitFeatureRanges[indexLocal].Length == 2);

                writer.WriteIntArray(CategoricalSplitFeatures[indexLocal]);
                writer.WriteDoubleArray(CategoricalFeatureGain[indexLocal]);
                writer.WriteIntsNoCount(CategoricalSplitFeatureRanges[indexLocal], 2);
            }

            writer.WriteUIntArray(Thresholds);
            writer.WriteFloatArray(RawThresholds);
            writer.WriteFloatArray(_defaultValueForMissing);
            writer.WriteDoubleArray(LeafValues);

            writer.WriteDoubleArray(_splitGain);
            writer.WriteDoubleArray(_gainPValue);
            writer.WriteDoubleArray(_previousLeafValue);
        }

        public virtual void Save(ModelSaveContext ctx)
        {
            Save(ctx, TreeType.Regression);
        }

        public static RegressionTree Load(ModelLoadContext ctx, bool usingDefaultValues, FastTreeCategoricalSplitVersion categoricalSplits)
        {
            TreeType code = (TreeType)ctx.Reader.ReadByte();
            switch (code)
            {
                case TreeType.Regression:
                    return new RegressionTree(ctx, usingDefaultValues, categoricalSplits);
                case TreeType.Affine:
                    // Affine regression trees do not actually work, nor is it clear how they ever
                    // could have worked within TLC, so the chance of this happening seems remote.
                    throw Contracts.ExceptNotSupp("Affine regression trees unsupported");
                case TreeType.FastForest:
                    return new QuantileRegressionTree(ctx, usingDefaultValues, categoricalSplits);
                default:
                    throw Contracts.ExceptDecode();
            }
        }

        private void CheckValid(Action<bool, string> checker)
        {
            int numMaxNodes = Utils.Size(LteChild);
            int numMaxLeaves = numMaxNodes + 1;
            checker(NumLeaves > 1, "non-positive number of leaves");
            checker(Weight >= 0, "negative tree weight");
            checker(numMaxLeaves >= NumLeaves, "inconsistent number of leaves with maximum leaf capacity");
            checker(GtChild != null && GtChild.Length == numMaxNodes, "bad gtchild");
            checker(LteChild != null && LteChild.Length == numMaxNodes, "bad ltechild");
            checker(SplitFeatures != null && SplitFeatures.Length == numMaxNodes, "bad split feature length");
            checker(CategoricalSplit != null &&
                (CategoricalSplit.Length == numMaxNodes || CategoricalSplit.Length == NumNodes), "bad categorical split length");

            if (CategoricalSplit.Any(x => x))
            {
                checker(CategoricalSplitFeatures != null &&
                        (CategoricalSplitFeatures.Length == NumNodes ||
                         CategoricalSplitFeatures.Length == numMaxNodes),
                    "bad categorical split features length");

                checker(CategoricalFeatureGain != null &&
                        (CategoricalFeatureGain.Length == NumNodes ||
                         CategoricalFeatureGain.Length == numMaxNodes),
                    "bad categorical split features gain length");

                checker(CategoricalSplitFeatureRanges != null &&
                        (CategoricalSplitFeatureRanges.Length == NumNodes ||
                         CategoricalSplitFeatureRanges.Length == numMaxNodes),
                    "bad categorical split feature ranges length");

                checker(CategoricalSplitFeatureRanges.All(x => x == null || x.Length == 0 || x.Length == 2),
                    "bad categorical split feature ranges values");

                for (int index = 0; index < CategoricalSplit.Length; index++)
                {
                    if (CategoricalSplit[index])
                    {
                        checker(CategoricalSplitFeatures[index] != null, "Categorical split features is null");
                        checker(CategoricalSplitFeatures[index].Length > 0,
                            "Categorical split features is zero length");

                        checker(CategoricalFeatureGain[index] != null, "Categorical split features gain is null");
                        checker(CategoricalFeatureGain[index].Length == CategoricalSplitFeatures[index].Length,
                            "Categorical split features gain length is not the same as categorical split feature length.");

                        checker(CategoricalSplitFeatureRanges[index] != null,
                            "Categorical split feature ranges is null");

                        checker(CategoricalSplitFeatureRanges[index].Length == 2,
                            "Categorical split feature range length is not two.");

                        int previous = -1;
                        for (int featureIndex = 0; featureIndex < CategoricalSplitFeatures[index].Length; featureIndex++)
                        {
                            checker(CategoricalSplitFeatures[index][featureIndex] > previous,
                                "categorical split features is not sorted");

                            checker(CategoricalSplitFeatures[index][featureIndex] >=
                                    CategoricalSplitFeatureRanges[index][0] &&
                                    CategoricalSplitFeatures[index][featureIndex] <=
                                    CategoricalSplitFeatureRanges[index][1],
                                "categorical split features values are out of range.");

                            previous = CategoricalSplitFeatures[index][featureIndex];
                        }
                    }
                }
            }

            checker(Utils.Size(Thresholds) == 0 || Thresholds.Length == numMaxNodes, "bad threshold length");
            checker(Utils.Size(RawThresholds) == 0 || RawThresholds.Length == NumLeaves - 1, "bad rawthreshold length");
            checker(RawThresholds != null || Thresholds != null,
                "at most one of raw or indexed thresholds can be null");
            checker(Utils.Size(_splitGain) == 0 || _splitGain.Length == numMaxNodes, "bad splitgain length");
            checker(Utils.Size(_gainPValue) == 0 || _gainPValue.Length == numMaxNodes, "bad gainpvalue length");
            checker(Utils.Size(_previousLeafValue) == 0 || _previousLeafValue.Length == numMaxNodes, "bad previous leaf value length");
            checker(LeafValues != null && LeafValues.Length == numMaxLeaves, "bad leaf value length");
        }

        public virtual int SizeInBytes()
        {
            return NumLeaves.SizeInBytes() +
                _maxOutput.SizeInBytes() +
                Weight.SizeInBytes() +
                LteChild.SizeInBytes() +
                GtChild.SizeInBytes() +
                SplitFeatures.SizeInBytes() +
                (CategoricalSplitFeatures != null ? CategoricalSplitFeatures.Select(thresholds => thresholds.SizeInBytes()).Sum() : 0) +
                (CategoricalFeatureGain != null ? CategoricalFeatureGain.Select(gain => gain.SizeInBytes()).Sum() : 0) +
                (CategoricalSplitFeatureRanges != null ? CategoricalSplitFeatureRanges.Select(ranges => ranges.SizeInBytes()).Sum() : 0) +
                NumNodes * sizeof(int) +
                CategoricalSplit.Length * sizeof(bool) +
                Thresholds.SizeInBytes() +
                RawThresholds.SizeInBytes() +
                _splitGain.SizeInBytes() +
                _gainPValue.SizeInBytes() +
                _previousLeafValue.SizeInBytes() +
                LeafValues.SizeInBytes();
        }

        public virtual void ToByteArray(byte[] buffer, ref int position)
        {
            NumLeaves.ToByteArray(buffer, ref position);
            _maxOutput.ToByteArray(buffer, ref position);
            Weight.ToByteArray(buffer, ref position);
            LteChild.ToByteArray(buffer, ref position);
            GtChild.ToByteArray(buffer, ref position);
            SplitFeatures.ToByteArray(buffer, ref position);
            CategoricalSplit.Length.ToByteArray(buffer, ref position);
            foreach (var split in CategoricalSplit)
                Convert.ToByte(split).ToByteArray(buffer, ref position);

            if (CategoricalSplitFeatures != null)
            {
<<<<<<< HEAD
                foreach (var splits in CategoricalSplitFeatures)
                    splits.ToByteArray(buffer, ref position);

                foreach (var gain in CategoricalFeatureGain)
                    gain.ToByteArray(buffer, ref position);
            }

            if (CategoricalSplitFeatureRanges != null)
            {
                foreach (var ranges in CategoricalSplitFeatureRanges)
                    ranges.ToByteArray(buffer, ref position);
=======
                Contracts.AssertValue(CategoricalSplitFeatureRanges);
                for (int i = 0; i < CategoricalSplitFeatures.Length; i++)
                {
                    CategoricalSplitFeatures[i].ToByteArray(buffer, ref position);
                    CategoricalSplitFeatureRanges[i].ToByteArray(buffer, ref position);
                }
>>>>>>> f85e722f
            }

            Thresholds.ToByteArray(buffer, ref position);
            RawThresholds.ToByteArray(buffer, ref position);
            _splitGain.ToByteArray(buffer, ref position);
            _gainPValue.ToByteArray(buffer, ref position);
            _previousLeafValue.ToByteArray(buffer, ref position);
            LeafValues.ToByteArray(buffer, ref position);
        }

        public void SumupValue(IChannel ch, RegressionTree tree)
        {
            if (LeafValues.Length != tree.LeafValues.Length)
            {
                throw Contracts.Except("cannot sumup value with different lengths");
            }

            for (int node = 0; node < LeafValues.Length; ++node)
            {
                if (node < LeafValues.Length - 1 &&
                    (LteChild[node] != tree.LteChild[node] ||
                    GtChild[node] != tree.GtChild[node] ||
                    Thresholds[node] != tree.Thresholds[node] ||
                    SplitFeatures[node] != tree.SplitFeatures[node] ||
                    Math.Abs(_splitGain[node] - tree._splitGain[node]) > 1e-6))
                {
                    ch.Warning(
                        "mismatch @ {10}: {0}/{1}, {2}/{3}, {4}/{5}, {6}/{7}, {8}/{9}",
                        LteChild[node],
                        tree.LteChild[node],
                        GtChild[node],
                        tree.GtChild[node],
                        Thresholds[node],
                        tree.Thresholds[node],
                        SplitFeatures[node],
                        tree.SplitFeatures[node],
                        _splitGain[node],
                        tree._splitGain[node],
                        node);

                    throw Contracts.Except("trees from different workers do not match");
                }

                LeafValues[node] += tree.LeafValues[node];
            }

        }

        /// <summary>
        /// The current number of leaves in the tree.
        /// </summary>
        public int NumLeaves { get; private set; }

        /// <summary>
        /// The current number of nodes in the tree.
        /// </summary>
        public int NumNodes => NumLeaves - 1;

        /// <summary>
        /// The maximum number of leaves the internal structure of this tree can support.
        /// </summary>
        public int MaxNumLeaves => LeafValues.Length;

        /// <summary>
        /// The maximum number of nodes this tree can support.
        /// </summary>
        public int MaxNumNodes => LteChild.Length;

        public double MaxOutput => _maxOutput;

        public double Weight { get; set; }

        public int GetLteChildForNode(int node)
        {
            return LteChild[node];
        }

        public int GetGtChildForNode(int node)
        {
            return GtChild[node];
        }

        public int SplitFeature(int node)
        {
            return SplitFeatures[node];
        }

        public UInt32 Threshold(int node)
        {
            return Thresholds[node];
        }

        public Float RawThreshold(int node)
        {
            return RawThresholds[node];
        }

        public double LeafValue(int leaf)
        {
            return LeafValues[leaf];
        }

        public void SetLeafValue(int leaf, double newValue)
        {
            LeafValues[leaf] = newValue;
        }

        // adds value to all of the tree outputs
        public void ShiftOutputs(double value)
        {
            for (int node = 0; node < LeafValues.Length; ++node)
                LeafValues[node] += value;
        }

        /// <summary>
        /// Scales all of the output values at the leaves of the tree by a given scalar
        /// </summary>
        public virtual void ScaleOutputsBy(double scalar)
        {
            for (int i = 0; i < LeafValues.Length; ++i)
            {
                LeafValues[i] *= scalar;
            }
        }

        public void UpdateOutputWithDelta(int leafIndex, double delta)
        {
            LeafValues[leafIndex] += delta;
        }

        /// <summary>
        /// Evaluates the regression tree on a given document.
        /// </summary>
        /// <param name="featureBins"></param>
        /// <returns>the real-valued regression tree output</returns>
        public virtual double GetOutput(Dataset.RowForwardIndexer.Row featureBins)
        {
            if (LteChild[0] == 0)
                return 0;
            int leaf = GetLeaf(featureBins);
            return GetOutput(leaf);
        }

        /// <summary>
        /// evaluates the regression tree on a given binnedinstance.
        /// </summary>
        /// <param name="binnedInstance">A previously binned instance/document</param>
        /// <returns>the real-valued regression tree output</returns>
        public virtual double GetOutput(int[] binnedInstance)
        {
            if (LteChild[0] == 0)
                return 0;
            int leaf = GetLeaf(binnedInstance);
            return GetOutput(leaf);
        }

        public virtual double GetOutput(ref VBuffer<Float> feat)
        {
            if (LteChild[0] == 0)
                return 0;
            int leaf = GetLeaf(ref feat);
            return GetOutput(leaf);
        }

        public double GetOutput(int leaf)
        {
            return LeafValues[leaf];
        }

        public void SetOutput(int leaf, double value)
        {
            LeafValues[leaf] = value;
        }

        // Returns index to a leaf a document belongs to
        // For empty tree returns 0
        public int GetLeaf(Dataset.RowForwardIndexer.Row featureBins)
        {
            // check for an empty tree
            if (NumLeaves == 1)
                return 0;

            int node = 0;
            while (node >= 0)
            {
                if (featureBins[SplitFeatures[node]] <= Thresholds[node])
                    node = LteChild[node];
                else
                    node = GtChild[node];
            }
            return ~node;
        }

        // Returns index to a leaf an instance/document belongs to.
        // For empty tree returns 0.
        public int GetLeaf(int[] binnedInstance)
        {
            // check for an empty tree
            if (NumLeaves == 1)
                return 0;

            int node = 0;
            while (node >= 0)
            {
                if (binnedInstance[SplitFeatures[node]] <= Thresholds[node])
                    node = LteChild[node];
                else
                    node = GtChild[node];
            }
            return ~node;
        }

        // Returns index to a leaf an instance/document belongs to.
        // Input are the raw feature values in dense format.
        // For empty tree returns 0.
        public int GetLeaf(ref VBuffer<Float> feat)
        {
            // REVIEW: This really should validate feat.Length!
            if (feat.IsDense)
                return GetLeafCore(feat.Values);
            return GetLeafCore(feat.Count, feat.Indices, feat.Values);
        }

        /// <summary>
        /// Returns leaf index the instance falls into, if we start the search from the <paramref name="root"/> node.
        /// </summary>
        private int GetLeafFrom(ref VBuffer<Float> feat, int root)
        {
            if (root < 0)
            {
                // This is already a leaf.
                return ~root;
            }

            if (feat.IsDense)
                return GetLeafCore(feat.Values, root: root);
            return GetLeafCore(feat.Count, feat.Indices, feat.Values, root: root);
        }

        /// <summary>
        /// Returns the leaf node for the given feature vector, and populates 'path' with the list of internal nodes in the
        /// path from the root to that leaf. If 'path' is null a new list is initialized. All elements in 'path' are cleared
        /// before filling in the current path nodes.
        /// </summary>
        public int GetLeaf(ref VBuffer<Float> feat, ref List<int> path)
        {
            // REVIEW: This really should validate feat.Length!
            if (path == null)
                path = new List<int>();
            else
                path.Clear();

            if (feat.IsDense)
                return GetLeafCore(feat.Values, path);
            return GetLeafCore(feat.Count, feat.Indices, feat.Values, path);

        }

        private Float GetFeatureValue(Float x, int node)
        {
            // Not need to convert missing vaules.
            if (_defaultValueForMissing == null)
                return x;

            if (Double.IsNaN(x))
            {
                return _defaultValueForMissing[node];
            }
            else
            {
                return x;
            }
        }

        private int GetLeafCore(Float[] nonBinnedInstance, List<int> path = null, int root = 0)
        {
            Contracts.AssertValue(nonBinnedInstance);
            Contracts.Assert(path == null || path.Count == 0);
            Contracts.Assert(root >= 0);

            // Check for an empty tree.
            if (NumLeaves == 1)
                return 0;

            int node = root;
            if (path == null)
            {
                while (node >= 0)
                {
                    //REVIEW: Think about optimizing dense case for performance.
                    if (CategoricalSplit[node])
                    {
                        Contracts.Assert(CategoricalSplitFeatures != null);

                        int newNode = LteChild[node];
                        foreach (var indices in CategoricalSplitFeatures[node])
                        {
                            Float fv = GetFeatureValue(nonBinnedInstance[indices], node);
                            if (fv > 0.0f)
                            {
                                newNode = GtChild[node];
                                break;
                            }
                        }

                        node = newNode;
                    }
                    else
                    {

                        Float fv = GetFeatureValue(nonBinnedInstance[SplitFeatures[node]], node);
                        if (fv <= RawThresholds[node])
                            node = LteChild[node];
                        else
                            node = GtChild[node];
                    }
                }
            }
            else
            {
                while (node >= 0)
                {
                    path.Add(node);
                    if (CategoricalSplit[node])
                    {
                        Contracts.Assert(CategoricalSplitFeatures != null);

                        int newNode = LteChild[node];
                        foreach (var index in CategoricalSplitFeatures[node])
                        {
                            Float fv = GetFeatureValue(nonBinnedInstance[index], node);
                            if (fv > 0.0f)
                            {
                                newNode = GtChild[node];
                                break;
                            }
                        }

                        node = newNode;
                    }
                    else
                    {
                        Float fv = GetFeatureValue(nonBinnedInstance[SplitFeatures[node]], node);
                        if (fv <= RawThresholds[node])
                            node = LteChild[node];
                        else
                            node = GtChild[node];
                    }
                }
            }
            return ~node;
        }

        private int GetLeafCore(int count, int[] featIndices, Float[] featValues, List<int> path = null, int root = 0)
        {
            Contracts.Assert(count >= 0);
            Contracts.Assert(Utils.Size(featIndices) >= count);
            Contracts.Assert(Utils.Size(featValues) >= count);
            Contracts.Assert(path == null || path.Count == 0);
            Contracts.Assert(root >= 0);

            // check for an empty tree
            if (NumLeaves == 1)
                return 0;

            int node = root;

            while (node >= 0)
            {
                if (path != null)
                    path.Add(node);

                if (CategoricalSplit[node])
                {
                    Contracts.Assert(CategoricalSplitFeatures != null);
                    Contracts.Assert(CategoricalSplitFeatureRanges != null);

                    int newNode = LteChild[node];
                    int i = featIndices.FindIndexSorted(0, count, CategoricalSplitFeatureRanges[node][0]);
                    if (i < count && featIndices[i] <= CategoricalSplitFeatureRanges[node][1] &&
                        CategoricalSplitFeatures[node].TryFindIndexSorted(0, CategoricalSplitFeatures[node].Length, featIndices[i], out int ii) &&
                        GetFeatureValue(featValues[i], node) > 0.0f)
                    {
                        newNode = GtChild[node];
                    }

                    node = newNode;
                }
                else
                {
                    Float val = 0;
                    int ifeat = SplitFeatures[node];

                    int ii = featIndices.FindIndexSorted(0, count, ifeat);
                    if (ii < count && featIndices[ii] == ifeat)
                        val = featValues[ii];
                    val = GetFeatureValue(val, node);
                    if (val <= RawThresholds[node])
                        node = LteChild[node];
                    else
                        node = GtChild[node];
                }
            }
            return ~node;
        }

        //Returns all leafs indexes belonging for a given node.
        //If node<0 it treats it node as being a leaf and returns ~node
        public IEnumerable<int> GetNodesLeaves(int node)
        {
            if (NumLeaves == 1)
                return Enumerable.Range(0, NumLeaves);
            if (node < 0)
                return Enumerable.Range(~node, 1);
            return GetNodesLeaves(LteChild[node]).Concat(GetNodesLeaves(GtChild[node]));
        }

        /// <summary>
        /// returns the hypothesis output for an entire dataset
        /// </summary>
        public double[] GetOutputs(Dataset dataset)
        {
            var featureBinRows = dataset.GetFeatureBinRowwiseIndexer();
            double[] outputs = new double[dataset.NumDocs];
            for (int d = 0; d < dataset.NumDocs; ++d)
                outputs[d] = GetOutput(featureBinRows[d]);
            return outputs;
        }

        /// <summary>
        /// Turns a leaf of the tree into an interior node with two leaf-children.
        /// </summary>
        /// <param name="leaf">The index of the leaf to split.</param>
        /// <param name="feature">The index of the feature used to split this leaf (as
        /// it indexes the array of DerivedFeature instances passed to the to tree ensemble format).</param>
        /// <param name="categoricalSplitFeatures">Thresholds for categorical split.</param>
        /// <param name="categoricalSplitRange"></param>
        /// <param name="categoricalSplit"></param>
        /// <param name="threshold">The </param>
        /// <param name="lteValue">The value of the leaf on the LTE side.</param>
        /// <param name="gtValue">The value of the leaf on the GT side.</param>
        /// <param name="gain">The splitgain of this split. This does not
        /// affect the logic of the tree evaluation.</param>
        /// <param name="gainPValue">The p-value associated with this split,
        /// <param name="categoricalFeatureGain">Gain for every feature in a categorical split.</param>
        /// indicating confidence that this is a better than random split.
        /// This does not affect the logic of the tree evaluation.</param>
        /// <returns>Returns the node index</returns>
        public virtual int Split(int leaf, int feature, int[] categoricalSplitFeatures, int[]
            categoricalSplitRange, bool categoricalSplit, uint threshold, double lteValue,
            double gtValue, double gain, double gainPValue, double[] categoricalFeatureGain)
        {
            int indexOfNewNonLeaf = NumLeaves - 1;

            // find the leaf's parent, and update its info
            int parent = Array.FindIndex(LteChild, x => x == ~leaf);
            if (parent >= 0)
                LteChild[parent] = indexOfNewNonLeaf;
            else
            {
                parent = Array.FindIndex(GtChild, x => x == ~leaf);
                if (parent >= 0)
                    GtChild[parent] = indexOfNewNonLeaf;
            }

            // define a new non-leaf, set its info and the info of its two new children
            SplitFeatures[indexOfNewNonLeaf] = feature;

            //Lazily initialize categorical split data structures.
            if (categoricalSplit && CategoricalSplitFeatures == null)
            {
                Contracts.Assert(CategoricalSplitFeatureRanges == null);
                CategoricalSplitFeatures = new int[MaxNumNodes][];
                CategoricalSplitFeatureRanges = new int[MaxNumNodes][];
                CategoricalFeatureGain = new double[MaxNumNodes][];
            }

            if (categoricalSplit)
            {
                CategoricalSplitFeatures[indexOfNewNonLeaf] = categoricalSplitFeatures;
                CategoricalSplitFeatureRanges[indexOfNewNonLeaf] = categoricalSplitRange;
                CategoricalFeatureGain[indexOfNewNonLeaf] = categoricalFeatureGain;
            }

            CategoricalSplit[indexOfNewNonLeaf] = categoricalSplit;
            _splitGain[indexOfNewNonLeaf] = gain;
            _gainPValue[indexOfNewNonLeaf] = gainPValue;
            Thresholds[indexOfNewNonLeaf] = threshold;
            LteChild[indexOfNewNonLeaf] = ~leaf;
            _previousLeafValue[indexOfNewNonLeaf] = LeafValues[leaf];
            LeafValues[leaf] = lteValue;
            GtChild[indexOfNewNonLeaf] = ~NumLeaves;
            LeafValues[NumLeaves] = gtValue;

            // set the maxOutput of this tree
            if (lteValue > _maxOutput)
                _maxOutput = lteValue;
            if (gtValue > _maxOutput)
                _maxOutput = gtValue;

            // increment counters
            ++NumLeaves;

            // return index of new guy
            return indexOfNewNonLeaf;
        }

        // returns a unique hash code that represents this tree
        public override int GetHashCode()
        {
            return ToString().GetHashCode();
        }

        public void PopulateRawThresholds(Dataset dataset)
        {
            var features = dataset.Flocks;
            if (RawThresholds != null)
                return;

            int numNodes = NumLeaves - 1;

            RawThresholds = new Float[numNodes];
            for (int n = 0; n < numNodes; n++)
            {
                int flock;
                int subfeature;
                dataset.MapFeatureToFlockAndSubFeature(SplitFeatures[n], out flock, out subfeature);
                if (CategoricalSplit[n] == false)
                    RawThresholds[n] = (Float)dataset.Flocks[flock].BinUpperBounds(subfeature)[Thresholds[n]];
                else
                    RawThresholds[n] = 0.5f;
            }
        }

        public void RemapFeatures(int[] oldToNewFeatures)
        {
            Contracts.AssertValue(oldToNewFeatures);
            int numNodes = NumLeaves - 1;

            for (int n = 0; n < numNodes; n++)
            {
                Contracts.Assert(0 <= SplitFeatures[n] && SplitFeatures[n] < oldToNewFeatures.Length);
                SplitFeatures[n] = oldToNewFeatures[SplitFeatures[n]];
                if (CategoricalSplit[n])
                {
                    Contracts.Assert(CategoricalSplitFeatures[n] != null);
                    Contracts.Assert(CategoricalSplitFeatureRanges[n] != null &&
                        (CategoricalSplitFeatureRanges[n].Length == 2 || CategoricalSplitFeatureRanges[n].Length == 0));

                    for (int i = 0; i < CategoricalSplitFeatures[n].Length; i++)
                        CategoricalSplitFeatures[n][i] = oldToNewFeatures[CategoricalSplitFeatures[n][i]];

                    for (int i = 0; i < CategoricalSplitFeatureRanges[n].Length; i++)
                        CategoricalSplitFeatureRanges[n][i] = oldToNewFeatures[CategoricalSplitFeatureRanges[n][i]];
                }
            }
        }

        /// <summary>
        /// Returns a representation of the tree in the production
        /// decision tree format (SHAREDDYNAMICRANKROOT\TreeEnsembleRanker\Tree.h).
        /// The intent is that this
        /// </summary>
        /// <param name="sbEvaluator">Append the new evaluator to this stringbuilder.</param>
        /// <param name="sbInput">Append any hitherto unused [Input:#] sections
        /// to this stringbuilder.</param>
        /// <param name="featureContents">The feature to content map.</param>
        /// <param name="evaluatorCounter">A running count of evaluators. When
        /// this method returns it should have one more entry.</param>
        /// <param name="featureToId">A map of feature index (in the features array)
        /// to the ID as it will be written in the file. This instance should be
        /// used for all </param>
        public void ToTreeEnsembleFormat(StringBuilder sbEvaluator, StringBuilder sbInput, FeaturesToContentMap featureContents,
            ref int evaluatorCounter, Dictionary<int, int> featureToId)
        {
            Contracts.AssertValue(sbEvaluator);
            Contracts.AssertValue(sbInput);
            Contracts.AssertValue(featureContents);

            Dictionary<int, int> categoricalSplitNodeToId = new Dictionary<int, int>();
            ToTreeEnsembleFormatForCategoricalSplit(sbEvaluator, sbInput, featureContents, ref evaluatorCounter,
                featureToId, categoricalSplitNodeToId);

            ++evaluatorCounter;

            int numNonLeaves = NumLeaves - 1;

            sbEvaluator.AppendFormat("\n[Evaluator:{0}]\n", evaluatorCounter);
            sbEvaluator.AppendFormat("EvaluatorType=DecisionTree\nNumInternalNodes={0}\n", numNonLeaves);

            StringBuilder sbFeatures = new StringBuilder("SplitFeatures=");
            StringBuilder sbSplitGain = new StringBuilder("\nSplitGain=");
            StringBuilder sbGainPValue = _gainPValue != null ? new StringBuilder("\nGainPValue=") : null;
            StringBuilder sbLteChild = new StringBuilder("\nLTEChild=");
            StringBuilder sbGtChild = new StringBuilder("\nGTChild=");
            StringBuilder sbOutput = new StringBuilder("\nOutput=");
            StringBuilder sbThreshold = new StringBuilder("\nThreshold=");

            for (int n = 0; n < numNonLeaves; ++n)
            {
                string toAppend = (n < numNonLeaves - 1 ? "\t" : "");

                if (CategoricalSplit[n])
                    sbFeatures.Append("E:" + categoricalSplitNodeToId[n] + toAppend);
                else
                {
                    if (!featureToId.ContainsKey(SplitFeatures[n]))
                    {
                        sbInput.AppendFormat("\n[Input:{0}]\n", featureToId.Count + 1);
                        sbInput.Append(featureContents.GetContent(SplitFeatures[n]));
                        sbInput.Append("\n");

                        featureToId.Add(SplitFeatures[n], featureToId.Count + 1);
                    }

                    sbFeatures.Append("I:" + featureToId[SplitFeatures[n]] + toAppend);
                }

                sbSplitGain.Append(_splitGain[n].ToString() + toAppend);
                sbGainPValue?.Append(_gainPValue[n].ToString("0.000e00") + toAppend);

                int lteChildCorrected = LteChild[n];
                if (lteChildCorrected < 0)
                    lteChildCorrected = -1 - (~lteChildCorrected);
                sbLteChild.Append(lteChildCorrected.ToString() + toAppend);

                int gtChildCorrected = GtChild[n];
                if (gtChildCorrected < 0)
                    gtChildCorrected = -1 - (~gtChildCorrected);
                sbGtChild.Append(gtChildCorrected.ToString() + toAppend);

                sbOutput.Append(LeafValues[n].ToString() + "\t");

                double threshold = RawThresholds[n];
                sbThreshold.Append(threshold.ToString("R") + toAppend);
            }

            sbOutput.Append(LeafValues[numNonLeaves].ToString());

            sbEvaluator.AppendFormat("{0}{1}{2}{3}{4}{5}{6}\n",
                sbFeatures.ToString(), sbSplitGain.ToString(), sbGainPValue?.ToString(),
                sbLteChild.ToString(), sbGtChild.ToString(), sbThreshold.ToString(),
                sbOutput.ToString());

        }

        private void ToTreeEnsembleFormatForCategoricalSplit(StringBuilder sbEvaluator, StringBuilder sbInput, FeaturesToContentMap featureContents,
            ref int evaluatorCounter, Dictionary<int, int> featureToId, Dictionary<int, int> categoricalSplitNodeToId)
        {
            //REVIEW: Can all these conditions even be true? 
            if (CategoricalSplitFeatures == null ||
                CategoricalSplitFeatures.Length == 0 ||
                CategoricalSplitFeatures.All(val => val == null))
            {
                return;
            }

            Contracts.AssertValue(sbEvaluator);
            Contracts.AssertValue(sbInput);
            Contracts.AssertValue(featureContents);
            Contracts.Assert(CategoricalSplitFeatures.Length == NumNodes);

            for (int i = 0; i < CategoricalSplitFeatures.Length; ++i)
            {
                if (!CategoricalSplit[i])
                    continue;

                ++evaluatorCounter;
                categoricalSplitNodeToId.Add(i, evaluatorCounter);

                //REVIEW: What happens when the threshold length is zero in the case of -Infinity gain? Is empty tree ok?
                int numNonLeaves = CategoricalSplitFeatures[i].Length;

                sbEvaluator.AppendFormat("\n[Evaluator:{0}]\n", evaluatorCounter);
                sbEvaluator.AppendFormat("EvaluatorType=DecisionTree\nNumInternalNodes={0}\n", numNonLeaves);

                StringBuilder sbFeatures = new StringBuilder("SplitFeatures=");
                StringBuilder sbLteChild = new StringBuilder("\nLTEChild=");
                StringBuilder sbGtChild = new StringBuilder("\nGTChild=");
                StringBuilder sbOutput = new StringBuilder("\nOutput=");
                StringBuilder sbThreshold = new StringBuilder("\nThreshold=");

                for (int n = 0; n < numNonLeaves; ++n)
                {
                    string toAppend = (n < numNonLeaves - 1 ? "\t" : "");
                    int categoricalSplitFeature = CategoricalSplitFeatures[i][n];
                    if (!featureToId.ContainsKey(categoricalSplitFeature))
                    {
                        sbInput.AppendFormat("\n[Input:{0}]\n", featureToId.Count + 1);
                        sbInput.Append(featureContents.GetContent(categoricalSplitFeature));
                        sbInput.Append("\n");

                        featureToId.Add(categoricalSplitFeature, featureToId.Count + 1);
                    }

                    sbFeatures.Append("I:" + featureToId[categoricalSplitFeature] + toAppend);
                    sbLteChild.Append((n + 1) + toAppend);
                    sbGtChild.Append(~n + toAppend);
                    sbOutput.Append("1\t");
                    sbThreshold.Append(((double)0.5).ToString("R") + toAppend);
                }

                sbOutput.Append("0");

                sbEvaluator.AppendFormat("{0}{1}{2}{3}{4}\n",
                    sbFeatures.ToString(), sbLteChild.ToString(), sbGtChild.ToString(), sbThreshold.ToString(),
                    sbOutput.ToString());
            }

        }

        // prints the tree out as a string (in old Bing format used by LambdaMART and AdIndex)
        public string ToOldIni(FeatureNameCollection featureNames)
        {
            // print the root node
            StringBuilder output = new StringBuilder();
            output.Append("Name=AnchorMostFrequent\nTransform=DecisionTree");

            int numNonLeaves = NumLeaves - 1;
            for (int n = 0; n < numNonLeaves; ++n)
            {
                string name = featureNames[SplitFeatures[n]];
                double currentThreshold = RawThresholds[n];

                int lteChildCorrected = LteChild[n];
                if (lteChildCorrected < 0)
                    lteChildCorrected = numNonLeaves + (~lteChildCorrected);
                int gtChildCorrected = GtChild[n];
                if (gtChildCorrected < 0)
                    gtChildCorrected = numNonLeaves + (~gtChildCorrected);

                output.AppendFormat("\nNodeType:{0}=Branch\nNodeDecision:{0}={1}\nNodeThreshold:{0}={2}\nNodeLTE:{0}={3}\nNodeGT:{0}={4}\n", n, name, currentThreshold, lteChildCorrected, gtChildCorrected);
            }

            for (int n = 0; n < NumLeaves; ++n)
            {
                output.AppendFormat("\nNodeType:{0}=Value\nNodeValue:{0}={1}\n", numNonLeaves + n, LeafValues[n]);
            }

            return output.ToString();
        }

        internal JToken AsPfa(JToken feat)
        {
            return AsPfaCore(feat, 0);
        }

        private JToken AsPfaCore(JToken feat, int node)
        {
            // REVIEW: This function works through explicit recursion, which is
            // dangerous due to stack overflow issues. If it becomes an issue we should
            // switch to an iterative and non-recursive approach.
            Contracts.Assert(-NumLeaves <= node && node < NumNodes);
            if (node < 0)
                return LeafValues[~node];
            JToken lte = AsPfaCore(feat, GetLteChildForNode(node));
            JToken gt = AsPfaCore(feat, GetGtChildForNode(node));
            return PfaUtils.If(PfaUtils.Call("<=", PfaUtils.Index(feat, SplitFeatures[node]), RawThresholds[node]), lte, gt);
        }

        public FeatureToGainMap GainMap
        {
            get
            {
                var result = new FeatureToGainMap();
                int numNonLeaves = NumLeaves - 1;
                for (int n = 0; n < numNonLeaves; ++n)
                {
                    if (CategoricalSplit[n])
                    {
                        if (CategoricalFeatureGain != null)
                        {
                            for (int index = 0; index < CategoricalFeatureGain[n].Length; index++)
                                result[CategoricalSplitFeatures[n][index]] += CategoricalFeatureGain[n][index];
                        }
                        else
                        {
                            //Best effort.
                            double averagedGain = _splitGain[n] / CategoricalSplitFeatures[n].Length;
                            for (int index = 0; index < CategoricalFeatureGain[n].Length; index++)
                                result[CategoricalSplitFeatures[n][index]] += averagedGain;
                        }
                    }
                    else
                        result[SplitFeatures[n]] += _splitGain[n];
                }
                return result;
            }
        }

        // adds the outputs of this hypothesis to an existing scores vector
        // returns the mean output of weak hypothesis on the dataset
        public void AddOutputsToScores(Dataset dataset, double[] scores, double multiplier)
        {
            if (multiplier == 1.0)
            {
                AddOutputsToScores(dataset, scores);
                return;
            }

            // Just break it up into NumThreads chunks. This minimizes the number of recomputations
            //  neccessary in the rowwise indexer.
            int innerLoopSize = 1 + dataset.NumDocs / BlockingThreadPool.NumThreads;   // +1 is to make sure we don't have a few left over at the end
            // REVIEW: This partitioning doesn't look optimal.
            // Probably make sence to investigate better ways of splitting data?
            var actions = new Action[(int)Math.Ceiling(1.0 * dataset.NumDocs / innerLoopSize)];
            var actionIndex = 0;
            for (int d = 0; d < dataset.NumDocs; d += innerLoopSize)
            {
                var fromDoc = d;
                var toDoc = Math.Min(d + innerLoopSize, dataset.NumDocs);
                actions[actionIndex++] = () =>
                  {
                      var featureBins = dataset.GetFeatureBinRowwiseIndexer();
                      for (int doc = fromDoc; doc < toDoc; doc++)
                          scores[doc] += multiplier * GetOutput(featureBins[doc]);
                  };
            }
            Parallel.Invoke(new ParallelOptions { MaxDegreeOfParallelism = BlockingThreadPool.NumThreads }, actions);
        }

        // adds the outputs of this hypothesis to an existing scores vector
        // returns the mean output of weak hypothesis on the dataset
        public void AddOutputsToScores(Dataset dataset, double[] scores)
        {
            // Just break it up into NumThreads chunks. This minimizes the number of recomputations
            //  neccessary in the rowwise indexer.
            int innerLoopSize = 1 + dataset.NumDocs / BlockingThreadPool.NumThreads;   // +1 is to make sure we don't have a few left over at the end
            // REVIEW: This partitioning doesn't look optimal.
            // Probably make sence to investigate better ways of splitting data?
            var actions = new Action[(int)Math.Ceiling(1.0 * dataset.NumDocs / innerLoopSize)];
            var actionIndex = 0;
            for (int d = 0; d < dataset.NumDocs; d += innerLoopSize)
            {
                var fromDoc = d;
                var toDoc = Math.Min(d + innerLoopSize, dataset.NumDocs);
                actions[actionIndex++] = () =>
                  {
                      var featureBins = dataset.GetFeatureBinRowwiseIndexer(ActiveFeatures);
                      for (int doc = fromDoc; doc < toDoc; doc++)
                          scores[doc] += GetOutput(featureBins[doc]);
                  };
            }
            Parallel.Invoke(new ParallelOptions { MaxDegreeOfParallelism = BlockingThreadPool.NumThreads }, actions);
        }

        internal void AddOutputsToScores(Dataset dataset, double[] scores, int[] docIndices)
        {
            // Just break it up into NumThreads chunks. This minimizes the number of recomputations
            //  neccessary in the rowwise indexer.
            int innerLoopSize = 1 + docIndices.Length / BlockingThreadPool.NumThreads;   // +1 is to make sure we don't have a few left over at the end
            // REVIEW: This partitioning doesn't look optimal.
            // Probably make sence to investigate better ways of splitting data?
            var actions = new Action[(int)Math.Ceiling(1.0 * docIndices.Length / innerLoopSize)];
            var actionIndex = 0;
            for (int d = 0; d < docIndices.Length; d += innerLoopSize)
            {
                var fromDoc = d;
                var toDoc = Math.Min(d + innerLoopSize, docIndices.Length);
                actions[actionIndex++] = () =>
                  {
                      var featureBins = dataset.GetFeatureBinRowwiseIndexer();
                      for (int doc = fromDoc; doc < toDoc; doc++)
                          scores[docIndices[doc]] += GetOutput(featureBins[docIndices[doc]]);
                  };
            }
            Parallel.Invoke(new ParallelOptions { MaxDegreeOfParallelism = BlockingThreadPool.NumThreads }, actions);
        }

        // -- tree optimization code
        /// <summary>
        /// Sets the path to a leaf to be indexed by 0,1,2,3,... and sets the leaf index to 0
        /// </summary>
        public void OptimizePathToLeaf(int leafIndex)
        {
            int i = 1;
            foreach (int nodeIndex in PathToLeaf(leafIndex))
            {
                SwapNodePositions(nodeIndex, i);
                ++i;
            }
        }

        /// <summary>
        ///  swaps the positions of two nodes in the tree, without any functional change to the tree
        /// </summary>
        public void SwapNodePositions(int pos1, int pos2)
        {
            if (pos1 == pos2)
                return;
            if (pos1 <= 0 || pos2 <= 0)
                throw Contracts.Except("Cannot swap root or leaves");

            int parentOfLteChild1 = Array.IndexOf(LteChild, pos1);
            int parentOfGtChild1 = Array.IndexOf(GtChild, pos1);
            int parentOfLteChild2 = Array.IndexOf(LteChild, pos2);
            int parentOfGtChild2 = Array.IndexOf(GtChild, pos2);

            if (parentOfLteChild1 >= 0)
                LteChild[parentOfLteChild1] = pos2;
            else
                GtChild[parentOfGtChild1] = pos2;
            if (parentOfLteChild2 >= 0)
                LteChild[parentOfLteChild2] = pos1;
            else
                GtChild[parentOfGtChild2] = pos1;

            int lteChild1 = LteChild[pos1];
            int gtChild1 = GtChild[pos1];
            uint threshold1 = Thresholds[pos1];
            int splitFeature1 = SplitFeatures[pos1];

            LteChild[pos1] = LteChild[pos2];
            GtChild[pos1] = GtChild[pos2];
            Thresholds[pos1] = Thresholds[pos2];
            SplitFeatures[pos1] = SplitFeatures[pos2];

            LteChild[pos2] = lteChild1;
            GtChild[pos2] = gtChild1;
            Thresholds[pos2] = threshold1;
            SplitFeatures[pos2] = splitFeature1;
        }

        public int[] PathToLeaf(int leafIndex)
        {
            List<int> path = new List<int>();
            if (!PathToLeaf(LteChild[0], leafIndex, path))
                PathToLeaf(GtChild[0], leafIndex, path);

            return path.ToArray();
        }

        private bool PathToLeaf(int currentNodeIndex, int leafIndex, List<int> path)
        {
            if (currentNodeIndex < 0)
            {
                if (~currentNodeIndex == leafIndex)
                    return true;
                return false;
            }

            path.Add(currentNodeIndex);
            if (PathToLeaf(LteChild[currentNodeIndex], leafIndex, path))
                return true;
            if (PathToLeaf(GtChild[currentNodeIndex], leafIndex, path))
                return true;
            path.RemoveAt(path.Count - 1);

            return false;
        }

        public void AppendFeatureContributions(ref VBuffer<Float> src, BufferBuilder<Float> contributions)
        {
            if (LteChild[0] == 0)
            {
                // There is no root split, so no contributions.
                return;
            }

            // Walk down to the leaf, to get the true output.
            var mainLeaf = GetLeaf(ref src);
            var trueOutput = GetOutput(mainLeaf);

            // Now walk down again, spawning ghost instances to calculate deltas.
            // This largely repeats GetLeafCore.
            int node = 0;
            while (node >= 0)
            {
                int ifeat = SplitFeatures[node];
                var val = src.GetItemOrDefault(ifeat);
                val = GetFeatureValue(val, node);
                int otherWay;
                if (val <= RawThresholds[node])
                {
                    otherWay = GtChild[node];
                    node = LteChild[node];
                }
                else
                {
                    otherWay = LteChild[node];
                    node = GtChild[node];
                }

                // What if we went the other way?
                var ghostLeaf = GetLeafFrom(ref src, otherWay);
                var ghostOutput = GetOutput(ghostLeaf);

                // If the ghost got a smaller output, the contribution of the feature is positive, so 
                // the contribution is true minus ghost.
                contributions.AddFeature(ifeat, (Float)(trueOutput - ghostOutput));
            }
        }
    }
}<|MERGE_RESOLUTION|>--- conflicted
+++ resolved
@@ -119,12 +119,8 @@
                 for (int index = 0; index < NumNodes; index++)
                 {
                     CategoricalSplitFeatures[index] = buffer.ToIntArray(ref position);
-<<<<<<< HEAD
                     CategoricalFeatureGain[index] = buffer.ToDoubleArray(ref position);
-                    CategoricalSplitFeatureRanges[index] = buffer.ToIntArray(ref position, 2);
-=======
                     CategoricalSplitFeatureRanges[index] = buffer.ToIntArray(ref position);
->>>>>>> f85e722f
                 }
             }
 
@@ -218,13 +214,11 @@
             LeafValues = leafValues;
             CategoricalSplitFeatures = categoricalSplitFeatures;
             CategoricalSplitFeatureRanges = new int[CategoricalSplitFeatures.Length][];
-<<<<<<< HEAD
 
             //REVIEW: This needs to come directly from LightGBM. 
             //Adding this now so checks elsewhere don't fail.
             CategoricalFeatureGain = new double[CategoricalSplitFeatures.Length][];
-=======
->>>>>>> f85e722f
+
             for (int i = 0; i < CategoricalSplitFeatures.Length; ++i)
             {
                 if (CategoricalSplitFeatures[i] != null && CategoricalSplitFeatures[i].Length > 0)
@@ -577,26 +571,13 @@
 
             if (CategoricalSplitFeatures != null)
             {
-<<<<<<< HEAD
-                foreach (var splits in CategoricalSplitFeatures)
-                    splits.ToByteArray(buffer, ref position);
-
-                foreach (var gain in CategoricalFeatureGain)
-                    gain.ToByteArray(buffer, ref position);
-            }
-
-            if (CategoricalSplitFeatureRanges != null)
-            {
-                foreach (var ranges in CategoricalSplitFeatureRanges)
-                    ranges.ToByteArray(buffer, ref position);
-=======
                 Contracts.AssertValue(CategoricalSplitFeatureRanges);
                 for (int i = 0; i < CategoricalSplitFeatures.Length; i++)
                 {
                     CategoricalSplitFeatures[i].ToByteArray(buffer, ref position);
+                    CategoricalFeatureGain[i].ToByteArray(buffer, ref position);
                     CategoricalSplitFeatureRanges[i].ToByteArray(buffer, ref position);
                 }
->>>>>>> f85e722f
             }
 
             Thresholds.ToByteArray(buffer, ref position);
