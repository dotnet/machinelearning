﻿// Licensed to the .NET Foundation under one or more agreements.
// The .NET Foundation licenses this file to you under the MIT license.
// See the LICENSE file in the project root for more information.

using System;
using Microsoft.ML.Data;
using Microsoft.ML.Trainers.FastTree;

namespace Microsoft.ML
{
    /// <summary>
    /// Tree <see cref="TrainCatalogBase"/> extension methods.
    /// </summary>
    public static class TreeExtensions
    {
        /// <summary>
        /// Predict a target using a decision tree regression model trained with the <see cref="FastTreeRegressionTrainer"/>.
        /// </summary>
        /// <param name="catalog">The <see cref="RegressionCatalog"/>.</param>
        /// <param name="labelColumn">The label column.</param>
        /// <param name="featureColumn">The feature column.</param>
        /// <param name="weights">The optional weights column.</param>
        /// <param name="numTrees">Total number of decision trees to create in the ensemble.</param>
        /// <param name="numLeaves">The maximum number of leaves per decision tree.</param>
        /// <param name="minDatapointsInLeaves">The minimal number of datapoints allowed in a leaf of a regression tree, out of the subsampled data.</param>
        /// <param name="learningRate">The learning rate.</param>
        public static FastTreeRegressionTrainer FastTree(this RegressionCatalog.RegressionTrainers catalog,
            string labelColumn = DefaultColumnNames.Label,
            string featureColumn = DefaultColumnNames.Features,
            string weights = null,
            int numLeaves = Defaults.NumLeaves,
            int numTrees = Defaults.NumTrees,
            int minDatapointsInLeaves = Defaults.MinDocumentsInLeaves,
            double learningRate = Defaults.LearningRates)
        {
            Contracts.CheckValue(catalog, nameof(catalog));
            var env = CatalogUtils.GetEnvironment(catalog);
            return new FastTreeRegressionTrainer(env, labelColumn, featureColumn, weights, numLeaves, numTrees, minDatapointsInLeaves, learningRate);
        }

        /// <summary>
        /// Predict a target using a decision tree regression model trained with the <see cref="FastTreeRegressionTrainer"/>.
        /// </summary>
        /// <param name="catalog">The <see cref="RegressionCatalog"/>.</param>
        /// <param name="options">Algorithm advanced settings.</param>
        public static FastTreeRegressionTrainer FastTree(this RegressionCatalog.RegressionTrainers catalog,
            FastTreeRegressionTrainer.Options options)
        {
<<<<<<< HEAD
            Contracts.CheckValue(catalog, nameof(catalog));
            var env = CatalogUtils.GetEnvironment(catalog);
=======
            Contracts.CheckValue(ctx, nameof(ctx));
            Contracts.CheckValue(options, nameof(options));

            var env = CatalogUtils.GetEnvironment(ctx);
>>>>>>> bafd40cb
            return new FastTreeRegressionTrainer(env, options);
        }

        /// <summary>
        /// Predict a target using a decision tree binary classification model trained with the <see cref="FastTreeBinaryClassificationTrainer"/>.
        /// </summary>
        /// <param name="catalog">The <see cref="BinaryClassificationCatalog"/>.</param>
        /// <param name="labelColumn">The labelColumn column.</param>
        /// <param name="featureColumn">The featureColumn column.</param>
        /// <param name="weights">The optional weights column.</param>
        /// <param name="numTrees">Total number of decision trees to create in the ensemble.</param>
        /// <param name="numLeaves">The maximum number of leaves per decision tree.</param>
        /// <param name="minDatapointsInLeaves">The minimal number of datapoints allowed in a leaf of the tree, out of the subsampled data.</param>
        /// <param name="learningRate">The learning rate.</param>
        public static FastTreeBinaryClassificationTrainer FastTree(this BinaryClassificationCatalog.BinaryClassificationTrainers catalog,
            string labelColumn = DefaultColumnNames.Label,
            string featureColumn = DefaultColumnNames.Features,
            string weights = null,
            int numLeaves = Defaults.NumLeaves,
            int numTrees = Defaults.NumTrees,
            int minDatapointsInLeaves = Defaults.MinDocumentsInLeaves,
            double learningRate = Defaults.LearningRates)
        {
            Contracts.CheckValue(catalog, nameof(catalog));
            var env = CatalogUtils.GetEnvironment(catalog);
            return new FastTreeBinaryClassificationTrainer(env, labelColumn, featureColumn, weights, numLeaves, numTrees, minDatapointsInLeaves, learningRate);
        }

        /// <summary>
        /// Predict a target using a decision tree binary classification model trained with the <see cref="FastTreeBinaryClassificationTrainer"/>.
        /// </summary>
        /// <param name="catalog">The <see cref="BinaryClassificationCatalog"/>.</param>
        /// <param name="options">Algorithm advanced settings.</param>
        public static FastTreeBinaryClassificationTrainer FastTree(this BinaryClassificationCatalog.BinaryClassificationTrainers catalog,
            FastTreeBinaryClassificationTrainer.Options options)
        {
<<<<<<< HEAD
            Contracts.CheckValue(catalog, nameof(catalog));
            var env = CatalogUtils.GetEnvironment(catalog);
=======
            Contracts.CheckValue(ctx, nameof(ctx));
            Contracts.CheckValue(options, nameof(options));

            var env = CatalogUtils.GetEnvironment(ctx);
>>>>>>> bafd40cb
            return new FastTreeBinaryClassificationTrainer(env, options);
        }

        /// <summary>
        /// Ranks a series of inputs based on their relevance, training a decision tree ranking model through the <see cref="FastTreeRankingTrainer"/>.
        /// </summary>
        /// <param name="catalog">The <see cref="RankingCatalog"/>.</param>
        /// <param name="labelColumn">The labelColumn column.</param>
        /// <param name="featureColumn">The featureColumn column.</param>
        /// <param name="groupId">The groupId column.</param>
        /// <param name="weights">The optional weights column.</param>
        /// <param name="numTrees">Total number of decision trees to create in the ensemble.</param>
        /// <param name="numLeaves">The maximum number of leaves per decision tree.</param>
        /// <param name="minDatapointsInLeaves">The minimal number of datapoints allowed in a leaf of the tree, out of the subsampled data.</param>
        /// <param name="learningRate">The learning rate.</param>
        public static FastTreeRankingTrainer FastTree(this RankingCatalog.RankingTrainers catalog,
            string labelColumn = DefaultColumnNames.Label,
            string featureColumn = DefaultColumnNames.Features,
            string groupId = DefaultColumnNames.GroupId,
            string weights = null,
            int numLeaves = Defaults.NumLeaves,
            int numTrees = Defaults.NumTrees,
            int minDatapointsInLeaves = Defaults.MinDocumentsInLeaves,
            double learningRate = Defaults.LearningRates)
        {
            Contracts.CheckValue(catalog, nameof(catalog));
            var env = CatalogUtils.GetEnvironment(catalog);
            return new FastTreeRankingTrainer(env, labelColumn, featureColumn, groupId, weights, numLeaves, numTrees, minDatapointsInLeaves, learningRate);
        }

        /// <summary>
        /// Ranks a series of inputs based on their relevance, training a decision tree ranking model through the <see cref="FastTreeRankingTrainer"/>.
        /// </summary>
        /// <param name="catalog">The <see cref="RankingCatalog"/>.</param>
        /// <param name="options">Algorithm advanced settings.</param>
        public static FastTreeRankingTrainer FastTree(this RankingCatalog.RankingTrainers catalog,
            FastTreeRankingTrainer.Options options)
        {
<<<<<<< HEAD
            Contracts.CheckValue(catalog, nameof(catalog));
            var env = CatalogUtils.GetEnvironment(catalog);
=======
            Contracts.CheckValue(ctx, nameof(ctx));
            Contracts.CheckValue(options, nameof(options));

            var env = CatalogUtils.GetEnvironment(ctx);
>>>>>>> bafd40cb
            return new FastTreeRankingTrainer(env, options);
        }

        /// <summary>
        /// Predict a target using generalized additive models trained with the <see cref="BinaryClassificationGamTrainer"/>.
        /// </summary>
        /// <param name="catalog">The <see cref="BinaryClassificationCatalog"/>.</param>
        /// <param name="labelColumn">The labelColumn column.</param>
        /// <param name="featureColumn">The featureColumn column.</param>
        /// <param name="weights">The optional weights column.</param>
        /// <param name="numIterations">The number of iterations to use in learning the features.</param>
        /// <param name="learningRate">The learning rate. GAMs work best with a small learning rate.</param>
        /// <param name="maxBins">The maximum number of bins to use to approximate features.</param>
        /// <param name="advancedSettings">Algorithm advanced settings.</param>
        public static BinaryClassificationGamTrainer GeneralizedAdditiveModels(this BinaryClassificationCatalog.BinaryClassificationTrainers catalog,
            string labelColumn = DefaultColumnNames.Label,
            string featureColumn = DefaultColumnNames.Features,
            string weights = null,
            int numIterations = GamDefaults.NumIterations,
            double learningRate = GamDefaults.LearningRates,
            int maxBins = GamDefaults.MaxBins,
            Action<BinaryClassificationGamTrainer.Arguments> advancedSettings = null)
        {
            Contracts.CheckValue(catalog, nameof(catalog));
            var env = CatalogUtils.GetEnvironment(catalog);
            return new BinaryClassificationGamTrainer(env, labelColumn, featureColumn, weights, numIterations, learningRate, maxBins, advancedSettings);
        }

        /// <summary>
        /// Predict a target using generalized additive models trained with the <see cref="RegressionGamTrainer"/>.
        /// </summary>
        /// <param name="catalog">The <see cref="RegressionCatalog"/>.</param>
        /// <param name="labelColumn">The labelColumn column.</param>
        /// <param name="featureColumn">The featureColumn column.</param>
        /// <param name="weights">The optional weights column.</param>
        /// <param name="numIterations">The number of iterations to use in learning the features.</param>
        /// <param name="learningRate">The learning rate. GAMs work best with a small learning rate.</param>
        /// <param name="maxBins">The maximum number of bins to use to approximate features.</param>
        /// <param name="advancedSettings">Algorithm advanced settings.</param>
        public static RegressionGamTrainer GeneralizedAdditiveModels(this RegressionCatalog.RegressionTrainers catalog,
            string labelColumn = DefaultColumnNames.Label,
            string featureColumn = DefaultColumnNames.Features,
            string weights = null,
            int numIterations = GamDefaults.NumIterations,
            double learningRate = GamDefaults.LearningRates,
            int maxBins = GamDefaults.MaxBins,
            Action<RegressionGamTrainer.Arguments> advancedSettings = null)
        {
            Contracts.CheckValue(catalog, nameof(catalog));
            var env = CatalogUtils.GetEnvironment(catalog);
            return new RegressionGamTrainer(env, labelColumn, featureColumn, weights, numIterations, learningRate, maxBins, advancedSettings);
        }

        /// <summary>
        /// Predict a target using a decision tree regression model trained with the <see cref="FastTreeTweedieTrainer"/>.
        /// </summary>
        /// <param name="catalog">The <see cref="RegressionCatalog"/>.</param>
        /// <param name="labelColumn">The labelColumn column.</param>
        /// <param name="featureColumn">The featureColumn column.</param>
        /// <param name="weights">The optional weights column.</param>
        /// <param name="numTrees">Total number of decision trees to create in the ensemble.</param>
        /// <param name="numLeaves">The maximum number of leaves per decision tree.</param>
        /// <param name="minDatapointsInLeaves">The minimal number of datapoints allowed in a leaf of the tree, out of the subsampled data.</param>
        /// <param name="learningRate">The learning rate.</param>
        public static FastTreeTweedieTrainer FastTreeTweedie(this RegressionCatalog.RegressionTrainers catalog,
            string labelColumn = DefaultColumnNames.Label,
            string featureColumn = DefaultColumnNames.Features,
            string weights = null,
            int numLeaves = Defaults.NumLeaves,
            int numTrees = Defaults.NumTrees,
            int minDatapointsInLeaves = Defaults.MinDocumentsInLeaves,
            double learningRate = Defaults.LearningRates)
        {
            Contracts.CheckValue(catalog, nameof(catalog));
            var env = CatalogUtils.GetEnvironment(catalog);
            return new FastTreeTweedieTrainer(env, labelColumn, featureColumn, weights, numLeaves, numTrees, minDatapointsInLeaves, learningRate);
        }

        /// <summary>
        /// Predict a target using a decision tree regression model trained with the <see cref="FastTreeTweedieTrainer"/>.
        /// </summary>
        /// <param name="catalog">The <see cref="RegressionCatalog"/>.</param>
        /// <param name="options">Algorithm advanced settings.</param>
        public static FastTreeTweedieTrainer FastTreeTweedie(this RegressionCatalog.RegressionTrainers catalog,
            FastTreeTweedieTrainer.Options options)
        {
<<<<<<< HEAD
            Contracts.CheckValue(catalog, nameof(catalog));
            var env = CatalogUtils.GetEnvironment(catalog);
=======
            Contracts.CheckValue(ctx, nameof(ctx));
            Contracts.CheckValue(options, nameof(options));

            var env = CatalogUtils.GetEnvironment(ctx);
>>>>>>> bafd40cb
            return new FastTreeTweedieTrainer(env, options);
        }

        /// <summary>
        /// Predict a target using a decision tree regression model trained with the <see cref="FastForestRegression"/>.
        /// </summary>
        /// <param name="catalog">The <see cref="RegressionCatalog"/>.</param>
        /// <param name="labelColumn">The labelColumn column.</param>
        /// <param name="featureColumn">The featureColumn column.</param>
        /// <param name="weights">The optional weights column.</param>
        /// <param name="numTrees">Total number of decision trees to create in the ensemble.</param>
        /// <param name="numLeaves">The maximum number of leaves per decision tree.</param>
        /// <param name="minDatapointsInLeaves">The minimal number of datapoints allowed in a leaf of the tree, out of the subsampled data.</param>
        /// <param name="learningRate">The learning rate.</param>
        public static FastForestRegression FastForest(this RegressionCatalog.RegressionTrainers catalog,
            string labelColumn = DefaultColumnNames.Label,
            string featureColumn = DefaultColumnNames.Features,
            string weights = null,
            int numLeaves = Defaults.NumLeaves,
            int numTrees = Defaults.NumTrees,
            int minDatapointsInLeaves = Defaults.MinDocumentsInLeaves,
            double learningRate = Defaults.LearningRates)
        {
            Contracts.CheckValue(catalog, nameof(catalog));
            var env = CatalogUtils.GetEnvironment(catalog);
            return new FastForestRegression(env, labelColumn, featureColumn, weights, numLeaves, numTrees, minDatapointsInLeaves, learningRate);
        }

        /// <summary>
        /// Predict a target using a decision tree regression model trained with the <see cref="FastForestRegression"/>.
        /// </summary>
        /// <param name="catalog">The <see cref="RegressionCatalog"/>.</param>
        /// <param name="options">Algorithm advanced settings.</param>
        public static FastForestRegression FastForest(this RegressionCatalog.RegressionTrainers catalog,
            FastForestRegression.Options options)
        {
<<<<<<< HEAD
            Contracts.CheckValue(catalog, nameof(catalog));
            var env = CatalogUtils.GetEnvironment(catalog);
=======
            Contracts.CheckValue(ctx, nameof(ctx));
            Contracts.CheckValue(options, nameof(options));

            var env = CatalogUtils.GetEnvironment(ctx);
>>>>>>> bafd40cb
            return new FastForestRegression(env, options);
        }

        /// <summary>
        /// Predict a target using a decision tree regression model trained with the <see cref="FastForestClassification"/>.
        /// </summary>
        /// <param name="catalog">The <see cref="BinaryClassificationCatalog"/>.</param>
        /// <param name="labelColumn">The labelColumn column.</param>
        /// <param name="featureColumn">The featureColumn column.</param>
        /// <param name="weights">The optional weights column.</param>
        /// <param name="numTrees">Total number of decision trees to create in the ensemble.</param>
        /// <param name="numLeaves">The maximum number of leaves per decision tree.</param>
        /// <param name="minDatapointsInLeaves">The minimal number of datapoints allowed in a leaf of the tree, out of the subsampled data.</param>
        /// <param name="learningRate">The learning rate.</param>
        public static FastForestClassification FastForest(this BinaryClassificationCatalog.BinaryClassificationTrainers catalog,
            string labelColumn = DefaultColumnNames.Label,
            string featureColumn = DefaultColumnNames.Features,
            string weights = null,
            int numLeaves = Defaults.NumLeaves,
            int numTrees = Defaults.NumTrees,
            int minDatapointsInLeaves = Defaults.MinDocumentsInLeaves,
            double learningRate = Defaults.LearningRates)
        {
            Contracts.CheckValue(catalog, nameof(catalog));
            var env = CatalogUtils.GetEnvironment(catalog);
            return new FastForestClassification(env, labelColumn, featureColumn, weights,numLeaves, numTrees, minDatapointsInLeaves, learningRate);
        }

        /// <summary>
        /// Predict a target using a decision tree regression model trained with the <see cref="FastForestClassification"/>.
        /// </summary>
        /// <param name="catalog">The <see cref="BinaryClassificationCatalog"/>.</param>
        /// <param name="options">Algorithm advanced settings.</param>
        public static FastForestClassification FastForest(this BinaryClassificationCatalog.BinaryClassificationTrainers catalog,
            FastForestClassification.Options options)
        {
<<<<<<< HEAD
            Contracts.CheckValue(catalog, nameof(catalog));
            var env = CatalogUtils.GetEnvironment(catalog);
=======
            Contracts.CheckValue(ctx, nameof(ctx));
            Contracts.CheckValue(options, nameof(options));

            var env = CatalogUtils.GetEnvironment(ctx);
>>>>>>> bafd40cb
            return new FastForestClassification(env, options);
        }
    }
}<|MERGE_RESOLUTION|>--- conflicted
+++ resolved
@@ -46,15 +46,10 @@
         public static FastTreeRegressionTrainer FastTree(this RegressionCatalog.RegressionTrainers catalog,
             FastTreeRegressionTrainer.Options options)
         {
-<<<<<<< HEAD
-            Contracts.CheckValue(catalog, nameof(catalog));
-            var env = CatalogUtils.GetEnvironment(catalog);
-=======
-            Contracts.CheckValue(ctx, nameof(ctx));
-            Contracts.CheckValue(options, nameof(options));
-
-            var env = CatalogUtils.GetEnvironment(ctx);
->>>>>>> bafd40cb
+            Contracts.CheckValue(catalog, nameof(catalog));
+            Contracts.CheckValue(options, nameof(options));
+
+            var env = CatalogUtils.GetEnvironment(catalog);
             return new FastTreeRegressionTrainer(env, options);
         }
 
@@ -91,15 +86,10 @@
         public static FastTreeBinaryClassificationTrainer FastTree(this BinaryClassificationCatalog.BinaryClassificationTrainers catalog,
             FastTreeBinaryClassificationTrainer.Options options)
         {
-<<<<<<< HEAD
-            Contracts.CheckValue(catalog, nameof(catalog));
-            var env = CatalogUtils.GetEnvironment(catalog);
-=======
-            Contracts.CheckValue(ctx, nameof(ctx));
-            Contracts.CheckValue(options, nameof(options));
-
-            var env = CatalogUtils.GetEnvironment(ctx);
->>>>>>> bafd40cb
+            Contracts.CheckValue(catalog, nameof(catalog));
+            Contracts.CheckValue(options, nameof(options));
+
+            var env = CatalogUtils.GetEnvironment(catalog);
             return new FastTreeBinaryClassificationTrainer(env, options);
         }
 
@@ -138,15 +128,10 @@
         public static FastTreeRankingTrainer FastTree(this RankingCatalog.RankingTrainers catalog,
             FastTreeRankingTrainer.Options options)
         {
-<<<<<<< HEAD
-            Contracts.CheckValue(catalog, nameof(catalog));
-            var env = CatalogUtils.GetEnvironment(catalog);
-=======
-            Contracts.CheckValue(ctx, nameof(ctx));
-            Contracts.CheckValue(options, nameof(options));
-
-            var env = CatalogUtils.GetEnvironment(ctx);
->>>>>>> bafd40cb
+            Contracts.CheckValue(catalog, nameof(catalog));
+            Contracts.CheckValue(options, nameof(options));
+
+            var env = CatalogUtils.GetEnvironment(catalog);
             return new FastTreeRankingTrainer(env, options);
         }
 
@@ -233,15 +218,10 @@
         public static FastTreeTweedieTrainer FastTreeTweedie(this RegressionCatalog.RegressionTrainers catalog,
             FastTreeTweedieTrainer.Options options)
         {
-<<<<<<< HEAD
-            Contracts.CheckValue(catalog, nameof(catalog));
-            var env = CatalogUtils.GetEnvironment(catalog);
-=======
-            Contracts.CheckValue(ctx, nameof(ctx));
-            Contracts.CheckValue(options, nameof(options));
-
-            var env = CatalogUtils.GetEnvironment(ctx);
->>>>>>> bafd40cb
+            Contracts.CheckValue(catalog, nameof(catalog));
+            Contracts.CheckValue(options, nameof(options));
+
+            var env = CatalogUtils.GetEnvironment(catalog);
             return new FastTreeTweedieTrainer(env, options);
         }
 
@@ -278,15 +258,10 @@
         public static FastForestRegression FastForest(this RegressionCatalog.RegressionTrainers catalog,
             FastForestRegression.Options options)
         {
-<<<<<<< HEAD
-            Contracts.CheckValue(catalog, nameof(catalog));
-            var env = CatalogUtils.GetEnvironment(catalog);
-=======
-            Contracts.CheckValue(ctx, nameof(ctx));
-            Contracts.CheckValue(options, nameof(options));
-
-            var env = CatalogUtils.GetEnvironment(ctx);
->>>>>>> bafd40cb
+            Contracts.CheckValue(catalog, nameof(catalog));
+            Contracts.CheckValue(options, nameof(options));
+
+            var env = CatalogUtils.GetEnvironment(catalog);
             return new FastForestRegression(env, options);
         }
 
@@ -323,15 +298,10 @@
         public static FastForestClassification FastForest(this BinaryClassificationCatalog.BinaryClassificationTrainers catalog,
             FastForestClassification.Options options)
         {
-<<<<<<< HEAD
-            Contracts.CheckValue(catalog, nameof(catalog));
-            var env = CatalogUtils.GetEnvironment(catalog);
-=======
-            Contracts.CheckValue(ctx, nameof(ctx));
-            Contracts.CheckValue(options, nameof(options));
-
-            var env = CatalogUtils.GetEnvironment(ctx);
->>>>>>> bafd40cb
+            Contracts.CheckValue(catalog, nameof(catalog));
+            Contracts.CheckValue(options, nameof(options));
+
+            var env = CatalogUtils.GetEnvironment(catalog);
             return new FastForestClassification(env, options);
         }
     }
