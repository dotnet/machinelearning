--- conflicted
+++ resolved
@@ -364,10 +364,7 @@
         /// <param name="exampleWeightColumnName">The name of the example weight column (optional).</param>
         /// <param name="numberOfTrees">Total number of decision trees to create in the ensemble.</param>
         /// <param name="numberOfLeaves">The maximum number of leaves per decision tree.</param>
-<<<<<<< HEAD
-        /// <param name="minimumExampleCountPerLeaf">The minimal number of data points required to form a new tree leaf.</param>
-=======
-        /// <param name="minDatapointsInLeaves">The minimal number of data points required to form a new tree leaf.</param>
+        /// <param name="minimumExampleCountPerLeaf">The minimal number of data points required to form a new tree leaf.</param>
         /// <example>
         /// <format type="text/markdown">
         /// <![CDATA[
@@ -375,7 +372,6 @@
         /// ]]>
         /// </format>
         /// </example>
->>>>>>> a2d7987e
         public static FastForestBinaryTrainer FastForest(this BinaryClassificationCatalog.BinaryClassificationTrainers catalog,
             string labelColumnName = DefaultColumnNames.Label,
             string featureColumnName = DefaultColumnNames.Features,
