// Licensed to the .NET Foundation under one or more agreements.
// The .NET Foundation licenses this file to you under the MIT license.
// See the LICENSE file in the project root for more information.

using System;
using Microsoft.ML.Data;
using Microsoft.ML.Trainers.FastTree;

namespace Microsoft.ML
{
    /// <summary>
    /// Tree <see cref="TrainCatalogBase"/> extension methods.
    /// </summary>
    public static class TreeExtensions
    {
        /// <summary>
        /// Predict a target using a decision tree regression model trained with the <see cref="FastTreeRegressionTrainer"/>.
        /// </summary>
        /// <param name="catalog">The <see cref="RegressionCatalog"/>.</param>
        /// <param name="labelColumn">The name of the label column.</param>
        /// <param name="featureColumn">The name of the feature column.</param>
<<<<<<< HEAD
        /// <param name="weights">The name of the optional weights column.</param>
=======
        /// <param name="weightsColumn">The name of the optional weights column.</param>
>>>>>>> c94be090
        /// <param name="numTrees">Total number of decision trees to create in the ensemble.</param>
        /// <param name="numLeaves">The maximum number of leaves per decision tree.</param>
        /// <param name="minDatapointsInLeaves">The minimal number of datapoints allowed in a leaf of a regression tree, out of the subsampled data.</param>
        /// <param name="learningRate">The learning rate.</param>
        public static FastTreeRegressionTrainer FastTree(this RegressionCatalog.RegressionTrainers catalog,
            string labelColumn = DefaultColumnNames.Label,
            string featureColumn = DefaultColumnNames.Features,
            string weightsColumn = null,
            int numLeaves = Defaults.NumLeaves,
            int numTrees = Defaults.NumTrees,
            int minDatapointsInLeaves = Defaults.MinDocumentsInLeaves,
            double learningRate = Defaults.LearningRates)
        {
            Contracts.CheckValue(catalog, nameof(catalog));
            var env = CatalogUtils.GetEnvironment(catalog);
            return new FastTreeRegressionTrainer(env, labelColumn, featureColumn, weightsColumn, numLeaves, numTrees, minDatapointsInLeaves, learningRate);
        }

        /// <summary>
        /// Predict a target using a decision tree regression model trained with the <see cref="FastTreeRegressionTrainer"/>.
        /// </summary>
        /// <param name="catalog">The <see cref="RegressionCatalog"/>.</param>
        /// <param name="options">Algorithm advanced settings.</param>
        public static FastTreeRegressionTrainer FastTree(this RegressionCatalog.RegressionTrainers catalog,
            FastTreeRegressionTrainer.Options options)
        {
            Contracts.CheckValue(catalog, nameof(catalog));
            Contracts.CheckValue(options, nameof(options));

            var env = CatalogUtils.GetEnvironment(catalog);
            return new FastTreeRegressionTrainer(env, options);
        }

        /// <summary>
        /// Predict a target using a decision tree binary classification model trained with the <see cref="FastTreeBinaryClassificationTrainer"/>.
        /// </summary>
        /// <param name="catalog">The <see cref="BinaryClassificationCatalog"/>.</param>
        /// <param name="labelColumn">The name of the label column.</param>
        /// <param name="featureColumn">The name of the feature column.</param>
<<<<<<< HEAD
        /// <param name="weights">The name of the optional weights column.</param>
=======
        /// <param name="weightsColumn">The name of the optional weights column.</param>
>>>>>>> c94be090
        /// <param name="numTrees">Total number of decision trees to create in the ensemble.</param>
        /// <param name="numLeaves">The maximum number of leaves per decision tree.</param>
        /// <param name="minDatapointsInLeaves">The minimal number of datapoints allowed in a leaf of the tree, out of the subsampled data.</param>
        /// <param name="learningRate">The learning rate.</param>
        public static FastTreeBinaryClassificationTrainer FastTree(this BinaryClassificationCatalog.BinaryClassificationTrainers catalog,
            string labelColumn = DefaultColumnNames.Label,
            string featureColumn = DefaultColumnNames.Features,
            string weightsColumn = null,
            int numLeaves = Defaults.NumLeaves,
            int numTrees = Defaults.NumTrees,
            int minDatapointsInLeaves = Defaults.MinDocumentsInLeaves,
            double learningRate = Defaults.LearningRates)
        {
            Contracts.CheckValue(catalog, nameof(catalog));
            var env = CatalogUtils.GetEnvironment(catalog);
            return new FastTreeBinaryClassificationTrainer(env, labelColumn, featureColumn, weightsColumn, numLeaves, numTrees, minDatapointsInLeaves, learningRate);
        }

        /// <summary>
        /// Predict a target using a decision tree binary classification model trained with the <see cref="FastTreeBinaryClassificationTrainer"/>.
        /// </summary>
        /// <param name="catalog">The <see cref="BinaryClassificationCatalog"/>.</param>
        /// <param name="options">Algorithm advanced settings.</param>
        public static FastTreeBinaryClassificationTrainer FastTree(this BinaryClassificationCatalog.BinaryClassificationTrainers catalog,
            FastTreeBinaryClassificationTrainer.Options options)
        {
            Contracts.CheckValue(catalog, nameof(catalog));
            Contracts.CheckValue(options, nameof(options));

            var env = CatalogUtils.GetEnvironment(catalog);
            return new FastTreeBinaryClassificationTrainer(env, options);
        }

        /// <summary>
        /// Ranks a series of inputs based on their relevance, training a decision tree ranking model through the <see cref="FastTreeRankingTrainer"/>.
        /// </summary>
        /// <param name="catalog">The <see cref="RankingCatalog"/>.</param>
        /// <param name="labelColumn">The name of the label column.</param>
        /// <param name="featureColumn">The name of the feature column.</param>
        /// <param name="groupId">The groupId column.</param>
<<<<<<< HEAD
        /// <param name="weights">The name of the optional weights column.</param>
=======
        /// <param name="weightsColumn">The name of the optional weights column.</param>
>>>>>>> c94be090
        /// <param name="numTrees">Total number of decision trees to create in the ensemble.</param>
        /// <param name="numLeaves">The maximum number of leaves per decision tree.</param>
        /// <param name="minDatapointsInLeaves">The minimal number of datapoints allowed in a leaf of the tree, out of the subsampled data.</param>
        /// <param name="learningRate">The learning rate.</param>
        public static FastTreeRankingTrainer FastTree(this RankingCatalog.RankingTrainers catalog,
            string labelColumn = DefaultColumnNames.Label,
            string featureColumn = DefaultColumnNames.Features,
            string groupId = DefaultColumnNames.GroupId,
            string weightsColumn = null,
            int numLeaves = Defaults.NumLeaves,
            int numTrees = Defaults.NumTrees,
            int minDatapointsInLeaves = Defaults.MinDocumentsInLeaves,
            double learningRate = Defaults.LearningRates)
        {
            Contracts.CheckValue(catalog, nameof(catalog));
            var env = CatalogUtils.GetEnvironment(catalog);
            return new FastTreeRankingTrainer(env, labelColumn, featureColumn, groupId, weightsColumn, numLeaves, numTrees, minDatapointsInLeaves, learningRate);
        }

        /// <summary>
        /// Ranks a series of inputs based on their relevance, training a decision tree ranking model through the <see cref="FastTreeRankingTrainer"/>.
        /// </summary>
        /// <param name="catalog">The <see cref="RankingCatalog"/>.</param>
        /// <param name="options">Algorithm advanced settings.</param>
        public static FastTreeRankingTrainer FastTree(this RankingCatalog.RankingTrainers catalog,
            FastTreeRankingTrainer.Options options)
        {
            Contracts.CheckValue(catalog, nameof(catalog));
            Contracts.CheckValue(options, nameof(options));

            var env = CatalogUtils.GetEnvironment(catalog);
            return new FastTreeRankingTrainer(env, options);
        }

        /// <summary>
        /// Predict a target using generalized additive models trained with the <see cref="BinaryClassificationGamTrainer"/>.
        /// </summary>
        /// <param name="catalog">The <see cref="BinaryClassificationCatalog"/>.</param>
        /// <param name="labelColumn">The name of the label column.</param>
        /// <param name="featureColumn">The name of the feature column.</param>
<<<<<<< HEAD
        /// <param name="weights">The name of the optional weights column.</param>
=======
        /// <param name="weightsColumn">The name of the optional weights column.</param>
>>>>>>> c94be090
        /// <param name="numIterations">The number of iterations to use in learning the features.</param>
        /// <param name="learningRate">The learning rate. GAMs work best with a small learning rate.</param>
        /// <param name="maxBins">The maximum number of bins to use to approximate features.</param>
        public static BinaryClassificationGamTrainer GeneralizedAdditiveModels(this BinaryClassificationCatalog.BinaryClassificationTrainers catalog,
            string labelColumn = DefaultColumnNames.Label,
            string featureColumn = DefaultColumnNames.Features,
            string weightsColumn = null,
            int numIterations = GamDefaults.NumIterations,
            double learningRate = GamDefaults.LearningRates,
            int maxBins = GamDefaults.MaxBins)
        {
            Contracts.CheckValue(catalog, nameof(catalog));
            var env = CatalogUtils.GetEnvironment(catalog);
            return new BinaryClassificationGamTrainer(env, labelColumn, featureColumn, weightsColumn, numIterations, learningRate, maxBins);
        }

        /// <summary>
        /// Predict a target using generalized additive models trained with the <see cref="BinaryClassificationGamTrainer"/>.
        /// </summary>
        /// <param name="catalog">The <see cref="BinaryClassificationCatalog"/>.</param>
        /// <param name="options">Algorithm advanced settings.</param>
        public static BinaryClassificationGamTrainer GeneralizedAdditiveModels(this BinaryClassificationCatalog.BinaryClassificationTrainers catalog,
            BinaryClassificationGamTrainer.Options options)
        {
            Contracts.CheckValue(catalog, nameof(catalog));
            var env = CatalogUtils.GetEnvironment(catalog);
            return new BinaryClassificationGamTrainer(env, options);
        }

        /// <summary>
        /// Predict a target using generalized additive models trained with the <see cref="RegressionGamTrainer"/>.
        /// </summary>
        /// <param name="catalog">The <see cref="RegressionCatalog"/>.</param>
        /// <param name="labelColumn">The name of the label column.</param>
        /// <param name="featureColumn">The name of the feature column.</param>
<<<<<<< HEAD
        /// <param name="weights">The name of the optional weights column.</param>
=======
        /// <param name="weightsColumn">The name of the optional weights column.</param>
>>>>>>> c94be090
        /// <param name="numIterations">The number of iterations to use in learning the features.</param>
        /// <param name="learningRate">The learning rate. GAMs work best with a small learning rate.</param>
        /// <param name="maxBins">The maximum number of bins to use to approximate features.</param>
        public static RegressionGamTrainer GeneralizedAdditiveModels(this RegressionCatalog.RegressionTrainers catalog,
            string labelColumn = DefaultColumnNames.Label,
            string featureColumn = DefaultColumnNames.Features,
            string weightsColumn = null,
            int numIterations = GamDefaults.NumIterations,
            double learningRate = GamDefaults.LearningRates,
            int maxBins = GamDefaults.MaxBins)
        {
            Contracts.CheckValue(catalog, nameof(catalog));
            var env = CatalogUtils.GetEnvironment(catalog);
            return new RegressionGamTrainer(env, labelColumn, featureColumn, weightsColumn, numIterations, learningRate, maxBins);
        }

        /// <summary>
        /// Predict a target using generalized additive models trained with the <see cref="RegressionGamTrainer"/>.
        /// </summary>
        /// <param name="catalog">The <see cref="RegressionCatalog"/>.</param>
        /// <param name="options">Algorithm advanced settings.</param>
        public static RegressionGamTrainer GeneralizedAdditiveModels(this RegressionCatalog.RegressionTrainers catalog,
            RegressionGamTrainer.Options options)
        {
            Contracts.CheckValue(catalog, nameof(catalog));
            var env = CatalogUtils.GetEnvironment(catalog);
            return new RegressionGamTrainer(env, options);
        }

        /// <summary>
        /// Predict a target using a decision tree regression model trained with the <see cref="FastTreeTweedieTrainer"/>.
        /// </summary>
        /// <param name="catalog">The <see cref="RegressionCatalog"/>.</param>
        /// <param name="labelColumn">The name of the label column.</param>
        /// <param name="featureColumn">The name of the feature column.</param>
<<<<<<< HEAD
        /// <param name="weights">The name of the optional weights column.</param>
=======
        /// <param name="weightsColumn">The name of the optional weights column.</param>
>>>>>>> c94be090
        /// <param name="numTrees">Total number of decision trees to create in the ensemble.</param>
        /// <param name="numLeaves">The maximum number of leaves per decision tree.</param>
        /// <param name="minDatapointsInLeaves">The minimal number of datapoints allowed in a leaf of the tree, out of the subsampled data.</param>
        /// <param name="learningRate">The learning rate.</param>
        public static FastTreeTweedieTrainer FastTreeTweedie(this RegressionCatalog.RegressionTrainers catalog,
            string labelColumn = DefaultColumnNames.Label,
            string featureColumn = DefaultColumnNames.Features,
            string weightsColumn = null,
            int numLeaves = Defaults.NumLeaves,
            int numTrees = Defaults.NumTrees,
            int minDatapointsInLeaves = Defaults.MinDocumentsInLeaves,
            double learningRate = Defaults.LearningRates)
        {
            Contracts.CheckValue(catalog, nameof(catalog));
            var env = CatalogUtils.GetEnvironment(catalog);
            return new FastTreeTweedieTrainer(env, labelColumn, featureColumn, weightsColumn, numLeaves, numTrees, minDatapointsInLeaves, learningRate);
        }

        /// <summary>
        /// Predict a target using a decision tree regression model trained with the <see cref="FastTreeTweedieTrainer"/>.
        /// </summary>
        /// <param name="catalog">The <see cref="RegressionCatalog"/>.</param>
        /// <param name="options">Algorithm advanced settings.</param>
        public static FastTreeTweedieTrainer FastTreeTweedie(this RegressionCatalog.RegressionTrainers catalog,
            FastTreeTweedieTrainer.Options options)
        {
            Contracts.CheckValue(catalog, nameof(catalog));
            Contracts.CheckValue(options, nameof(options));

            var env = CatalogUtils.GetEnvironment(catalog);
            return new FastTreeTweedieTrainer(env, options);
        }

        /// <summary>
        /// Predict a target using a decision tree regression model trained with the <see cref="FastForestRegression"/>.
        /// </summary>
        /// <param name="catalog">The <see cref="RegressionCatalog"/>.</param>
        /// <param name="labelColumn">The name of the label column.</param>
        /// <param name="featureColumn">The name of the feature column.</param>
<<<<<<< HEAD
        /// <param name="weights">The name of the optional weights column.</param>
=======
        /// <param name="weightsColumn">The name of the optional weights column.</param>
>>>>>>> c94be090
        /// <param name="numTrees">Total number of decision trees to create in the ensemble.</param>
        /// <param name="numLeaves">The maximum number of leaves per decision tree.</param>
        /// <param name="minDatapointsInLeaves">The minimal number of datapoints allowed in a leaf of the tree, out of the subsampled data.</param>
        /// <param name="learningRate">The learning rate.</param>
        public static FastForestRegression FastForest(this RegressionCatalog.RegressionTrainers catalog,
            string labelColumn = DefaultColumnNames.Label,
            string featureColumn = DefaultColumnNames.Features,
            string weightsColumn = null,
            int numLeaves = Defaults.NumLeaves,
            int numTrees = Defaults.NumTrees,
            int minDatapointsInLeaves = Defaults.MinDocumentsInLeaves,
            double learningRate = Defaults.LearningRates)
        {
            Contracts.CheckValue(catalog, nameof(catalog));
            var env = CatalogUtils.GetEnvironment(catalog);
            return new FastForestRegression(env, labelColumn, featureColumn, weightsColumn, numLeaves, numTrees, minDatapointsInLeaves, learningRate);
        }

        /// <summary>
        /// Predict a target using a decision tree regression model trained with the <see cref="FastForestRegression"/>.
        /// </summary>
        /// <param name="catalog">The <see cref="RegressionCatalog"/>.</param>
        /// <param name="options">Algorithm advanced settings.</param>
        public static FastForestRegression FastForest(this RegressionCatalog.RegressionTrainers catalog,
            FastForestRegression.Options options)
        {
            Contracts.CheckValue(catalog, nameof(catalog));
            Contracts.CheckValue(options, nameof(options));

            var env = CatalogUtils.GetEnvironment(catalog);
            return new FastForestRegression(env, options);
        }

        /// <summary>
        /// Predict a target using a decision tree regression model trained with the <see cref="FastForestClassification"/>.
        /// </summary>
        /// <param name="catalog">The <see cref="BinaryClassificationCatalog"/>.</param>
        /// <param name="labelColumn">The name of the label column.</param>
        /// <param name="featureColumn">The name of the feature column.</param>
<<<<<<< HEAD
        /// <param name="weights">The name of the optional weights column.</param>
=======
        /// <param name="weightsColumn">The name of the optional weights column.</param>
>>>>>>> c94be090
        /// <param name="numTrees">Total number of decision trees to create in the ensemble.</param>
        /// <param name="numLeaves">The maximum number of leaves per decision tree.</param>
        /// <param name="minDatapointsInLeaves">The minimal number of datapoints allowed in a leaf of the tree, out of the subsampled data.</param>
        /// <param name="learningRate">The learning rate.</param>
        public static FastForestClassification FastForest(this BinaryClassificationCatalog.BinaryClassificationTrainers catalog,
            string labelColumn = DefaultColumnNames.Label,
            string featureColumn = DefaultColumnNames.Features,
            string weightsColumn = null,
            int numLeaves = Defaults.NumLeaves,
            int numTrees = Defaults.NumTrees,
            int minDatapointsInLeaves = Defaults.MinDocumentsInLeaves,
            double learningRate = Defaults.LearningRates)
        {
            Contracts.CheckValue(catalog, nameof(catalog));
            var env = CatalogUtils.GetEnvironment(catalog);
            return new FastForestClassification(env, labelColumn, featureColumn, weightsColumn,numLeaves, numTrees, minDatapointsInLeaves, learningRate);
        }

        /// <summary>
        /// Predict a target using a decision tree regression model trained with the <see cref="FastForestClassification"/>.
        /// </summary>
        /// <param name="catalog">The <see cref="BinaryClassificationCatalog"/>.</param>
        /// <param name="options">Algorithm advanced settings.</param>
        public static FastForestClassification FastForest(this BinaryClassificationCatalog.BinaryClassificationTrainers catalog,
            FastForestClassification.Options options)
        {
            Contracts.CheckValue(catalog, nameof(catalog));
            Contracts.CheckValue(options, nameof(options));

            var env = CatalogUtils.GetEnvironment(catalog);
            return new FastForestClassification(env, options);
        }
    }
}<|MERGE_RESOLUTION|>--- conflicted
+++ resolved
@@ -19,11 +19,7 @@
         /// <param name="catalog">The <see cref="RegressionCatalog"/>.</param>
         /// <param name="labelColumn">The name of the label column.</param>
         /// <param name="featureColumn">The name of the feature column.</param>
-<<<<<<< HEAD
-        /// <param name="weights">The name of the optional weights column.</param>
-=======
-        /// <param name="weightsColumn">The name of the optional weights column.</param>
->>>>>>> c94be090
+        /// <param name="weightsColumn">The name of the optional weights column.</param>
         /// <param name="numTrees">Total number of decision trees to create in the ensemble.</param>
         /// <param name="numLeaves">The maximum number of leaves per decision tree.</param>
         /// <param name="minDatapointsInLeaves">The minimal number of datapoints allowed in a leaf of a regression tree, out of the subsampled data.</param>
@@ -63,11 +59,7 @@
         /// <param name="catalog">The <see cref="BinaryClassificationCatalog"/>.</param>
         /// <param name="labelColumn">The name of the label column.</param>
         /// <param name="featureColumn">The name of the feature column.</param>
-<<<<<<< HEAD
-        /// <param name="weights">The name of the optional weights column.</param>
-=======
-        /// <param name="weightsColumn">The name of the optional weights column.</param>
->>>>>>> c94be090
+        /// <param name="weightsColumn">The name of the optional weights column.</param>
         /// <param name="numTrees">Total number of decision trees to create in the ensemble.</param>
         /// <param name="numLeaves">The maximum number of leaves per decision tree.</param>
         /// <param name="minDatapointsInLeaves">The minimal number of datapoints allowed in a leaf of the tree, out of the subsampled data.</param>
@@ -108,11 +100,7 @@
         /// <param name="labelColumn">The name of the label column.</param>
         /// <param name="featureColumn">The name of the feature column.</param>
         /// <param name="groupId">The groupId column.</param>
-<<<<<<< HEAD
-        /// <param name="weights">The name of the optional weights column.</param>
-=======
-        /// <param name="weightsColumn">The name of the optional weights column.</param>
->>>>>>> c94be090
+        /// <param name="weightsColumn">The name of the optional weights column.</param>
         /// <param name="numTrees">Total number of decision trees to create in the ensemble.</param>
         /// <param name="numLeaves">The maximum number of leaves per decision tree.</param>
         /// <param name="minDatapointsInLeaves">The minimal number of datapoints allowed in a leaf of the tree, out of the subsampled data.</param>
@@ -153,11 +141,7 @@
         /// <param name="catalog">The <see cref="BinaryClassificationCatalog"/>.</param>
         /// <param name="labelColumn">The name of the label column.</param>
         /// <param name="featureColumn">The name of the feature column.</param>
-<<<<<<< HEAD
-        /// <param name="weights">The name of the optional weights column.</param>
-=======
-        /// <param name="weightsColumn">The name of the optional weights column.</param>
->>>>>>> c94be090
+        /// <param name="weightsColumn">The name of the optional weights column.</param>
         /// <param name="numIterations">The number of iterations to use in learning the features.</param>
         /// <param name="learningRate">The learning rate. GAMs work best with a small learning rate.</param>
         /// <param name="maxBins">The maximum number of bins to use to approximate features.</param>
@@ -193,11 +177,7 @@
         /// <param name="catalog">The <see cref="RegressionCatalog"/>.</param>
         /// <param name="labelColumn">The name of the label column.</param>
         /// <param name="featureColumn">The name of the feature column.</param>
-<<<<<<< HEAD
-        /// <param name="weights">The name of the optional weights column.</param>
-=======
-        /// <param name="weightsColumn">The name of the optional weights column.</param>
->>>>>>> c94be090
+        /// <param name="weightsColumn">The name of the optional weights column.</param>
         /// <param name="numIterations">The number of iterations to use in learning the features.</param>
         /// <param name="learningRate">The learning rate. GAMs work best with a small learning rate.</param>
         /// <param name="maxBins">The maximum number of bins to use to approximate features.</param>
@@ -233,11 +213,7 @@
         /// <param name="catalog">The <see cref="RegressionCatalog"/>.</param>
         /// <param name="labelColumn">The name of the label column.</param>
         /// <param name="featureColumn">The name of the feature column.</param>
-<<<<<<< HEAD
-        /// <param name="weights">The name of the optional weights column.</param>
-=======
-        /// <param name="weightsColumn">The name of the optional weights column.</param>
->>>>>>> c94be090
+        /// <param name="weightsColumn">The name of the optional weights column.</param>
         /// <param name="numTrees">Total number of decision trees to create in the ensemble.</param>
         /// <param name="numLeaves">The maximum number of leaves per decision tree.</param>
         /// <param name="minDatapointsInLeaves">The minimal number of datapoints allowed in a leaf of the tree, out of the subsampled data.</param>
@@ -277,11 +253,7 @@
         /// <param name="catalog">The <see cref="RegressionCatalog"/>.</param>
         /// <param name="labelColumn">The name of the label column.</param>
         /// <param name="featureColumn">The name of the feature column.</param>
-<<<<<<< HEAD
-        /// <param name="weights">The name of the optional weights column.</param>
-=======
-        /// <param name="weightsColumn">The name of the optional weights column.</param>
->>>>>>> c94be090
+        /// <param name="weightsColumn">The name of the optional weights column.</param>
         /// <param name="numTrees">Total number of decision trees to create in the ensemble.</param>
         /// <param name="numLeaves">The maximum number of leaves per decision tree.</param>
         /// <param name="minDatapointsInLeaves">The minimal number of datapoints allowed in a leaf of the tree, out of the subsampled data.</param>
@@ -321,11 +293,7 @@
         /// <param name="catalog">The <see cref="BinaryClassificationCatalog"/>.</param>
         /// <param name="labelColumn">The name of the label column.</param>
         /// <param name="featureColumn">The name of the feature column.</param>
-<<<<<<< HEAD
-        /// <param name="weights">The name of the optional weights column.</param>
-=======
-        /// <param name="weightsColumn">The name of the optional weights column.</param>
->>>>>>> c94be090
+        /// <param name="weightsColumn">The name of the optional weights column.</param>
         /// <param name="numTrees">Total number of decision trees to create in the ensemble.</param>
         /// <param name="numLeaves">The maximum number of leaves per decision tree.</param>
         /// <param name="minDatapointsInLeaves">The minimal number of datapoints allowed in a leaf of the tree, out of the subsampled data.</param>
