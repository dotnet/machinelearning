﻿// Licensed to the .NET Foundation under one or more agreements.
// The .NET Foundation licenses this file to you under the MIT license.
// See the LICENSE file in the project root for more information.

using System;
using Microsoft.ML.Data;
using Microsoft.ML.Trainers.FastTree;

namespace Microsoft.ML
{
    /// <summary>
    /// Tree <see cref="TrainCatalogBase"/> extension methods.
    /// </summary>
    public static class TreeExtensions
    {
        /// <summary>
        /// Predict a target using a decision tree regression model trained with the <see cref="FastTreeRegressionTrainer"/>.
        /// </summary>
        /// <param name="catalog">The <see cref="RegressionCatalog"/>.</param>
        /// <param name="labelColumn">The label column.</param>
        /// <param name="featureColumn">The feature column.</param>
        /// <param name="weights">The optional weights column.</param>
        /// <param name="numTrees">Total number of decision trees to create in the ensemble.</param>
        /// <param name="numLeaves">The maximum number of leaves per decision tree.</param>
        /// <param name="minDatapointsInLeaves">The minimal number of datapoints allowed in a leaf of a regression tree, out of the subsampled data.</param>
        /// <param name="learningRate">The learning rate.</param>
        public static FastTreeRegressionTrainer FastTree(this RegressionCatalog.RegressionTrainers catalog,
            string labelColumn = DefaultColumnNames.Label,
            string featureColumn = DefaultColumnNames.Features,
            string weights = null,
            int numLeaves = Defaults.NumLeaves,
            int numTrees = Defaults.NumTrees,
            int minDatapointsInLeaves = Defaults.MinDocumentsInLeaves,
            double learningRate = Defaults.LearningRates)
        {
            Contracts.CheckValue(catalog, nameof(catalog));
            var env = CatalogUtils.GetEnvironment(catalog);
            return new FastTreeRegressionTrainer(env, labelColumn, featureColumn, weights, numLeaves, numTrees, minDatapointsInLeaves, learningRate);
        }

        /// <summary>
        /// Predict a target using a decision tree regression model trained with the <see cref="FastTreeRegressionTrainer"/>.
        /// </summary>
        /// <param name="catalog">The <see cref="RegressionCatalog"/>.</param>
        /// <param name="options">Algorithm advanced settings.</param>
        public static FastTreeRegressionTrainer FastTree(this RegressionCatalog.RegressionTrainers catalog,
            FastTreeRegressionTrainer.Options options)
        {
            Contracts.CheckValue(catalog, nameof(catalog));
            Contracts.CheckValue(options, nameof(options));

            var env = CatalogUtils.GetEnvironment(catalog);
            return new FastTreeRegressionTrainer(env, options);
        }

        /// <summary>
        /// Predict a target using a decision tree binary classification model trained with the <see cref="FastTreeBinaryClassificationTrainer"/>.
        /// </summary>
<<<<<<< HEAD
        /// <param name="catalog">The <see cref="BinaryClassificationCatalog"/>.</param>
        /// <param name="labelColumn">The labelColumn column.</param>
=======
        /// <param name="ctx">The <see cref="BinaryClassificationContext"/>.</param>
        /// <param name="labelColumn">The label column.</param>
>>>>>>> b1cc8eb6
        /// <param name="featureColumn">The featureColumn column.</param>
        /// <param name="weights">The optional weights column.</param>
        /// <param name="numTrees">Total number of decision trees to create in the ensemble.</param>
        /// <param name="numLeaves">The maximum number of leaves per decision tree.</param>
        /// <param name="minDatapointsInLeaves">The minimal number of datapoints allowed in a leaf of the tree, out of the subsampled data.</param>
        /// <param name="learningRate">The learning rate.</param>
        public static FastTreeBinaryClassificationTrainer FastTree(this BinaryClassificationCatalog.BinaryClassificationTrainers catalog,
            string labelColumn = DefaultColumnNames.Label,
            string featureColumn = DefaultColumnNames.Features,
            string weights = null,
            int numLeaves = Defaults.NumLeaves,
            int numTrees = Defaults.NumTrees,
            int minDatapointsInLeaves = Defaults.MinDocumentsInLeaves,
            double learningRate = Defaults.LearningRates)
        {
            Contracts.CheckValue(catalog, nameof(catalog));
            var env = CatalogUtils.GetEnvironment(catalog);
            return new FastTreeBinaryClassificationTrainer(env, labelColumn, featureColumn, weights, numLeaves, numTrees, minDatapointsInLeaves, learningRate);
        }

        /// <summary>
        /// Predict a target using a decision tree binary classification model trained with the <see cref="FastTreeBinaryClassificationTrainer"/>.
        /// </summary>
        /// <param name="catalog">The <see cref="BinaryClassificationCatalog"/>.</param>
        /// <param name="options">Algorithm advanced settings.</param>
        public static FastTreeBinaryClassificationTrainer FastTree(this BinaryClassificationCatalog.BinaryClassificationTrainers catalog,
            FastTreeBinaryClassificationTrainer.Options options)
        {
            Contracts.CheckValue(catalog, nameof(catalog));
            Contracts.CheckValue(options, nameof(options));

            var env = CatalogUtils.GetEnvironment(catalog);
            return new FastTreeBinaryClassificationTrainer(env, options);
        }

        /// <summary>
        /// Ranks a series of inputs based on their relevance, training a decision tree ranking model through the <see cref="FastTreeRankingTrainer"/>.
        /// </summary>
<<<<<<< HEAD
        /// <param name="catalog">The <see cref="RankingCatalog"/>.</param>
        /// <param name="labelColumn">The labelColumn column.</param>
=======
        /// <param name="ctx">The <see cref="RankingContext"/>.</param>
        /// <param name="labelColumn">The label column.</param>
>>>>>>> b1cc8eb6
        /// <param name="featureColumn">The featureColumn column.</param>
        /// <param name="groupId">The groupId column.</param>
        /// <param name="weights">The optional weights column.</param>
        /// <param name="numTrees">Total number of decision trees to create in the ensemble.</param>
        /// <param name="numLeaves">The maximum number of leaves per decision tree.</param>
        /// <param name="minDatapointsInLeaves">The minimal number of datapoints allowed in a leaf of the tree, out of the subsampled data.</param>
        /// <param name="learningRate">The learning rate.</param>
        public static FastTreeRankingTrainer FastTree(this RankingCatalog.RankingTrainers catalog,
            string labelColumn = DefaultColumnNames.Label,
            string featureColumn = DefaultColumnNames.Features,
            string groupId = DefaultColumnNames.GroupId,
            string weights = null,
            int numLeaves = Defaults.NumLeaves,
            int numTrees = Defaults.NumTrees,
            int minDatapointsInLeaves = Defaults.MinDocumentsInLeaves,
            double learningRate = Defaults.LearningRates)
        {
            Contracts.CheckValue(catalog, nameof(catalog));
            var env = CatalogUtils.GetEnvironment(catalog);
            return new FastTreeRankingTrainer(env, labelColumn, featureColumn, groupId, weights, numLeaves, numTrees, minDatapointsInLeaves, learningRate);
        }

        /// <summary>
        /// Ranks a series of inputs based on their relevance, training a decision tree ranking model through the <see cref="FastTreeRankingTrainer"/>.
        /// </summary>
        /// <param name="catalog">The <see cref="RankingCatalog"/>.</param>
        /// <param name="options">Algorithm advanced settings.</param>
        public static FastTreeRankingTrainer FastTree(this RankingCatalog.RankingTrainers catalog,
            FastTreeRankingTrainer.Options options)
        {
            Contracts.CheckValue(catalog, nameof(catalog));
            Contracts.CheckValue(options, nameof(options));

            var env = CatalogUtils.GetEnvironment(catalog);
            return new FastTreeRankingTrainer(env, options);
        }

        /// <summary>
        /// Predict a target using generalized additive models trained with the <see cref="BinaryClassificationGamTrainer"/>.
        /// </summary>
<<<<<<< HEAD
        /// <param name="catalog">The <see cref="BinaryClassificationCatalog"/>.</param>
        /// <param name="labelColumn">The labelColumn column.</param>
=======
        /// <param name="ctx">The <see cref="BinaryClassificationContext"/>.</param>
        /// <param name="labelColumn">The label column.</param>
>>>>>>> b1cc8eb6
        /// <param name="featureColumn">The featureColumn column.</param>
        /// <param name="weights">The optional weights column.</param>
        /// <param name="numIterations">The number of iterations to use in learning the features.</param>
        /// <param name="learningRate">The learning rate. GAMs work best with a small learning rate.</param>
        /// <param name="maxBins">The maximum number of bins to use to approximate features.</param>
        /// <param name="advancedSettings">Algorithm advanced settings.</param>
        public static BinaryClassificationGamTrainer GeneralizedAdditiveModels(this BinaryClassificationCatalog.BinaryClassificationTrainers catalog,
            string labelColumn = DefaultColumnNames.Label,
            string featureColumn = DefaultColumnNames.Features,
            string weights = null,
            int numIterations = GamDefaults.NumIterations,
            double learningRate = GamDefaults.LearningRates,
            int maxBins = GamDefaults.MaxBins,
            Action<BinaryClassificationGamTrainer.Arguments> advancedSettings = null)
        {
            Contracts.CheckValue(catalog, nameof(catalog));
            var env = CatalogUtils.GetEnvironment(catalog);
            return new BinaryClassificationGamTrainer(env, labelColumn, featureColumn, weights, numIterations, learningRate, maxBins, advancedSettings);
        }

        /// <summary>
        /// Predict a target using generalized additive models trained with the <see cref="RegressionGamTrainer"/>.
        /// </summary>
<<<<<<< HEAD
        /// <param name="catalog">The <see cref="RegressionCatalog"/>.</param>
        /// <param name="labelColumn">The labelColumn column.</param>
=======
        /// <param name="ctx">The <see cref="RegressionContext"/>.</param>
        /// <param name="labelColumn">The label column.</param>
>>>>>>> b1cc8eb6
        /// <param name="featureColumn">The featureColumn column.</param>
        /// <param name="weights">The optional weights column.</param>
        /// <param name="numIterations">The number of iterations to use in learning the features.</param>
        /// <param name="learningRate">The learning rate. GAMs work best with a small learning rate.</param>
        /// <param name="maxBins">The maximum number of bins to use to approximate features.</param>
        /// <param name="advancedSettings">Algorithm advanced settings.</param>
        public static RegressionGamTrainer GeneralizedAdditiveModels(this RegressionCatalog.RegressionTrainers catalog,
            string labelColumn = DefaultColumnNames.Label,
            string featureColumn = DefaultColumnNames.Features,
            string weights = null,
            int numIterations = GamDefaults.NumIterations,
            double learningRate = GamDefaults.LearningRates,
            int maxBins = GamDefaults.MaxBins,
            Action<RegressionGamTrainer.Arguments> advancedSettings = null)
        {
            Contracts.CheckValue(catalog, nameof(catalog));
            var env = CatalogUtils.GetEnvironment(catalog);
            return new RegressionGamTrainer(env, labelColumn, featureColumn, weights, numIterations, learningRate, maxBins, advancedSettings);
        }

        /// <summary>
        /// Predict a target using a decision tree regression model trained with the <see cref="FastTreeTweedieTrainer"/>.
        /// </summary>
<<<<<<< HEAD
        /// <param name="catalog">The <see cref="RegressionCatalog"/>.</param>
        /// <param name="labelColumn">The labelColumn column.</param>
=======
        /// <param name="ctx">The <see cref="RegressionContext"/>.</param>
        /// <param name="labelColumn">The label column.</param>
>>>>>>> b1cc8eb6
        /// <param name="featureColumn">The featureColumn column.</param>
        /// <param name="weights">The optional weights column.</param>
        /// <param name="numTrees">Total number of decision trees to create in the ensemble.</param>
        /// <param name="numLeaves">The maximum number of leaves per decision tree.</param>
        /// <param name="minDatapointsInLeaves">The minimal number of datapoints allowed in a leaf of the tree, out of the subsampled data.</param>
        /// <param name="learningRate">The learning rate.</param>
        public static FastTreeTweedieTrainer FastTreeTweedie(this RegressionCatalog.RegressionTrainers catalog,
            string labelColumn = DefaultColumnNames.Label,
            string featureColumn = DefaultColumnNames.Features,
            string weights = null,
            int numLeaves = Defaults.NumLeaves,
            int numTrees = Defaults.NumTrees,
            int minDatapointsInLeaves = Defaults.MinDocumentsInLeaves,
            double learningRate = Defaults.LearningRates)
        {
            Contracts.CheckValue(catalog, nameof(catalog));
            var env = CatalogUtils.GetEnvironment(catalog);
            return new FastTreeTweedieTrainer(env, labelColumn, featureColumn, weights, numLeaves, numTrees, minDatapointsInLeaves, learningRate);
        }

        /// <summary>
        /// Predict a target using a decision tree regression model trained with the <see cref="FastTreeTweedieTrainer"/>.
        /// </summary>
        /// <param name="catalog">The <see cref="RegressionCatalog"/>.</param>
        /// <param name="options">Algorithm advanced settings.</param>
        public static FastTreeTweedieTrainer FastTreeTweedie(this RegressionCatalog.RegressionTrainers catalog,
            FastTreeTweedieTrainer.Options options)
        {
            Contracts.CheckValue(catalog, nameof(catalog));
            Contracts.CheckValue(options, nameof(options));

            var env = CatalogUtils.GetEnvironment(catalog);
            return new FastTreeTweedieTrainer(env, options);
        }

        /// <summary>
        /// Predict a target using a decision tree regression model trained with the <see cref="FastForestRegression"/>.
        /// </summary>
<<<<<<< HEAD
        /// <param name="catalog">The <see cref="RegressionCatalog"/>.</param>
        /// <param name="labelColumn">The labelColumn column.</param>
=======
        /// <param name="ctx">The <see cref="RegressionContext"/>.</param>
        /// <param name="labelColumn">The label column.</param>
>>>>>>> b1cc8eb6
        /// <param name="featureColumn">The featureColumn column.</param>
        /// <param name="weights">The optional weights column.</param>
        /// <param name="numTrees">Total number of decision trees to create in the ensemble.</param>
        /// <param name="numLeaves">The maximum number of leaves per decision tree.</param>
        /// <param name="minDatapointsInLeaves">The minimal number of datapoints allowed in a leaf of the tree, out of the subsampled data.</param>
        /// <param name="learningRate">The learning rate.</param>
        public static FastForestRegression FastForest(this RegressionCatalog.RegressionTrainers catalog,
            string labelColumn = DefaultColumnNames.Label,
            string featureColumn = DefaultColumnNames.Features,
            string weights = null,
            int numLeaves = Defaults.NumLeaves,
            int numTrees = Defaults.NumTrees,
            int minDatapointsInLeaves = Defaults.MinDocumentsInLeaves,
            double learningRate = Defaults.LearningRates)
        {
            Contracts.CheckValue(catalog, nameof(catalog));
            var env = CatalogUtils.GetEnvironment(catalog);
            return new FastForestRegression(env, labelColumn, featureColumn, weights, numLeaves, numTrees, minDatapointsInLeaves, learningRate);
        }

        /// <summary>
        /// Predict a target using a decision tree regression model trained with the <see cref="FastForestRegression"/>.
        /// </summary>
        /// <param name="catalog">The <see cref="RegressionCatalog"/>.</param>
        /// <param name="options">Algorithm advanced settings.</param>
        public static FastForestRegression FastForest(this RegressionCatalog.RegressionTrainers catalog,
            FastForestRegression.Options options)
        {
            Contracts.CheckValue(catalog, nameof(catalog));
            Contracts.CheckValue(options, nameof(options));

            var env = CatalogUtils.GetEnvironment(catalog);
            return new FastForestRegression(env, options);
        }

        /// <summary>
        /// Predict a target using a decision tree regression model trained with the <see cref="FastForestClassification"/>.
        /// </summary>
<<<<<<< HEAD
        /// <param name="catalog">The <see cref="BinaryClassificationCatalog"/>.</param>
        /// <param name="labelColumn">The labelColumn column.</param>
=======
        /// <param name="ctx">The <see cref="BinaryClassificationContext"/>.</param>
        /// <param name="labelColumn">The label column.</param>
>>>>>>> b1cc8eb6
        /// <param name="featureColumn">The featureColumn column.</param>
        /// <param name="weights">The optional weights column.</param>
        /// <param name="numTrees">Total number of decision trees to create in the ensemble.</param>
        /// <param name="numLeaves">The maximum number of leaves per decision tree.</param>
        /// <param name="minDatapointsInLeaves">The minimal number of datapoints allowed in a leaf of the tree, out of the subsampled data.</param>
        /// <param name="learningRate">The learning rate.</param>
        public static FastForestClassification FastForest(this BinaryClassificationCatalog.BinaryClassificationTrainers catalog,
            string labelColumn = DefaultColumnNames.Label,
            string featureColumn = DefaultColumnNames.Features,
            string weights = null,
            int numLeaves = Defaults.NumLeaves,
            int numTrees = Defaults.NumTrees,
            int minDatapointsInLeaves = Defaults.MinDocumentsInLeaves,
            double learningRate = Defaults.LearningRates)
        {
            Contracts.CheckValue(catalog, nameof(catalog));
            var env = CatalogUtils.GetEnvironment(catalog);
            return new FastForestClassification(env, labelColumn, featureColumn, weights,numLeaves, numTrees, minDatapointsInLeaves, learningRate);
        }

        /// <summary>
        /// Predict a target using a decision tree regression model trained with the <see cref="FastForestClassification"/>.
        /// </summary>
        /// <param name="catalog">The <see cref="BinaryClassificationCatalog"/>.</param>
        /// <param name="options">Algorithm advanced settings.</param>
        public static FastForestClassification FastForest(this BinaryClassificationCatalog.BinaryClassificationTrainers catalog,
            FastForestClassification.Options options)
        {
            Contracts.CheckValue(catalog, nameof(catalog));
            Contracts.CheckValue(options, nameof(options));

            var env = CatalogUtils.GetEnvironment(catalog);
            return new FastForestClassification(env, options);
        }
    }
}<|MERGE_RESOLUTION|>--- conflicted
+++ resolved
@@ -1,4 +1,4 @@
-﻿// Licensed to the .NET Foundation under one or more agreements.
+// Licensed to the .NET Foundation under one or more agreements.
 // The .NET Foundation licenses this file to you under the MIT license.
 // See the LICENSE file in the project root for more information.
 
@@ -56,13 +56,8 @@
         /// <summary>
         /// Predict a target using a decision tree binary classification model trained with the <see cref="FastTreeBinaryClassificationTrainer"/>.
         /// </summary>
-<<<<<<< HEAD
-        /// <param name="catalog">The <see cref="BinaryClassificationCatalog"/>.</param>
-        /// <param name="labelColumn">The labelColumn column.</param>
-=======
-        /// <param name="ctx">The <see cref="BinaryClassificationContext"/>.</param>
-        /// <param name="labelColumn">The label column.</param>
->>>>>>> b1cc8eb6
+        /// <param name="catalog">The <see cref="BinaryClassificationCatalog"/>.</param>
+        /// <param name="labelColumn">The labelColumn column.</param>
         /// <param name="featureColumn">The featureColumn column.</param>
         /// <param name="weights">The optional weights column.</param>
         /// <param name="numTrees">Total number of decision trees to create in the ensemble.</param>
@@ -101,13 +96,8 @@
         /// <summary>
         /// Ranks a series of inputs based on their relevance, training a decision tree ranking model through the <see cref="FastTreeRankingTrainer"/>.
         /// </summary>
-<<<<<<< HEAD
         /// <param name="catalog">The <see cref="RankingCatalog"/>.</param>
         /// <param name="labelColumn">The labelColumn column.</param>
-=======
-        /// <param name="ctx">The <see cref="RankingContext"/>.</param>
-        /// <param name="labelColumn">The label column.</param>
->>>>>>> b1cc8eb6
         /// <param name="featureColumn">The featureColumn column.</param>
         /// <param name="groupId">The groupId column.</param>
         /// <param name="weights">The optional weights column.</param>
@@ -148,13 +138,8 @@
         /// <summary>
         /// Predict a target using generalized additive models trained with the <see cref="BinaryClassificationGamTrainer"/>.
         /// </summary>
-<<<<<<< HEAD
-        /// <param name="catalog">The <see cref="BinaryClassificationCatalog"/>.</param>
-        /// <param name="labelColumn">The labelColumn column.</param>
-=======
-        /// <param name="ctx">The <see cref="BinaryClassificationContext"/>.</param>
-        /// <param name="labelColumn">The label column.</param>
->>>>>>> b1cc8eb6
+        /// <param name="catalog">The <see cref="BinaryClassificationCatalog"/>.</param>
+        /// <param name="labelColumn">The labelColumn column.</param>
         /// <param name="featureColumn">The featureColumn column.</param>
         /// <param name="weights">The optional weights column.</param>
         /// <param name="numIterations">The number of iterations to use in learning the features.</param>
@@ -178,13 +163,8 @@
         /// <summary>
         /// Predict a target using generalized additive models trained with the <see cref="RegressionGamTrainer"/>.
         /// </summary>
-<<<<<<< HEAD
-        /// <param name="catalog">The <see cref="RegressionCatalog"/>.</param>
-        /// <param name="labelColumn">The labelColumn column.</param>
-=======
-        /// <param name="ctx">The <see cref="RegressionContext"/>.</param>
-        /// <param name="labelColumn">The label column.</param>
->>>>>>> b1cc8eb6
+        /// <param name="catalog">The <see cref="RegressionCatalog"/>.</param>
+        /// <param name="labelColumn">The labelColumn column.</param>
         /// <param name="featureColumn">The featureColumn column.</param>
         /// <param name="weights">The optional weights column.</param>
         /// <param name="numIterations">The number of iterations to use in learning the features.</param>
@@ -208,13 +188,8 @@
         /// <summary>
         /// Predict a target using a decision tree regression model trained with the <see cref="FastTreeTweedieTrainer"/>.
         /// </summary>
-<<<<<<< HEAD
-        /// <param name="catalog">The <see cref="RegressionCatalog"/>.</param>
-        /// <param name="labelColumn">The labelColumn column.</param>
-=======
-        /// <param name="ctx">The <see cref="RegressionContext"/>.</param>
-        /// <param name="labelColumn">The label column.</param>
->>>>>>> b1cc8eb6
+        /// <param name="catalog">The <see cref="RegressionCatalog"/>.</param>
+        /// <param name="labelColumn">The labelColumn column.</param>
         /// <param name="featureColumn">The featureColumn column.</param>
         /// <param name="weights">The optional weights column.</param>
         /// <param name="numTrees">Total number of decision trees to create in the ensemble.</param>
@@ -253,13 +228,8 @@
         /// <summary>
         /// Predict a target using a decision tree regression model trained with the <see cref="FastForestRegression"/>.
         /// </summary>
-<<<<<<< HEAD
-        /// <param name="catalog">The <see cref="RegressionCatalog"/>.</param>
-        /// <param name="labelColumn">The labelColumn column.</param>
-=======
-        /// <param name="ctx">The <see cref="RegressionContext"/>.</param>
-        /// <param name="labelColumn">The label column.</param>
->>>>>>> b1cc8eb6
+        /// <param name="catalog">The <see cref="RegressionCatalog"/>.</param>
+        /// <param name="labelColumn">The labelColumn column.</param>
         /// <param name="featureColumn">The featureColumn column.</param>
         /// <param name="weights">The optional weights column.</param>
         /// <param name="numTrees">Total number of decision trees to create in the ensemble.</param>
@@ -298,13 +268,8 @@
         /// <summary>
         /// Predict a target using a decision tree regression model trained with the <see cref="FastForestClassification"/>.
         /// </summary>
-<<<<<<< HEAD
-        /// <param name="catalog">The <see cref="BinaryClassificationCatalog"/>.</param>
-        /// <param name="labelColumn">The labelColumn column.</param>
-=======
-        /// <param name="ctx">The <see cref="BinaryClassificationContext"/>.</param>
-        /// <param name="labelColumn">The label column.</param>
->>>>>>> b1cc8eb6
+        /// <param name="catalog">The <see cref="BinaryClassificationCatalog"/>.</param>
+        /// <param name="labelColumn">The labelColumn column.</param>
         /// <param name="featureColumn">The featureColumn column.</param>
         /// <param name="weights">The optional weights column.</param>
         /// <param name="numTrees">Total number of decision trees to create in the ensemble.</param>
