// Licensed to the .NET Foundation under one or more agreements.
// The .NET Foundation licenses this file to you under the MIT license.
// See the LICENSE file in the project root for more information.

using System;
using System.Collections.Generic;
using System.Linq;
using Microsoft.ML.Core.Data;
using Microsoft.ML.Runtime;
using Microsoft.ML.Runtime.Data;
using Microsoft.ML.Runtime.EntryPoints;
using Microsoft.ML.Runtime.FastTree;
using Microsoft.ML.Runtime.FastTree.Internal;
using Microsoft.ML.Runtime.Internal.Calibration;
using Microsoft.ML.Runtime.Internal.Internallearn;
using Microsoft.ML.Runtime.Model;
using Microsoft.ML.Runtime.Training;

[assembly: LoadableClass(FastTreeBinaryClassificationTrainer.Summary, typeof(FastTreeBinaryClassificationTrainer), typeof(FastTreeBinaryClassificationTrainer.Arguments),
    new[] { typeof(SignatureBinaryClassifierTrainer), typeof(SignatureTrainer), typeof(SignatureTreeEnsembleTrainer), typeof(SignatureFeatureScorerTrainer) },
    FastTreeBinaryClassificationTrainer.UserNameValue,
    FastTreeBinaryClassificationTrainer.LoadNameValue,
    "FastTreeClassification",
    "FastTree",
    "ft",
    FastTreeBinaryClassificationTrainer.ShortName,

    // FastRank names
    "FastRankBinaryClassification",
    "FastRankBinaryClassificationWrapper",
    "FastRankClassification",
    "fr",
    "btc",
    "frc",
    "fastrank",
    "fastrankwrapper")]

[assembly: LoadableClass(typeof(IPredictorProducing<float>), typeof(FastTreeBinaryPredictor), null, typeof(SignatureLoadModel),
    "FastTree Binary Executor",
    FastTreeBinaryPredictor.LoaderSignature)]

namespace Microsoft.ML.Runtime.FastTree
{
    public sealed class FastTreeBinaryPredictor :
        FastTreePredictionWrapper
    {
        public const string LoaderSignature = "FastTreeBinaryExec";
        public const string RegistrationName = "FastTreeBinaryPredictor";

        private static VersionInfo GetVersionInfo()
        {
            return new VersionInfo(
                modelSignature: "FTREE BC",
                // verWrittenCur: 0x00010001, // Initial
                // verWrittenCur: 0x00010002, // _numFeatures serialized
                // verWrittenCur: 0x00010003, // Ini content out of predictor
                // verWrittenCur: 0x00010004, // Add _defaultValueForMissing
                verWrittenCur: 0x00010005, //Categorical splits.
                verReadableCur: 0x00010005,
                verWeCanReadBack: 0x00010001,
                loaderSignature: LoaderSignature);
        }

        protected override uint VerNumFeaturesSerialized => 0x00010002;

        protected override uint VerDefaultValueSerialized => 0x00010004;

        protected override uint VerCategoricalSplitSerialized => 0x00010005;

        internal FastTreeBinaryPredictor(IHostEnvironment env, Ensemble trainedEnsemble, int featureCount, string innerArgs)
            : base(env, RegistrationName, trainedEnsemble, featureCount, innerArgs)
        {
        }

        private FastTreeBinaryPredictor(IHostEnvironment env, ModelLoadContext ctx)
            : base(env, RegistrationName, ctx, GetVersionInfo())
        {
        }

        protected override void SaveCore(ModelSaveContext ctx)
        {
            base.SaveCore(ctx);
            ctx.SetVersionInfo(GetVersionInfo());
        }

        public static IPredictorProducing<float> Create(IHostEnvironment env, ModelLoadContext ctx)
        {
            Contracts.CheckValue(env, nameof(env));
            env.CheckValue(ctx, nameof(ctx));
            ctx.CheckAtModel(GetVersionInfo());
            var predictor = new FastTreeBinaryPredictor(env, ctx);
            ICalibrator calibrator;
            ctx.LoadModelOrNull<ICalibrator, SignatureLoadModel>(env, out calibrator, @"Calibrator");
            if (calibrator == null)
                return predictor;
            return new SchemaBindableCalibratedPredictor(env, predictor, calibrator);
        }

        public override PredictionKind PredictionKind => PredictionKind.BinaryClassification;
    }

    /// <include file = 'doc.xml' path='doc/members/member[@name="FastTree"]/*' />
    public sealed partial class FastTreeBinaryClassificationTrainer :
        BoostingFastTreeTrainerBase<FastTreeBinaryClassificationTrainer.Arguments, BinaryPredictionTransformer<IPredictorWithFeatureWeights<float>>, IPredictorWithFeatureWeights<float>>
    {
        /// <summary>
        /// The LoadName for the assembly containing the trainer.
        /// </summary>
        public const string LoadNameValue = "FastTreeBinaryClassification";
        internal const string UserNameValue = "FastTree (Boosted Trees) Classification";
        internal const string Summary = "Uses a logit-boost boosted tree learner to perform binary classification.";
        internal const string ShortName = "ftc";

        private bool[] _trainSetLabels;
<<<<<<< HEAD
        private readonly SchemaShape.Column[] _outputColumns;

        /// <summary>
        /// Initializes a new instance of <see cref="FastTreeBinaryClassificationTrainer"/>
        /// </summary>
        /// <param name="env">The private instance of <see cref="IHostEnvironment"/>.</param>
        /// <param name="labelColumn">The name of the label column.</param>
        /// <param name="featureColumn">The name of the feature column.</param>
        /// <param name="groupIdColumn">The name for the column containing the group ID. </param>
        /// <param name="weightColumn">The name for the column containing the initial weight.</param>
        /// <param name="advancedSettings">A delegate to apply all the advanced arguments to the algorithm.</param>
        public FastTreeBinaryClassificationTrainer(IHostEnvironment env, string labelColumn, string featureColumn,
            string groupIdColumn = null, string weightColumn = null, Action<Arguments> advancedSettings = null)
            : base(env, MakeLabelColumn(labelColumn), featureColumn, weightColumn, groupIdColumn, advancedSettings)
        {
            _outputColumns = new[]
            {
                new SchemaShape.Column(DefaultColumnNames.Score, SchemaShape.Column.VectorKind.Scalar, NumberType.R4, false, new SchemaShape(MetadataUtils.GetTrainerOutputMetadata())),
                new SchemaShape.Column(DefaultColumnNames.Probability, SchemaShape.Column.VectorKind.Scalar, NumberType.R4, false, new SchemaShape(MetadataUtils.GetTrainerOutputMetadata(true))),
                new SchemaShape.Column(DefaultColumnNames.PredictedLabel, SchemaShape.Column.VectorKind.Scalar, BoolType.Instance, false, new SchemaShape(MetadataUtils.GetTrainerOutputMetadata()))
            };
        }
=======
        private double _sigmoidParameter;
>>>>>>> 160b0dfa

        /// <summary>
        /// Initializes a new instance of <see cref="FastTreeBinaryClassificationTrainer"/> by using the legacy <see cref="Arguments"/> class.
        /// </summary>
        public FastTreeBinaryClassificationTrainer(IHostEnvironment env, Arguments args)
            : base(env, args, MakeLabelColumn(args.LabelColumn))
        {
<<<<<<< HEAD
            _outputColumns = new[]
            {
                new SchemaShape.Column(DefaultColumnNames.Score, SchemaShape.Column.VectorKind.Scalar, NumberType.R4, false, new SchemaShape(MetadataUtils.GetTrainerOutputMetadata())),
                new SchemaShape.Column(DefaultColumnNames.Probability, SchemaShape.Column.VectorKind.Scalar, NumberType.R4, false, new SchemaShape(MetadataUtils.GetTrainerOutputMetadata(true))),
                new SchemaShape.Column(DefaultColumnNames.PredictedLabel, SchemaShape.Column.VectorKind.Scalar, BoolType.Instance, false, new SchemaShape(MetadataUtils.GetTrainerOutputMetadata()))
            };
=======
            // Set the sigmoid parameter to the 2 * learning rate, for traditional FastTreeClassification loss
            _sigmoidParameter = 2.0 * Args.LearningRates;
>>>>>>> 160b0dfa
        }

        public override PredictionKind PredictionKind => PredictionKind.BinaryClassification;

        protected override IPredictorWithFeatureWeights<float> TrainModelCore(TrainContext context)
        {
            Host.CheckValue(context, nameof(context));
            var trainData = context.TrainingSet;
            ValidData = context.ValidationSet;

            using (var ch = Host.Start("Training"))
            {
                ch.CheckValue(trainData, nameof(trainData));
                trainData.CheckBinaryLabel();
                trainData.CheckFeatureFloatVector();
                trainData.CheckOptFloatWeight();
                FeatureCount = trainData.Schema.Feature.Type.ValueCount;
                ConvertData(trainData);
                TrainCore(ch);
                ch.Done();
            }

            // The FastTree binary classification boosting is naturally calibrated to
            // output probabilities when transformed using a scaled logistic function,
            // so transform the scores using that.

            var pred = new FastTreeBinaryPredictor(Host, TrainedEnsemble, FeatureCount, InnerArgs);
            // FastTree's binary classification boosting framework's natural probabilistic interpretation
            // is explained in "From RankNet to LambdaRank to LambdaMART: An Overview" by Chris Burges.
            // The correctness of this scaling depends upon the gradient calculation in
            // BinaryClassificationObjectiveFunction.GetGradientInOneQuery being consistent with the
            // description in section 6 of the paper.
            var cali = new PlattCalibrator(Host, -1 * _sigmoidParameter, 0);
            return new FeatureWeightsCalibratedPredictor(Host, pred, cali);
        }

        protected override ObjectiveFunctionBase ConstructObjFunc(IChannel ch)
        {
            return new ObjectiveImpl(
                TrainSet,
                _trainSetLabels,
                Args.LearningRates,
                Args.Shrinkage,
                _sigmoidParameter,
                Args.UnbalancedSets,
                Args.MaxTreeOutput,
                Args.GetDerivativesSampleRate,
                Args.BestStepRankingRegressionTrees,
                Args.RngSeed,
                ParallelTraining);
        }

        protected override OptimizationAlgorithm ConstructOptimizationAlgorithm(IChannel ch)
        {
            OptimizationAlgorithm optimizationAlgorithm = base.ConstructOptimizationAlgorithm(ch);
            if (Args.UseLineSearch)
            {
                var lossCalculator = new BinaryClassificationTest(optimizationAlgorithm.TrainingScores, _trainSetLabels, _sigmoidParameter);
                // REVIEW: we should makeloss indices an enum in BinaryClassificationTest
                optimizationAlgorithm.AdjustTreeOutputsOverride = new LineSearch(lossCalculator, Args.UnbalancedSets ? 3 /*Unbalanced  sets  loss*/ : 1 /*normal loss*/, Args.NumPostBracketSteps, Args.MinStepSize);
            }
            return optimizationAlgorithm;
        }

        private IEnumerable<bool> GetClassificationLabelsFromRatings(Dataset set)
        {
            // REVIEW: Historically FastTree has this test as >= 1. TLC however
            // generally uses > 0. Consider changing FastTree to be consistent.
            return set.Ratings.Select(x => x >= 1);
        }

        protected override void PrepareLabels(IChannel ch)
        {
            _trainSetLabels = GetClassificationLabelsFromRatings(TrainSet).ToArray(TrainSet.NumDocs);
            //Here we set regression labels to what is in bin file if the values were not overriden with floats
        }

        private static SchemaShape.Column MakeLabelColumn(string labelColumn)
        {
            return new SchemaShape.Column(labelColumn, SchemaShape.Column.VectorKind.Scalar, BoolType.Instance, false);
        }

        protected override Test ConstructTestForTrainingData()
        {
            return new BinaryClassificationTest(ConstructScoreTracker(TrainSet), _trainSetLabels, _sigmoidParameter);
        }

        protected override void InitializeTests()
        {
            //Always compute training L1/L2 errors
            TrainTest = new BinaryClassificationTest(ConstructScoreTracker(TrainSet), _trainSetLabels, _sigmoidParameter);
            Tests.Add(TrainTest);

            if (ValidSet != null)
            {
                ValidTest = new BinaryClassificationTest(ConstructScoreTracker(ValidSet),
                    GetClassificationLabelsFromRatings(ValidSet).ToArray(), _sigmoidParameter);
                Tests.Add(ValidTest);
            }

            //If external label is missing use Rating column for L1/L2 error
            //The values may not make much sense if regression value is not an actual label value
            if (TestSets != null)
            {
                for (int t = 0; t < TestSets.Length; ++t)
                {
                    bool[] labels = GetClassificationLabelsFromRatings(TestSets[t]).ToArray();
                    Tests.Add(new BinaryClassificationTest(ConstructScoreTracker(TestSets[t]), labels, _sigmoidParameter));
                }
            }

            if (Args.EnablePruning && ValidSet != null)
            {
                if (!Args.UseTolerantPruning)
                {
                    //use simple early stopping condition
                    PruningTest = new TestHistory(ValidTest, 0);
                }
                else
                {
                    //use tollerant stopping condition
                    PruningTest = new TestWindowWithTolerance(ValidTest, 0, Args.PruningWindowSize, Args.PruningThreshold);
                }
            }
        }

        protected override BinaryPredictionTransformer<IPredictorWithFeatureWeights<float>> MakeTransformer(IPredictorWithFeatureWeights<float> model, ISchema trainSchema)
        => new BinaryPredictionTransformer<IPredictorWithFeatureWeights<float>>(Host, model, trainSchema, FeatureColumn.Name);

        protected override SchemaShape.Column[] GetOutputColumnsCore(SchemaShape inputSchema) => _outputColumns;

        internal sealed class ObjectiveImpl : ObjectiveFunctionBase, IStepSearch
        {
            private readonly bool[] _labels;
            private readonly bool _unbalancedSets; //Should we use balanced or unbalanced loss function
            private readonly long _npos;
            private readonly long _nneg;
            private IParallelTraining _parallelTraining;
            private readonly double _sigmoidParameter; // Parameter for scaling the loss

            public ObjectiveImpl(
                Dataset trainSet,
                bool[] trainSetLabels,
                double learningRate,
                double shrinkage,
                double sigmoidParameter,
                bool unbalancedSets,
                double maxTreeOutput,
                int getDerivativesSampleRate,
                bool bestStepRankingRegressionTrees,
                int rngSeed,
                IParallelTraining parallelTraining)
                : base(
                    trainSet,
                    learningRate,
                    shrinkage,
                    maxTreeOutput,
                    getDerivativesSampleRate,
                    bestStepRankingRegressionTrees,
                    rngSeed)
            {
                _sigmoidParameter = sigmoidParameter;
                _labels = trainSetLabels;
                _unbalancedSets = unbalancedSets;
                if (_unbalancedSets)
                {
                    BinaryClassificationTest.ComputeExampleCounts(_labels, out _npos, out _nneg);
                    Contracts.Check(_nneg > 0 && _npos > 0, "Only one class in training set.");
                }
                _parallelTraining = parallelTraining;
            }

            protected override void GetGradientInOneQuery(int query, int threadIndex)
            {
                int begin = Dataset.Boundaries[query];
                int numDocuments = Dataset.Boundaries[query + 1] - Dataset.Boundaries[query];

                double recipNpos = 1.0;
                double recipNneg = 1.0;

                if (_unbalancedSets)
                {
                    recipNpos = 1.0 / _npos;
                    recipNneg = 1.0 / _nneg;
                }
                // See "From RankNet to LambdaRank to LambdaMART: An Overview" section 6 for a
                // description of these gradients.
                unsafe
                {
                    fixed (bool* pLabels = _labels)
                    fixed (double* pScores = Scores)
                    fixed (double* pLambdas = Gradient)
                    fixed (double* pWeights = Weights)
                    {
                        for (int i = begin; i < begin + numDocuments; ++i)
                        {
                            int label = pLabels[i] ? 1 : -1;
                            double recip = pLabels[i] ? recipNpos : recipNneg;
                            double response = label * _sigmoidParameter / (1.0 + Math.Exp(label * _sigmoidParameter * pScores[i]));
                            double absResponse = Math.Abs(response);
                            pLambdas[i] = response * recip;
                            pWeights[i] = absResponse * (_sigmoidParameter - absResponse) * recip;
                        }
                    }
                }
            }

            public void AdjustTreeOutputs(IChannel ch, RegressionTree tree,
                DocumentPartitioning partitioning, ScoreTracker trainingScores)
            {
                const double epsilon = 1.4e-45;
                double multiplier = LearningRate * Shrinkage;
                double[] means = null;
                if (!BestStepRankingRegressionTrees)
                    means = _parallelTraining.GlobalMean(Dataset, tree, partitioning, Weights, false);
                for (int l = 0; l < tree.NumLeaves; ++l)
                {
                    double output = tree.GetOutput(l);

                    if (BestStepRankingRegressionTrees)
                        output *= multiplier;
                    else
                        output = multiplier * (output + epsilon) / (means[l] + epsilon);

                    if (output > MaxTreeOutput)
                        output = MaxTreeOutput;
                    else if (output < -MaxTreeOutput)
                        output = -MaxTreeOutput;
                    tree.SetOutput(l, output);
                }
            }
        }
    }

    /// <summary>
    /// The Entry Point for the FastTree Binary Classifier.
    /// </summary>
    public static partial class FastTree
    {
        [TlcModule.EntryPoint(Name = "Trainers.FastTreeBinaryClassifier",
            Desc = FastTreeBinaryClassificationTrainer.Summary,
            UserName = FastTreeBinaryClassificationTrainer.UserNameValue,
            ShortName = FastTreeBinaryClassificationTrainer.ShortName,
            XmlInclude = new[] { @"<include file='../Microsoft.ML.FastTree/doc.xml' path='doc/members/member[@name=""FastTree""]/*' />",
                                 @"<include file='../Microsoft.ML.FastTree/doc.xml' path='doc/members/example[@name=""FastTreeBinaryClassifier""]/*' />" })]
        public static CommonOutputs.BinaryClassificationOutput TrainBinary(IHostEnvironment env, FastTreeBinaryClassificationTrainer.Arguments input)
        {
            Contracts.CheckValue(env, nameof(env));
            var host = env.Register("TrainFastTree");
            host.CheckValue(input, nameof(input));
            EntryPointUtils.CheckInputArgs(host, input);

            return LearnerEntryPointsUtils.Train<FastTreeBinaryClassificationTrainer.Arguments, CommonOutputs.BinaryClassificationOutput>(host, input,
                () => new FastTreeBinaryClassificationTrainer(host, input),
                () => LearnerEntryPointsUtils.FindColumn(host, input.TrainingData.Schema, input.LabelColumn),
                () => LearnerEntryPointsUtils.FindColumn(host, input.TrainingData.Schema, input.WeightColumn),
                () => LearnerEntryPointsUtils.FindColumn(host, input.TrainingData.Schema, input.GroupIdColumn));
        }
    }
}<|MERGE_RESOLUTION|>--- conflicted
+++ resolved
@@ -112,7 +112,6 @@
         internal const string ShortName = "ftc";
 
         private bool[] _trainSetLabels;
-<<<<<<< HEAD
         private readonly SchemaShape.Column[] _outputColumns;
 
         /// <summary>
@@ -135,9 +134,7 @@
                 new SchemaShape.Column(DefaultColumnNames.PredictedLabel, SchemaShape.Column.VectorKind.Scalar, BoolType.Instance, false, new SchemaShape(MetadataUtils.GetTrainerOutputMetadata()))
             };
         }
-=======
         private double _sigmoidParameter;
->>>>>>> 160b0dfa
 
         /// <summary>
         /// Initializes a new instance of <see cref="FastTreeBinaryClassificationTrainer"/> by using the legacy <see cref="Arguments"/> class.
@@ -145,17 +142,14 @@
         public FastTreeBinaryClassificationTrainer(IHostEnvironment env, Arguments args)
             : base(env, args, MakeLabelColumn(args.LabelColumn))
         {
-<<<<<<< HEAD
             _outputColumns = new[]
             {
                 new SchemaShape.Column(DefaultColumnNames.Score, SchemaShape.Column.VectorKind.Scalar, NumberType.R4, false, new SchemaShape(MetadataUtils.GetTrainerOutputMetadata())),
                 new SchemaShape.Column(DefaultColumnNames.Probability, SchemaShape.Column.VectorKind.Scalar, NumberType.R4, false, new SchemaShape(MetadataUtils.GetTrainerOutputMetadata(true))),
                 new SchemaShape.Column(DefaultColumnNames.PredictedLabel, SchemaShape.Column.VectorKind.Scalar, BoolType.Instance, false, new SchemaShape(MetadataUtils.GetTrainerOutputMetadata()))
             };
-=======
             // Set the sigmoid parameter to the 2 * learning rate, for traditional FastTreeClassification loss
             _sigmoidParameter = 2.0 * Args.LearningRates;
->>>>>>> 160b0dfa
         }
 
         public override PredictionKind PredictionKind => PredictionKind.BinaryClassification;
