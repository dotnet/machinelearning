﻿// Licensed to the .NET Foundation under one or more agreements.
// The .NET Foundation licenses this file to you under the MIT license.
// See the LICENSE file in the project root for more information.

using Microsoft.ML.Runtime;
using Microsoft.ML.Runtime.Data;
using Microsoft.ML.Trainers.FastTree;
using Microsoft.ML.Runtime.Internal.Internallearn;
using Microsoft.ML.StaticPipe.Runtime;
using System;

namespace Microsoft.ML.StaticPipe
{
    /// <summary>
    /// FastTree <see cref="TrainContextBase"/> extension methods.
    /// </summary>
    public static class TreeRegressionExtensions
    {
        /// <summary>
        /// FastTree <see cref="RegressionContext"/> extension method.
        /// Predicts a target using a decision tree regression model trained with the <see cref="FastTreeRegressionTrainer"/>.
        /// </summary>
        /// <param name="ctx">The <see cref="RegressionContext"/>.</param>
        /// <param name="label">The label column.</param>
        /// <param name="features">The features column.</param>
        /// <param name="weights">The optional weights column.</param>
        /// <param name="numTrees">Total number of decision trees to create in the ensemble.</param>
        /// <param name="numLeaves">The maximum number of leaves per decision tree.</param>
        /// <param name="minDatapointsInLeafs">The minimal number of datapoints allowed in a leaf of a regression tree, out of the subsampled data.</param>
        /// <param name="learningRate">The learning rate.</param>
        /// <param name="advancedSettings">Algorithm advanced settings.</param>
        /// <param name="onFit">A delegate that is called every time the
        /// <see cref="Estimator{TInShape, TOutShape, TTransformer}.Fit(DataView{TInShape})"/> method is called on the
        /// <see cref="Estimator{TInShape, TOutShape, TTransformer}"/> instance created out of this. This delegate will receive
        /// the linear model that was trained. Note that this action cannot change the result in any way;
        /// it is only a way for the caller to be informed about what was learnt.</param>
        /// <returns>The Score output column indicating the predicted value.</returns>
        /// <example>
        /// <format type="text/markdown">
        /// <![CDATA[
<<<<<<< HEAD
        ///  [!code-csharp[FastTree](~/../docs/samples/docs/samples/Microsoft.ML.Samples/Static/FastTreeRegression.cs?range=6-11,19-69)]
=======
        ///  [!code-csharp[FastTree](~/../docs/samples/docs/samples/Microsoft.ML.Samples/Static/FastTreeRegression.cs?range=6-11,19-69 "FastTree regression example.")]
>>>>>>> d3b70b52
        /// ]]></format>
        /// </example>
        public static Scalar<float> FastTree(this RegressionContext.RegressionTrainers ctx,
            Scalar<float> label, Vector<float> features, Scalar<float> weights = null,
            int numLeaves = Defaults.NumLeaves,
            int numTrees = Defaults.NumTrees,
            int minDatapointsInLeafs = Defaults.MinDocumentsInLeafs,
            double learningRate = Defaults.LearningRates,
            Action<FastTreeRegressionTrainer.Arguments> advancedSettings = null,
            Action<FastTreeRegressionPredictor> onFit = null)
        {
            CheckUserValues(label, features, weights, numLeaves, numTrees, minDatapointsInLeafs, learningRate, advancedSettings, onFit);

            var rec = new TrainerEstimatorReconciler.Regression(
               (env, labelName, featuresName, weightsName) =>
               {
                   var trainer = new FastTreeRegressionTrainer(env, labelName, featuresName, weightsName, numLeaves,
                       numTrees, minDatapointsInLeafs, learningRate, advancedSettings);
                   if (onFit != null)
                       return trainer.WithOnFitDelegate(trans => onFit(trans.Model));
                   return trainer;
               }, label, features, weights);

            return rec.Score;
        }

        /// <summary>
        /// FastTree <see cref="BinaryClassificationContext"/> extension method.
        /// Predict a target using a decision tree binary classificaiton model trained with the <see cref="FastTreeBinaryClassificationTrainer"/>.
        /// </summary>
        /// <param name="ctx">The <see cref="BinaryClassificationContext"/>.</param>
        /// <param name="label">The label column.</param>
        /// <param name="features">The features column.</param>
        /// <param name="weights">The optional weights column.</param>
        /// <param name="numTrees">Total number of decision trees to create in the ensemble.</param>
        /// <param name="numLeaves">The maximum number of leaves per decision tree.</param>
        /// <param name="minDatapointsInLeafs">The minimal number of datapoints allowed in a leaf of the tree, out of the subsampled data.</param>
        /// <param name="learningRate">The learning rate.</param>
        /// <param name="advancedSettings">Algorithm advanced settings.</param>
        /// <param name="onFit">A delegate that is called every time the
        /// <see cref="Estimator{TInShape, TOutShape, TTransformer}.Fit(DataView{TInShape})"/> method is called on the
        /// <see cref="Estimator{TInShape, TOutShape, TTransformer}"/> instance created out of this. This delegate will receive
        /// the linear model that was trained. Note that this action cannot change the result in any way;
        /// it is only a way for the caller to be informed about what was learnt.</param>
        /// <returns>The set of output columns including in order the predicted binary classification score (which will range
        /// from negative to positive infinity), the calibrated prediction (from 0 to 1), and the predicted label.</returns>
        /// <example>
        /// <format type="text/markdown">
        /// <![CDATA[
        ///  [!code-csharp[FastTree](~/../docs/samples/docs/samples/Microsoft.ML.Samples/Static/FastTreeBinaryClassification.cs?range=6-11,19-115 "The Fast Tree binary classification example.")]
        /// ]]></format>
        /// </example>
        public static (Scalar<float> score, Scalar<float> probability, Scalar<bool> predictedLabel) FastTree(this BinaryClassificationContext.BinaryClassificationTrainers ctx,
            Scalar<bool> label, Vector<float> features, Scalar<float> weights = null,
            int numLeaves = Defaults.NumLeaves,
            int numTrees = Defaults.NumTrees,
            int minDatapointsInLeafs = Defaults.MinDocumentsInLeafs,
            double learningRate = Defaults.LearningRates,
            Action<FastTreeBinaryClassificationTrainer.Arguments> advancedSettings = null,
            Action<IPredictorWithFeatureWeights<float>> onFit = null)
        {
            CheckUserValues(label, features, weights, numLeaves, numTrees, minDatapointsInLeafs, learningRate, advancedSettings, onFit);

            var rec = new TrainerEstimatorReconciler.BinaryClassifier(
               (env, labelName, featuresName, weightsName) =>
               {
                   var trainer = new FastTreeBinaryClassificationTrainer(env, labelName, featuresName, weightsName, numLeaves,
                       numTrees, minDatapointsInLeafs, learningRate, advancedSettings);

                   if (onFit != null)
                       return trainer.WithOnFitDelegate(trans => onFit(trans.Model));
                   else
                       return trainer;
               }, label, features, weights);

            return rec.Output;
        }

        /// <summary>
        /// FastTree <see cref="RankingContext"/>.
        /// Ranks a series of inputs based on their relevance, training a decision tree ranking model through the <see cref="FastTreeRankingTrainer"/>.
        /// </summary>
        /// <param name="ctx">The <see cref="RegressionContext"/>.</param>
        /// <param name="label">The label column.</param>
        /// <param name="features">The features column.</param>
        /// <param name="groupId">The groupId column.</param>
        /// <param name="weights">The optional weights column.</param>
        /// <param name="numTrees">Total number of decision trees to create in the ensemble.</param>
        /// <param name="numLeaves">The maximum number of leaves per decision tree.</param>
        /// <param name="minDatapointsInLeafs">The minimal number of datapoints allowed in a leaf of a regression tree, out of the subsampled data.</param>
        /// <param name="learningRate">The learning rate.</param>
        /// <param name="advancedSettings">Algorithm advanced settings.</param>
        /// <param name="onFit">A delegate that is called every time the
        /// <see cref="Estimator{TInShape, TOutShape, TTransformer}.Fit(DataView{TInShape})"/> method is called on the
        /// <see cref="Estimator{TInShape, TOutShape, TTransformer}"/> instance created out of this. This delegate will receive
        /// the linear model that was trained. Note that this action cannot change the result in any way;
        /// it is only a way for the caller to be informed about what was learnt.</param>
        /// <returns>The Score output column indicating the predicted value.</returns>
       public static Scalar<float> FastTree<TVal>(this RankingContext.RankingTrainers ctx,
            Scalar<float> label, Vector<float> features, Key<uint, TVal> groupId, Scalar<float> weights = null,
            int numLeaves = Defaults.NumLeaves,
            int numTrees = Defaults.NumTrees,
            int minDatapointsInLeafs = Defaults.MinDocumentsInLeafs,
            double learningRate = Defaults.LearningRates,
            Action<FastTreeRankingTrainer.Arguments> advancedSettings = null,
            Action<FastTreeRankingPredictor> onFit = null)
        {
            CheckUserValues(label, features, weights, numLeaves, numTrees, minDatapointsInLeafs, learningRate, advancedSettings, onFit);

            var rec = new TrainerEstimatorReconciler.Ranker<TVal>(
               (env, labelName, featuresName, groupIdName, weightsName) =>
               {
                   var trainer = new FastTreeRankingTrainer(env, labelName, featuresName, groupIdName, weightsName, numLeaves,
                       numTrees, minDatapointsInLeafs, learningRate, advancedSettings);
                   if (onFit != null)
                       return trainer.WithOnFitDelegate(trans => onFit(trans.Model));
                   return trainer;
               }, label, features, groupId, weights);

            return rec.Score;
        }

        internal static void CheckUserValues(PipelineColumn label, Vector<float> features, Scalar<float> weights,
            int numLeaves,
            int numTrees,
            int minDatapointsInLeafs,
            double learningRate,
            Delegate advancedSettings,
            Delegate onFit)
        {
            Contracts.CheckValue(label, nameof(label));
            Contracts.CheckValue(features, nameof(features));
            Contracts.CheckValueOrNull(weights);
            Contracts.CheckParam(numLeaves >= 2, nameof(numLeaves), "Must be at least 2.");
            Contracts.CheckParam(numTrees > 0, nameof(numTrees), "Must be positive");
            Contracts.CheckParam(minDatapointsInLeafs > 0, nameof(minDatapointsInLeafs), "Must be positive");
            Contracts.CheckParam(learningRate > 0, nameof(learningRate), "Must be positive");
            Contracts.CheckValueOrNull(advancedSettings);
            Contracts.CheckValueOrNull(onFit);
        }
    }
}<|MERGE_RESOLUTION|>--- conflicted
+++ resolved
@@ -38,11 +38,7 @@
         /// <example>
         /// <format type="text/markdown">
         /// <![CDATA[
-<<<<<<< HEAD
         ///  [!code-csharp[FastTree](~/../docs/samples/docs/samples/Microsoft.ML.Samples/Static/FastTreeRegression.cs?range=6-11,19-69)]
-=======
-        ///  [!code-csharp[FastTree](~/../docs/samples/docs/samples/Microsoft.ML.Samples/Static/FastTreeRegression.cs?range=6-11,19-69 "FastTree regression example.")]
->>>>>>> d3b70b52
         /// ]]></format>
         /// </example>
         public static Scalar<float> FastTree(this RegressionContext.RegressionTrainers ctx,
@@ -92,7 +88,7 @@
         /// <example>
         /// <format type="text/markdown">
         /// <![CDATA[
-        ///  [!code-csharp[FastTree](~/../docs/samples/docs/samples/Microsoft.ML.Samples/Static/FastTreeBinaryClassification.cs?range=6-11,19-115 "The Fast Tree binary classification example.")]
+        ///  [!code-csharp[FastTree](~/../docs/samples/docs/samples/Microsoft.ML.Samples/Static/FastTreeBinaryClassification.cs?range=6-11,19-115)]
         /// ]]></format>
         /// </example>
         public static (Scalar<float> score, Scalar<float> probability, Scalar<bool> predictedLabel) FastTree(this BinaryClassificationContext.BinaryClassificationTrainers ctx,
