// Licensed to the .NET Foundation under one or more agreements.
// The .NET Foundation licenses this file to you under the MIT license.
// See the LICENSE file in the project root for more information.

using System;
using System.Collections.Generic;
using System.IO;
using System.Linq;
using System.Threading;
using Microsoft.ML.Runtime;
using Microsoft.ML.Runtime.Command;
using Microsoft.ML.Runtime.CommandLine;
using Microsoft.ML.Runtime.Data;
using Microsoft.ML.Runtime.EntryPoints;
using Microsoft.ML.Runtime.FastTree;
using Microsoft.ML.Runtime.FastTree.Internal;
using Microsoft.ML.Runtime.Internal.Calibration;
using Microsoft.ML.Runtime.Internal.CpuMath;
using Microsoft.ML.Runtime.Internal.Internallearn;
using Microsoft.ML.Runtime.Internal.Utilities;
using Microsoft.ML.Runtime.Model;
using Microsoft.ML.Runtime.Training;
using Timer = Microsoft.ML.Runtime.FastTree.Internal.Timer;

[assembly: LoadableClass(typeof(GamPredictorBase.VisualizationCommand), typeof(GamPredictorBase.VisualizationCommand.Arguments), typeof(SignatureCommand),
    "GAM Vizualization Command", GamPredictorBase.VisualizationCommand.LoadName, "gamviz", DocName = "command/GamViz.md")]

[assembly: LoadableClass(typeof(void), typeof(Gam), null, typeof(SignatureEntryPointModule), "GAM")]

namespace Microsoft.ML.Runtime.FastTree
{
    using Float = System.Single;
    using SplitInfo = LeastSquaresRegressionTreeLearner.SplitInfo;
    using AutoResetEvent = System.Threading.AutoResetEvent;

    /// <summary>
    /// Generalized Additive Model Learner.
    /// </summary>
    public abstract partial class GamTrainerBase<TArgs, TPredictor> : TrainerBase<TPredictor>
        where TArgs : GamTrainerBase<TArgs, TPredictor>.ArgumentsBase, new()
        where TPredictor : IPredictorProducing<Float>
    {
        public abstract class ArgumentsBase : LearnerInputBaseWithWeight
        {
            [Argument(ArgumentType.LastOccurenceWins, HelpText = "The entropy (regularization) coefficient between 0 and 1", ShortName = "e")]
            public double EntropyCoefficient;

            /// Only consider a gain if its likelihood versus a random choice gain is above a certain value.
            /// So 0.95 would mean restricting to gains that have less than a 0.05 change of being generated randomly through choice of a random split.
            [Argument(ArgumentType.LastOccurenceWins, HelpText = "Tree fitting gain confidence requirement (should be in the range [0,1) ).", ShortName = "gainconf")]
            public int GainConfidenceLevel;

            [Argument(ArgumentType.LastOccurenceWins, HelpText = "Total number of iterations over all features", ShortName = "iter", SortOrder = 1)]
            [TGUI(SuggestedSweeps = "200,1500,9500")]
            [TlcModule.SweepableDiscreteParamAttribute("NumIterations", new object[] { 200, 1500, 9500 })]
            public int NumIterations = 9500;

            [Argument(ArgumentType.LastOccurenceWins, HelpText = "The number of threads to use", ShortName = "t", NullName = "<Auto>")]
            public int? NumThreads = null;

            [Argument(ArgumentType.LastOccurenceWins, HelpText = "The learning rate", ShortName = "lr", SortOrder = 4)]
            [TGUI(SuggestedSweeps = "0.001,0.1;log")]
            [TlcModule.SweepableFloatParamAttribute("LearningRates", 0.001f, 0.1f, isLogScale: true)]
            public double LearningRates = 0.002; // Small learning rate.

            [Argument(ArgumentType.LastOccurenceWins, HelpText = "Whether to utilize the disk or the data's native transposition facilities (where applicable) when performing the transpose", ShortName = "dt")]
            public bool? DiskTranspose;

            [Argument(ArgumentType.LastOccurenceWins, HelpText = "Maximum number of distinct values (bins) per feature", ShortName = "mb")]
            public int MaxBins = 255; // Save one for undefs.

            [Argument(ArgumentType.AtMostOnce, HelpText = "Upper bound on absolute value of single output", ShortName = "mo")]
            public double MaxOutput = Double.PositiveInfinity;

            [Argument(ArgumentType.AtMostOnce, HelpText = "Sample each query 1 in k times in the GetDerivatives function", ShortName = "sr")]
            public int GetDerivativesSampleRate = 1;

            [Argument(ArgumentType.LastOccurenceWins, HelpText = "The seed of the random number generator", ShortName = "r1")]
            public int RngSeed = 123;

            [Argument(ArgumentType.LastOccurenceWins, HelpText = "Minimum number of training instances required to form a partition", ShortName = "mi", SortOrder = 3)]
            [TGUI(SuggestedSweeps = "1,10,50")]
            [TlcModule.SweepableDiscreteParamAttribute("MinDocuments", new object[] { 1, 10, 50 })]
            public int MinDocuments = 10;

            [Argument(ArgumentType.LastOccurenceWins, HelpText = "Whether to collectivize features during dataset preparation to speed up training", ShortName = "flocks", Hide = true)]
            public bool FeatureFlocks = true;

            [Argument(ArgumentType.AtMostOnce, HelpText = "Enable post-training pruning to avoid overfitting. (a validation set is required)", ShortName = "pruning")]
            public bool EnablePruning = true;
        }

        internal const string Summary = "Trains a gradient boosted stump per feature, on all features simultaneously, " +
                                         "to fit target values using least-squares. It mantains " +
                                         "no interactions between features.";
        private const string RegisterName = "GamTraining";

        //Parameters of training
        protected readonly TArgs Args;
        private readonly double _gainConfidenceInSquaredStandardDeviations;
        private readonly double _entropyCoefficient;

        //Dataset information
        protected Dataset TrainSet;
        protected Dataset ValidSet;
        /// <summary>
        /// Whether a validation set was passed in
        /// </summary>
        protected bool HasValidSet => ValidSet != null;
        protected ScoreTracker TrainSetScore;
        protected ScoreTracker ValidSetScore;
        protected TestHistory PruningTest;
        protected int PruningLossIndex;
        protected int InputLength;
        private LeastSquaresRegressionTreeLearner.LeafSplitCandidates _leafSplitCandidates;
        private SufficientStatsBase[] _histogram;
        private ILeafSplitStatisticsCalculator _leafSplitHelper;
        private ObjectiveFunctionBase _objectiveFunction;
        private bool HasWeights => TrainSet?.SampleWeights != null;

        // Training datastructures
        private SubGraph _subGraph;

        //Results of training
        protected double MeanEffect;
        protected double[][] BinEffects;
        protected int[] FeatureMap;

        public override TrainerInfo Info { get; }
        private protected virtual bool NeedCalibration => false;

        protected readonly IParallelTraining ParallelTraining;

        private protected GamTrainerBase(IHostEnvironment env, TArgs args)
            : base(env, RegisterName)
        {
            Contracts.CheckValue(env, nameof(env));
            Host.CheckValue(args, nameof(args));

            Host.CheckParam(args.LearningRates > 0, nameof(args.LearningRates), "Must be positive.");
            Host.CheckParam(args.NumThreads == null || args.NumThreads > 0, nameof(args.NumThreads), "Must be positive.");
            Host.CheckParam(0 <= args.EntropyCoefficient && args.EntropyCoefficient <= 1, nameof(args.EntropyCoefficient), "Must be in [0, 1].");
            Host.CheckParam(0 <= args.GainConfidenceLevel && args.GainConfidenceLevel < 1, nameof(args.GainConfidenceLevel), "Must be in [0, 1).");
            Host.CheckParam(0 < args.MaxBins, nameof(args.MaxBins), "Must be posittive.");
            Host.CheckParam(0 < args.NumIterations, nameof(args.NumIterations), "Must be positive.");
            Host.CheckParam(0 < args.MinDocuments, nameof(args.MinDocuments), "Must be positive.");

            Args = args;
            Info = new TrainerInfo(normalization: false, calibration: NeedCalibration, caching: false, supportValid: true);
            _gainConfidenceInSquaredStandardDeviations = Math.Pow(ProbabilityFunctions.Probit(1 - (1 - Args.GainConfidenceLevel) * 0.5), 2);
            _entropyCoefficient = Args.EntropyCoefficient * 1e-6;

            ParallelTraining = new SingleTrainer();

            int numThreads = args.NumThreads ?? Environment.ProcessorCount;
            if (Host.ConcurrencyFactor > 0 && numThreads > Host.ConcurrencyFactor)
                using (var ch = Host.Start("GamTrainer"))
                {
                    numThreads = Host.ConcurrencyFactor;
                    ch.Warning("The number of threads specified in trainer arguments is larger than the concurrency factor "
                        + "setting of the environment. Using {0} training threads instead.", numThreads);
                    ch.Done();
                }

            InitializeThreads(numThreads);
        }

        protected void TrainBase(TrainContext context)
        {
            using (var ch = Host.Start("Training"))
            {
                ch.CheckValue(context, nameof(context));

                // Create the datasets
                ConvertData(context.TrainingSet, context.ValidationSet);

                // Define scoring and testing
                DefineScoreTrackers();
                if (HasValidSet)
                    DefinePruningTest();
                InputLength = context.TrainingSet.Schema.Feature.Type.ValueCount;

                TrainCore(ch);

                ch.Done();
            }
        }

        private void DefineScoreTrackers()
        {
            TrainSetScore = new ScoreTracker("train", TrainSet, null);
            if (HasValidSet)
                ValidSetScore = new ScoreTracker("valid", ValidSet, null);
        }

        protected abstract void DefinePruningTest();

        internal abstract void CheckLabel(RoleMappedData data);

        private void ConvertData(RoleMappedData trainData, RoleMappedData validationData)
        {
            trainData.CheckFeatureFloatVector();
            trainData.CheckOptFloatWeight();
            CheckLabel(trainData);

            var useTranspose = UseTranspose(Args.DiskTranspose, trainData);
            var instanceConverter = new ExamplesToFastTreeBins(Host, Args.MaxBins, useTranspose, !Args.FeatureFlocks, Args.MinDocuments, Float.PositiveInfinity);

            ParallelTraining.InitEnvironment();
            TrainSet = instanceConverter.FindBinsAndReturnDataset(trainData, PredictionKind, ParallelTraining, null, false);
            FeatureMap = instanceConverter.FeatureMap;
            if (validationData != null)
                ValidSet = instanceConverter.GetCompatibleDataset(validationData, PredictionKind, null, false);
            Host.Assert(FeatureMap == null || FeatureMap.Length == TrainSet.NumFeatures);
        }

        private bool UseTranspose(bool? useTranspose, RoleMappedData data)
        {
            Host.AssertValue(data);
            Host.AssertValue(data.Schema.Feature);

            if (useTranspose.HasValue)
                return useTranspose.Value;

            ITransposeDataView td = data.Data as ITransposeDataView;
            return td != null && td.TransposeSchema.GetSlotType(data.Schema.Feature.Index) != null;
        }

        private void TrainCore(IChannel ch)
        {
            Contracts.CheckValue(ch, nameof(ch));
            // REVIEW:Get rid of this lock then we completly remove all static classes from Gam such as BlockingThreadPool.
            lock (FastTreeShared.TrainLock)
            {
                using (Timer.Time(TimerEvent.TotalInitialization))
                    Initialize(ch);
                using (Timer.Time(TimerEvent.TotalTrain))
                    TrainMainEffectsModel(ch);

                ch.Done();
            }
        }

        /// <summary>
        /// Training algorithm for the single-feature functions f(x)
        /// </summary>
        /// <param name="ch">The channel to write to</param>
        private void TrainMainEffectsModel(IChannel ch)
        {
            Contracts.AssertValue(ch);
            int iterations = Args.NumIterations;

            ch.Info("Starting to train ...");

            using (var pch = Host.StartProgressChannel("GAM training"))
            {
                _objectiveFunction = CreateObjectiveFunction();
                var sumWeights = HasWeights ? TrainSet.SampleWeights.Sum() : 0;

                int iteration = 0;
                pch.SetHeader(new ProgressHeader("iterations"), e => e.SetProgress(0, iteration, iterations));
                for (int i = iteration; iteration < iterations; iteration++)
                {
                    using (Timer.Time(TimerEvent.Iteration))
                    {
                        var gradient = _objectiveFunction.GetGradient(ch, TrainSetScore.Scores);
                        var sumTargets = gradient.Sum();

                        SumUpsAcrossFlocks(gradient, sumTargets, sumWeights);
                        TrainOnEachFeature(gradient, TrainSetScore.Scores, sumTargets, sumWeights, iteration);
                        UpdateScores(iteration);
                    }
                }
            }

            CombineGraphs(ch);
        }

        private void SumUpsAcrossFlocks(double[] gradient, double sumTargets, double sumWeights)
        {
            var sumupTask = ThreadTaskManager.MakeTask(
               (flockIndex) =>
               {
                   _histogram[flockIndex].Sumup(
                             TrainSet.FlockToFirstFeature(flockIndex),
                             null,
                             TrainSet.NumDocs,
                             sumTargets,
                             sumWeights,
                             gradient,
                             TrainSet.SampleWeights,
                             null);
               }, TrainSet.NumFlocks);

            sumupTask.RunTask();
        }

        private void TrainOnEachFeature(double[] gradient, double[] scores, double sumTargets, double sumWeights, int iteration)
        {
            var trainTask = ThreadTaskManager.MakeTask(
                (feature) =>
                {
                    TrainingIteration(feature, gradient, scores, sumTargets, sumWeights, iteration);
                }, TrainSet.NumFeatures);
            trainTask.RunTask();
        }
        private void TrainingIteration(int globalFeatureIndex, double[] gradient, double[] scores,
            double sumTargets, double sumWeights, int iteration)
        {
            int flockIndex;
            int subFeatureIndex;
            TrainSet.MapFeatureToFlockAndSubFeature(globalFeatureIndex, out flockIndex, out subFeatureIndex);

            // Compute the split for the feature
            _histogram[flockIndex].FindBestSplitForFeature(_leafSplitHelper, _leafSplitCandidates,
                _leafSplitCandidates.Targets.Length, sumTargets, sumWeights,
                globalFeatureIndex, flockIndex, subFeatureIndex, Args.MinDocuments, HasWeights,
                _gainConfidenceInSquaredStandardDeviations, _entropyCoefficient,
                TrainSet.Flocks[flockIndex].Trust(subFeatureIndex), 0);

            // Adjust the model
            if (_leafSplitCandidates.FeatureSplitInfo[globalFeatureIndex].Gain > 0)
                ConvertTreeToGraph(globalFeatureIndex, iteration);
        }

        /// <summary>
        /// Update scores for all tracked datasets
        /// </summary>
        private void UpdateScores(int iteration)
        {
            // Pass scores by reference to be updated and manually trigger the update callbacks
            UpdateScoresForSet(TrainSet, TrainSetScore.Scores, iteration);
            TrainSetScore.SendScoresUpdatedMessage();

            if (HasValidSet)
            {
                UpdateScoresForSet(ValidSet, ValidSetScore.Scores, iteration);
                ValidSetScore.SendScoresUpdatedMessage();
            }
        }

        /// <summary>
        /// Updates the scores for a dataset.
        /// </summary>
        /// <param name="dataset">The dataset to use.</param>
        /// <param name="scores">The current scores for this dataset</param>
        /// <param name="iteration">The iteration of the algorithm.
        /// Used to look up the sub-graph to use to update the score.</param>
        /// <returns></returns>
        private void UpdateScoresForSet(Dataset dataset, double[] scores, int iteration)
        {
            DefineDocumentThreadBlocks(dataset.NumDocs, BlockingThreadPool.NumThreads, out int[] threadBlocks);

            var updateTask = ThreadTaskManager.MakeTask(
                (threadIndex) =>
                {
                    int startIndexInclusive = threadBlocks[threadIndex];
                    int endIndexExclusive = threadBlocks[threadIndex + 1];
                    for (int featureIndex = 0; featureIndex < _subGraph.Splits.Length; featureIndex++)
                    {
                        var featureIndexer = dataset.GetIndexer(featureIndex);
                        for (int doc = startIndexInclusive; doc < endIndexExclusive; doc++)
                        {
                            if (featureIndexer[doc] <= _subGraph.Splits[featureIndex][iteration].SplitPoint)
                                scores[doc] += _subGraph.Splits[featureIndex][iteration].LteValue;
                            else
                                scores[doc] += _subGraph.Splits[featureIndex][iteration].GtValue;
                        }
                    }
                }, BlockingThreadPool.NumThreads);
            updateTask.RunTask();
        }

        /// <summary>
        /// Combine the single-feature single-tree graphs to a single-feature model
        /// </summary>
        private void CombineGraphs(IChannel ch)
        {
            // Prune backwards to the best iteration
            int bestIteration = Args.NumIterations;
            if (Args.EnablePruning && PruningTest != null)
            {
                ch.Info("Pruning");
                var finalResult = PruningTest.ComputeTests().ToArray()[PruningLossIndex];
                string lossFunctionName = finalResult.LossFunctionName;
                double bestLoss = finalResult.FinalValue;
                if (PruningTest != null)
                {
                    bestIteration = PruningTest.BestIteration;
                    bestLoss = PruningTest.BestResult.FinalValue;
                }
                if (bestIteration != Args.NumIterations)
                    ch.Info($"Best Iteration ({lossFunctionName}): {bestIteration} @ {bestLoss:G6} (vs {Args.NumIterations} @ {finalResult.FinalValue:G6}).");
                else
                    ch.Info("No pruning necessary. More iterations may be necessary.");
            }

            // Combine the graphs to compute the per-feature (binned) Effects
            BinEffects = new double[TrainSet.NumFeatures][];
            for (int featureIndex = 0; featureIndex < TrainSet.NumFeatures; featureIndex++)
            {
                TrainSet.MapFeatureToFlockAndSubFeature(featureIndex, out int flockIndex, out int subFeatureIndex);
                int numOfBins = TrainSet.Flocks[flockIndex].BinCount(subFeatureIndex);
                BinEffects[featureIndex] = new double[numOfBins];

                for (int iteration = 0; iteration < bestIteration; iteration++)
                {
                    var splitPoint = _subGraph.Splits[featureIndex][iteration].SplitPoint;
                    for (int bin = 0; bin <= splitPoint; bin++)
                        BinEffects[featureIndex][bin] += _subGraph.Splits[featureIndex][iteration].LteValue;
                    for (int bin = (int)splitPoint + 1; bin < numOfBins; bin++)
                        BinEffects[featureIndex][bin] += _subGraph.Splits[featureIndex][iteration].GtValue;
                }
            }

            // Center the graph around zero
            CenterGraph();
        }

        /// <summary>
        /// Distribute the documents into blocks to be computed on each thread
        /// </summary>
        /// <param name="numDocs">The number of documents in the dataset</param>
        /// <param name="blocks">An array containing the starting point for each thread;
        /// the next position is the exclusive ending point for the thread.</param>
        /// <param name="numThreads">The number of threads used.</param>
        private void DefineDocumentThreadBlocks(int numDocs, int numThreads, out int[] blocks)
        {
            int extras = numDocs % numThreads;
            int documentsPerThread = numDocs / numThreads;
            blocks = new int[numThreads + 1];
            blocks[0] = 0;
            for (int t = 0; t < extras; t++)
                blocks[t + 1] = blocks[t] + documentsPerThread + 1;
            for (int t = extras; t < numThreads; t++)
                blocks[t + 1] = blocks[t] + documentsPerThread;
        }

        /// <summary>
        /// Center the graph using the mean response per feature on the training set.
        /// </summary>
        private void CenterGraph()
        {
            // Define this once
            DefineDocumentThreadBlocks(TrainSet.NumDocs, BlockingThreadPool.NumThreads, out int[] trainThreadBlocks);

            // Compute the mean of each Effect
            var meanEffects = new double[BinEffects.Length];
            var updateTask = ThreadTaskManager.MakeTask(
                (threadIndex) =>
                {
                    int startIndexInclusive = trainThreadBlocks[threadIndex];
                    int endIndexExclusive = trainThreadBlocks[threadIndex + 1];
                    for (int featureIndex = 0; featureIndex < BinEffects.Length; featureIndex++)
                    {
                        var featureIndexer = TrainSet.GetIndexer(featureIndex);
                        for (int doc = startIndexInclusive; doc < endIndexExclusive; doc++)
                        {
                            var bin = featureIndexer[doc];
                            double totalEffect;
                            double newTotalEffect;
                            do
                            {
                                totalEffect = meanEffects[featureIndex];
                                newTotalEffect = totalEffect + BinEffects[featureIndex][bin];

                            } while (totalEffect !=
                                     Interlocked.CompareExchange(ref meanEffects[featureIndex], newTotalEffect, totalEffect));
                            // Update the shared effect, being careful of threading
                        }
                    }
                }, BlockingThreadPool.NumThreads);
            updateTask.RunTask();

            // Compute the intercept and center each graph
            MeanEffect = 0.0;
            for (int featureIndex = 0; featureIndex < BinEffects.Length; featureIndex++)
            {
                // Compute the mean effect
                meanEffects[featureIndex] /= TrainSet.NumDocs;

                // Shift the mean from the bins into the intercept
                MeanEffect += meanEffects[featureIndex];
                for (int bin=0; bin < BinEffects[featureIndex].Length; ++bin)
                    BinEffects[featureIndex][bin] -= meanEffects[featureIndex];
            }
        }

        private void ConvertTreeToGraph(int globalFeatureIndex, int iteration)
        {
            SplitInfo splitinfo = _leafSplitCandidates.FeatureSplitInfo[globalFeatureIndex];
            _subGraph.Splits[globalFeatureIndex][iteration].SplitPoint = splitinfo.Threshold;
            _subGraph.Splits[globalFeatureIndex][iteration].LteValue = Args.LearningRates * splitinfo.LteOutput;
            _subGraph.Splits[globalFeatureIndex][iteration].GtValue = Args.LearningRates * splitinfo.GTOutput;
        }

        private void InitializeGamHistograms()
        {
            _histogram = new SufficientStatsBase[TrainSet.Flocks.Length];
            for (int i = 0; i < TrainSet.Flocks.Length; i++)
                _histogram[i] = TrainSet.Flocks[i].CreateSufficientStats(HasWeights);
        }

        private void Initialize(IChannel ch)
        {
            using (Timer.Time(TimerEvent.InitializeTraining))
            {
                InitializeGamHistograms();
                _subGraph = new SubGraph(TrainSet.NumFeatures, Args.NumIterations);
                _leafSplitCandidates = new LeastSquaresRegressionTreeLearner.LeafSplitCandidates(TrainSet);
                _leafSplitHelper = new LeafSplitHelper(HasWeights);
            }
        }

        private void InitializeThreads(int numThreads)
        {
            ThreadTaskManager.Initialize(numThreads);
        }

        protected abstract ObjectiveFunctionBase CreateObjectiveFunction();

        private class LeafSplitHelper : ILeafSplitStatisticsCalculator
        {
            private bool _hasWeights;

            public LeafSplitHelper(bool hasWeights)
            {
                _hasWeights = hasWeights;
            }

            /// <summary>
            /// Returns the split gain for a particular leaf. Used on two leaves to calculate
            /// the squared error gain for a particular leaf.
            /// </summary>
            /// <param name="count">Number of documents in this leaf</param>
            /// <param name="sumTargets">Sum of the target values for this leaf</param>
            /// <param name="sumWeights">Sum of the weights for this leaf, not meaningful if
            /// <see cref="HasWeights"/> is <c>false</c></param>
            /// <returns>The gain in least squared error</returns>
            public double GetLeafSplitGain(int count, double sumTargets, double sumWeights)
            {
                if (!_hasWeights)
                    return (sumTargets * sumTargets) / count;
                return -4.0 * (Math.Abs(sumTargets) + sumWeights);
            }

            /// <summary>
            /// Calculates the output value for a leaf after splitting.
            /// </summary>
            /// <param name="count">Number of documents in this leaf</param>
            /// <param name="sumTargets">Sum of the target values for this leaf</param>
            /// <param name="sumWeights">Sum of the weights for this leaf, not meaningful if
            /// <see cref="HasWeights"/> is <c>false</c></param>
            /// <returns>The output value for a leaf</returns>
            public double CalculateSplittedLeafOutput(int count, double sumTargets, double sumWeights)
            {
                if (!_hasWeights)
                    return sumTargets / count;
                Contracts.Assert(sumWeights != 0);
                return sumTargets / sumWeights;
            }
        }

        private struct SubGraph
        {

            public Stump[][] Splits;

            public SubGraph(int numFeatures, int numIterations)
            {
                Splits = new Stump[numFeatures][];
                for (int i =0; i < numFeatures; ++i)
                {
                    Splits[i] = new Stump[numIterations];
                    for (int j = 0; j < numIterations; j++)
                        Splits[i][j] = new Stump(0, 0, 0);
                }
            }

            public struct Stump
            {
                public uint SplitPoint;
                public double LteValue;
                public double GtValue;

                public Stump(uint splitPoint, double lteValue, double gtValue)
                {
                    SplitPoint = splitPoint;
                    LteValue = lteValue;
                    GtValue = gtValue;
                }
            }
        }
    }

    public abstract class GamPredictorBase : PredictorBase<Float>,
        IValueMapper, ICanSaveModel, ICanSaveInTextFormat, ICanSaveSummary
    {
        private readonly double[][] _binUpperBounds;
        private readonly double[][] _binEffects;
        private readonly double _intercept;
        private readonly int _numFeatures;
        private readonly ColumnType _inputType;
        // These would be the bins for a totally sparse input.
        private readonly int[] _binsAtAllZero;
        // The output value for all zeros
        private readonly double _valueAtAllZero;

        private readonly int[] _featureMap;
        private readonly int _inputLength;
        private readonly Dictionary<int, int> _inputFeatureToDatasetFeatureMap;

        public ColumnType InputType => _inputType;

        public ColumnType OutputType => NumberType.Float;

        private protected GamPredictorBase(IHostEnvironment env, string name,
            int inputLength, Dataset trainSet, double meanEffect, double[][] binEffects, int[] featureMap)
            : base(env, name)
        {
            Host.CheckValue(trainSet, nameof(trainSet));
            Host.CheckParam(trainSet.NumFeatures <= inputLength, nameof(inputLength), "Must be at least as large as dataset number of features");
            Host.CheckParam(featureMap == null || featureMap.Length == trainSet.NumFeatures, nameof(featureMap), "Not of right size");
            Host.CheckValue(binEffects, nameof(binEffects));
            Host.CheckParam(binEffects.Length == trainSet.NumFeatures, nameof(binEffects), "Not of right size");

            _inputLength = inputLength;

            _numFeatures = binEffects.Length;
            _inputType = new VectorType(NumberType.Float, _inputLength);
            _featureMap = featureMap;

            _intercept = meanEffect;

            //No features were filtered.
            if (_featureMap == null)
                _featureMap = Utils.GetIdentityPermutation(trainSet.NumFeatures);

            _inputFeatureToDatasetFeatureMap = new Dictionary<int, int>(_featureMap.Length);
            for (int i = 0; i < _featureMap.Length; i++)
            {
                Host.CheckParam(0 <= _featureMap[i] && _featureMap[i] < inputLength, nameof(_featureMap), "Contains out of range feature vaule");
                Host.CheckParam(!_inputFeatureToDatasetFeatureMap.ContainsValue(_featureMap[i]), nameof(_featureMap), "Contains duplicate mappings");
                _inputFeatureToDatasetFeatureMap[_featureMap[i]] = i;
            }

            //keep only bin effect and upperbounds where the effect changes.
            int flockIndex;
            int subFeatureIndex;
            _binUpperBounds = new double[_numFeatures][];
            _binEffects = new double[_numFeatures][];
            var newBinEffects = new List<double>();
            var newBinBoundaries = new List<double>();
            _binsAtAllZero = new int[_numFeatures];

            for (int i = 0; i < _numFeatures; i++)
            {
                trainSet.MapFeatureToFlockAndSubFeature(i, out flockIndex, out subFeatureIndex);
                double[] binUpperBound = trainSet.Flocks[flockIndex].BinUpperBounds(subFeatureIndex);
                double[] binEffect = binEffects[i];
                Host.CheckValue(binEffect, nameof(binEffects), "Array contained null entries");
                Host.CheckParam(binUpperBound.Length == binEffect.Length, nameof(binEffects), "Array contained wrong number of effects");
                double value = binEffect[0];
                for (int j = 0; j < binEffect.Length; j++)
                {
                    double element = binEffect[j];
                    if (element != value)
                    {
                        newBinEffects.Add(value);
                        newBinBoundaries.Add(binUpperBound[j - 1]);
                        value = element;
                    }
                }

                newBinBoundaries.Add(binUpperBound[binEffect.Length - 1]);
                newBinEffects.Add(binEffect[binEffect.Length - 1]);
                _binUpperBounds[i] = newBinBoundaries.ToArray();

                // Center the effect around 0, and move the mean into the intercept
                _binEffects[i] = newBinEffects.ToArray();
                _valueAtAllZero += _binEffects[i][0];
                newBinEffects.Clear();
                newBinBoundaries.Clear();
            }
        }

        protected GamPredictorBase(IHostEnvironment env, string name, ModelLoadContext ctx)
            : base(env, name)
        {
            Host.CheckValue(ctx, nameof(ctx));

            BinaryReader reader = ctx.Reader;

            _numFeatures = reader.ReadInt32();
            Host.CheckDecode(_numFeatures >= 0);
            _inputLength = reader.ReadInt32();
            Host.CheckDecode(_inputLength >= 0);
            _intercept = reader.ReadDouble();

            _binEffects = new double[_numFeatures][];
            _binUpperBounds = new double[_numFeatures][];
            _binsAtAllZero = new int[_numFeatures];
            for (int i = 0; i < _numFeatures; i++)
            {
                _binEffects[i] = reader.ReadDoubleArray();
                Host.CheckDecode(Utils.Size(_binEffects[i]) >= 1);
            }
            for (int i = 0; i < _numFeatures; i++)
            {
                _binUpperBounds[i] = reader.ReadDoubleArray(_binEffects[i].Length);
                // Ideally should verify that the sum of these matches _baseOutput,
                // but due to differences in JIT over time and other considerations,
                // it's possible that the sum may change even in the absence of
                // model corruption.
                _valueAtAllZero += GetBinEffect(i, 0, out _binsAtAllZero[i]);
            }
            int len = reader.ReadInt32();
            Host.CheckDecode(len >= 0);

            _inputFeatureToDatasetFeatureMap = new Dictionary<int, int>(len);
            _featureMap = Utils.CreateArray(_numFeatures, -1);
            for (int i = 0; i < len; i++)
            {
                int key = reader.ReadInt32();
                Host.CheckDecode(0 <= key && key < _inputLength);
                int val = reader.ReadInt32();
                Host.CheckDecode(0 <= val && val < _numFeatures);
                Host.CheckDecode(!_inputFeatureToDatasetFeatureMap.ContainsKey(key));
                Host.CheckDecode(_featureMap[val] == -1);
                _inputFeatureToDatasetFeatureMap[key] = val;
                _featureMap[val] = key;
            }

            _inputType = new VectorType(NumberType.Float, _inputLength);
        }

        public override void Save(ModelSaveContext ctx)
        {
            Host.CheckValue(ctx, nameof(ctx));

            ctx.Writer.Write(_numFeatures);
            Host.Assert(_numFeatures >= 0);
            ctx.Writer.Write(_inputLength);
            Host.Assert(_inputLength >= 0);
            ctx.Writer.Write(_intercept);
            for (int i = 0; i < _numFeatures; i++)
                ctx.Writer.WriteDoubleArray(_binEffects[i]);
            int diff = _binEffects.Sum(e => e.Take(e.Length - 1).Select((ef, i) => ef != e[i + 1] ? 1 : 0).Sum());
            int bound = _binEffects.Sum(e => e.Length - 1);

            for (int i = 0; i < _numFeatures; i++)
            {
                ctx.Writer.WriteDoublesNoCount(_binUpperBounds[i], _binUpperBounds[i].Length);
                Host.Assert(_binUpperBounds[i].Length == _binEffects[i].Length);
            }
            ctx.Writer.Write(_inputFeatureToDatasetFeatureMap.Count);
            foreach (KeyValuePair<int, int> kvp in _inputFeatureToDatasetFeatureMap)
            {
                ctx.Writer.Write(kvp.Key);
                ctx.Writer.Write(kvp.Value);
            }
        }

        public ValueMapper<TIn, TOut> GetMapper<TIn, TOut>()
        {
            Host.Check(typeof(TIn) == typeof(VBuffer<Float>));
            Host.Check(typeof(TOut) == typeof(Float));

            ValueMapper<VBuffer<Float>, Float> del = Map;
            return (ValueMapper<TIn, TOut>)(Delegate)del;
        }

        private void Map(ref VBuffer<Float> features, ref Float response)
        {
            Host.CheckParam(features.Length == _inputLength, nameof(features), "Bad length of input");

            double value = _intercept;
            if (features.IsDense)
            {
                for (int i = 0; i < features.Count; ++i)
                {
                    if (_inputFeatureToDatasetFeatureMap.TryGetValue(i, out int j))
                        value += GetBinEffect(j, features.Values[i]);
                }
            }
            else
            {
                // Add in the precomputed results for all features
                value += _valueAtAllZero;
                for (int i = 0; i < features.Count; ++i)
                {
                    if (_inputFeatureToDatasetFeatureMap.TryGetValue(features.Indices[i], out int j))
                        // Add the value and subtract the value at zero that was previously accounted for
                        value += GetBinEffect(j, features.Values[i]) - GetBinEffect(j, 0);
                }
            }

            response = (Float)value;
        }

        /// <summary>
        /// Returns a vector of feature contributions for a given example.
        /// <paramref name="builder"/> is used as a buffer to accumulate the contributions across trees.
        /// If <paramref name="builder"/> is null, it will be created, otherwise it will be reused.
        /// </summary>
        internal void GetFeatureContributions(ref VBuffer<Float> features, ref VBuffer<Float> contribs, ref BufferBuilder<Float> builder)
        {
            if (builder == null)
                builder = new BufferBuilder<float>(R4Adder.Instance);

            // The model is Intercept + Features
            builder.Reset(features.Length + 1, false);
            builder.AddFeature(0, (Float)_intercept);

            if (features.IsDense)
            {
                for (int i = 0; i < features.Count; ++i)
                {
                    if (_inputFeatureToDatasetFeatureMap.TryGetValue(i, out int j))
                        builder.AddFeature(i+1, (Float) GetBinEffect(j, features.Values[i]));
                }
            }
            else
            {
                int k = -1;
                int index = features.Indices[++k];
                for (int i = 0; i < _numFeatures; ++i)
                {
                    if (_inputFeatureToDatasetFeatureMap.TryGetValue(i, out int j))
                    {
                        double value;
                        if (i == index)
                        {
                            // Get the computed value
                            value = GetBinEffect(j, features.Values[index]);
                            // Increment index to the next feature
                            if (k < features.Indices.Length - 1)
                                index = features.Indices[++k];
                        }
                        else
                            // For features not defined, the impact is the impact at 0
                            value = GetBinEffect(i, 0);
                        builder.AddFeature(i + 1, (Float)value);
                    }
                }
            }

            builder.GetResult(ref contribs);

            return;
        }

        internal double GetFeatureBinsAndScore(ref VBuffer<Float> features, int[] bins)
        {
            Host.CheckParam(features.Length == _inputLength, nameof(features));
            Host.CheckParam(Utils.Size(bins) == _numFeatures, nameof(bins));

            double value = _intercept;
            if (features.IsDense)
            {
                for (int i = 0; i < features.Count; ++i)
                {
                    if (_inputFeatureToDatasetFeatureMap.TryGetValue(i, out int j))
                        value += GetBinEffect(j, features.Values[i], out bins[j]);
                }
            }
            else
            {
                // Add in the precomputed results for all features
                value += _valueAtAllZero;
                Array.Copy(_binsAtAllZero, bins, _numFeatures);

                // Update the results for features we have
                for (int i = 0; i < features.Count; ++i)
                {
                    if (_inputFeatureToDatasetFeatureMap.TryGetValue(features.Indices[i], out int j))
                        // Add the value and subtract the value at zero that was previously accounted for
                        value += GetBinEffect(j, features.Values[i], out bins[j]) - GetBinEffect(j, 0);
                }
            }
            return value;
        }

        private double GetBinEffect(int featureIndex, double featureValue)
        {
            Contracts.Assert(0 <= featureIndex && featureIndex < _numFeatures);
            int index = Algorithms.FindFirstGE(_binUpperBounds[featureIndex], featureValue);
            return _binEffects[featureIndex][index];
        }

        private double GetBinEffect(int featureIndex, double featureValue, out int binIndex)
        {
            Contracts.Assert(0 <= featureIndex && featureIndex < _numFeatures);
            binIndex = Algorithms.FindFirstGE(_binUpperBounds[featureIndex], featureValue);
            return _binEffects[featureIndex][binIndex];
        }

        public void SaveAsText(TextWriter writer, RoleMappedSchema schema)
        {
            Host.CheckValue(writer, nameof(writer));
            Host.CheckValueOrNull(schema);

            writer.WriteLine("\xfeffFeature index table"); // add BOM to tell excel this is UTF-8
            writer.WriteLine($"Number of features:\t{_numFeatures+1:D}");
            writer.WriteLine("Feature Index\tFeature Name");

            // REVIEW: We really need some unit tests around text exporting (for this, and other learners).
            // A useful test in this case would be a model trained with:
            // maml.exe train data=Samples\breast-cancer-withheader.txt loader=text{header+ col=Label:0 col=F1:1-4 col=F2:4 col=F3:5-*}
            //    xf =expr{col=F2 expr=x:0.0} xf=concat{col=Features:F1,F2,F3} tr=gam out=bubba2.zip

<<<<<<< HEAD
            var names = default(VBuffer<ReadOnlyMemory<char>>);
=======
            // Write out the intercept
            writer.WriteLine("-1\tIntercept");

            var names = default(VBuffer<DvText>);
>>>>>>> 350f77fb
            MetadataUtils.GetSlotNames(schema, RoleMappedSchema.ColumnRole.Feature, _inputLength, ref names);

            for (int internalIndex = 0; internalIndex < _numFeatures; internalIndex++)
            {
                int featureIndex = _featureMap[internalIndex];
                var name = names.GetItemOrDefault(featureIndex);
                writer.WriteLine(!name.IsEmpty ? "{0}\t{1}" : "{0}\tFeature {0}", featureIndex, name);
            }

            writer.WriteLine();
            writer.WriteLine("Per feature binned effects:");
            writer.WriteLine("Feature Index\tFeature Value Bin Upper Bound\tOutput (effect on label)");
            writer.WriteLine($"{-1:D}\t{Float.MaxValue:R}\t{_intercept:R}");
            for (int internalIndex = 0; internalIndex < _numFeatures; internalIndex++)
            {
                int featureIndex = _featureMap[internalIndex];

                double[] effects = _binEffects[internalIndex];
                double[] boundaries = _binUpperBounds[internalIndex];
                for (int i = 0; i < effects.Length; ++i)
                    writer.WriteLine($"{featureIndex:D}\t{boundaries[i]:R}\t{effects[i]:R}");
            }
        }

        public void SaveSummary(TextWriter writer, RoleMappedSchema schema)
        {
            SaveAsText(writer, schema);
        }

        /// <summary>
        /// The GAM model visualization command. Because the data access commands must access private members of
        /// <see cref="GamPredictorBase"/>, it is convenient to have the command itself nested within the base
        /// predictor class.
        /// </summary>
        public sealed class VisualizationCommand : DataCommand.ImplBase<VisualizationCommand.Arguments>
        {
            public const string Summary = "Loads a model trained with a GAM learner, and starts an interactive web session to visualize it.";
            public const string LoadName = "GamVisualization";

            public sealed class Arguments : DataCommand.ArgumentsBase
            {
                [Argument(ArgumentType.AtMostOnce, HelpText = "Whether to open the GAM visualization page URL", ShortName = "o", SortOrder = 3)]
                public bool Open = true;

                internal Arguments SetServerIfNeeded(IExceptionContext ectx)
                {
                    // We assume that if someone invoked this, they really did mean to start the web server.
                    if (ectx != null && Server == null)
                        Server = ServerChannel.CreateDefaultServerFactoryOrNull(ectx);
                    return this;
                }
            }

            private readonly string _inputModelPath;
            private readonly bool _open;

            public VisualizationCommand(IHostEnvironment env, Arguments args)
                : base(env, args.SetServerIfNeeded(env), LoadName)
            {
                Host.CheckValue(args, nameof(args));
                Host.CheckValue(args.Server, nameof(args.Server));
                Host.CheckNonWhiteSpace(args.InputModelFile, nameof(args.InputModelFile));

                _inputModelPath = args.InputModelFile;
                _open = args.Open;
            }

            public override void Run()
            {
                using (var ch = Host.Start("Run"))
                {
                    Run(ch);
                    ch.Done();
                }
            }

            private sealed class Context
            {
                private readonly GamPredictorBase _pred;
                private readonly RoleMappedData _data;

                private readonly VBuffer<ReadOnlyMemory<char>> _featNames;
                // The scores.
                private readonly float[] _scores;
                // The labels.
                private readonly float[] _labels;
                // For every feature, and for every bin, there is a list of documents with that feature.
                private readonly List<int>[][] _binDocsList;
                // Whenever the predictor is "modified," we up this version. This value is returned for anything
                // that is subject to change, and can be used by client web code to detect whenever something
                // may have happened behind its back.
                private long _version;
                private long _saveVersion;

                // Non-null if this object was created with an evaluator *and* scores and labels is non-empty.
                private readonly RoleMappedData _dataForEvaluator;
                // Non-null in the same conditions that the above is non-null.
                private readonly IEvaluator _eval;

                //the map of categorical indices, as defined in MetadataUtils
                private readonly int[] _catsMap;

                /// <summary>
                /// These are the number of input features, as opposed to the number of features used within GAM
                /// which may be lower.
                /// </summary>
                public int NumFeatures => _pred.InputType.VectorSize;

                public Context(IChannel ch, GamPredictorBase pred, RoleMappedData data, IEvaluator eval)
                {
                    Contracts.AssertValue(ch);
                    ch.AssertValue(pred);
                    ch.AssertValue(data);
                    ch.AssertValueOrNull(eval);

                    _saveVersion = -1;
                    _pred = pred;
                    _data = data;
                    var schema = _data.Schema;
                    ch.Check(schema.Feature.Type.ValueCount == _pred._inputLength);

                    int len = schema.Feature.Type.ValueCount;
                    if (schema.Schema.HasSlotNames(schema.Feature.Index, len))
                        schema.Schema.GetMetadata(MetadataUtils.Kinds.SlotNames, schema.Feature.Index, ref _featNames);
                    else
                        _featNames = VBufferUtils.CreateEmpty<ReadOnlyMemory<char>>(len);

                    var numFeatures = _pred._binEffects.Length;
                    _binDocsList = new List<int>[numFeatures][];
                    for (int f = 0; f < numFeatures; f++)
                    {
                        var binDocList = new List<int>[_pred._binEffects[f].Length];
                        for (int e = 0; e < _pred._binEffects[f].Length; e++)
                            binDocList[e] = new List<int>();
                        _binDocsList[f] = binDocList;
                    }
                    var labels = new List<float>();
                    var scores = new List<float>();

                    int[] bins = new int[numFeatures];
                    using (var cursor = new FloatLabelCursor(_data, CursOpt.Label | CursOpt.Features))
                    {
                        int doc = 0;
                        while (cursor.MoveNext())
                        {
                            labels.Add(cursor.Label);
                            var score = _pred.GetFeatureBinsAndScore(ref cursor.Features, bins);
                            scores.Add((float)score);
                            for (int f = 0; f < numFeatures; f++)
                                _binDocsList[f][bins[f]].Add(doc);
                            ++doc;
                        }

                        _labels = labels.ToArray();
                        labels = null;
                        _scores = scores.ToArray();
                        scores = null;
                    }

                    ch.Assert(_scores.Length == _labels.Length);
                    if (_labels.Length > 0 && eval != null)
                    {
                        _eval = eval;
                        var builder = new ArrayDataViewBuilder(pred.Host);
                        builder.AddColumn(DefaultColumnNames.Label, NumberType.Float, _labels);
                        builder.AddColumn(DefaultColumnNames.Score, NumberType.Float, _scores);
                        _dataForEvaluator = new RoleMappedData(builder.GetDataView(), opt: false,
                            RoleMappedSchema.ColumnRole.Label.Bind(DefaultColumnNames.Label),
                            new RoleMappedSchema.ColumnRole(MetadataUtils.Const.ScoreValueKind.Score).Bind(DefaultColumnNames.Score));
                    }

                    _data.Schema.Schema.TryGetColumnIndex(DefaultColumnNames.Features, out int featureIndex);
                    MetadataUtils.TryGetCategoricalFeatureIndices(_data.Schema.Schema, featureIndex, out _catsMap);
                }

                public FeatureInfo GetInfoForIndex(int index) => FeatureInfo.GetInfoForIndex(this, index);
                public IEnumerable<FeatureInfo> GetInfos() => FeatureInfo.GetInfos(this);

                public long SetEffect(int feat, int bin, double effect)
                {
                    // Another version with multiple effects, perhaps?
                    int internalIndex;
                    if (!_pred._inputFeatureToDatasetFeatureMap.TryGetValue(feat, out internalIndex))
                        return -1;
                    var effects = _pred._binEffects[internalIndex];
                    if (bin < 0 || bin > effects.Length)
                        return -1;

                    lock (_pred)
                    {
                        var deltaEffect = effect - effects[bin];
                        effects[bin] = effect;
                        foreach (var docIndex in _binDocsList[internalIndex][bin])
                            _scores[docIndex] += (Float)deltaEffect;
                        return checked(++_version);
                    }
                }

                public MetricsInfo GetMetrics()
                {
                    if (_eval == null)
                        return null;

                    lock (_pred)
                    {
                        var metricDict = _eval.Evaluate(_dataForEvaluator);
                        IDataView metricsView;
                        if (!metricDict.TryGetValue(MetricKinds.OverallMetrics, out metricsView))
                            return null;
                        Contracts.AssertValue(metricsView);
                        return new MetricsInfo(_version, EvaluateUtils.GetMetrics(metricsView).ToArray());
                    }
                }

                /// <summary>
                /// This will write out a file, if needed. In all cases if something is written it will return
                /// a version number, with an indication based on sign of whether anything was actually written
                /// in this call.
                /// </summary>
                /// <param name="host">The host from the command</param>
                /// <param name="ch">The channel from the command</param>
                /// <param name="outFile">The (optionally empty) output file</param>
                /// <returns>Returns <c>null</c> if the model file could not be saved because <paramref name="outFile"/>
                /// was <c>null</c> or whitespace. Otherwise, if the current version if newer than the last version saved,
                /// it will save, and return that version. (In this case, the number is non-negative.) Otherwise, if the current
                /// version was the last version saved, then it will return the bitwise not of that version number (in this case,
                /// the number is negative).</returns>
                public long? SaveIfNeeded(IHost host, IChannel ch, string outFile)
                {
                    Contracts.AssertValue(ch);
                    ch.AssertValue(host);
                    ch.AssertValueOrNull(outFile);

                    if (string.IsNullOrWhiteSpace(outFile))
                        return null;

                    lock (_pred)
                    {
                        ch.Assert(_saveVersion <= _version);
                        if (_saveVersion == _version)
                            return ~_version;

                        // Note that this data pipe is the data pipe that was defined for the gam visualization
                        // command, which may not be quite the same thing as the data pipe in the original model,
                        // in the event that the user specified different loader settings, defined new transforms,
                        // etc.
                        using (var file = host.CreateOutputFile(outFile))
                            TrainUtils.SaveModel(host, ch, file, _pred, _data);
                        return _saveVersion = _version;
                    }
                }

                public sealed class MetricsInfo
                {
                    public long Version { get; }
                    public KeyValuePair<string, double>[] Metrics { get; }

                    public MetricsInfo(long version, KeyValuePair<string, double>[] metrics)
                    {
                        Version = version;
                        Metrics = metrics;
                    }
                }

                public sealed class FeatureInfo
                {
                    public int Index { get; }
                    public string Name { get; }

                    /// <summary>
                    /// The upper bounds of each bin.
                    /// </summary>
                    public IEnumerable<double> UpperBounds { get; }

                    /// <summary>
                    /// The amount added to the model for a document falling in a given bin.
                    /// </summary>
                    public IEnumerable<double> BinEffects { get; }

                    /// <summary>
                    /// The number of documents in each bin.
                    /// </summary>
                    public IEnumerable<int> DocCounts { get; }

                    /// <summary>
                    /// The version of the GAM context that has these values.
                    /// </summary>
                    public long Version { get; }

                    /// <summary>
                    /// For features belonging to the same categorical, this value will be the same,
                    /// Set to -1 for non-categoricals.
                    /// </summary>
                    public int CategoricalFeatureIndex { get; }

                    private FeatureInfo(Context context, int index, int internalIndex, int[] catsMap)
                    {
                        Contracts.AssertValue(context);
                        Contracts.Assert(context._pred._inputFeatureToDatasetFeatureMap.ContainsKey(index)
                            && context._pred._inputFeatureToDatasetFeatureMap[index] == internalIndex);
                        Index = index;
                        var name = context._featNames.GetItemOrDefault(index).ToString();
                        Name = string.IsNullOrEmpty(name) ? $"f{index}" : name;
                        var up = context._pred._binUpperBounds[internalIndex];
                        UpperBounds = up.Take(up.Length - 1);
                        BinEffects = context._pred._binEffects[internalIndex];
                        DocCounts = context._binDocsList[internalIndex].Select(Utils.Size);
                        Version = context._version;
                        CategoricalFeatureIndex = -1;

                        if (catsMap != null && index < catsMap[catsMap.Length - 1])
                        {
                            for (int i = 0; i < catsMap.Length; i += 2)
                            {
                                if (index >= catsMap[i] && index <= catsMap[i + 1])
                                {
                                    CategoricalFeatureIndex = i;
                                    break;
                                }
                            }
                        }
                    }

                    public static FeatureInfo GetInfoForIndex(Context context, int index)
                    {
                        Contracts.AssertValue(context);
                        Contracts.Assert(0 <= index && index < context._pred.InputType.ValueCount);
                        lock (context._pred)
                        {
                            int internalIndex;
                            if (!context._pred._inputFeatureToDatasetFeatureMap.TryGetValue(index, out internalIndex))
                                return null;
                            return new FeatureInfo(context, index, internalIndex, context._catsMap);
                        }
                    }

                    public static FeatureInfo[] GetInfos(Context context)
                    {
                        lock (context._pred)
                        {
                            return Utils.BuildArray(context._pred._numFeatures,
                                i => new FeatureInfo(context, context._pred._featureMap[i], i, context._catsMap));
                        }
                    }
                }
            }

            /// <summary>
            /// Attempts to initialize required items, from the input model file. In the event that anything goes
            /// wrong, this method will throw.
            /// </summary>
            /// <param name="ch">The channel</param>
            /// <returns>A structure containing essential information about the GAM dataset that enables
            /// operations on top of that structure.</returns>
            private Context Init(IChannel ch)
            {
                IDataLoader loader;
                IPredictor rawPred;
                RoleMappedSchema schema;
                LoadModelObjects(ch, true, out rawPred, true, out schema, out loader);
                bool hadCalibrator = false;

                var calibrated = rawPred as CalibratedPredictorBase;
                while (calibrated != null)
                {
                    hadCalibrator = true;
                    rawPred = calibrated.SubPredictor;
                    calibrated = rawPred as CalibratedPredictorBase;
                }
                var pred = rawPred as GamPredictorBase;
                ch.CheckUserArg(pred != null, nameof(Args.InputModelFile), "Predictor was not a " + nameof(GamPredictorBase));
                var data = new RoleMappedData(loader, schema.GetColumnRoleNames(), opt: true);
                if (hadCalibrator && !string.IsNullOrWhiteSpace(Args.OutputModelFile))
                    ch.Warning("If you save the GAM model, only the GAM model, not the wrapping calibrator, will be saved.");

                return new Context(ch, pred, data, InitEvaluator(pred));
            }

            private IEvaluator InitEvaluator(GamPredictorBase pred)
            {
                switch (pred.PredictionKind)
                {
                    case PredictionKind.BinaryClassification:
                        return new BinaryClassifierEvaluator(Host, new BinaryClassifierEvaluator.Arguments());
                    case PredictionKind.Regression:
                        return new RegressionEvaluator(Host, new RegressionEvaluator.Arguments());
                    default:
                        return null;
                }
            }

            private void Run(IChannel ch)
            {
                // First we're going to initialize a structure with lots of information about the predictor, trainer, etc.
                var context = Init(ch);

                // REVIEW: What to do with the data? Not sure. Take a sample? We could have
                // a very compressed one, since we can just "bin" everything based on pred._binUpperBounds. Anyway
                // whatever we choose to do, ultimately it will be exposed as some delegate on the server channel.
                // Maybe binning actually isn't wise, *if* we want people to be able to set their own split points
                // (which seems plausible). In the current version of the viz you can only set bin effects, but
                // "splitting" a bin might be desirable in some cases, maybe. Or not.

                // Now we have a gam predictor,
                AutoResetEvent ev = new AutoResetEvent(false);
                using (var server = InitServer(ch))
                using (var sch = Host.StartServerChannel("predictor/gam"))
                {
                    // The number of features.
                    sch?.Register("numFeatures", () => context.NumFeatures);
                    // Info for a particular feature.
                    sch?.Register<int, Context.FeatureInfo>("info", context.GetInfoForIndex);
                    // Info for all features.
                    sch?.Register("infos", context.GetInfos);
                    // Modification of the model.
                    sch?.Register<int, int, double, long>("setEffect", context.SetEffect);
                    // Getting the metrics.
                    sch?.Register("metrics", context.GetMetrics);
                    sch?.Register("canSave", () => !string.IsNullOrEmpty(Args.OutputModelFile));
                    sch?.Register("save", () => context.SaveIfNeeded(Host, ch, Args.OutputModelFile));
                    sch?.Register("quit", () =>
                    {
                        var retVal = context.SaveIfNeeded(Host, ch, Args.OutputModelFile);
                        ev.Set();
                        return retVal;
                    });

                    // Targets and scores for data.
                    sch?.Publish();

                    if (sch != null)
                    {
                        ch.Info("GAM viz server is ready and waiting.");
                        Uri uri = server.BaseAddress;
                        // Believe it or not, this is actually the recommended procedure according to MSDN.
                        if (_open)
                            System.Diagnostics.Process.Start(uri.AbsoluteUri + "content/GamViz/");
                        ev.WaitOne();
                        ch.Info("Quit signal received. Quitter.");
                    }
                    else
                        ch.Info("No server, exiting immediately.");
                }

                ch.Done();
            }
        }
    }

    public static class Gam
    {
        [TlcModule.EntryPoint(Name = "Trainers.GeneralizedAdditiveModelRegressor", Desc = RegressionGamTrainer.Summary, UserName = RegressionGamTrainer.UserNameValue, ShortName = RegressionGamTrainer.ShortName)]
        public static CommonOutputs.RegressionOutput TrainRegression(IHostEnvironment env, RegressionGamTrainer.Arguments input)
        {
            Contracts.CheckValue(env, nameof(env));
            var host = env.Register("TrainGAM");
            host.CheckValue(input, nameof(input));
            EntryPointUtils.CheckInputArgs(host, input);

            return LearnerEntryPointsUtils.Train<RegressionGamTrainer.Arguments, CommonOutputs.RegressionOutput>(host, input,
                () => new RegressionGamTrainer(host, input),
                () => LearnerEntryPointsUtils.FindColumn(host, input.TrainingData.Schema, input.LabelColumn),
                () => LearnerEntryPointsUtils.FindColumn(host, input.TrainingData.Schema, input.WeightColumn));
        }

        [TlcModule.EntryPoint(Name = "Trainers.GeneralizedAdditiveModelBinaryClassifier", Desc = BinaryClassificationGamTrainer.Summary, UserName = BinaryClassificationGamTrainer.UserNameValue, ShortName = BinaryClassificationGamTrainer.ShortName)]
        public static CommonOutputs.BinaryClassificationOutput TrainBinary(IHostEnvironment env, BinaryClassificationGamTrainer.Arguments input)
        {
            Contracts.CheckValue(env, nameof(env));
            var host = env.Register("TrainGAM");
            host.CheckValue(input, nameof(input));
            EntryPointUtils.CheckInputArgs(host, input);

            return LearnerEntryPointsUtils.Train<BinaryClassificationGamTrainer.Arguments, CommonOutputs.BinaryClassificationOutput>(host, input,
                () => new BinaryClassificationGamTrainer(host, input),
                () => LearnerEntryPointsUtils.FindColumn(host, input.TrainingData.Schema, input.LabelColumn),
                () => LearnerEntryPointsUtils.FindColumn(host, input.TrainingData.Schema, input.WeightColumn));
        }
    }
}<|MERGE_RESOLUTION|>--- conflicted
+++ resolved
@@ -908,15 +908,10 @@
             // A useful test in this case would be a model trained with:
             // maml.exe train data=Samples\breast-cancer-withheader.txt loader=text{header+ col=Label:0 col=F1:1-4 col=F2:4 col=F3:5-*}
             //    xf =expr{col=F2 expr=x:0.0} xf=concat{col=Features:F1,F2,F3} tr=gam out=bubba2.zip
-
-<<<<<<< HEAD
-            var names = default(VBuffer<ReadOnlyMemory<char>>);
-=======
             // Write out the intercept
             writer.WriteLine("-1\tIntercept");
 
-            var names = default(VBuffer<DvText>);
->>>>>>> 350f77fb
+            var names = default(VBuffer<ReadOnlyMemory<char>>);
             MetadataUtils.GetSlotNames(schema, RoleMappedSchema.ColumnRole.Feature, _inputLength, ref names);
 
             for (int internalIndex = 0; internalIndex < _numFeatures; internalIndex++)
