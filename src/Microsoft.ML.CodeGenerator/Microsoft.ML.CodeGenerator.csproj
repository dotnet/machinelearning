--- conflicted
+++ resolved
@@ -38,15 +38,9 @@
       <LastGenOutput>AzureImageModelOutputClass.cs</LastGenOutput>
       <Generator>TextTemplatingFilePreprocessor</Generator>
     </None>
-<<<<<<< HEAD
-    <None Update="Templates\Azure\Model\NormalizeMapping.tt">
-      <Generator>TextTemplatingFilePreprocessor</Generator>
-      <LastGenOutput>NormalizeMapping.cs</LastGenOutput>
-=======
     <None Update="Templates\Azure\Model\OnnxModelOutputClass.tt">
       <Generator>TextTemplatingFilePreprocessor</Generator>
       <LastGenOutput>AzureImageModelOutputClass.cs</LastGenOutput>
->>>>>>> 741d77a5
     </None>
     <None Update="Templates\Azure\Model\LabelMapping.tt">
       <Generator>TextTemplatingFilePreprocessor</Generator>
@@ -106,27 +100,15 @@
       <AutoGen>True</AutoGen>
       <DependentUpon>AzureModelBuilder.tt</DependentUpon>
     </Compile>
-<<<<<<< HEAD
-    <Compile Update="Templates\Azure\Model\AzureAttachImageConsumeModel.cs">
-      <DesignTime>True</DesignTime>
-      <AutoGen>True</AutoGen>
-      <DependentUpon>AzureAttachImageConsumeModel.tt</DependentUpon>
-    </Compile>
-    <Compile Update="Templates\Azure\Model\ImageLabelMapping.cs">
-      <DesignTime>True</DesignTime>
-      <AutoGen>True</AutoGen>
-      <DependentUpon>ImageLabelMapping.tt</DependentUpon>
-    </Compile>
     <Compile Update="Templates\Azure\Model\ObjectDetectionOnnxMapping.cs">
       <DesignTime>True</DesignTime>
       <AutoGen>True</AutoGen>
       <DependentUpon>ObjectDetectionOnnxMapping.tt</DependentUpon>
-=======
+    </Compile>
     <Compile Update="Templates\Azure\Model\OnnxModelOutputClass - Copy.cs">
       <DependentUpon>OnnxModelOutputClass.tt</DependentUpon>
       <DesignTime>True</DesignTime>
       <AutoGen>True</AutoGen>
->>>>>>> 741d77a5
     </Compile>
     <Compile Update="Templates\Azure\Model\AzureImageModelOutputClass.cs">
       <DesignTime>True</DesignTime>
