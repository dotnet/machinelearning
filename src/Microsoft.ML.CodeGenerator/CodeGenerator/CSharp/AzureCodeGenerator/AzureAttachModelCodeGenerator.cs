--- conflicted
+++ resolved
@@ -29,16 +29,10 @@
         public ICSharpFile ModelProject { get; private set; }
         public ICSharpFile ConsumeModel { get; private set; }
         public ICSharpFile LabelMapping { get; private set; }
-<<<<<<< HEAD
-        public ICSharpFile ImageLabelMapping { get; private set; }
         public ICSharpFile ObjectDetectionLabelMapping { get; private set; }
         public ICSharpFile ReshapeTransformerMap { get; private set; }
         public ICSharpFile ObjectDetectionConsumeModel { get; private set; }
-=======
->>>>>>> 741d77a5
         public string Name { get; set; }
-
-        public AzureAttachModelCodeGenerator(Pipeline pipeline, ColumnInferenceResults columnInferenceResults, CodeGeneratorSettings options, string namespaceValue)
         {
             _pipeline = pipeline;
             _settings = options;
@@ -66,13 +60,10 @@
                 {
                     Namespace = _nameSpaceValue,
                     Target = _settings.Target,
-<<<<<<< HEAD
                     TaskType = _settings.MlTask.ToString(),
                     PredictionLabelType = labelTypeCsharp.Name,
                     IsObjectDetection = _settings.IsObjectDetection,
-=======
                     Labels = _settings.ClassificationLabel,
->>>>>>> 741d77a5
                 }.TransformText(),
                 Name = "ModelOutput.cs",
             };
@@ -110,7 +101,6 @@
                 Name = "LabelMapping.cs",
             };
 
-<<<<<<< HEAD
             ImageLabelMapping = new CSharpCodeFile()
             {
                 File = new ImageLabelMapping()
@@ -157,8 +147,6 @@
                 Name = "ConsumeModel.cs"
             };
 
-=======
->>>>>>> 741d77a5
             ConsumeModel = new CSharpCodeFile()
             {
                 File = new ConsumeModel()
