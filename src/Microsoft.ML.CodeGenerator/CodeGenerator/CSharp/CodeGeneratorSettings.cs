--- conflicted
+++ resolved
@@ -57,21 +57,9 @@
 
         public bool IsImage { get; set; }
 
-<<<<<<< HEAD
         public bool IsObjectDetection { get; set; }
 
-        /// <summary>
-        /// classification label
-        /// for Azure image only
-        /// </summary>
-#pragma warning disable MSML_NoInstanceInitializers // No initializers on instance fields or properties
-        public string[] ClassificationLabel { get; set; } = new string[] { };
-
-        public IDictionary<string, ColumnMapping> OnnxInputMapping { get; set; } = new Dictionary<string, ColumnMapping>();
-#pragma warning restore MSML_NoInstanceInitializers // No initializers on instance fields or properties
-=======
         public IDictionary<string, ColumnMapping> OnnxInputMapping { get; set; }
->>>>>>> 741d77a5
 
         internal TaskKind MlTask { get; set; }
 
