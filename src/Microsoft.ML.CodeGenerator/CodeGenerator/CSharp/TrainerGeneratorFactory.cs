--- conflicted
+++ resolved
@@ -65,13 +65,10 @@
                         return new SymbolicSgdLogisticRegressionBinary(node);
                     case TrainerName.Ova:
                         return new OneVersusAll(node);
-<<<<<<< HEAD
+                    case TrainerName.ImageClassification:
+                        return new ImageClassificationTrainer(node);
                     case TrainerName.MatrixFactorization:
                         return new MatrixFactorization(node);
-=======
-                    case TrainerName.ImageClassification:
-                        return new ImageClassificationTrainer(node);
->>>>>>> 1b10a2e8
                     default:
                         throw new ArgumentException($"The trainer '{trainer}' is not handled currently.");
                 }
