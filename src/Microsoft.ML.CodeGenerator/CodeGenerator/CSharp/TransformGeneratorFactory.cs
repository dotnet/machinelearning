// Licensed to the .NET Foundation under one or more agreements.
// The .NET Foundation licenses this file to you under the MIT license.
// See the LICENSE file in the project root for more information.

using System;
using Microsoft.ML.AutoML;

namespace Microsoft.ML.CodeGenerator.CSharp
{
    internal interface ITransformGenerator
    {
        string GenerateTransformer();

        string[] GenerateUsings();
    }

    // For orphan Transformer ( transformer that doesn't exist in AutoML )
    internal enum SpecialTransformer
    {
        ApplyOnnxModel = 0,
        ResizeImage = 1,
        ExtractPixel = 2,
<<<<<<< HEAD
        NormalizeMapping = 3,
        LabelMapping = 4,
        ObjectDetectionLabelMapping = 5,
        ReshapeTransformer = 6,
        ObjectDetectionResizeImage = 7,
        ObjectDetectionExtractPixel = 8,
        ApplyObjectDetectionModel = 9,

=======
>>>>>>> 741d77a5
    }
    internal static class TransformGeneratorFactory
    {
        internal static ITransformGenerator GetInstance(PipelineNode node)
        {
            ITransformGenerator result = null;
            if (Enum.TryParse(node.Name, out EstimatorName trainer))
            {
                switch (trainer)
                {
                    case EstimatorName.Normalizing:
                        result = new Normalizer(node);
                        break;
                    case EstimatorName.OneHotEncoding:
                        result = new OneHotEncoding(node);
                        break;
                    case EstimatorName.ColumnConcatenating:
                        result = new ColumnConcat(node);
                        break;
                    case EstimatorName.ColumnCopying:
                        result = new ColumnCopying(node);
                        break;
                    case EstimatorName.KeyToValueMapping:
                        result = new KeyToValueMapping(node);
                        break;
                    case EstimatorName.Hashing:
                        result = new Hashing(node);
                        break;
                    case EstimatorName.MissingValueIndicating:
                        result = new MissingValueIndicator(node);
                        break;
                    case EstimatorName.MissingValueReplacing:
                        result = new MissingValueReplacer(node);
                        break;
                    case EstimatorName.OneHotHashEncoding:
                        result = new OneHotHashEncoding(node);
                        break;
                    case EstimatorName.TextFeaturizing:
                        result = new TextFeaturizing(node);
                        break;
                    case EstimatorName.TypeConverting:
                        result = new TypeConverting(node);
                        break;
                    case EstimatorName.ValueToKeyMapping:
                        result = new ValueToKeyMapping(node);
                        break;
                    case EstimatorName.RawByteImageLoading:
                        result = new ImageLoadingRawBytes(node);
                        break;
                    case EstimatorName.ImageLoading:
                        result = new ImageLoading(node);
                        break;
                    default:
                        // see if node is one of those Transformer
                        return null;
                }
            }

            // For  the AzureAttach
            if (Enum.TryParse(node.Name, out SpecialTransformer transformer))
            {
                switch (transformer)
                {
                    case SpecialTransformer.ExtractPixel:
                        result = new PixelExtract(node);
                        break;
                    case SpecialTransformer.ResizeImage:
                        result = new ImageResizing(node);
                        break;
                    case SpecialTransformer.ApplyOnnxModel:
                        result = new ApplyOnnxModel(node);
                        break;
<<<<<<< HEAD
                    case SpecialTransformer.LabelMapping:
                        result = new CustomLabelMapping(node);
                        break;
                    case SpecialTransformer.ObjectDetectionLabelMapping:
                        result = new CustomObjectDetectionLabelMapping(node);
                        break;
                    case SpecialTransformer.ObjectDetectionExtractPixel:
                        result = new ObjectDetectionPixelExtract(node);
                        break;
                    case SpecialTransformer.ObjectDetectionResizeImage:
                        result = new ObjectDetectionImageResizing(node);
                        break;
                    case SpecialTransformer.ApplyObjectDetectionModel:
                        result = new ApplyObjectDetectionOnnxModel(node);
                        break;
                    case SpecialTransformer.ReshapeTransformer:
                        result = new CustomReshapeTransformer(node);
                        break;
=======
>>>>>>> 741d77a5
                    default:
                        return null;
                }
            }
            return result;
        }
    }
}<|MERGE_RESOLUTION|>--- conflicted
+++ resolved
@@ -20,17 +20,12 @@
         ApplyOnnxModel = 0,
         ResizeImage = 1,
         ExtractPixel = 2,
-<<<<<<< HEAD
-        NormalizeMapping = 3,
-        LabelMapping = 4,
-        ObjectDetectionLabelMapping = 5,
-        ReshapeTransformer = 6,
-        ObjectDetectionResizeImage = 7,
-        ObjectDetectionExtractPixel = 8,
-        ApplyObjectDetectionModel = 9,
+        ObjectDetectionLabelMapping = 3,
+        ReshapeTransformer = 4,
+        ObjectDetectionResizeImage = 5,
+        ObjectDetectionExtractPixel = 6,
+        ApplyObjectDetectionModel = 7,
 
-=======
->>>>>>> 741d77a5
     }
     internal static class TransformGeneratorFactory
     {
@@ -103,10 +98,6 @@
                     case SpecialTransformer.ApplyOnnxModel:
                         result = new ApplyOnnxModel(node);
                         break;
-<<<<<<< HEAD
-                    case SpecialTransformer.LabelMapping:
-                        result = new CustomLabelMapping(node);
-                        break;
                     case SpecialTransformer.ObjectDetectionLabelMapping:
                         result = new CustomObjectDetectionLabelMapping(node);
                         break;
@@ -122,8 +113,6 @@
                     case SpecialTransformer.ReshapeTransformer:
                         result = new CustomReshapeTransformer(node);
                         break;
-=======
->>>>>>> 741d77a5
                     default:
                         return null;
                 }
