--- conflicted
+++ resolved
@@ -23,16 +23,11 @@
     <PackageReference Include="Microsoft.ML.ImageAnalytics" Version="<#= StablePackageVersion #>" />
 <#}#>
 <# if (IncludeImageClassificationPackage){ #>
-<<<<<<< HEAD
-    <PackageReference Include="Microsoft.ML.Dnn" Version="<#= StablePackageVersion #>" />
-    <PackageReference Include="SciSharp.TensorFlow.Redist" Version="<#= StablePackageVersion #>" />
+    <PackageReference Include="Microsoft.ML.Vision" Version="<#= StablePackageVersion #>" />
+	<PackageReference Include="SciSharp.TensorFlow.Redist" Version="1.14.0" />
 <#}#>
 <# if (IncludeRecommenderPackage){ #>
     <PackageReference Include="Microsoft.ML.Recommender" Version="<#= UnstablePackageVersion #>" />
-=======
-    <PackageReference Include="Microsoft.ML.Vision" Version="1.4.0" />
-	<PackageReference Include="SciSharp.TensorFlow.Redist" Version="1.14.0" />
->>>>>>> 9215ba9e
 <#}#>
   </ItemGroup>
 
