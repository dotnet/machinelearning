// Licensed to the .NET Foundation under one or more agreements.
// The .NET Foundation licenses this file to you under the MIT license.
// See the LICENSE file in the project root for more information.

#pragma warning disable 420 // volatile with Interlocked.CompareExchange

using System;
using System.Collections.Generic;
using System.Globalization;
using System.Reflection;
using System.Text;
using System.Threading;
using Microsoft.ML.Runtime.Internal.Utilities;

namespace Microsoft.ML.Runtime.Data.Conversion
{
    using BL = DvBool;
    using DT = DvDateTime;
    using DZ = DvDateTimeZone;
    using R4 = Single;
    using R8 = Double;
    using I1 = SByte;
    using I2 = Int16;
    using I4 = Int32;
    using I8 = Int64;
    using SB = StringBuilder;
    using TS = DvTimeSpan;
    using TX = ReadOnlyMemory<char>;
    using U1 = Byte;
    using U2 = UInt16;
    using U4 = UInt32;
    using U8 = UInt64;
    using UG = UInt128;

    public delegate bool TryParseMapper<T>(ref TX src, out T dst);

    /// <summary>
    /// This type exists to provide efficient delegates for conversion between standard ColumnTypes,
    /// as discussed in the IDataView Type System Specification. This is a singleton class.
    /// Some conversions are "standard" conversions, conforming to the details in the spec.
    /// Others are auxilliary conversions. The use of auxilliary conversions should be limited to
    /// situations that genuinely require them and have been well designed in the particular context.
    /// For example, this contains non-standard conversions from the standard primitive types to
    /// text (and StringBuilder). These are needed by the standard TextSaver, which handles
    /// differences between sparse and dense inputs in a semantically invariant way.
    /// </summary>
    public sealed class Conversions
    {
        // REVIEW: Reconcile implementations with TypeUtils, and clarify the distinction.

        // Singleton pattern.
        private static volatile Conversions _instance;
        public static Conversions Instance
        {
            get
            {
                if (_instance == null)
                    Interlocked.CompareExchange(ref _instance, new Conversions(), null);
                return _instance;
            }
        }

        private const DataKind _kindStringBuilder = (DataKind)100;
        private readonly Dictionary<Type, DataKind> _kinds;

        // Maps from {src,dst} pair of DataKind to ValueMapper. The {src,dst} pair is
        // the two byte values packed into the low two bytes of an int, with src the lsb.
        private readonly Dictionary<int, Delegate> _delegatesStd;

        // Maps from {src,dst} pair of DataKind to ValueMapper. The {src,dst} pair is
        // the two byte values packed into the low two bytes of an int, with src the lsb.
        private readonly Dictionary<int, Delegate> _delegatesAll;

        // This has RefPredicate<T> delegates for determining whether a value is NA.
        private readonly Dictionary<DataKind, Delegate> _isNADelegates;

        // This has RefPredicate<VBuffer<T>> delegates for determining whether a buffer contains any NA values.
        private readonly Dictionary<DataKind, Delegate> _hasNADelegates;

        // This has RefPredicate<T> delegates for determining whether a value is default.
        private readonly Dictionary<DataKind, Delegate> _isDefaultDelegates;

        // This has RefPredicate<VBuffer<T>> delegates for determining whether a buffer contains any zero values.
        // The supported types are unsigned signed integer values (for determining whether a key type is NA).
        private readonly Dictionary<DataKind, Delegate> _hasZeroDelegates;

        // This has ValueGetter<T> delegates for producing an NA value of the given type.
        private readonly Dictionary<DataKind, Delegate> _getNADelegates;

        // This has TryParseMapper<T> delegates for parsing values from text.
        private readonly Dictionary<DataKind, Delegate> _tryParseDelegates;

        private Conversions()
        {
            // We fabricate a DataKind value for StringBuilder.
            Contracts.Assert(!Enum.IsDefined(typeof(DataKind), _kindStringBuilder));

            _kinds = new Dictionary<Type, DataKind>();
            for (DataKind kind = DataKindExtensions.KindMin; kind < DataKindExtensions.KindLim; kind++)
                _kinds.Add(kind.ToType(), kind);

            // We don't put StringBuilder in _kinds, but there are conversions to StringBuilder.
            Contracts.Assert(!_kinds.ContainsKey(typeof(StringBuilder)));
            Contracts.Assert(_kinds.Count == 16);

            _delegatesStd = new Dictionary<int, Delegate>();
            _delegatesAll = new Dictionary<int, Delegate>();
            _isNADelegates = new Dictionary<DataKind, Delegate>();
            _hasNADelegates = new Dictionary<DataKind, Delegate>();
            _isDefaultDelegates = new Dictionary<DataKind, Delegate>();
            _hasZeroDelegates = new Dictionary<DataKind, Delegate>();
            _getNADelegates = new Dictionary<DataKind, Delegate>();
            _tryParseDelegates = new Dictionary<DataKind, Delegate>();

            // !!! WARNING !!!: Do NOT add any standard conversions without clearing from the IDV Type System
            // design committee. Any changes also require updating the IDV Type System Specification.

            AddStd<I1, I1>(Convert);
            AddStd<I1, I2>(Convert);
            AddStd<I1, I4>(Convert);
            AddStd<I1, I8>(Convert);
            AddStd<I1, R4>(Convert);
            AddStd<I1, R8>(Convert);
            AddAux<I1, SB>(Convert);

            AddStd<I2, I1>(Convert);
            AddStd<I2, I2>(Convert);
            AddStd<I2, I4>(Convert);
            AddStd<I2, I8>(Convert);
            AddStd<I2, R4>(Convert);
            AddStd<I2, R8>(Convert);
            AddAux<I2, SB>(Convert);

            AddStd<I4, I1>(Convert);
            AddStd<I4, I2>(Convert);
            AddStd<I4, I4>(Convert);
            AddStd<I4, I8>(Convert);
            AddStd<I4, R4>(Convert);
            AddStd<I4, R8>(Convert);
            AddAux<I4, SB>(Convert);

            AddStd<I8, I1>(Convert);
            AddStd<I8, I2>(Convert);
            AddStd<I8, I4>(Convert);
            AddStd<I8, I8>(Convert);
            AddStd<I8, R4>(Convert);
            AddStd<I8, R8>(Convert);
            AddAux<I8, SB>(Convert);

            AddStd<U1, U1>(Convert);
            AddStd<U1, U2>(Convert);
            AddStd<U1, U4>(Convert);
            AddStd<U1, U8>(Convert);
            AddStd<U1, UG>(Convert);
            AddStd<U1, R4>(Convert);
            AddStd<U1, R8>(Convert);
            AddAux<U1, SB>(Convert);

            AddStd<U2, U1>(Convert);
            AddStd<U2, U2>(Convert);
            AddStd<U2, U4>(Convert);
            AddStd<U2, U8>(Convert);
            AddStd<U2, UG>(Convert);
            AddStd<U2, R4>(Convert);
            AddStd<U2, R8>(Convert);
            AddAux<U2, SB>(Convert);

            AddStd<U4, U1>(Convert);
            AddStd<U4, U2>(Convert);
            AddStd<U4, U4>(Convert);
            AddStd<U4, U8>(Convert);
            AddStd<U4, UG>(Convert);
            AddStd<U4, R4>(Convert);
            AddStd<U4, R8>(Convert);
            AddAux<U4, SB>(Convert);

            AddStd<U8, U1>(Convert);
            AddStd<U8, U2>(Convert);
            AddStd<U8, U4>(Convert);
            AddStd<U8, U8>(Convert);
            AddStd<U8, UG>(Convert);
            AddStd<U8, R4>(Convert);
            AddStd<U8, R8>(Convert);
            AddAux<U8, SB>(Convert);

            AddStd<UG, U1>(Convert);
            AddStd<UG, U2>(Convert);
            AddStd<UG, U4>(Convert);
            AddStd<UG, U8>(Convert);
            // REVIEW: Conversion from UG to R4/R8, should we?
            AddAux<UG, SB>(Convert);

            AddStd<R4, R4>(Convert);
            AddStd<R4, R8>(Convert);
            AddAux<R4, SB>(Convert);

            AddStd<R8, R4>(Convert);
            AddStd<R8, R8>(Convert);
            AddAux<R8, SB>(Convert);

            AddStd<TX, I1>(Convert);
            AddStd<TX, U1>(Convert);
            AddStd<TX, I2>(Convert);
            AddStd<TX, U2>(Convert);
            AddStd<TX, I4>(Convert);
            AddStd<TX, U4>(Convert);
            AddStd<TX, I8>(Convert);
            AddStd<TX, U8>(Convert);
            AddStd<TX, UG>(Convert);
            AddStd<TX, R4>(Convert);
            AddStd<TX, R8>(Convert);
            AddStd<TX, TX>(Convert);
            AddStd<TX, BL>(Convert);
            AddAux<TX, SB>(Convert);
            AddStd<TX, TS>(Convert);
            AddStd<TX, DT>(Convert);
            AddStd<TX, DZ>(Convert);

            AddStd<BL, I1>(Convert);
            AddStd<BL, I2>(Convert);
            AddStd<BL, I4>(Convert);
            AddStd<BL, I8>(Convert);
            AddStd<BL, R4>(Convert);
            AddStd<BL, R8>(Convert);
            AddStd<BL, BL>(Convert);
            AddAux<BL, SB>(Convert);

            AddStd<TS, I8>(Convert);
            AddStd<TS, R4>(Convert);
            AddStd<TS, R8>(Convert);
            AddAux<TS, SB>(Convert);

            AddStd<DT, I8>(Convert);
            AddStd<DT, R4>(Convert);
            AddStd<DT, R8>(Convert);
            AddAux<DT, SB>(Convert);

            AddStd<DZ, I8>(Convert);
            AddStd<DZ, R4>(Convert);
            AddStd<DZ, R8>(Convert);
            AddAux<DZ, SB>(Convert);

            AddIsNA<R4>(IsNA);
            AddIsNA<R8>(IsNA);
            AddIsNA<BL>(IsNA);
            AddIsNA<TS>(IsNA);
            AddIsNA<DT>(IsNA);
            AddIsNA<DZ>(IsNA);

            AddGetNA<R4>(GetNA);
            AddGetNA<R8>(GetNA);
            AddGetNA<BL>(GetNA);
            AddGetNA<TS>(GetNA);
            AddGetNA<DT>(GetNA);
            AddGetNA<DZ>(GetNA);

            AddHasNA<R4>(HasNA);
            AddHasNA<R8>(HasNA);
            AddHasNA<BL>(HasNA);
            AddHasNA<TS>(HasNA);
            AddHasNA<DT>(HasNA);
            AddHasNA<DZ>(HasNA);

            AddIsDef<I1>(IsDefault);
            AddIsDef<I2>(IsDefault);
            AddIsDef<I4>(IsDefault);
            AddIsDef<I8>(IsDefault);
            AddIsDef<R4>(IsDefault);
            AddIsDef<R8>(IsDefault);
            AddIsDef<BL>(IsDefault);
            AddIsDef<TX>(IsDefault);
            AddIsDef<U1>(IsDefault);
            AddIsDef<U2>(IsDefault);
            AddIsDef<U4>(IsDefault);
            AddIsDef<U8>(IsDefault);
            AddIsDef<UG>(IsDefault);
            AddIsDef<TS>(IsDefault);
            AddIsDef<DT>(IsDefault);
            AddIsDef<DZ>(IsDefault);

            AddHasZero<U1>(HasZero);
            AddHasZero<U2>(HasZero);
            AddHasZero<U4>(HasZero);
            AddHasZero<U8>(HasZero);

            AddTryParse<I1>(TryParse);
            AddTryParse<I2>(TryParse);
            AddTryParse<I4>(TryParse);
            AddTryParse<I8>(TryParse);
            AddTryParse<U1>(TryParse);
            AddTryParse<U2>(TryParse);
            AddTryParse<U4>(TryParse);
            AddTryParse<U8>(TryParse);
            AddTryParse<UG>(TryParse);
            AddTryParse<R4>(TryParse);
            AddTryParse<R8>(TryParse);
            AddTryParse<BL>(TryParse);
            AddTryParse<TX>(TryParse);
            AddTryParse<TS>(TryParse);
            AddTryParse<DT>(TryParse);
            AddTryParse<DZ>(TryParse);
        }

        private static int GetKey(DataKind kindSrc, DataKind kindDst)
        {
            Contracts.Assert(Enum.IsDefined(typeof(DataKind), kindSrc));
            Contracts.Assert(Enum.IsDefined(typeof(DataKind), kindDst) || kindDst == _kindStringBuilder);
            Contracts.Assert(0 <= _kindStringBuilder && (int)_kindStringBuilder < (1 << 8));
            return ((int)kindSrc << 8) | (int)kindDst;
        }

        // Add a standard conversion to the lookup tables.
        private void AddStd<TSrc, TDst>(ValueMapper<TSrc, TDst> fn)
        {
            var kindSrc = _kinds[typeof(TSrc)];
            var kindDst = _kinds[typeof(TDst)];
            var key = GetKey(kindSrc, kindDst);
            _delegatesStd.Add(key, fn);
            _delegatesAll.Add(key, fn);
        }

        // Add a non-standard conversion to the lookup table.
        private void AddAux<TSrc, TDst>(ValueMapper<TSrc, TDst> fn)
        {
            var kindSrc = _kinds[typeof(TSrc)];
            var kindDst = typeof(TDst) == typeof(SB) ? _kindStringBuilder : _kinds[typeof(TDst)];
            _delegatesAll.Add(GetKey(kindSrc, kindDst), fn);
        }

        private void AddIsNA<T>(RefPredicate<T> fn)
        {
            var kind = _kinds[typeof(T)];
            _isNADelegates.Add(kind, fn);
        }

        private void AddGetNA<T>(ValueGetter<T> fn)
        {
            var kind = _kinds[typeof(T)];
            _getNADelegates.Add(kind, fn);
        }

        private void AddHasNA<T>(RefPredicate<VBuffer<T>> fn)
        {
            var kind = _kinds[typeof(T)];
            _hasNADelegates.Add(kind, fn);
        }

        private void AddIsDef<T>(RefPredicate<T> fn)
        {
            var kind = _kinds[typeof(T)];
            _isDefaultDelegates.Add(kind, fn);
        }

        private void AddHasZero<T>(RefPredicate<VBuffer<T>> fn)
        {
            var kind = _kinds[typeof(T)];
            _hasZeroDelegates.Add(kind, fn);
        }

        private void AddTryParse<T>(TryParseMapper<T> fn)
        {
            var kind = _kinds[typeof(T)];
            _tryParseDelegates.Add(kind, fn);
        }

        /// <summary>
        /// Return a standard conversion delegate from typeSrc to typeDst. If there is no such standard
        /// conversion, this throws an exception.
        /// </summary>
        public ValueMapper<TSrc, TDst> GetStandardConversion<TSrc, TDst>(ColumnType typeSrc, ColumnType typeDst,
            out bool identity)
        {
            ValueMapper<TSrc, TDst> conv;
            if (!TryGetStandardConversion(typeSrc, typeDst, out conv, out identity))
                throw Contracts.Except("No standard conversion from '{0}' to '{1}'", typeSrc, typeDst);
            return conv;
        }

        /// <summary>
        /// Determine whether there is a standard conversion from typeSrc to typeDst and if so,
        /// set conv to the conversion delegate. The type parameters TSrc and TDst must match
        /// the raw types of typeSrc and typeDst.
        /// </summary>
        public bool TryGetStandardConversion<TSrc, TDst>(ColumnType typeSrc, ColumnType typeDst,
            out ValueMapper<TSrc, TDst> conv, out bool identity)
        {
            Contracts.CheckValue(typeSrc, nameof(typeSrc));
            Contracts.CheckValue(typeDst, nameof(typeDst));
            Contracts.Check(typeSrc.RawType == typeof(TSrc));
            Contracts.Check(typeDst.RawType == typeof(TDst));

            Delegate del;
            if (!TryGetStandardConversion(typeSrc, typeDst, out del, out identity))
            {
                conv = null;
                return false;
            }
            conv = (ValueMapper<TSrc, TDst>)del;
            return true;
        }

        /// <summary>
        /// Return a standard conversion delegate from typeSrc to typeDst. If there is no such standard
        /// conversion, this throws an exception.
        /// </summary>
        public Delegate GetStandardConversion(ColumnType typeSrc, ColumnType typeDst)
        {
            bool identity;
            Delegate conv;
            if (!TryGetStandardConversion(typeSrc, typeDst, out conv, out identity))
                throw Contracts.Except("No standard conversion from '{0}' to '{1}'", typeSrc, typeDst);
            return conv;
        }

        /// <summary>
        /// Determine whether there is a standard conversion from typeSrc to typeDst and if so,
        /// set conv to the conversion delegate.
        /// </summary>
        public bool TryGetStandardConversion(ColumnType typeSrc, ColumnType typeDst,
            out Delegate conv, out bool identity)
        {
            Contracts.CheckValue(typeSrc, nameof(typeSrc));
            Contracts.CheckValue(typeDst, nameof(typeDst));

            conv = null;
            identity = false;
            if (typeSrc.IsKey)
            {
                var keySrc = typeSrc.AsKey;

                // Key types are only convertable to compatible key types or unsigned integer
                // types that are large enough.
                if (typeDst.IsKey)
                {
                    var keyDst = typeDst.AsKey;
                    // We allow the Min value to shift. We currently don't allow the counts to vary.
                    // REVIEW: Should we allow the counts to vary? Allowing the dst to be bigger is trivial.
                    // Smaller dst means mapping values to NA.
                    if (keySrc.Count != keyDst.Count)
                        return false;
                    if (keySrc.Count == 0 && keySrc.RawKind > keyDst.RawKind)
                        return false;
                    // REVIEW: Should we allow contiguous to be changed when Count is zero?
                    if (keySrc.Contiguous != keyDst.Contiguous)
                        return false;
                }
                else
                {
                    // Technically there is no standard conversion from a key type to an unsigned integer type,
                    // but it's very convenient for client code, so we allow it here. Note that ConvertTransform
                    // does not allow this.
                    if (!KeyType.IsValidDataKind(typeDst.RawKind))
                        return false;
                    if (keySrc.RawKind > typeDst.RawKind)
                    {
                        if (keySrc.Count == 0)
                            return false;
                        if ((ulong)keySrc.Count > typeDst.RawKind.ToMaxInt())
                            return false;
                    }
                }

                // REVIEW: Should we look for illegal values and force them to zero? If so, then
                // we'll need to set identity to false.
            }
            else if (typeDst.IsKey)
            {
                if (!typeSrc.IsText)
                    return false;
                conv = GetKeyParse(typeDst.AsKey);
                return true;
            }
            else if (!typeDst.IsStandardScalar)
                return false;

            Contracts.Assert(typeSrc.RawKind != 0);
            Contracts.Assert(typeDst.RawKind != 0);

            int key = GetKey(typeSrc.RawKind, typeDst.RawKind);
            identity = typeSrc.RawKind == typeDst.RawKind;
            return _delegatesStd.TryGetValue(key, out conv);
        }

        public ValueMapper<TSrc, SB> GetStringConversion<TSrc>(ColumnType type)
        {
            ValueMapper<TSrc, SB> conv;
            if (TryGetStringConversion(type, out conv))
                return conv;
            throw Contracts.Except($"No conversion from '{type}' to {nameof(StringBuilder)}");
        }

        public ValueMapper<TSrc, SB> GetStringConversion<TSrc>()
        {
            ValueMapper<TSrc, SB> conv;
            if (TryGetStringConversion(out conv))
                return conv;
            throw Contracts.Except($"No conversion from '{typeof(TSrc)}' to {nameof(StringBuilder)}");
        }

        public bool TryGetStringConversion<TSrc>(ColumnType type, out ValueMapper<TSrc, SB> conv)
        {
            Contracts.CheckValue(type, nameof(type));
            Contracts.Check(type.RawType == typeof(TSrc), "Wrong TSrc type argument");

            if (type.IsKey)
            {
                // Key string conversion always works.
                conv = GetKeyStringConversion<TSrc>(type.AsKey);
                return true;
            }
            return TryGetStringConversion(out conv);
        }

        private bool TryGetStringConversion<TSrc>(out ValueMapper<TSrc, SB> conv)
        {
            DataKind kindSrc;
            if (!_kinds.TryGetValue(typeof (TSrc), out kindSrc))
            {
                conv = null;
                return false;
            }
            int key = GetKey(kindSrc, _kindStringBuilder);
            Delegate del;
            if (_delegatesAll.TryGetValue(key, out del))
            {
                conv = (ValueMapper<TSrc, SB>)del;
                return true;
            }
            conv = null;
            return false;
        }

        public ValueMapper<TSrc, SB> GetKeyStringConversion<TSrc>(KeyType key)
        {
            Contracts.Check(key.RawType == typeof(TSrc));

            // For key types, first convert to ulong, then do the range check,
            // then convert to StringBuilder.
            U8 min = key.Min;
            int count = key.Count;
            Contracts.Assert(count >= 0 && (U8)count <= U8.MaxValue - min);

            bool identity;
            var convSrc = GetStandardConversion<TSrc, U8>(key, NumberType.U8, out identity);
            var convU8 = GetStringConversion<U8>(NumberType.U8);
            if (count > 0)
            {
                return
                    (ref TSrc src, ref SB dst) =>
                    {
                        ulong tmp = 0;
                        convSrc(ref src, ref tmp);
                        if (tmp == 0 || tmp > (ulong)count)
                            ClearDst(ref dst);
                        else
                        {
                            tmp = tmp + min - 1;
                            convU8(ref tmp, ref dst);
                        }
                    };
            }
            else
            {
                return
                    (ref TSrc src, ref SB dst) =>
                    {
                        U8 tmp = 0;
                        convSrc(ref src, ref tmp);
                        if (tmp == 0 || min > 1 && tmp > U8.MaxValue - min + 1)
                            ClearDst(ref dst);
                        else
                        {
                            tmp = tmp + min - 1;
                            convU8(ref tmp, ref dst);
                        }
                    };
            }
        }

        public TryParseMapper<TDst> GetParseConversion<TDst>(ColumnType typeDst)
        {
            Contracts.CheckValue(typeDst, nameof(typeDst));
            Contracts.CheckParam(typeDst.IsStandardScalar || typeDst.IsKey, nameof(typeDst),
                "Parse conversion only supported for standard types");
            Contracts.Check(typeDst.RawType == typeof(TDst), "Wrong TDst type parameter");

            if (typeDst.IsKey)
                return GetKeyTryParse<TDst>(typeDst.AsKey);

            Contracts.Assert(_tryParseDelegates.ContainsKey(typeDst.RawKind));
            return (TryParseMapper<TDst>)_tryParseDelegates[typeDst.RawKind];
        }

        private TryParseMapper<TDst> GetKeyTryParse<TDst>(KeyType key)
        {
            Contracts.Assert(key.RawType == typeof(TDst));

            // First parse as ulong, then convert to T.
            ulong min = key.Min;
            ulong max;

            ulong count = DataKindExtensions.ToMaxInt(key.RawKind);
            if (key.Count > 0)
                max = min - 1 + (ulong)key.Count;
            else if (min == 0)
                max = count - 1;
            else if (key.RawKind == DataKind.U8)
                max = ulong.MaxValue;
            else if (min - 1 > ulong.MaxValue - count)
                max = ulong.MaxValue;
            else
                max = min - 1 + count;

            bool identity;
            var fnConv = GetStandardConversion<U8, TDst>(NumberType.U8, NumberType.FromKind(key.RawKind), out identity);
            return
                (ref TX src, out TDst dst) =>
                {
                    ulong uu;
                    dst = default(TDst);
                    if (!TryParseKey(ref src, min, max, out uu))
                        return false;
                    // REVIEW: This call to fnConv should never need range checks, so could be made faster.
                    // Also, it would be nice to be able to assert that it doesn't overflow....
                    fnConv(ref uu, ref dst);
                    return true;
                };
        }

        private Delegate GetKeyParse(KeyType key)
        {
            Func<KeyType, ValueMapper<TX, int>> del = GetKeyParse<int>;
            var meth = del.GetMethodInfo().GetGenericMethodDefinition().MakeGenericMethod(key.RawType);
            return (Delegate)meth.Invoke(this, new object[] { key });
        }

        private ValueMapper<TX, TDst> GetKeyParse<TDst>(KeyType key)
        {
            Contracts.Assert(key.RawType == typeof(TDst));

            // First parse as ulong, then convert to T.
            ulong min = key.Min;
            ulong max;

            ulong count = DataKindExtensions.ToMaxInt(key.RawKind);
            if (key.Count > 0)
                max = min - 1 + (ulong)key.Count;
            else if (min == 0)
                max = count - 1;
            else if (key.RawKind == DataKind.U8)
                max = ulong.MaxValue;
            else if (min - 1 > ulong.MaxValue - count)
                max = ulong.MaxValue;
            else
                max = min - 1 + count;

            bool identity;
            var fnConv = GetStandardConversion<U8, TDst>(NumberType.U8, NumberType.FromKind(key.RawKind), out identity);
            return
                (ref TX src, ref TDst dst) =>
                {
                    ulong uu;
                    dst = default(TDst);
                    if (!TryParseKey(ref src, min, max, out uu))
                    {
                        dst = default(TDst);
                        return;
                    }
                    // REVIEW: This call to fnConv should never need range checks, so could be made faster.
                    // Also, it would be nice to be able to assert that it doesn't overflow....
                    fnConv(ref uu, ref dst);
                };
        }

        private static StringBuilder ClearDst(ref StringBuilder dst)
        {
            if (dst == null)
                dst = new StringBuilder();
            else
                dst.Clear();
            return dst;
        }

        public RefPredicate<T> GetIsDefaultPredicate<T>(ColumnType type)
        {
            Contracts.CheckValue(type, nameof(type));
            Contracts.CheckParam(!type.IsVector, nameof(type));
            Contracts.CheckParam(type.RawType == typeof(T), nameof(type));

            var t = type;
            Delegate del;
            if (!t.IsStandardScalar && !t.IsKey || !_isDefaultDelegates.TryGetValue(t.RawKind, out del))
                throw Contracts.Except("No IsDefault predicate for '{0}'", type);

            return (RefPredicate<T>)del;
        }

        public RefPredicate<T> GetIsNAPredicate<T>(ColumnType type)
        {
            RefPredicate<T> pred;
            if (TryGetIsNAPredicate(type, out pred))
                return pred;
            throw Contracts.Except("No IsNA predicate for '{0}'", type);
        }

        public bool TryGetIsNAPredicate<T>(ColumnType type, out RefPredicate<T> pred)
        {
            Contracts.CheckValue(type, nameof(type));
            Contracts.CheckParam(type.RawType == typeof(T), nameof(type));

            Delegate del;
            if (!TryGetIsNAPredicate(type, out del))
            {
                pred = null;
                return false;
            }

            Contracts.Assert(del is RefPredicate<T>);
            pred = (RefPredicate<T>)del;
            return true;
        }

        public bool TryGetIsNAPredicate(ColumnType type, out Delegate del)
        {
            Contracts.CheckValue(type, nameof(type));
            Contracts.CheckParam(!type.IsVector, nameof(type));

            var t = type;
            if (t.IsKey)
            {
                // REVIEW: Should we test for out of range when KeyCount > 0?
                Contracts.Assert(_isDefaultDelegates.ContainsKey(t.RawKind));
                del = _isDefaultDelegates[t.RawKind];
            }
            else if (!t.IsStandardScalar || !_isNADelegates.TryGetValue(t.RawKind, out del))
            {
                del = null;
                return false;
            }

            Contracts.Assert(del != null);
            return true;
        }

        public RefPredicate<VBuffer<T>> GetHasMissingPredicate<T>(VectorType type)
        {
            Contracts.CheckValue(type, nameof(type));
            Contracts.CheckParam(type.ItemType.RawType == typeof(T), nameof(type));

            var t = type.ItemType;
            Delegate del;
            if (t.IsKey)
            {
                // REVIEW: Should we test for out of range when KeyCount > 0?
                Contracts.Assert(_hasZeroDelegates.ContainsKey(t.RawKind));
                del = _hasZeroDelegates[t.RawKind];
            }
            else if (!t.IsStandardScalar || !_hasNADelegates.TryGetValue(t.RawKind, out del))
                throw Contracts.Except("No HasMissing predicate for '{0}'", type);

            return (RefPredicate<VBuffer<T>>)del;
        }

        /// <summary>
        /// Returns the NA value of the given type, if it has one, otherwise, it returns
        /// default of the type. This only knows about NA values of standard scalar types
        /// and key types.
        /// </summary>
        public T GetNAOrDefault<T>(ColumnType type)
        {
            Contracts.CheckValue(type, nameof(type));
            Contracts.CheckParam(type.RawType == typeof(T), nameof(type));

            Delegate del;
            if (!_getNADelegates.TryGetValue(type.RawKind, out del))
                return default(T);
            T res = default(T);
            ((ValueGetter<T>)del)(ref res);
            return res;
        }

        /// <summary>
        /// Returns the NA value of the given type, if it has one, otherwise, it returns
        /// default of the type. This only knows about NA values of standard scalar types
        /// and key types. Returns whether the returned value is the default value or not.
        /// </summary>
        public T GetNAOrDefault<T>(ColumnType type, out bool isDefault)
        {
            Contracts.CheckValue(type, nameof(type));
            Contracts.CheckParam(type.RawType == typeof(T), nameof(type));

            Delegate del;
            if (!_getNADelegates.TryGetValue(type.RawKind, out del))
            {
                isDefault = true;
                return default(T);
            }

            T res = default(T);
            ((ValueGetter<T>)del)(ref res);
            isDefault = false;

#if DEBUG
            Delegate isDefPred;
            if (_isDefaultDelegates.TryGetValue(type.RawKind, out isDefPred))
                Contracts.Assert(!((RefPredicate<T>)isDefPred)(ref res));
#endif

            return res;
        }

        /// <summary>
        /// Returns a ValueGetter{T} that produces the NA value of the given type, if it has one,
        /// otherwise, it produces default of the type. This only knows about NA values of standard
        /// scalar types and key types.
        /// </summary>
        public ValueGetter<T> GetNAOrDefaultGetter<T>(ColumnType type)
        {
            Contracts.CheckValue(type, nameof(type));
            Contracts.CheckParam(type.RawType == typeof(T), nameof(type));

            Delegate del;
            if (!_getNADelegates.TryGetValue(type.RawKind, out del))
                return (ref T res) => res = default(T);
            return (ValueGetter<T>)del;
        }

        // The IsNA methods are for efficient delegates (instance instead of static).
        #region IsNA
        private bool IsNA(ref R4 src) => src.IsNA();
        private bool IsNA(ref R8 src) => src.IsNA();
        private bool IsNA(ref BL src) => src.IsNA;
        private bool IsNA(ref TS src) => src.IsNA;
        private bool IsNA(ref DT src) => src.IsNA;
        private bool IsNA(ref DZ src) => src.IsNA;
        #endregion IsNA

        #region HasNA
        private bool HasNA(ref VBuffer<R4> src) { for (int i = 0; i < src.Count; i++) { if (src.Values[i].IsNA()) return true; } return false; }
        private bool HasNA(ref VBuffer<R8> src) { for (int i = 0; i < src.Count; i++) { if (src.Values[i].IsNA()) return true; } return false; }
        private bool HasNA(ref VBuffer<BL> src) { for (int i = 0; i < src.Count; i++) { if (src.Values[i].IsNA) return true; } return false; }
        private bool HasNA(ref VBuffer<TS> src) { for (int i = 0; i < src.Count; i++) { if (src.Values[i].IsNA) return true; } return false; }
        private bool HasNA(ref VBuffer<DT> src) { for (int i = 0; i < src.Count; i++) { if (src.Values[i].IsNA) return true; } return false; }
        private bool HasNA(ref VBuffer<DZ> src) { for (int i = 0; i < src.Count; i++) { if (src.Values[i].IsNA) return true; } return false; }
        #endregion HasNA

        #region IsDefault
        private bool IsDefault(ref I1 src) => src == default(I1);
        private bool IsDefault(ref I2 src) => src == default(I2);
        private bool IsDefault(ref I4 src) => src == default(I4);
        private bool IsDefault(ref I8 src) => src == default(I8);
        private bool IsDefault(ref R4 src) => src == 0;
        private bool IsDefault(ref R8 src) => src == 0;
        private bool IsDefault(ref TX src) => src.IsEmpty;
        private bool IsDefault(ref BL src) => src.IsFalse;
        private bool IsDefault(ref U1 src) => src == 0;
        private bool IsDefault(ref U2 src) => src == 0;
        private bool IsDefault(ref U4 src) => src == 0;
        private bool IsDefault(ref U8 src) => src == 0;
        private bool IsDefault(ref UG src) => src.Equals(default(UG));
        private bool IsDefault(ref TS src) => src.Equals(default(TS));
        private bool IsDefault(ref DT src) => src.Equals(default(DT));
        private bool IsDefault(ref DZ src) => src.Equals(default(DZ));
        #endregion IsDefault

        #region HasZero
        private bool HasZero(ref VBuffer<U1> src) { if (!src.IsDense) return true; for (int i = 0; i < src.Count; i++) { if (src.Values[i] == 0) return true; } return false; }
        private bool HasZero(ref VBuffer<U2> src) { if (!src.IsDense) return true; for (int i = 0; i < src.Count; i++) { if (src.Values[i] == 0) return true; } return false; }
        private bool HasZero(ref VBuffer<U4> src) { if (!src.IsDense) return true; for (int i = 0; i < src.Count; i++) { if (src.Values[i] == 0) return true; } return false; }
        private bool HasZero(ref VBuffer<U8> src) { if (!src.IsDense) return true; for (int i = 0; i < src.Count; i++) { if (src.Values[i] == 0) return true; } return false; }
        #endregion HasZero

        #region GetNA
        private void GetNA(ref R4 value) => value = R4.NaN;
        private void GetNA(ref R8 value) => value = R8.NaN;
        private void GetNA(ref BL value) => value = BL.NA;
        private void GetNA(ref TS value) => value = TS.NA;
        private void GetNA(ref DT value) => value = DT.NA;
        private void GetNA(ref DZ value) => value = DZ.NA;
        #endregion GetNA

        #region ToI1
        public void Convert(ref I1 src, ref I1 dst) => dst = src;
        public void Convert(ref I2 src, ref I1 dst) => dst = (I1)src;
        public void Convert(ref I4 src, ref I1 dst) => dst = (I1)src;
        public void Convert(ref I8 src, ref I1 dst) => dst = (I1)src;
        #endregion ToI1

        #region ToI2
        public void Convert(ref I1 src, ref I2 dst) => dst = src;
        public void Convert(ref I2 src, ref I2 dst) => dst = src;
        public void Convert(ref I4 src, ref I2 dst) => dst = (I2)src;
        public void Convert(ref I8 src, ref I2 dst) => dst = (I2)src;
        #endregion ToI2

        #region ToI4
        public void Convert(ref I1 src, ref I4 dst) => dst = src;
        public void Convert(ref I2 src, ref I4 dst) => dst = src;
        public void Convert(ref I4 src, ref I4 dst) => dst = src;
        public void Convert(ref I8 src, ref I4 dst) => dst = (I4)src;
        #endregion ToI4

        #region ToI8
        public void Convert(ref I1 src, ref I8 dst) => dst = src;
        public void Convert(ref I2 src, ref I8 dst) => dst = src;
        public void Convert(ref I4 src, ref I8 dst) => dst = src;
        public void Convert(ref I8 src, ref I8 dst) => dst = src;

        public void Convert(ref TS src, ref I8 dst) => dst = (I8)src.Ticks;
        public void Convert(ref DT src, ref I8 dst) => dst = (I8)src.Ticks;
        public void Convert(ref DZ src, ref I8 dst) => dst = (I8)src.UtcDateTime.Ticks;
        #endregion ToI8

        #region ToU1
        public void Convert(ref U1 src, ref U1 dst) => dst = src;
        public void Convert(ref U2 src, ref U1 dst) => dst = src <= U1.MaxValue ? (U1)src : (U1)0;
        public void Convert(ref U4 src, ref U1 dst) => dst = src <= U1.MaxValue ? (U1)src : (U1)0;
        public void Convert(ref U8 src, ref U1 dst) => dst = src <= U1.MaxValue ? (U1)src : (U1)0;
        public void Convert(ref UG src, ref U1 dst) => dst = src.Hi == 0 && src.Lo <= U1.MaxValue ? (U1)src.Lo : (U1)0;
        #endregion ToU1

        #region ToU2
        public void Convert(ref U1 src, ref U2 dst) => dst = src;
        public void Convert(ref U2 src, ref U2 dst) => dst = src;
        public void Convert(ref U4 src, ref U2 dst) => dst = src <= U2.MaxValue ? (U2)src : (U2)0;
        public void Convert(ref U8 src, ref U2 dst) => dst = src <= U2.MaxValue ? (U2)src : (U2)0;
        public void Convert(ref UG src, ref U2 dst) => dst = src.Hi == 0 && src.Lo <= U2.MaxValue ? (U2)src.Lo : (U2)0;
        #endregion ToU2

        #region ToU4
        public void Convert(ref U1 src, ref U4 dst) => dst = src;
        public void Convert(ref U2 src, ref U4 dst) => dst = src;
        public void Convert(ref U4 src, ref U4 dst) => dst = src;
        public void Convert(ref U8 src, ref U4 dst) => dst = src <= U4.MaxValue ? (U4)src : (U4)0;
        public void Convert(ref UG src, ref U4 dst) => dst = src.Hi == 0 && src.Lo <= U4.MaxValue ? (U4)src.Lo : (U4)0;
        #endregion ToU4

        #region ToU8
        public void Convert(ref U1 src, ref U8 dst) => dst = src;
        public void Convert(ref U2 src, ref U8 dst) => dst = src;
        public void Convert(ref U4 src, ref U8 dst) => dst = src;
        public void Convert(ref U8 src, ref U8 dst) => dst = src;
        public void Convert(ref UG src, ref U8 dst) => dst = src.Hi == 0 ? src.Lo : (U8)0;
        #endregion ToU8

        #region ToUG
        public void Convert(ref U1 src, ref UG dst) => dst = new UG(src, 0);
        public void Convert(ref U2 src, ref UG dst) => dst = new UG(src, 0);
        public void Convert(ref U4 src, ref UG dst) => dst = new UG(src, 0);
        public void Convert(ref U8 src, ref UG dst) => dst = new UG(src, 0);
        public void Convert(ref UG src, ref UG dst) => dst = src;
        #endregion ToUG

        #region ToR4
        public void Convert(ref I1 src, ref R4 dst) => dst = (R4)src;
        public void Convert(ref I2 src, ref R4 dst) => dst = (R4)src;
        public void Convert(ref I4 src, ref R4 dst) => dst = (R4)src;
        public void Convert(ref I8 src, ref R4 dst) => dst = (R4)src;
        public void Convert(ref U1 src, ref R4 dst) => dst = src;
        public void Convert(ref U2 src, ref R4 dst) => dst = src;
        public void Convert(ref U4 src, ref R4 dst) => dst = src;
        // REVIEW: The 64-bit JIT has a bug in that it rounds incorrectly from ulong
        // to floating point when the high bit of the ulong is set. Should we work around the bug
        // or just live with it? See the DoubleParser code for details.
        public void Convert(ref U8 src, ref R4 dst) => dst = src;

        public void Convert(ref TS src, ref R4 dst) => dst = (R4)src.Ticks;
        public void Convert(ref DT src, ref R4 dst) => dst = (R4)src.Ticks;
        public void Convert(ref DZ src, ref R4 dst) => dst = (R4)src.UtcDateTime.Ticks;
        #endregion ToR4

        #region ToR8
        public void Convert(ref I1 src, ref R8 dst) => dst = (R8)src;
        public void Convert(ref I2 src, ref R8 dst) => dst = (R8)src;
        public void Convert(ref I4 src, ref R8 dst) => dst = (R8)src;
        public void Convert(ref I8 src, ref R8 dst) => dst = (R8)src;
        public void Convert(ref U1 src, ref R8 dst) => dst = src;
        public void Convert(ref U2 src, ref R8 dst) => dst = src;
        public void Convert(ref U4 src, ref R8 dst) => dst = src;
        // REVIEW: The 64-bit JIT has a bug in that it rounds incorrectly from ulong
        // to floating point when the high bit of the ulong is set. Should we work around the bug
        // or just live with it? See the DoubleParser code for details.
        public void Convert(ref U8 src, ref R8 dst) => dst = src;

        public void Convert(ref TS src, ref R8 dst) => dst = (R8)src.Ticks;
        public void Convert(ref DT src, ref R8 dst) => dst = (R8)src.Ticks;
        public void Convert(ref DZ src, ref R8 dst) => dst = (R8)src.UtcDateTime.Ticks;
        #endregion ToR8

        #region ToStringBuilder
        public void Convert(ref I1 src, ref SB dst) { ClearDst(ref dst); dst.Append(src); }
        public void Convert(ref I2 src, ref SB dst) { ClearDst(ref dst); dst.Append(src); }
        public void Convert(ref I4 src, ref SB dst) { ClearDst(ref dst); dst.Append(src); }
        public void Convert(ref I8 src, ref SB dst) { ClearDst(ref dst); dst.Append(src); }
        public void Convert(ref U1 src, ref SB dst) => ClearDst(ref dst).Append(src);
        public void Convert(ref U2 src, ref SB dst) => ClearDst(ref dst).Append(src);
        public void Convert(ref U4 src, ref SB dst) => ClearDst(ref dst).Append(src);
        public void Convert(ref U8 src, ref SB dst) => ClearDst(ref dst).Append(src);
        public void Convert(ref UG src, ref SB dst) { ClearDst(ref dst); dst.AppendFormat("0x{0:x16}{1:x16}", src.Hi, src.Lo); }
        public void Convert(ref R4 src, ref SB dst) { ClearDst(ref dst); if (!src.IsNA()) dst.AppendFormat(CultureInfo.InvariantCulture, "{0:R}", src); }
        public void Convert(ref R8 src, ref SB dst) { ClearDst(ref dst); if (!src.IsNA()) dst.AppendFormat(CultureInfo.InvariantCulture, "{0:G17}", src); }
        public void Convert(ref BL src, ref SB dst)
        {
            ClearDst(ref dst);
            if (src.IsFalse)
                dst.Append("0");
            else if (src.IsTrue)
                dst.Append("1");
        }
        public void Convert(ref TS src, ref SB dst) { ClearDst(ref dst); if (!src.IsNA) dst.AppendFormat("{0:c}", (TimeSpan)src); }
        public void Convert(ref DT src, ref SB dst) { ClearDst(ref dst); if (!src.IsNA) dst.AppendFormat("{0:o}", (DateTime)src); }
        public void Convert(ref DZ src, ref SB dst) { ClearDst(ref dst); if (!src.IsNA) dst.AppendFormat("{0:o}", (DateTimeOffset)src); }
        #endregion ToStringBuilder

        #region FromR4
        public void Convert(ref R4 src, ref R4 dst) => dst = src;
        public void Convert(ref R4 src, ref R8 dst) => dst = src;
        #endregion FromR4

        #region FromR8
        public void Convert(ref R8 src, ref R4 dst) => dst = (R4)src;
        public void Convert(ref R8 src, ref R8 dst) => dst = src;
        #endregion FromR8

        #region FromTX

        /// <summary>
        /// This produces zero for empty. It returns false if the text is not parsable or overflows.
        /// </summary>
        public bool TryParse(ref TX src, out U1 dst)
        {
            Contracts.Check(!src.IsNA, "Missing text value cannot be converted to unsigned integer type.");
            ulong res;
            if (!TryParse(ref src, out res) || res > U1.MaxValue)
            {
                dst = 0;
                return false;
            }
            dst = (U1)res;
            return true;
        }

        /// <summary>
        /// This produces zero for empty. It returns false if the text is not parsable or overflows.
        /// </summary>
        public bool TryParse(ref TX src, out U2 dst)
        {
            Contracts.Check(!src.IsNA, "Missing text value cannot be converted to unsigned integer type.");
            ulong res;
            if (!TryParse(ref src, out res) || res > U2.MaxValue)
            {
                dst = 0;
                return false;
            }
            dst = (U2)res;
            return true;
        }

        /// <summary>
        /// This produces zero for empty. It returns false if the text is not parsable or overflows.
        /// </summary>
        public bool TryParse(ref TX src, out U4 dst)
        {
            Contracts.Check(!src.IsNA, "Missing text value cannot be converted to unsigned integer type.");
            ulong res;
            if (!TryParse(ref src, out res) || res > U4.MaxValue)
            {
                dst = 0;
                return false;
            }
            dst = (U4)res;
            return true;
        }

        /// <summary>
        /// This produces zero for empty. It returns false if the text is not parsable or overflows.
        /// </summary>
        public bool TryParse(ref TX src, out U8 dst)
        {
<<<<<<< HEAD
            if (src.IsEmpty)
            {
                dst = 0;
                return false;
            }

            return TryParseCore(src, out dst);
=======
            Contracts.Check(!src.IsNA, "Missing text value cannot be converted to unsigned integer type.");
            int ichMin;
            int ichLim;
            string text = src.GetRawUnderlyingBufferInfo(out ichMin, out ichLim);
            return TryParseCore(text, ichMin, ichLim, out dst);
>>>>>>> f13ba070
        }

        /// <summary>
        /// A parse method that transforms a 34-length string into a <see cref="UInt128"/>.
        /// </summary>
        /// <param name="src">What should be a 34-length hexadecimal representation, including a 0x prefix,
        /// of the 128-bit number</param>
        /// <param name="dst">The result</param>
        /// <returns>Whether the input string was parsed successfully, that is, it was exactly length 32
        /// and had only digits and the letters 'a' through 'f' or 'A' through 'F' as characters</returns>
        public bool TryParse(ref TX src, out UG dst)
        {
            // REVIEW: Accomodate numeric inputs?
            if (src.Length != 34 || src.Span[0] != '0' || (src.Span[1] != 'x' && src.Span[1] != 'X'))
            {
                dst = default(UG);
                return false;
            }
            int ichMin = 0;
            int ichLim = src.Length;
            int offset = ichMin + 2;
            ulong hi = 0;
            ulong num = 0;
            for (int i = 0; i < 2; ++i)
            {
                for (int d = 0; d < 16; ++d)
                {
                    num <<= 4;
                    char c = src.Span[offset++];
                    // REVIEW: An exhaustive switch statement *might* be faster, maybe, at the
                    // cost of being significantly longer.
                    if ('0' <= c && c <= '9')
                        num |= (uint)(c - '0');
                    else if ('A' <= c && c <= 'F')
                        num |= (uint)(c - 'A' + 10);
                    else if ('a' <= c && c <= 'f')
                        num |= (uint)(c - 'a' + 10);
                    else
                    {
                        dst = default(UG);
                        return false;
                    }
                }
                if (i == 0)
                {
                    hi = num;
                    num = 0;
                }
            }
            Contracts.Assert(offset == ichLim);
            // The first read bits are the higher order bits, so they are listed second here.
            dst = new UG(num, hi);
            return true;
        }

        /// <summary>
        /// Return true if the span contains a standard text representation of NA
        /// other than the standard TX missing representation - callers should
        /// have already dealt with that case and the case of empty.
        /// The standard representations are any casing of:
        ///    ?  NaN  NA  N/A
        /// </summary>
        private bool IsStdMissing(ref TX src)
        {
            Contracts.Assert(!src.IsEmpty);

            char ch;
            switch (src.Length)
            {
            default:
                return false;

            case 1:
                if (src.Span[0] == '?')
                    return true;
                return false;
            case 2:
                if ((ch = src.Span[0]) != 'N' && ch != 'n')
                    return false;
                if ((ch = src.Span[1]) != 'A' && ch != 'a')
                    return false;
                return true;
            case 3:
                if ((ch = src.Span[0]) != 'N' && ch != 'n')
                    return false;
                if ((ch = src.Span[1]) == '/')
                {
                    // Check for N/A.
                    if ((ch = src.Span[2]) != 'A' && ch != 'a')
                        return false;
                }
                else
                {
                    // Check for NaN.
                    if (ch != 'a' && ch != 'A')
                        return false;
                    if ((ch = src.Span[2]) != 'N' && ch != 'n')
                        return false;
                }
                return true;
            }
        }

        /// <summary>
        /// Utility to assist in parsing key-type values. The min and max values define
        /// the legal input value bounds. The output dst value is "normalized" so min is
        /// mapped to 1, max is mapped to 1 + (max - min).
        /// Exception is thrown for missing values.
        /// Unparsable or out of range values are mapped to zero with a false return.
        /// </summary>
        public bool TryParseKey(ref TX src, U8 min, U8 max, out U8 dst)
        {
            Contracts.Check(!src.IsNA, "Missing text value cannot be converted to unsigned integer type.");
            Contracts.Check(!IsStdMissing(ref src), "Missing text value cannot be converted to unsigned integer type.");
            Contracts.Assert(min <= max);

            // This simply ensures we don't have min == 0 and max == U8.MaxValue. This is illegal since
            // we map min to 1, which would cause max to overflow to zero. Specifically, it protects
            // against overflow in the expression uu - min + 1 below.
            Contracts.Assert((max - min) < U8.MaxValue);

            // Both empty and missing map to zero (NA for key values) and that mapping is valid,
            // hence the true return.
            if (src.IsEmpty)
            {
                dst = 0;
                return true;
            }

            // Parse a ulong.
            ulong uu;
            if (!TryParseCore(src, out uu))
            {
                dst = 0;
                // Return true only for standard forms for NA.
                return false;
            }

            if (min > uu || uu > max)
            {
                dst = 0;
                return false;
            }

            dst = uu - min + 1;
            return true;
        }

        private bool TryParseCore(ReadOnlyMemory<char> text, out ulong dst)
        {
            int ich = 0;
            int lim = text.Length;
            ulong res = 0;
            while (ich < lim)
            {
                uint d = (uint)text.Span[ich++] - (uint)'0';
                if (d >= 10)
                    goto LFail;

                // If any of the top three bits of prev are set, we're guaranteed to overflow.
                if ((res & 0xE000000000000000UL) != 0)
                    goto LFail;

                // Given that tmp = 8 * res doesn't overflow, if 10 * res + d overflows, then it overflows to
                // 10 * res + d - 2^n = tmp + (2 * res + d - 2^n). Clearly the paren group is negative,
                // so the new result (after overflow) will be less than tmp. The converse is also true.
                ulong tmp = res << 3;
                res = tmp + (res << 1) + d;
                if (res < tmp)
                    goto LFail;
            }
            dst = res;
            return true;

            LFail:
            dst = 0;
            return false;
        }

        /// <summary>
        /// This produces zero for empty. It returns false if the text is not parsable or overflows.
        /// On failure, it sets dst to the default value.
        /// </summary>
        public bool TryParse(ref TX src, out I1 dst)
        {
            Contracts.Check(!src.IsNA, "Missing text value cannot be converted to integer type.");

            dst = default;
            TryParseSigned(I1.MaxValue, ref src, out long? res);
            Contracts.Check(res.HasValue, "Value could not be parsed from text to sbyte.");
            Contracts.Check((I1)res == res, "Overflow or underflow occured while converting value in text to sbyte.");
            dst = (I1)res;
            return true;
        }

        /// <summary>
        /// This produces zero for empty. It returns false if the text is not parsable or overflows.
        /// On failure, it sets dst to the default value.
        /// </summary>
        public bool TryParse(ref TX src, out I2 dst)
        {
            Contracts.Check(!src.IsNA, "Missing text value cannot be converted to integer type.");

            dst = default;
            TryParseSigned(I2.MaxValue, ref src, out long? res);
            Contracts.Check(res.HasValue, "Value could not be parsed from text to short.");
            Contracts.Check((I2)res == res, "Overflow or underflow occured while converting value in text to short.");
            dst = (I2)res;
            return true;
        }

        /// <summary>
        /// This produces zero for empty. It returns false if the text is not parsable or overflows.
        /// On failure, it sets dst to the defualt value.
        /// </summary>
        public bool TryParse(ref TX src, out I4 dst)
        {
            Contracts.Check(!src.IsNA, "Missing text value cannot be converted to integer type.");

            dst = default;
            TryParseSigned(I4.MaxValue, ref src, out long? res);
            Contracts.Check(res.HasValue, "Value could not be parsed from text to int32.");
            Contracts.Check((I4)res == res, "Overflow or underflow occured while converting value in text to int.");
            dst = (I4)res;
            return true;
        }

        /// <summary>
        /// This produces zero for empty. It returns false if the text is not parsable or overflows.
        /// On failure, it sets dst to the default value.
        /// </summary>
        public bool TryParse(ref TX src, out I8 dst)
        {
            Contracts.Check(!src.IsNA, "Missing text value cannot be converted to integer type.");

            dst = default;
            TryParseSigned(I8.MaxValue, ref src, out long? res);
            Contracts.Check(res.HasValue, "Value could not be parsed from text to long.");
            dst = (I8)res;
            return true;
        }

        /// <summary>
        /// Returns false if the text is not parsable as an non-negative long or overflows.
        /// </summary>
        private bool TryParseNonNegative(ReadOnlyMemory<char> text, int ich, int lim, out long result)
        {
            Contracts.Assert(0 <= ich && ich <= lim && lim <= text.Length);

            long res = 0;
            while (ich < lim)
            {
                Contracts.Assert(res >= 0);
                uint d = (uint)text.Span[ich++] - (uint)'0';
                if (d >= 10)
                    goto LFail;

                // If any of the top four bits of prev are set, we're guaranteed to overflow.
                if (res >= 0x1000000000000000L)
                    goto LFail;

                // Given that tmp = 8 * res doesn't overflow, if 10 * res + d overflows, then it overflows to
                // a negative value. The converse is also true.
                res = (res << 3) + (res << 1) + d;
                if (res < 0)
                    goto LFail;
            }
            result = res;
            return true;

            LFail:
            result = 0;
            return false;
        }

        /// <summary>
        /// This produces zero for empty. It returns false if the text is not parsable as a signed integer
        /// or the result overflows. The min legal value is -max. The NA value null.
        /// When it returns false, result is set to the NA value. The result can be NA on true return,
        /// since some representations of NA are not considered parse failure.
        /// </summary>
        private void TryParseSigned(long max, ref TX span, out long? result)
        {
            Contracts.Assert(max > 0);
            Contracts.Assert((max & (max + 1)) == 0);

            if (span.IsEmpty)
            {
<<<<<<< HEAD
                result = 0;
                return true;
            }

            int ichMin = 0;
            int ichLim = span.Length;

            long val;
            if (span.Span[0] == '-')
            {
                if (span.Length == 1 ||
                    !TryParseNonNegative(span, ichMin + 1, ichLim, out val) ||
                    val > max)
=======
                result = default(long);
                return;
            }

            int ichMin;
            int ichLim;
            string text = span.GetRawUnderlyingBufferInfo(out ichMin, out ichLim);
            ulong val;
            if (span[0] == '-')
            {
                if (span.Length == 1 ||
                    !TryParseCore(text, ichMin + 1, ichLim, out val) ||
                    (val > ((ulong)max + 1)))
>>>>>>> f13ba070
                {
                    result = null;
                    return;
                }
                Contracts.Assert(val >= 0);
                result = -(long)val;
                Contracts.Assert(long.MinValue <= result && result <= 0);
                return;
            }

<<<<<<< HEAD
            if (!TryParseNonNegative(span, ichMin, ichLim, out val))
=======
            long sVal;
            if (!TryParseNonNegative(text, ichMin, ichLim, out sVal))
>>>>>>> f13ba070
            {
                result = null;
                return;
            }

            Contracts.Assert(sVal >= 0);
            if (sVal > max)
            {
                result = null;
                return;
            }

            result = (long)sVal;
            Contracts.Assert(0 <= result && result <= long.MaxValue);
            return;
        }

        /// <summary>
        /// This produces zero for empty. It returns false if the text is not parsable.
        /// On failure, it sets dst to the NA value.
        /// </summary>
        public bool TryParse(ref TX src, out R4 dst)
        {
            if (ReadOnlyMemoryUtils.TryParse(out dst, src))
                return true;
            dst = R4.NaN;
            return IsStdMissing(ref src);
        }

        /// <summary>
        /// This produces zero for empty. It returns false if the text is not parsable.
        /// On failure, it sets dst to the NA value.
        /// </summary>
        public bool TryParse(ref TX src, out R8 dst)
        {
            if (ReadOnlyMemoryUtils.TryParse(out dst, src))
                return true;
            dst = R8.NaN;
            return IsStdMissing(ref src);
        }

        public bool TryParse(ref TX src, out TS dst)
        {
            if (src.IsEmpty)
            {
                dst = default;
                return true;
            }
            TimeSpan res;
            if (TimeSpan.TryParse(src.ToString(), CultureInfo.InvariantCulture, out res))
            {
                dst = new TS(res);
                return true;
            }
            dst = TS.NA;
            return IsStdMissing(ref src);
        }

        public bool TryParse(ref TX src, out DT dst)
        {
            if (src.IsEmpty)
            {
                dst = default;
                return true;
            }
            DateTime res;
            if (DateTime.TryParse(src.ToString(), CultureInfo.InvariantCulture, DateTimeStyles.AssumeUniversal | DateTimeStyles.AdjustToUniversal, out res))
            {
                dst = new DT(res);
                return true;
            }
            dst = DvDateTime.NA;
            return IsStdMissing(ref src);
        }

        public bool TryParse(ref TX src, out DZ dst)
        {
            if (src.IsEmpty)
            {
                dst = default;
                return true;
            }
            DateTimeOffset res;
            if (DateTimeOffset.TryParse(src.ToString(), CultureInfo.InvariantCulture, DateTimeStyles.AssumeUniversal, out res))
            {
                dst = new DZ(res);
                return true;
            }
            dst = DvDateTimeZone.NA;
            return IsStdMissing(ref src);
        }

        // These throw an exception for unparsable and overflow values.
        private I1 ParseI1(ref TX src)
        {
            Contracts.Check(!src.IsNA, "Missing text value cannot be converted to integer type.");
            TryParseSigned(I1.MaxValue, ref src, out long? res);
            Contracts.Check(res.HasValue, "Value could not be parsed from text to sbyte.");
            Contracts.Check((I1)res == res, "Overflow or underflow occured while converting value in text to sbyte.");
            return (I1)res;
        }

        private I2 ParseI2(ref TX src)
        {
            Contracts.Check(!src.IsNA, "Missing text value cannot be converted to integer type.");
            TryParseSigned(I2.MaxValue, ref src, out long? res);
            Contracts.Check(res.HasValue, "Value could not be parsed from text to short.");
            Contracts.Check((I2)res == res, "Overflow or underflow occured while converting value in text to short.");
            return (I2)res;
        }

        private I4 ParseI4(ref TX src)
        {
            Contracts.Check(!src.IsNA, "Missing text value cannot be converted to integer type.");
            TryParseSigned(I4.MaxValue, ref src, out long? res);
            Contracts.Check(res.HasValue, "Value could not be parsed from text to int.");
            Contracts.Check((I4)res == res, "Overflow or underflow occured while converting value in text to int.");
            return (I4)res;
        }

        private I8 ParseI8(ref TX src)
        {
            Contracts.Check(!src.IsNA, "Missing text value cannot be converted to integer type.");
            TryParseSigned(I8.MaxValue, ref src, out long? res);
            Contracts.Check(res.HasValue, "Value could not be parsed from text to long.");
            return res.Value;
        }

        // These map unparsable and overflow values to zero. The unsigned integer types do not have an NA value.
        // Note that this matches the "bad" value for key-types, which will likely be the primary use for
        // unsigned integer types.
        private U1 ParseU1(ref TX span)
        {
            Contracts.Check(!span.IsNA, "Missing text value cannot be converted to unsigned integer type.");
            ulong res;
            if (!TryParse(ref span, out res))
                return 0;
            if (res > U1.MaxValue)
                return 0;
            return (U1)res;
        }

        private U2 ParseU2(ref TX span)
        {
            Contracts.Check(!span.IsNA, "Missing text value cannot be converted to unsigned integer type.");
            ulong res;
            if (!TryParse(ref span, out res))
                return 0;
            if (res > U2.MaxValue)
                return 0;
            return (U2)res;
        }

        private U4 ParseU4(ref TX span)
        {
            Contracts.Check(!span.IsNA, "Missing text value cannot be converted to unsigned integer type.");
            ulong res;
            if (!TryParse(ref span, out res))
                return 0;
            if (res > U4.MaxValue)
                return 0;
            return (U4)res;
        }

        private U8 ParseU8(ref TX span)
        {
            Contracts.Check(!span.IsNA, "Missing text value cannot be converted to unsigned integer type.");
            ulong res;
            if (!TryParse(ref span, out res))
                return 0;
            return res;
        }

        /// <summary>
        /// Try parsing a TX to a BL. This returns false for NA (span.IsMissing).
        /// Otherwise, it trims the span, then succeeds on all casings of the strings:
        /// * false, f, no, n, 0, -1, - => false
        /// * true, t, yes, y, 1, +1, + => true
        /// Empty string (but not missing string) succeeds and maps to false.
        /// </summary>
        public bool TryParse(ref TX src, out BL dst)
        {
            char ch;
            switch (src.Length)
            {
            case 0:
                // Empty succeeds and maps to false.
                dst = BL.False;
                return true;

            case 1:
                switch (src.Span[0])
                {
                case 'T':
                case 't':
                case 'Y':
                case 'y':
                case '1':
                case '+':
                    dst = BL.True;
                    return true;
                case 'F':
                case 'f':
                case 'N':
                case 'n':
                case '0':
                case '-':
                    dst = BL.False;
                    return true;
                }
                break;

            case 2:
                switch (src.Span[0])
                {
                case 'N':
                case 'n':
                    if ((ch = src.Span[1]) != 'O' && ch != 'o')
                        break;
                    dst = BL.False;
                    return true;
                case '+':
                    if ((ch = src.Span[1]) != '1')
                        break;
                    dst = BL.True;
                    return true;
                case '-':
                    if ((ch = src.Span[1]) != '1')
                        break;
                    dst = BL.False;
                    return true;
                }
                break;

            case 3:
                switch (src.Span[0])
                {
                case 'Y':
                case 'y':
                    if ((ch = src.Span[1]) != 'E' && ch != 'e')
                        break;
                    if ((ch = src.Span[2]) != 'S' && ch != 's')
                        break;
                    dst = BL.True;
                    return true;
                }
                break;

            case 4:
                switch (src.Span[0])
                {
                case 'T':
                case 't':
                    if ((ch = src.Span[1]) != 'R' && ch != 'r')
                        break;
                    if ((ch = src.Span[2]) != 'U' && ch != 'u')
                        break;
                    if ((ch = src.Span[3]) != 'E' && ch != 'e')
                        break;
                    dst = BL.True;
                    return true;
                }
                break;

            case 5:
                switch (src.Span[0])
                {
                case 'F':
                case 'f':
                    if ((ch = src.Span[1]) != 'A' && ch != 'a')
                        break;
                    if ((ch = src.Span[2]) != 'L' && ch != 'l')
                        break;
                    if ((ch = src.Span[3]) != 'S' && ch != 's')
                        break;
                    if ((ch = src.Span[4]) != 'E' && ch != 'e')
                        break;
                    dst = BL.False;
                    return true;
                }
                break;
            }

            dst = BL.NA;
            return IsStdMissing(ref src);
        }

        private bool TryParse(ref TX src, out TX dst)
        {
            dst = src;
            return true;
        }

        public void Convert(ref TX span, ref I1 value)
        {
            value = ParseI1(ref span);
        }
        public void Convert(ref TX span, ref U1 value)
        {
            value = ParseU1(ref span);
        }
        public void Convert(ref TX span, ref I2 value)
        {
            value = ParseI2(ref span);
        }
        public void Convert(ref TX span, ref U2 value)
        {
            value = ParseU2(ref span);
        }
        public void Convert(ref TX span, ref I4 value)
        {
            value = ParseI4(ref span);
        }
        public void Convert(ref TX span, ref U4 value)
        {
            value = ParseU4(ref span);
        }
        public void Convert(ref TX span, ref I8 value)
        {
            value = ParseI8(ref span);
        }
        public void Convert(ref TX span, ref U8 value)
        {
            value = ParseU8(ref span);
        }
        public void Convert(ref TX span, ref UG value)
        {
            if (!TryParse(ref span, out value))
                Contracts.Assert(value.Equals(default(UG)));
        }
        public void Convert(ref TX span, ref R4 value)
        {
            if (ReadOnlyMemoryUtils.TryParse(out value, span))
                return;
            // Unparsable is mapped to NA.
            value = R4.NaN;
        }
        public void Convert(ref TX span, ref R8 value)
        {
            if (ReadOnlyMemoryUtils.TryParse(out value, span))
                return;
            // Unparsable is mapped to NA.
            value = R8.NaN;
        }
        public void Convert(ref TX span, ref TX value)
        {
            value = span;
        }
        public void Convert(ref TX span, ref BL value)
        {
            // When TryParseBL returns false, it should have set value to NA.
            if (!TryParse(ref span, out value))
                Contracts.Assert(value.IsNA);
        }
        public void Convert(ref TX src, ref SB dst)
        {
            ClearDst(ref dst);
            if (!src.IsEmpty)
                ReadOnlyMemoryUtils.AddToStringBuilder(dst, src);
        }

        public void Convert(ref TX span, ref TS value)
        {
            if (!TryParse(ref span, out value))
                Contracts.Assert(value.IsNA);
        }
        public void Convert(ref TX span, ref DT value)
        {
            if (!TryParse(ref span, out value))
                Contracts.Assert(value.IsNA);
        }
        public void Convert(ref TX span, ref DZ value)
        {
            if (!TryParse(ref span, out value))
                Contracts.Assert(value.IsNA);
        }
        #endregion FromTX

        #region FromBL
        public void Convert(ref BL src, ref I1 dst) => dst = (I1)src;
        public void Convert(ref BL src, ref I2 dst) => dst = (I2)src;
        public void Convert(ref BL src, ref I4 dst) => dst = (I4)src;
        public void Convert(ref BL src, ref I8 dst) => dst = (I8)src;
        public void Convert(ref BL src, ref R4 dst) => dst = (R4)src;
        public void Convert(ref BL src, ref R8 dst) => dst = (R8)src;
        public void Convert(ref BL src, ref BL dst) => dst = src;
        #endregion FromBL
    }
}<|MERGE_RESOLUTION|>--- conflicted
+++ resolved
@@ -1077,21 +1077,14 @@
         /// </summary>
         public bool TryParse(ref TX src, out U8 dst)
         {
-<<<<<<< HEAD
-            if (src.IsEmpty)
+        	
+        	if (src.IsEmpty)
             {
                 dst = 0;
                 return false;
             }
 
             return TryParseCore(src, out dst);
-=======
-            Contracts.Check(!src.IsNA, "Missing text value cannot be converted to unsigned integer type.");
-            int ichMin;
-            int ichLim;
-            string text = src.GetRawUnderlyingBufferInfo(out ichMin, out ichLim);
-            return TryParseCore(text, ichMin, ichLim, out dst);
->>>>>>> f13ba070
         }
 
         /// <summary>
@@ -1380,35 +1373,18 @@
 
             if (span.IsEmpty)
             {
-<<<<<<< HEAD
                 result = 0;
                 return true;
             }
 
             int ichMin = 0;
             int ichLim = span.Length;
-
-            long val;
-            if (span.Span[0] == '-')
-            {
-                if (span.Length == 1 ||
-                    !TryParseNonNegative(span, ichMin + 1, ichLim, out val) ||
-                    val > max)
-=======
-                result = default(long);
-                return;
-            }
-
-            int ichMin;
-            int ichLim;
-            string text = span.GetRawUnderlyingBufferInfo(out ichMin, out ichLim);
             ulong val;
             if (span[0] == '-')
             {
-                if (span.Length == 1 ||
-                    !TryParseCore(text, ichMin + 1, ichLim, out val) ||
+                if (span.Span.Length == 1 ||
+                    !TryParseCore(span, ichMin + 1, ichLim, out val) ||
                     (val > ((ulong)max + 1)))
->>>>>>> f13ba070
                 {
                     result = null;
                     return;
@@ -1419,12 +1395,8 @@
                 return;
             }
 
-<<<<<<< HEAD
-            if (!TryParseNonNegative(span, ichMin, ichLim, out val))
-=======
             long sVal;
-            if (!TryParseNonNegative(text, ichMin, ichLim, out sVal))
->>>>>>> f13ba070
+            if (!TryParseNonNegative(span, ichMin, ichLim, out sVal))
             {
                 result = null;
                 return;
