// Licensed to the .NET Foundation under one or more agreements.
// The .NET Foundation licenses this file to you under the MIT license.
// See the LICENSE file in the project root for more information.

#pragma warning disable 420 // volatile with Interlocked.CompareExchange

using System;
using System.Collections.Generic;
using System.Globalization;
using System.Reflection;
using System.Text;
using System.Threading;
using Microsoft.ML.Runtime.Internal.Utilities;

namespace Microsoft.ML.Runtime.Data.Conversion
{
<<<<<<< HEAD
    using BL = Boolean;
    using DT = DvDateTime;
    using DZ = DvDateTimeZone;
=======
    using BL = DvBool;
    using DT = DateTime;
    using DZ = DateTimeOffset;
    using I1 = DvInt1;
    using I2 = DvInt2;
    using I4 = DvInt4;
    using I8 = DvInt8;
>>>>>>> 67f96a7c
    using R4 = Single;
    using R8 = Double;
    using I1 = SByte;
    using I2 = Int16;
    using I4 = Int32;
    using I8 = Int64;
    using SB = StringBuilder;
<<<<<<< HEAD
    using TS = DvTimeSpan;
    using TX = ReadOnlyMemory<char>;
=======
    using TS = TimeSpan;
    using TX = DvText;
>>>>>>> 67f96a7c
    using U1 = Byte;
    using U2 = UInt16;
    using U4 = UInt32;
    using U8 = UInt64;
    using UG = UInt128;

    public delegate bool TryParseMapper<T>(ref TX src, out T dst);

    /// <summary>
    /// This type exists to provide efficient delegates for conversion between standard ColumnTypes,
    /// as discussed in the IDataView Type System Specification. This is a singleton class.
    /// Some conversions are "standard" conversions, conforming to the details in the spec.
    /// Others are auxilliary conversions. The use of auxilliary conversions should be limited to
    /// situations that genuinely require them and have been well designed in the particular context.
    /// For example, this contains non-standard conversions from the standard primitive types to
    /// text (and StringBuilder). These are needed by the standard TextSaver, which handles
    /// differences between sparse and dense inputs in a semantically invariant way.
    /// </summary>
    public sealed class Conversions
    {
        // REVIEW: Reconcile implementations with TypeUtils, and clarify the distinction.

        // Singleton pattern.
        private static volatile Conversions _instance;
        public static Conversions Instance
        {
            get
            {
                if (_instance == null)
                    Interlocked.CompareExchange(ref _instance, new Conversions(), null);
                return _instance;
            }
        }

        private const DataKind _kindStringBuilder = (DataKind)100;
        private readonly Dictionary<Type, DataKind> _kinds;

        // Maps from {src,dst} pair of DataKind to ValueMapper. The {src,dst} pair is
        // the two byte values packed into the low two bytes of an int, with src the lsb.
        private readonly Dictionary<int, Delegate> _delegatesStd;

        // Maps from {src,dst} pair of DataKind to ValueMapper. The {src,dst} pair is
        // the two byte values packed into the low two bytes of an int, with src the lsb.
        private readonly Dictionary<int, Delegate> _delegatesAll;

        // This has RefPredicate<T> delegates for determining whether a value is NA.
        private readonly Dictionary<DataKind, Delegate> _isNADelegates;

        // This has RefPredicate<VBuffer<T>> delegates for determining whether a buffer contains any NA values.
        private readonly Dictionary<DataKind, Delegate> _hasNADelegates;

        // This has RefPredicate<T> delegates for determining whether a value is default.
        private readonly Dictionary<DataKind, Delegate> _isDefaultDelegates;

        // This has RefPredicate<VBuffer<T>> delegates for determining whether a buffer contains any zero values.
        // The supported types are unsigned signed integer values (for determining whether a key type is NA).
        private readonly Dictionary<DataKind, Delegate> _hasZeroDelegates;

        // This has ValueGetter<T> delegates for producing an NA value of the given type.
        private readonly Dictionary<DataKind, Delegate> _getNADelegates;

        // This has TryParseMapper<T> delegates for parsing values from text.
        private readonly Dictionary<DataKind, Delegate> _tryParseDelegates;

        private Conversions()
        {
            // We fabricate a DataKind value for StringBuilder.
            Contracts.Assert(!Enum.IsDefined(typeof(DataKind), _kindStringBuilder));

            _kinds = new Dictionary<Type, DataKind>();
            for (DataKind kind = DataKindExtensions.KindMin; kind < DataKindExtensions.KindLim; kind++)
                _kinds.Add(kind.ToType(), kind);

            // We don't put StringBuilder in _kinds, but there are conversions to StringBuilder.
            Contracts.Assert(!_kinds.ContainsKey(typeof(StringBuilder)));
            Contracts.Assert(_kinds.Count == 16);

            _delegatesStd = new Dictionary<int, Delegate>();
            _delegatesAll = new Dictionary<int, Delegate>();
            _isNADelegates = new Dictionary<DataKind, Delegate>();
            _hasNADelegates = new Dictionary<DataKind, Delegate>();
            _isDefaultDelegates = new Dictionary<DataKind, Delegate>();
            _hasZeroDelegates = new Dictionary<DataKind, Delegate>();
            _getNADelegates = new Dictionary<DataKind, Delegate>();
            _tryParseDelegates = new Dictionary<DataKind, Delegate>();

            // !!! WARNING !!!: Do NOT add any standard conversions without clearing from the IDV Type System
            // design committee. Any changes also require updating the IDV Type System Specification.

            AddStd<I1, I1>(Convert);
            AddStd<I1, I2>(Convert);
            AddStd<I1, I4>(Convert);
            AddStd<I1, I8>(Convert);
            AddStd<I1, R4>(Convert);
            AddStd<I1, R8>(Convert);
            AddAux<I1, SB>(Convert);

            AddStd<I2, I1>(Convert);
            AddStd<I2, I2>(Convert);
            AddStd<I2, I4>(Convert);
            AddStd<I2, I8>(Convert);
            AddStd<I2, R4>(Convert);
            AddStd<I2, R8>(Convert);
            AddAux<I2, SB>(Convert);

            AddStd<I4, I1>(Convert);
            AddStd<I4, I2>(Convert);
            AddStd<I4, I4>(Convert);
            AddStd<I4, I8>(Convert);
            AddStd<I4, R4>(Convert);
            AddStd<I4, R8>(Convert);
            AddAux<I4, SB>(Convert);

            AddStd<I8, I1>(Convert);
            AddStd<I8, I2>(Convert);
            AddStd<I8, I4>(Convert);
            AddStd<I8, I8>(Convert);
            AddStd<I8, R4>(Convert);
            AddStd<I8, R8>(Convert);
            AddAux<I8, SB>(Convert);

            AddStd<U1, U1>(Convert);
            AddStd<U1, U2>(Convert);
            AddStd<U1, U4>(Convert);
            AddStd<U1, U8>(Convert);
            AddStd<U1, UG>(Convert);
            AddStd<U1, R4>(Convert);
            AddStd<U1, R8>(Convert);
            AddAux<U1, SB>(Convert);

            AddStd<U2, U1>(Convert);
            AddStd<U2, U2>(Convert);
            AddStd<U2, U4>(Convert);
            AddStd<U2, U8>(Convert);
            AddStd<U2, UG>(Convert);
            AddStd<U2, R4>(Convert);
            AddStd<U2, R8>(Convert);
            AddAux<U2, SB>(Convert);

            AddStd<U4, U1>(Convert);
            AddStd<U4, U2>(Convert);
            AddStd<U4, U4>(Convert);
            AddStd<U4, U8>(Convert);
            AddStd<U4, UG>(Convert);
            AddStd<U4, R4>(Convert);
            AddStd<U4, R8>(Convert);
            AddAux<U4, SB>(Convert);

            AddStd<U8, U1>(Convert);
            AddStd<U8, U2>(Convert);
            AddStd<U8, U4>(Convert);
            AddStd<U8, U8>(Convert);
            AddStd<U8, UG>(Convert);
            AddStd<U8, R4>(Convert);
            AddStd<U8, R8>(Convert);
            AddAux<U8, SB>(Convert);

            AddStd<UG, U1>(Convert);
            AddStd<UG, U2>(Convert);
            AddStd<UG, U4>(Convert);
            AddStd<UG, U8>(Convert);
            // REVIEW: Conversion from UG to R4/R8, should we?
            AddAux<UG, SB>(Convert);

            AddStd<R4, R4>(Convert);
            AddStd<R4, R8>(Convert);
            AddAux<R4, SB>(Convert);

            AddStd<R8, R4>(Convert);
            AddStd<R8, R8>(Convert);
            AddAux<R8, SB>(Convert);

            AddStd<TX, I1>(Convert);
            AddStd<TX, U1>(Convert);
            AddStd<TX, I2>(Convert);
            AddStd<TX, U2>(Convert);
            AddStd<TX, I4>(Convert);
            AddStd<TX, U4>(Convert);
            AddStd<TX, I8>(Convert);
            AddStd<TX, U8>(Convert);
            AddStd<TX, UG>(Convert);
            AddStd<TX, R4>(Convert);
            AddStd<TX, R8>(Convert);
            AddStd<TX, TX>(Convert);
            AddStd<TX, BL>(Convert);
            AddAux<TX, SB>(Convert);
            AddStd<TX, TS>(Convert);
            AddStd<TX, DT>(Convert);
            AddStd<TX, DZ>(Convert);

            AddStd<BL, I1>(Convert);
            AddStd<BL, I2>(Convert);
            AddStd<BL, I4>(Convert);
            AddStd<BL, I8>(Convert);
            AddStd<BL, R4>(Convert);
            AddStd<BL, R8>(Convert);
            AddStd<BL, BL>(Convert);
            AddAux<BL, SB>(Convert);

            AddStd<TS, I8>(Convert);
            AddStd<TS, R4>(Convert);
            AddStd<TS, R8>(Convert);
            AddAux<TS, SB>(Convert);

            AddStd<DT, I8>(Convert);
            AddStd<DT, R4>(Convert);
            AddStd<DT, R8>(Convert);
            AddAux<DT, SB>(Convert);

            AddStd<DZ, I8>(Convert);
            AddStd<DZ, R4>(Convert);
            AddStd<DZ, R8>(Convert);
            AddAux<DZ, SB>(Convert);

            AddIsNA<R4>(IsNA);
            AddIsNA<R8>(IsNA);
<<<<<<< HEAD
            AddIsNA<TS>(IsNA);
            AddIsNA<DT>(IsNA);
            AddIsNA<DZ>(IsNA);
=======
            AddIsNA<BL>(IsNA);
            AddIsNA<TX>(IsNA);
>>>>>>> 67f96a7c

            AddGetNA<R4>(GetNA);
            AddGetNA<R8>(GetNA);
<<<<<<< HEAD
            AddGetNA<TS>(GetNA);
            AddGetNA<DT>(GetNA);
            AddGetNA<DZ>(GetNA);
=======
            AddGetNA<BL>(GetNA);
            AddGetNA<TX>(GetNA);
>>>>>>> 67f96a7c

            AddHasNA<R4>(HasNA);
            AddHasNA<R8>(HasNA);
<<<<<<< HEAD
            AddHasNA<TS>(HasNA);
            AddHasNA<DT>(HasNA);
            AddHasNA<DZ>(HasNA);
=======
            AddHasNA<BL>(HasNA);
            AddHasNA<TX>(HasNA);
>>>>>>> 67f96a7c

            AddIsDef<I1>(IsDefault);
            AddIsDef<I2>(IsDefault);
            AddIsDef<I4>(IsDefault);
            AddIsDef<I8>(IsDefault);
            AddIsDef<R4>(IsDefault);
            AddIsDef<R8>(IsDefault);
            AddIsDef<BL>(IsDefault);
            AddIsDef<TX>(IsDefault);
            AddIsDef<U1>(IsDefault);
            AddIsDef<U2>(IsDefault);
            AddIsDef<U4>(IsDefault);
            AddIsDef<U8>(IsDefault);
            AddIsDef<UG>(IsDefault);
            AddIsDef<TS>(IsDefault);
            AddIsDef<DT>(IsDefault);
            AddIsDef<DZ>(IsDefault);

            AddHasZero<U1>(HasZero);
            AddHasZero<U2>(HasZero);
            AddHasZero<U4>(HasZero);
            AddHasZero<U8>(HasZero);

            AddTryParse<I1>(TryParse);
            AddTryParse<I2>(TryParse);
            AddTryParse<I4>(TryParse);
            AddTryParse<I8>(TryParse);
            AddTryParse<U1>(TryParse);
            AddTryParse<U2>(TryParse);
            AddTryParse<U4>(TryParse);
            AddTryParse<U8>(TryParse);
            AddTryParse<UG>(TryParse);
            AddTryParse<R4>(TryParse);
            AddTryParse<R8>(TryParse);
            AddTryParse<BL>(TryParse);
            AddTryParse<TX>(TryParse);
            AddTryParse<TS>(TryParse);
            AddTryParse<DT>(TryParse);
            AddTryParse<DZ>(TryParse);
        }

        private static int GetKey(DataKind kindSrc, DataKind kindDst)
        {
            Contracts.Assert(Enum.IsDefined(typeof(DataKind), kindSrc));
            Contracts.Assert(Enum.IsDefined(typeof(DataKind), kindDst) || kindDst == _kindStringBuilder);
            Contracts.Assert(0 <= _kindStringBuilder && (int)_kindStringBuilder < (1 << 8));
            return ((int)kindSrc << 8) | (int)kindDst;
        }

        // Add a standard conversion to the lookup tables.
        private void AddStd<TSrc, TDst>(ValueMapper<TSrc, TDst> fn)
        {
            var kindSrc = _kinds[typeof(TSrc)];
            var kindDst = _kinds[typeof(TDst)];
            var key = GetKey(kindSrc, kindDst);
            _delegatesStd.Add(key, fn);
            _delegatesAll.Add(key, fn);
        }

        // Add a non-standard conversion to the lookup table.
        private void AddAux<TSrc, TDst>(ValueMapper<TSrc, TDst> fn)
        {
            var kindSrc = _kinds[typeof(TSrc)];
            var kindDst = typeof(TDst) == typeof(SB) ? _kindStringBuilder : _kinds[typeof(TDst)];
            _delegatesAll.Add(GetKey(kindSrc, kindDst), fn);
        }

        private void AddIsNA<T>(RefPredicate<T> fn)
        {
            var kind = _kinds[typeof(T)];
            _isNADelegates.Add(kind, fn);
        }

        private void AddGetNA<T>(ValueGetter<T> fn)
        {
            var kind = _kinds[typeof(T)];
            _getNADelegates.Add(kind, fn);
        }

        private void AddHasNA<T>(RefPredicate<VBuffer<T>> fn)
        {
            var kind = _kinds[typeof(T)];
            _hasNADelegates.Add(kind, fn);
        }

        private void AddIsDef<T>(RefPredicate<T> fn)
        {
            var kind = _kinds[typeof(T)];
            _isDefaultDelegates.Add(kind, fn);
        }

        private void AddHasZero<T>(RefPredicate<VBuffer<T>> fn)
        {
            var kind = _kinds[typeof(T)];
            _hasZeroDelegates.Add(kind, fn);
        }

        private void AddTryParse<T>(TryParseMapper<T> fn)
        {
            var kind = _kinds[typeof(T)];
            _tryParseDelegates.Add(kind, fn);
        }

        /// <summary>
        /// Return a standard conversion delegate from typeSrc to typeDst. If there is no such standard
        /// conversion, this throws an exception.
        /// </summary>
        public ValueMapper<TSrc, TDst> GetStandardConversion<TSrc, TDst>(ColumnType typeSrc, ColumnType typeDst,
            out bool identity)
        {
            ValueMapper<TSrc, TDst> conv;
            if (!TryGetStandardConversion(typeSrc, typeDst, out conv, out identity))
                throw Contracts.Except("No standard conversion from '{0}' to '{1}'", typeSrc, typeDst);
            return conv;
        }

        /// <summary>
        /// Determine whether there is a standard conversion from typeSrc to typeDst and if so,
        /// set conv to the conversion delegate. The type parameters TSrc and TDst must match
        /// the raw types of typeSrc and typeDst.
        /// </summary>
        public bool TryGetStandardConversion<TSrc, TDst>(ColumnType typeSrc, ColumnType typeDst,
            out ValueMapper<TSrc, TDst> conv, out bool identity)
        {
            Contracts.CheckValue(typeSrc, nameof(typeSrc));
            Contracts.CheckValue(typeDst, nameof(typeDst));
            Contracts.Check(typeSrc.RawType == typeof(TSrc));
            Contracts.Check(typeDst.RawType == typeof(TDst));

            Delegate del;
            if (!TryGetStandardConversion(typeSrc, typeDst, out del, out identity))
            {
                conv = null;
                return false;
            }
            conv = (ValueMapper<TSrc, TDst>)del;
            return true;
        }

        /// <summary>
        /// Return a standard conversion delegate from typeSrc to typeDst. If there is no such standard
        /// conversion, this throws an exception.
        /// </summary>
        public Delegate GetStandardConversion(ColumnType typeSrc, ColumnType typeDst)
        {
            bool identity;
            Delegate conv;
            if (!TryGetStandardConversion(typeSrc, typeDst, out conv, out identity))
                throw Contracts.Except("No standard conversion from '{0}' to '{1}'", typeSrc, typeDst);
            return conv;
        }

        /// <summary>
        /// Determine whether there is a standard conversion from typeSrc to typeDst and if so,
        /// set conv to the conversion delegate.
        /// </summary>
        public bool TryGetStandardConversion(ColumnType typeSrc, ColumnType typeDst,
            out Delegate conv, out bool identity)
        {
            Contracts.CheckValue(typeSrc, nameof(typeSrc));
            Contracts.CheckValue(typeDst, nameof(typeDst));

            conv = null;
            identity = false;
            if (typeSrc.IsKey)
            {
                var keySrc = typeSrc.AsKey;

                // Key types are only convertable to compatible key types or unsigned integer
                // types that are large enough.
                if (typeDst.IsKey)
                {
                    var keyDst = typeDst.AsKey;
                    // We allow the Min value to shift. We currently don't allow the counts to vary.
                    // REVIEW: Should we allow the counts to vary? Allowing the dst to be bigger is trivial.
                    // Smaller dst means mapping values to NA.
                    if (keySrc.Count != keyDst.Count)
                        return false;
                    if (keySrc.Count == 0 && keySrc.RawKind > keyDst.RawKind)
                        return false;
                    // REVIEW: Should we allow contiguous to be changed when Count is zero?
                    if (keySrc.Contiguous != keyDst.Contiguous)
                        return false;
                }
                else
                {
                    // Technically there is no standard conversion from a key type to an unsigned integer type,
                    // but it's very convenient for client code, so we allow it here. Note that ConvertTransform
                    // does not allow this.
                    if (!KeyType.IsValidDataKind(typeDst.RawKind))
                        return false;
                    if (keySrc.RawKind > typeDst.RawKind)
                    {
                        if (keySrc.Count == 0)
                            return false;
                        if ((ulong)keySrc.Count > typeDst.RawKind.ToMaxInt())
                            return false;
                    }
                }

                // REVIEW: Should we look for illegal values and force them to zero? If so, then
                // we'll need to set identity to false.
            }
            else if (typeDst.IsKey)
            {
                if (!typeSrc.IsText)
                    return false;
                conv = GetKeyParse(typeDst.AsKey);
                return true;
            }
            else if (!typeDst.IsStandardScalar)
                return false;

            Contracts.Assert(typeSrc.RawKind != 0);
            Contracts.Assert(typeDst.RawKind != 0);

            int key = GetKey(typeSrc.RawKind, typeDst.RawKind);
            identity = typeSrc.RawKind == typeDst.RawKind;
            return _delegatesStd.TryGetValue(key, out conv);
        }

        public ValueMapper<TSrc, SB> GetStringConversion<TSrc>(ColumnType type)
        {
            ValueMapper<TSrc, SB> conv;
            if (TryGetStringConversion(type, out conv))
                return conv;
            throw Contracts.Except($"No conversion from '{type}' to {nameof(StringBuilder)}");
        }

        public ValueMapper<TSrc, SB> GetStringConversion<TSrc>()
        {
            ValueMapper<TSrc, SB> conv;
            if (TryGetStringConversion(out conv))
                return conv;
            throw Contracts.Except($"No conversion from '{typeof(TSrc)}' to {nameof(StringBuilder)}");
        }

        public bool TryGetStringConversion<TSrc>(ColumnType type, out ValueMapper<TSrc, SB> conv)
        {
            Contracts.CheckValue(type, nameof(type));
            Contracts.Check(type.RawType == typeof(TSrc), "Wrong TSrc type argument");

            if (type.IsKey)
            {
                // Key string conversion always works.
                conv = GetKeyStringConversion<TSrc>(type.AsKey);
                return true;
            }
            return TryGetStringConversion(out conv);
        }

        private bool TryGetStringConversion<TSrc>(out ValueMapper<TSrc, SB> conv)
        {
            DataKind kindSrc;
            if (!_kinds.TryGetValue(typeof (TSrc), out kindSrc))
            {
                conv = null;
                return false;
            }
            int key = GetKey(kindSrc, _kindStringBuilder);
            Delegate del;
            if (_delegatesAll.TryGetValue(key, out del))
            {
                conv = (ValueMapper<TSrc, SB>)del;
                return true;
            }
            conv = null;
            return false;
        }

        public ValueMapper<TSrc, SB> GetKeyStringConversion<TSrc>(KeyType key)
        {
            Contracts.Check(key.RawType == typeof(TSrc));

            // For key types, first convert to ulong, then do the range check,
            // then convert to StringBuilder.
            U8 min = key.Min;
            int count = key.Count;
            Contracts.Assert(count >= 0 && (U8)count <= U8.MaxValue - min);

            bool identity;
            var convSrc = GetStandardConversion<TSrc, U8>(key, NumberType.U8, out identity);
            var convU8 = GetStringConversion<U8>(NumberType.U8);
            if (count > 0)
            {
                return
                    (ref TSrc src, ref SB dst) =>
                    {
                        ulong tmp = 0;
                        convSrc(ref src, ref tmp);
                        if (tmp == 0 || tmp > (ulong)count)
                            ClearDst(ref dst);
                        else
                        {
                            tmp = tmp + min - 1;
                            convU8(ref tmp, ref dst);
                        }
                    };
            }
            else
            {
                return
                    (ref TSrc src, ref SB dst) =>
                    {
                        U8 tmp = 0;
                        convSrc(ref src, ref tmp);
                        if (tmp == 0 || min > 1 && tmp > U8.MaxValue - min + 1)
                            ClearDst(ref dst);
                        else
                        {
                            tmp = tmp + min - 1;
                            convU8(ref tmp, ref dst);
                        }
                    };
            }
        }

        public TryParseMapper<TDst> GetParseConversion<TDst>(ColumnType typeDst)
        {
            Contracts.CheckValue(typeDst, nameof(typeDst));
            Contracts.CheckParam(typeDst.IsStandardScalar || typeDst.IsKey, nameof(typeDst),
                "Parse conversion only supported for standard types");
            Contracts.Check(typeDst.RawType == typeof(TDst), "Wrong TDst type parameter");

            if (typeDst.IsKey)
                return GetKeyTryParse<TDst>(typeDst.AsKey);

            Contracts.Assert(_tryParseDelegates.ContainsKey(typeDst.RawKind));
            return (TryParseMapper<TDst>)_tryParseDelegates[typeDst.RawKind];
        }

        private TryParseMapper<TDst> GetKeyTryParse<TDst>(KeyType key)
        {
            Contracts.Assert(key.RawType == typeof(TDst));

            // First parse as ulong, then convert to T.
            ulong min = key.Min;
            ulong max;

            ulong count = DataKindExtensions.ToMaxInt(key.RawKind);
            if (key.Count > 0)
                max = min - 1 + (ulong)key.Count;
            else if (min == 0)
                max = count - 1;
            else if (key.RawKind == DataKind.U8)
                max = ulong.MaxValue;
            else if (min - 1 > ulong.MaxValue - count)
                max = ulong.MaxValue;
            else
                max = min - 1 + count;

            bool identity;
            var fnConv = GetStandardConversion<U8, TDst>(NumberType.U8, NumberType.FromKind(key.RawKind), out identity);
            return
                (ref TX src, out TDst dst) =>
                {
                    ulong uu;
                    dst = default(TDst);
                    if (!TryParseKey(ref src, min, max, out uu))
                        return false;
                    // REVIEW: This call to fnConv should never need range checks, so could be made faster.
                    // Also, it would be nice to be able to assert that it doesn't overflow....
                    fnConv(ref uu, ref dst);
                    return true;
                };
        }

        private Delegate GetKeyParse(KeyType key)
        {
            Func<KeyType, ValueMapper<TX, int>> del = GetKeyParse<int>;
            var meth = del.GetMethodInfo().GetGenericMethodDefinition().MakeGenericMethod(key.RawType);
            return (Delegate)meth.Invoke(this, new object[] { key });
        }

        private ValueMapper<TX, TDst> GetKeyParse<TDst>(KeyType key)
        {
            Contracts.Assert(key.RawType == typeof(TDst));

            // First parse as ulong, then convert to T.
            ulong min = key.Min;
            ulong max;

            ulong count = DataKindExtensions.ToMaxInt(key.RawKind);
            if (key.Count > 0)
                max = min - 1 + (ulong)key.Count;
            else if (min == 0)
                max = count - 1;
            else if (key.RawKind == DataKind.U8)
                max = ulong.MaxValue;
            else if (min - 1 > ulong.MaxValue - count)
                max = ulong.MaxValue;
            else
                max = min - 1 + count;

            bool identity;
            var fnConv = GetStandardConversion<U8, TDst>(NumberType.U8, NumberType.FromKind(key.RawKind), out identity);
            return
                (ref TX src, ref TDst dst) =>
                {
                    ulong uu;
                    dst = default(TDst);
                    if (!TryParseKey(ref src, min, max, out uu))
                    {
                        dst = default(TDst);
                        return;
                    }
                    // REVIEW: This call to fnConv should never need range checks, so could be made faster.
                    // Also, it would be nice to be able to assert that it doesn't overflow....
                    fnConv(ref uu, ref dst);
                };
        }

        private static StringBuilder ClearDst(ref StringBuilder dst)
        {
            if (dst == null)
                dst = new StringBuilder();
            else
                dst.Clear();
            return dst;
        }

        public RefPredicate<T> GetIsDefaultPredicate<T>(ColumnType type)
        {
            Contracts.CheckValue(type, nameof(type));
            Contracts.CheckParam(!type.IsVector, nameof(type));
            Contracts.CheckParam(type.RawType == typeof(T), nameof(type));

            var t = type;
            Delegate del;
            if (!t.IsStandardScalar && !t.IsKey || !_isDefaultDelegates.TryGetValue(t.RawKind, out del))
                throw Contracts.Except("No IsDefault predicate for '{0}'", type);

            return (RefPredicate<T>)del;
        }

        public RefPredicate<T> GetIsNAPredicate<T>(ColumnType type)
        {
            RefPredicate<T> pred;
            if (TryGetIsNAPredicate(type, out pred))
                return pred;
            throw Contracts.Except("No IsNA predicate for '{0}'", type);
        }

        public bool TryGetIsNAPredicate<T>(ColumnType type, out RefPredicate<T> pred)
        {
            Contracts.CheckValue(type, nameof(type));
            Contracts.CheckParam(type.RawType == typeof(T), nameof(type));

            Delegate del;
            if (!TryGetIsNAPredicate(type, out del))
            {
                pred = null;
                return false;
            }

            Contracts.Assert(del is RefPredicate<T>);
            pred = (RefPredicate<T>)del;
            return true;
        }

        public bool TryGetIsNAPredicate(ColumnType type, out Delegate del)
        {
            Contracts.CheckValue(type, nameof(type));
            Contracts.CheckParam(!type.IsVector, nameof(type));

            var t = type;
            if (t.IsKey)
            {
                // REVIEW: Should we test for out of range when KeyCount > 0?
                Contracts.Assert(_isDefaultDelegates.ContainsKey(t.RawKind));
                del = _isDefaultDelegates[t.RawKind];
            }
            else if (!t.IsStandardScalar || !_isNADelegates.TryGetValue(t.RawKind, out del))
            {
                del = null;
                return false;
            }

            Contracts.Assert(del != null);
            return true;
        }

        public RefPredicate<VBuffer<T>> GetHasMissingPredicate<T>(VectorType type)
        {
            Contracts.CheckValue(type, nameof(type));
            Contracts.CheckParam(type.ItemType.RawType == typeof(T), nameof(type));

            var t = type.ItemType;
            Delegate del;
            if (t.IsKey)
            {
                // REVIEW: Should we test for out of range when KeyCount > 0?
                Contracts.Assert(_hasZeroDelegates.ContainsKey(t.RawKind));
                del = _hasZeroDelegates[t.RawKind];
            }
            else if (!t.IsStandardScalar || !_hasNADelegates.TryGetValue(t.RawKind, out del))
                throw Contracts.Except("No HasMissing predicate for '{0}'", type);

            return (RefPredicate<VBuffer<T>>)del;
        }

        /// <summary>
        /// Returns the NA value of the given type, if it has one, otherwise, it returns
        /// default of the type. This only knows about NA values of standard scalar types
        /// and key types.
        /// </summary>
        public T GetNAOrDefault<T>(ColumnType type)
        {
            Contracts.CheckValue(type, nameof(type));
            Contracts.CheckParam(type.RawType == typeof(T), nameof(type));

            Delegate del;
            if (!_getNADelegates.TryGetValue(type.RawKind, out del))
                return default(T);
            T res = default(T);
            ((ValueGetter<T>)del)(ref res);
            return res;
        }

        /// <summary>
        /// Returns the NA value of the given type, if it has one, otherwise, it returns
        /// default of the type. This only knows about NA values of standard scalar types
        /// and key types. Returns whether the returned value is the default value or not.
        /// </summary>
        public T GetNAOrDefault<T>(ColumnType type, out bool isDefault)
        {
            Contracts.CheckValue(type, nameof(type));
            Contracts.CheckParam(type.RawType == typeof(T), nameof(type));

            Delegate del;
            if (!_getNADelegates.TryGetValue(type.RawKind, out del))
            {
                isDefault = true;
                return default(T);
            }

            T res = default(T);
            ((ValueGetter<T>)del)(ref res);
            isDefault = false;

#if DEBUG
            Delegate isDefPred;
            if (_isDefaultDelegates.TryGetValue(type.RawKind, out isDefPred))
                Contracts.Assert(!((RefPredicate<T>)isDefPred)(ref res));
#endif

            return res;
        }

        /// <summary>
        /// Returns a ValueGetter{T} that produces the NA value of the given type, if it has one,
        /// otherwise, it produces default of the type. This only knows about NA values of standard
        /// scalar types and key types.
        /// </summary>
        public ValueGetter<T> GetNAOrDefaultGetter<T>(ColumnType type)
        {
            Contracts.CheckValue(type, nameof(type));
            Contracts.CheckParam(type.RawType == typeof(T), nameof(type));

            Delegate del;
            if (!_getNADelegates.TryGetValue(type.RawKind, out del))
                return (ref T res) => res = default(T);
            return (ValueGetter<T>)del;
        }

        // The IsNA methods are for efficient delegates (instance instead of static).
        #region IsNA
        private bool IsNA(ref R4 src) => src.IsNA();
        private bool IsNA(ref R8 src) => src.IsNA();
<<<<<<< HEAD
        private bool IsNA(ref TS src) => src.IsNA;
        private bool IsNA(ref DT src) => src.IsNA;
        private bool IsNA(ref DZ src) => src.IsNA;
=======
        private bool IsNA(ref BL src) => src.IsNA;
        private bool IsNA(ref TX src) => src.IsNA;
>>>>>>> 67f96a7c
        #endregion IsNA

        #region HasNA
        private bool HasNA(ref VBuffer<R4> src) { for (int i = 0; i < src.Count; i++) { if (src.Values[i].IsNA()) return true; } return false; }
        private bool HasNA(ref VBuffer<R8> src) { for (int i = 0; i < src.Count; i++) { if (src.Values[i].IsNA()) return true; } return false; }
<<<<<<< HEAD
        private bool HasNA(ref VBuffer<TS> src) { for (int i = 0; i < src.Count; i++) { if (src.Values[i].IsNA) return true; } return false; }
        private bool HasNA(ref VBuffer<DT> src) { for (int i = 0; i < src.Count; i++) { if (src.Values[i].IsNA) return true; } return false; }
        private bool HasNA(ref VBuffer<DZ> src) { for (int i = 0; i < src.Count; i++) { if (src.Values[i].IsNA) return true; } return false; }
=======
        private bool HasNA(ref VBuffer<BL> src) { for (int i = 0; i < src.Count; i++) { if (src.Values[i].IsNA) return true; } return false; }
        private bool HasNA(ref VBuffer<TX> src) { for (int i = 0; i < src.Count; i++) { if (src.Values[i].IsNA) return true; } return false; }
>>>>>>> 67f96a7c
        #endregion HasNA

        #region IsDefault
        private bool IsDefault(ref I1 src) => src == default(I1);
        private bool IsDefault(ref I2 src) => src == default(I2);
        private bool IsDefault(ref I4 src) => src == default(I4);
        private bool IsDefault(ref I8 src) => src == default(I8);
        private bool IsDefault(ref R4 src) => src == 0;
        private bool IsDefault(ref R8 src) => src == 0;
        private bool IsDefault(ref TX src) => src.IsEmpty;
        private bool IsDefault(ref BL src) => src == default;
        private bool IsDefault(ref U1 src) => src == 0;
        private bool IsDefault(ref U2 src) => src == 0;
        private bool IsDefault(ref U4 src) => src == 0;
        private bool IsDefault(ref U8 src) => src == 0;
        private bool IsDefault(ref UG src) => src.Equals(default(UG));
        private bool IsDefault(ref TS src) => src.Equals(default(TS));
        private bool IsDefault(ref DT src) => src.Equals(default(DT));
        private bool IsDefault(ref DZ src) => src.Equals(default(DZ));
        #endregion IsDefault

        #region HasZero
        private bool HasZero(ref VBuffer<U1> src) { if (!src.IsDense) return true; for (int i = 0; i < src.Count; i++) { if (src.Values[i] == 0) return true; } return false; }
        private bool HasZero(ref VBuffer<U2> src) { if (!src.IsDense) return true; for (int i = 0; i < src.Count; i++) { if (src.Values[i] == 0) return true; } return false; }
        private bool HasZero(ref VBuffer<U4> src) { if (!src.IsDense) return true; for (int i = 0; i < src.Count; i++) { if (src.Values[i] == 0) return true; } return false; }
        private bool HasZero(ref VBuffer<U8> src) { if (!src.IsDense) return true; for (int i = 0; i < src.Count; i++) { if (src.Values[i] == 0) return true; } return false; }
        #endregion HasZero

        #region GetNA
        private void GetNA(ref R4 value) => value = R4.NaN;
        private void GetNA(ref R8 value) => value = R8.NaN;
<<<<<<< HEAD
        private void GetNA(ref TS value) => value = TS.NA;
        private void GetNA(ref DT value) => value = DT.NA;
        private void GetNA(ref DZ value) => value = DZ.NA;
=======
        private void GetNA(ref BL value) => value = BL.NA;
        private void GetNA(ref TX value) => value = TX.NA;
>>>>>>> 67f96a7c
        #endregion GetNA

        #region ToI1
        public void Convert(ref I1 src, ref I1 dst) => dst = src;
        public void Convert(ref I2 src, ref I1 dst) => dst = (I1)src;
        public void Convert(ref I4 src, ref I1 dst) => dst = (I1)src;
        public void Convert(ref I8 src, ref I1 dst) => dst = (I1)src;
        #endregion ToI1

        #region ToI2
        public void Convert(ref I1 src, ref I2 dst) => dst = src;
        public void Convert(ref I2 src, ref I2 dst) => dst = src;
        public void Convert(ref I4 src, ref I2 dst) => dst = (I2)src;
        public void Convert(ref I8 src, ref I2 dst) => dst = (I2)src;
        #endregion ToI2

        #region ToI4
        public void Convert(ref I1 src, ref I4 dst) => dst = src;
        public void Convert(ref I2 src, ref I4 dst) => dst = src;
        public void Convert(ref I4 src, ref I4 dst) => dst = src;
        public void Convert(ref I8 src, ref I4 dst) => dst = (I4)src;
        #endregion ToI4

        #region ToI8
        public void Convert(ref I1 src, ref I8 dst) => dst = src;
        public void Convert(ref I2 src, ref I8 dst) => dst = src;
        public void Convert(ref I4 src, ref I8 dst) => dst = src;
        public void Convert(ref I8 src, ref I8 dst) => dst = src;

        public void Convert(ref TS src, ref I8 dst) => dst = (I8)src.Ticks;
        public void Convert(ref DT src, ref I8 dst) => dst = (I8)src.Ticks;
        public void Convert(ref DZ src, ref I8 dst) => dst = (I8)src.UtcDateTime.Ticks;
        #endregion ToI8

        #region ToU1
        public void Convert(ref U1 src, ref U1 dst) => dst = src;
        public void Convert(ref U2 src, ref U1 dst) => dst = src <= U1.MaxValue ? (U1)src : (U1)0;
        public void Convert(ref U4 src, ref U1 dst) => dst = src <= U1.MaxValue ? (U1)src : (U1)0;
        public void Convert(ref U8 src, ref U1 dst) => dst = src <= U1.MaxValue ? (U1)src : (U1)0;
        public void Convert(ref UG src, ref U1 dst) => dst = src.Hi == 0 && src.Lo <= U1.MaxValue ? (U1)src.Lo : (U1)0;
        #endregion ToU1

        #region ToU2
        public void Convert(ref U1 src, ref U2 dst) => dst = src;
        public void Convert(ref U2 src, ref U2 dst) => dst = src;
        public void Convert(ref U4 src, ref U2 dst) => dst = src <= U2.MaxValue ? (U2)src : (U2)0;
        public void Convert(ref U8 src, ref U2 dst) => dst = src <= U2.MaxValue ? (U2)src : (U2)0;
        public void Convert(ref UG src, ref U2 dst) => dst = src.Hi == 0 && src.Lo <= U2.MaxValue ? (U2)src.Lo : (U2)0;
        #endregion ToU2

        #region ToU4
        public void Convert(ref U1 src, ref U4 dst) => dst = src;
        public void Convert(ref U2 src, ref U4 dst) => dst = src;
        public void Convert(ref U4 src, ref U4 dst) => dst = src;
        public void Convert(ref U8 src, ref U4 dst) => dst = src <= U4.MaxValue ? (U4)src : (U4)0;
        public void Convert(ref UG src, ref U4 dst) => dst = src.Hi == 0 && src.Lo <= U4.MaxValue ? (U4)src.Lo : (U4)0;
        #endregion ToU4

        #region ToU8
        public void Convert(ref U1 src, ref U8 dst) => dst = src;
        public void Convert(ref U2 src, ref U8 dst) => dst = src;
        public void Convert(ref U4 src, ref U8 dst) => dst = src;
        public void Convert(ref U8 src, ref U8 dst) => dst = src;
        public void Convert(ref UG src, ref U8 dst) => dst = src.Hi == 0 ? src.Lo : (U8)0;
        #endregion ToU8

        #region ToUG
        public void Convert(ref U1 src, ref UG dst) => dst = new UG(src, 0);
        public void Convert(ref U2 src, ref UG dst) => dst = new UG(src, 0);
        public void Convert(ref U4 src, ref UG dst) => dst = new UG(src, 0);
        public void Convert(ref U8 src, ref UG dst) => dst = new UG(src, 0);
        public void Convert(ref UG src, ref UG dst) => dst = src;
        #endregion ToUG

        #region ToR4
        public void Convert(ref I1 src, ref R4 dst) => dst = (R4)src;
        public void Convert(ref I2 src, ref R4 dst) => dst = (R4)src;
        public void Convert(ref I4 src, ref R4 dst) => dst = (R4)src;
        public void Convert(ref I8 src, ref R4 dst) => dst = (R4)src;
        public void Convert(ref U1 src, ref R4 dst) => dst = src;
        public void Convert(ref U2 src, ref R4 dst) => dst = src;
        public void Convert(ref U4 src, ref R4 dst) => dst = src;
        // REVIEW: The 64-bit JIT has a bug in that it rounds incorrectly from ulong
        // to floating point when the high bit of the ulong is set. Should we work around the bug
        // or just live with it? See the DoubleParser code for details.
        public void Convert(ref U8 src, ref R4 dst) => dst = src;

        public void Convert(ref TS src, ref R4 dst) => dst = (R4)src.Ticks;
        public void Convert(ref DT src, ref R4 dst) => dst = (R4)src.Ticks;
        public void Convert(ref DZ src, ref R4 dst) => dst = (R4)src.UtcDateTime.Ticks;
        #endregion ToR4

        #region ToR8
        public void Convert(ref I1 src, ref R8 dst) => dst = (R8)src;
        public void Convert(ref I2 src, ref R8 dst) => dst = (R8)src;
        public void Convert(ref I4 src, ref R8 dst) => dst = (R8)src;
        public void Convert(ref I8 src, ref R8 dst) => dst = (R8)src;
        public void Convert(ref U1 src, ref R8 dst) => dst = src;
        public void Convert(ref U2 src, ref R8 dst) => dst = src;
        public void Convert(ref U4 src, ref R8 dst) => dst = src;
        // REVIEW: The 64-bit JIT has a bug in that it rounds incorrectly from ulong
        // to floating point when the high bit of the ulong is set. Should we work around the bug
        // or just live with it? See the DoubleParser code for details.
        public void Convert(ref U8 src, ref R8 dst) => dst = src;

        public void Convert(ref TS src, ref R8 dst) => dst = (R8)src.Ticks;
        public void Convert(ref DT src, ref R8 dst) => dst = (R8)src.Ticks;
        public void Convert(ref DZ src, ref R8 dst) => dst = (R8)src.UtcDateTime.Ticks;
        #endregion ToR8

        #region ToStringBuilder
        public void Convert(ref I1 src, ref SB dst) { ClearDst(ref dst); dst.Append(src); }
        public void Convert(ref I2 src, ref SB dst) { ClearDst(ref dst); dst.Append(src); }
        public void Convert(ref I4 src, ref SB dst) { ClearDst(ref dst); dst.Append(src); }
        public void Convert(ref I8 src, ref SB dst) { ClearDst(ref dst); dst.Append(src); }
        public void Convert(ref U1 src, ref SB dst) => ClearDst(ref dst).Append(src);
        public void Convert(ref U2 src, ref SB dst) => ClearDst(ref dst).Append(src);
        public void Convert(ref U4 src, ref SB dst) => ClearDst(ref dst).Append(src);
        public void Convert(ref U8 src, ref SB dst) => ClearDst(ref dst).Append(src);
        public void Convert(ref UG src, ref SB dst) { ClearDst(ref dst); dst.AppendFormat("0x{0:x16}{1:x16}", src.Hi, src.Lo); }
        public void Convert(ref R4 src, ref SB dst) { ClearDst(ref dst); if (!src.IsNA()) dst.AppendFormat(CultureInfo.InvariantCulture, "{0:R}", src); }
        public void Convert(ref R8 src, ref SB dst) { ClearDst(ref dst); if (!src.IsNA()) dst.AppendFormat(CultureInfo.InvariantCulture, "{0:G17}", src); }
        public void Convert(ref BL src, ref SB dst)
        {
            ClearDst(ref dst);
            if (!src)
                dst.Append("0");
            else
                dst.Append("1");
        }
        public void Convert(ref TS src, ref SB dst) { ClearDst(ref dst); dst.AppendFormat("{0:c}", src); }
        public void Convert(ref DT src, ref SB dst) { ClearDst(ref dst); dst.AppendFormat("{0:o}", src); }
        public void Convert(ref DZ src, ref SB dst) { ClearDst(ref dst); dst.AppendFormat("{0:o}", src); }
        #endregion ToStringBuilder

        #region FromR4
        public void Convert(ref R4 src, ref R4 dst) => dst = src;
        public void Convert(ref R4 src, ref R8 dst) => dst = src;
        #endregion FromR4

        #region FromR8
        public void Convert(ref R8 src, ref R4 dst) => dst = (R4)src;
        public void Convert(ref R8 src, ref R8 dst) => dst = src;
        #endregion FromR8

        #region FromTX

        /// <summary>
        /// This produces zero for empty. It returns false if the text is not parsable or overflows.
        /// </summary>
        public bool TryParse(ref TX src, out U1 dst)
        {
            ulong res;
            if (!TryParse(ref src, out res) || res > U1.MaxValue)
            {
                dst = 0;
                return false;
            }
            dst = (U1)res;
            return true;
        }

        /// <summary>
        /// This produces zero for empty. It returns false if the text is not parsable or overflows.
        /// </summary>
        public bool TryParse(ref TX src, out U2 dst)
        {
            ulong res;
            if (!TryParse(ref src, out res) || res > U2.MaxValue)
            {
                dst = 0;
                return false;
            }
            dst = (U2)res;
            return true;
        }

        /// <summary>
        /// This produces zero for empty. It returns false if the text is not parsable or overflows.
        /// </summary>
        public bool TryParse(ref TX src, out U4 dst)
        {
            ulong res;
            if (!TryParse(ref src, out res) || res > U4.MaxValue)
            {
                dst = 0;
                return false;
            }
            dst = (U4)res;
            return true;
        }

        /// <summary>
        /// This produces zero for empty. It returns false if the text is not parsable or overflows.
        /// </summary>
        public bool TryParse(ref TX src, out U8 dst)
        {
        	if (src.IsEmpty)
            {
                dst = 0;
                return false;
            }

            return TryParseCore(src, out dst);
        }

        /// <summary>
        /// A parse method that transforms a 34-length string into a <see cref="UInt128"/>.
        /// </summary>
        /// <param name="src">What should be a 34-length hexadecimal representation, including a 0x prefix,
        /// of the 128-bit number</param>
        /// <param name="dst">The result</param>
        /// <returns>Whether the input string was parsed successfully, that is, it was exactly length 32
        /// and had only digits and the letters 'a' through 'f' or 'A' through 'F' as characters</returns>
        public bool TryParse(ref TX src, out UG dst)
        {
            // REVIEW: Accomodate numeric inputs?
            if (src.Length != 34 || src.Span[0] != '0' || (src.Span[1] != 'x' && src.Span[1] != 'X'))
            {
                dst = default(UG);
                return false;
            }
            int ichMin = 0;
            int ichLim = src.Length;
            int offset = ichMin + 2;
            ulong hi = 0;
            ulong num = 0;
            for (int i = 0; i < 2; ++i)
            {
                for (int d = 0; d < 16; ++d)
                {
                    num <<= 4;
                    char c = src.Span[offset++];
                    // REVIEW: An exhaustive switch statement *might* be faster, maybe, at the
                    // cost of being significantly longer.
                    if ('0' <= c && c <= '9')
                        num |= (uint)(c - '0');
                    else if ('A' <= c && c <= 'F')
                        num |= (uint)(c - 'A' + 10);
                    else if ('a' <= c && c <= 'f')
                        num |= (uint)(c - 'a' + 10);
                    else
                    {
                        dst = default(UG);
                        return false;
                    }
                }
                if (i == 0)
                {
                    hi = num;
                    num = 0;
                }
            }
            Contracts.Assert(offset == ichLim);
            // The first read bits are the higher order bits, so they are listed second here.
            dst = new UG(num, hi);
            return true;
        }

        /// <summary>
        /// Return true if the span contains a standard text representation of NA
        /// other than the standard TX missing representation - callers should
        /// have already dealt with that case and the case of empty.
        /// The standard representations are any casing of:
        ///    ?  NaN  NA  N/A
        /// </summary>
        private bool IsStdMissing(ref TX src)
        {
            Contracts.Assert(!src.IsEmpty);

            char ch;
            switch (src.Length)
            {
            default:
                return false;

            case 1:
                if (src.Span[0] == '?')
                    return true;
                return false;
            case 2:
                if ((ch = src.Span[0]) != 'N' && ch != 'n')
                    return false;
                if ((ch = src.Span[1]) != 'A' && ch != 'a')
                    return false;
                return true;
            case 3:
                if ((ch = src.Span[0]) != 'N' && ch != 'n')
                    return false;
                if ((ch = src.Span[1]) == '/')
                {
                    // Check for N/A.
                    if ((ch = src.Span[2]) != 'A' && ch != 'a')
                        return false;
                }
                else
                {
                    // Check for NaN.
                    if (ch != 'a' && ch != 'A')
                        return false;
                    if ((ch = src.Span[2]) != 'N' && ch != 'n')
                        return false;
                }
                return true;
            }
        }

        /// <summary>
        /// Utility to assist in parsing key-type values. The min and max values define
        /// the legal input value bounds. The output dst value is "normalized" so min is
        /// mapped to 1, max is mapped to 1 + (max - min).
        /// Exception is thrown for missing values.
        /// Unparsable or out of range values are mapped to zero with a false return.
        /// </summary>
        public bool TryParseKey(ref TX src, U8 min, U8 max, out U8 dst)
        {
            Contracts.Check(!IsStdMissing(ref src), "Missing text value cannot be converted to unsigned integer type.");
            Contracts.Assert(min <= max);

            // This simply ensures we don't have min == 0 and max == U8.MaxValue. This is illegal since
            // we map min to 1, which would cause max to overflow to zero. Specifically, it protects
            // against overflow in the expression uu - min + 1 below.
            Contracts.Assert((max - min) < U8.MaxValue);

            // Both empty and missing map to zero (NA for key values) and that mapping is valid,
            // hence the true return.
            if (src.IsEmpty)
            {
                dst = 0;
                return true;
            }

            // Parse a ulong.
            ulong uu;
            if (!TryParseCore(src, out uu))
            {
                dst = 0;
                // Return true only for standard forms for NA.
                return false;
            }

            if (min > uu || uu > max)
            {
                dst = 0;
                return false;
            }

            dst = uu - min + 1;
            return true;
        }

        private bool TryParseCore(ReadOnlyMemory<char> text, out ulong dst)
        {
            int ich = 0;
            int lim = text.Length;
            ulong res = 0;
            while (ich < lim)
            {
                uint d = (uint)text.Span[ich++] - (uint)'0';
                if (d >= 10)
                    goto LFail;

                // If any of the top three bits of prev are set, we're guaranteed to overflow.
                if ((res & 0xE000000000000000UL) != 0)
                    goto LFail;

                // Given that tmp = 8 * res doesn't overflow, if 10 * res + d overflows, then it overflows to
                // 10 * res + d - 2^n = tmp + (2 * res + d - 2^n). Clearly the paren group is negative,
                // so the new result (after overflow) will be less than tmp. The converse is also true.
                ulong tmp = res << 3;
                res = tmp + (res << 1) + d;
                if (res < tmp)
                    goto LFail;
            }
            dst = res;
            return true;

            LFail:
            dst = 0;
            return false;
        }

        /// <summary>
        /// This produces zero for empty. It returns false if the text is not parsable or overflows.
        /// On failure, it sets dst to the default value.
        /// </summary>
        public bool TryParse(ref TX src, out I1 dst)
        {
            dst = default;
            TryParseSigned(I1.MaxValue, ref src, out long? res);
            Contracts.Check(res.HasValue, "Value could not be parsed from text to sbyte.");
            Contracts.Check((I1)res == res, "Overflow or underflow occured while converting value in text to sbyte.");
            dst = (I1)res;
            return true;
        }

        /// <summary>
        /// This produces zero for empty. It returns false if the text is not parsable or overflows.
        /// On failure, it sets dst to the default value.
        /// </summary>
        public bool TryParse(ref TX src, out I2 dst)
        {
            dst = default;
            TryParseSigned(I2.MaxValue, ref src, out long? res);
            Contracts.Check(res.HasValue, "Value could not be parsed from text to short.");
            Contracts.Check((I2)res == res, "Overflow or underflow occured while converting value in text to short.");
            dst = (I2)res;
            return true;
        }

        /// <summary>
        /// This produces zero for empty. It returns false if the text is not parsable or overflows.
        /// On failure, it sets dst to the defualt value.
        /// </summary>
        public bool TryParse(ref TX src, out I4 dst)
        {
            dst = default;
            TryParseSigned(I4.MaxValue, ref src, out long? res);
            Contracts.Check(res.HasValue, "Value could not be parsed from text to int32.");
            Contracts.Check((I4)res == res, "Overflow or underflow occured while converting value in text to int.");
            dst = (I4)res;
            return true;
        }

        /// <summary>
        /// This produces zero for empty. It returns false if the text is not parsable or overflows.
        /// On failure, it sets dst to the default value.
        /// </summary>
        public bool TryParse(ref TX src, out I8 dst)
        {
            dst = default;
            TryParseSigned(I8.MaxValue, ref src, out long? res);
            Contracts.Check(res.HasValue, "Value could not be parsed from text to long.");
            dst = (I8)res;
            return true;
        }

        /// <summary>
        /// Returns false if the text is not parsable as an non-negative long or overflows.
        /// </summary>
        private bool TryParseNonNegative(ReadOnlyMemory<char> text, int ich, int lim, out long result)
        {
            Contracts.Assert(0 <= ich && ich <= lim && lim <= text.Length);

            long res = 0;
            while (ich < lim)
            {
                Contracts.Assert(res >= 0);
                uint d = (uint)text.Span[ich++] - (uint)'0';
                if (d >= 10)
                    goto LFail;

                // If any of the top four bits of prev are set, we're guaranteed to overflow.
                if (res >= 0x1000000000000000L)
                    goto LFail;

                // Given that tmp = 8 * res doesn't overflow, if 10 * res + d overflows, then it overflows to
                // a negative value. The converse is also true.
                res = (res << 3) + (res << 1) + d;
                if (res < 0)
                    goto LFail;
            }
            result = res;
            return true;

            LFail:
            result = 0;
            return false;
        }

        /// <summary>
        /// This produces zero for empty. It returns false if the text is not parsable as a signed integer
        /// or the result overflows. The min legal value is -max. The NA value null.
        /// When it returns false, result is set to the NA value. The result can be NA on true return,
        /// since some representations of NA are not considered parse failure.
        /// </summary>
        private void TryParseSigned(long max, ref TX span, out long? result)
        {
            Contracts.Assert(max > 0);
            Contracts.Assert((max & (max + 1)) == 0);

            if (span.IsEmpty)
            {
                result = 0;
                return;
            }

            int ichMin = 0;
            int ichLim = span.Length;
            ulong val;
            if (span.Span[0] == '-')
            {
                if (span.Span.Length == 1 || !TryParseCore(span, out val) || (val > ((ulong)max + 1)))
                {
                    result = null;
                    return;
                }
                Contracts.Assert(val >= 0);
                result = -(long)val;
                Contracts.Assert(long.MinValue <= result && result <= 0);
                return;
            }

            long sVal;
            if (!TryParseNonNegative(span, ichMin, ichLim, out sVal))
            {
                result = null;
                return;
            }

            Contracts.Assert(sVal >= 0);
            if (sVal > max)
            {
                result = null;
                return;
            }

            result = (long)sVal;
            Contracts.Assert(0 <= result && result <= long.MaxValue);
            return;
        }

        /// <summary>
        /// This produces zero for empty. It returns false if the text is not parsable.
        /// On failure, it sets dst to the NA value.
        /// </summary>
        public bool TryParse(ref TX src, out R4 dst)
        {
            if (ReadOnlyMemoryUtils.TryParse(out dst, src))
                return true;
            dst = R4.NaN;
            return IsStdMissing(ref src);
        }

        /// <summary>
        /// This produces zero for empty. It returns false if the text is not parsable.
        /// On failure, it sets dst to the NA value.
        /// </summary>
        public bool TryParse(ref TX src, out R8 dst)
        {
            if (ReadOnlyMemoryUtils.TryParse(out dst, src))
                return true;
            dst = R8.NaN;
            return IsStdMissing(ref src);
        }

        public bool TryParse(ref TX src, out TS dst)
        {
<<<<<<< HEAD
            if (src.IsEmpty)
            {
                dst = default;
=======
            dst = default;
            if (!src.HasChars)
            {
                Contracts.Check(!src.IsNA, "Missing values cannot be converted to boolean value.");
>>>>>>> 67f96a7c
                return true;
            }

            if (TimeSpan.TryParse(src.ToString(), CultureInfo.InvariantCulture, out dst))
                return true;

            Contracts.Check(!IsStdMissing(ref src), "Missing values cannot be converted to boolean value.");
            return true;
        }

        public bool TryParse(ref TX src, out DT dst)
        {
<<<<<<< HEAD
            if (src.IsEmpty)
            {
                dst = default;
=======
            dst = default;
            if (!src.HasChars)
            {
                Contracts.Check(!src.IsNA, "Missing values cannot be converted to boolean value.");
>>>>>>> 67f96a7c
                return true;
            }

            if (DateTime.TryParse(src.ToString(), CultureInfo.InvariantCulture, DateTimeStyles.AssumeUniversal | DateTimeStyles.AdjustToUniversal, out dst))
                return true;

            Contracts.Check(!IsStdMissing(ref src), "Missing values cannot be converted to boolean value.");
            return true;
        }

        public bool TryParse(ref TX src, out DZ dst)
        {
<<<<<<< HEAD
            if (src.IsEmpty)
            {
                dst = default;
=======
            dst = default;
            if (!src.HasChars)
            {
                Contracts.Check(!src.IsNA, "Missing values cannot be converted to boolean value.");
>>>>>>> 67f96a7c
                return true;
            }

            if (DateTimeOffset.TryParse(src.ToString(), CultureInfo.InvariantCulture, DateTimeStyles.AssumeUniversal, out dst))
                return true;

            Contracts.Check(!IsStdMissing(ref src), "Missing values cannot be converted to boolean value.");
            return true;
        }

        // These throw an exception for unparsable and overflow values.
        private I1 ParseI1(ref TX src)
        {
            TryParseSigned(I1.MaxValue, ref src, out long? res);
            Contracts.Check(res.HasValue, "Value could not be parsed from text to sbyte.");
            Contracts.Check((I1)res == res, "Overflow or underflow occured while converting value in text to sbyte.");
            return (I1)res;
        }

        private I2 ParseI2(ref TX src)
        {
            TryParseSigned(I2.MaxValue, ref src, out long? res);
            Contracts.Check(res.HasValue, "Value could not be parsed from text to short.");
            Contracts.Check((I2)res == res, "Overflow or underflow occured while converting value in text to short.");
            return (I2)res;
        }

        private I4 ParseI4(ref TX src)
        {
            TryParseSigned(I4.MaxValue, ref src, out long? res);
            Contracts.Check(res.HasValue, "Value could not be parsed from text to int.");
            Contracts.Check((I4)res == res, "Overflow or underflow occured while converting value in text to int.");
            return (I4)res;
        }

        private I8 ParseI8(ref TX src)
        {
            TryParseSigned(I8.MaxValue, ref src, out long? res);
            Contracts.Check(res.HasValue, "Value could not be parsed from text to long.");
            return res.Value;
        }

        // These map unparsable and overflow values to zero. The unsigned integer types do not have an NA value.
        // Note that this matches the "bad" value for key-types, which will likely be the primary use for
        // unsigned integer types.
        private U1 ParseU1(ref TX span)
        {
            ulong res;
            if (!TryParse(ref span, out res))
                return 0;
            if (res > U1.MaxValue)
                return 0;
            return (U1)res;
        }

        private U2 ParseU2(ref TX span)
        {
            ulong res;
            if (!TryParse(ref span, out res))
                return 0;
            if (res > U2.MaxValue)
                return 0;
            return (U2)res;
        }

        private U4 ParseU4(ref TX span)
        {
            ulong res;
            if (!TryParse(ref span, out res))
                return 0;
            if (res > U4.MaxValue)
                return 0;
            return (U4)res;
        }

        private U8 ParseU8(ref TX span)
        {
            ulong res;
            if (!TryParse(ref span, out res))
                return 0;
            return res;
        }

        /// <summary>
        /// Try parsing a TX to a BL. This returns false for NA (span.IsMissing).
        /// Otherwise, it trims the span, then succeeds on all casings of the strings:
        /// * false, f, no, n, 0, -1, - => false
        /// * true, t, yes, y, 1, +1, + => true
        /// Empty string (but not missing string) succeeds and maps to false.
        /// </summary>
        public bool TryParse(ref TX src, out BL dst)
        {
            Contracts.Check(!IsStdMissing(ref src), "Missing text values cannot be converted to bool value.");

            char ch;
            switch (src.Length)
            {
            case 0:
                // Empty succeeds and maps to false.
                dst = false;
                return true;

            case 1:
                switch (src.Span[0])
                {
                case 'T':
                case 't':
                case 'Y':
                case 'y':
                case '1':
                case '+':
                    dst = true;
                    return true;
                case 'F':
                case 'f':
                case 'N':
                case 'n':
                case '0':
                case '-':
                    dst = false;
                    return true;
                }
                break;

            case 2:
                switch (src.Span[0])
                {
                case 'N':
                case 'n':
                    if ((ch = src.Span[1]) != 'O' && ch != 'o')
                        break;
                    dst = false;
                    return true;
                case '+':
                    if ((ch = src.Span[1]) != '1')
                        break;
                    dst = true;
                    return true;
                case '-':
                    if ((ch = src.Span[1]) != '1')
                        break;
                    dst = false;
                    return true;
                }
                break;

            case 3:
                switch (src.Span[0])
                {
                case 'Y':
                case 'y':
                    if ((ch = src.Span[1]) != 'E' && ch != 'e')
                        break;
                    if ((ch = src.Span[2]) != 'S' && ch != 's')
                        break;
                    dst = true;
                    return true;
                }
                break;

            case 4:
                switch (src.Span[0])
                {
                case 'T':
                case 't':
                    if ((ch = src.Span[1]) != 'R' && ch != 'r')
                        break;
                    if ((ch = src.Span[2]) != 'U' && ch != 'u')
                        break;
                    if ((ch = src.Span[3]) != 'E' && ch != 'e')
                        break;
                    dst = true;
                    return true;
                }
                break;

            case 5:
                switch (src.Span[0])
                {
                case 'F':
                case 'f':
                    if ((ch = src.Span[1]) != 'A' && ch != 'a')
                        break;
                    if ((ch = src.Span[2]) != 'L' && ch != 'l')
                        break;
                    if ((ch = src.Span[3]) != 'S' && ch != 's')
                        break;
                    if ((ch = src.Span[4]) != 'E' && ch != 'e')
                        break;
                    dst = false;
                    return true;
                }
                break;
            }

            dst = false;
            return false;
        }

        private bool TryParse(ref TX src, out TX dst)
        {
            dst = src;
            return true;
        }

        public void Convert(ref TX span, ref I1 value)
        {
            value = ParseI1(ref span);
        }
        public void Convert(ref TX span, ref U1 value)
        {
            value = ParseU1(ref span);
        }
        public void Convert(ref TX span, ref I2 value)
        {
            value = ParseI2(ref span);
        }
        public void Convert(ref TX span, ref U2 value)
        {
            value = ParseU2(ref span);
        }
        public void Convert(ref TX span, ref I4 value)
        {
            value = ParseI4(ref span);
        }
        public void Convert(ref TX span, ref U4 value)
        {
            value = ParseU4(ref span);
        }
        public void Convert(ref TX span, ref I8 value)
        {
            value = ParseI8(ref span);
        }
        public void Convert(ref TX span, ref U8 value)
        {
            value = ParseU8(ref span);
        }
        public void Convert(ref TX span, ref UG value)
        {
            if (!TryParse(ref span, out value))
                Contracts.Assert(value.Equals(default(UG)));
        }
        public void Convert(ref TX span, ref R4 value)
        {
            if (ReadOnlyMemoryUtils.TryParse(out value, span))
                return;
            // Unparsable is mapped to NA.
            value = R4.NaN;
        }
        public void Convert(ref TX span, ref R8 value)
        {
            if (ReadOnlyMemoryUtils.TryParse(out value, span))
                return;
            // Unparsable is mapped to NA.
            value = R8.NaN;
        }
        public void Convert(ref TX span, ref TX value)
        {
            value = span;
        }
        public void Convert(ref TX span, ref BL value)
        {
            // When TryParseBL returns false, it should have set value to false.
            if (!TryParse(ref span, out value))
                Contracts.Assert(!value);
        }
        public void Convert(ref TX src, ref SB dst)
        {
            ClearDst(ref dst);
            if (!src.IsEmpty)
                ReadOnlyMemoryUtils.AddToStringBuilder(dst, src);
        }

        public void Convert(ref TX span, ref TS value) => TryParse(ref span, out value);
        public void Convert(ref TX span, ref DT value) => TryParse(ref span, out value);
        public void Convert(ref TX span, ref DZ value) => TryParse(ref span, out value);

        #endregion FromTX

        #region FromBL
        public void Convert(ref BL src, ref I1 dst) => dst = (I1)(object)src;
        public void Convert(ref BL src, ref I2 dst) => dst = (I2)(object)src;
        public void Convert(ref BL src, ref I4 dst) => dst = (I4)(object)src;
        public void Convert(ref BL src, ref I8 dst) => dst = (I8)(object)src;
        public void Convert(ref BL src, ref R4 dst) => dst = System.Convert.ToSingle(src);
        public void Convert(ref BL src, ref R8 dst) => dst = System.Convert.ToDouble(src);
        public void Convert(ref BL src, ref BL dst) => dst = src;
        #endregion FromBL
    }
}<|MERGE_RESOLUTION|>--- conflicted
+++ resolved
@@ -14,19 +14,9 @@
 
 namespace Microsoft.ML.Runtime.Data.Conversion
 {
-<<<<<<< HEAD
-    using BL = Boolean;
-    using DT = DvDateTime;
-    using DZ = DvDateTimeZone;
-=======
-    using BL = DvBool;
+    using BL = Boolean;;
     using DT = DateTime;
     using DZ = DateTimeOffset;
-    using I1 = DvInt1;
-    using I2 = DvInt2;
-    using I4 = DvInt4;
-    using I8 = DvInt8;
->>>>>>> 67f96a7c
     using R4 = Single;
     using R8 = Double;
     using I1 = SByte;
@@ -34,13 +24,8 @@
     using I4 = Int32;
     using I8 = Int64;
     using SB = StringBuilder;
-<<<<<<< HEAD
-    using TS = DvTimeSpan;
     using TX = ReadOnlyMemory<char>;
-=======
     using TS = TimeSpan;
-    using TX = DvText;
->>>>>>> 67f96a7c
     using U1 = Byte;
     using U2 = UInt16;
     using U4 = UInt32;
@@ -257,36 +242,12 @@
 
             AddIsNA<R4>(IsNA);
             AddIsNA<R8>(IsNA);
-<<<<<<< HEAD
-            AddIsNA<TS>(IsNA);
-            AddIsNA<DT>(IsNA);
-            AddIsNA<DZ>(IsNA);
-=======
-            AddIsNA<BL>(IsNA);
-            AddIsNA<TX>(IsNA);
->>>>>>> 67f96a7c
 
             AddGetNA<R4>(GetNA);
             AddGetNA<R8>(GetNA);
-<<<<<<< HEAD
-            AddGetNA<TS>(GetNA);
-            AddGetNA<DT>(GetNA);
-            AddGetNA<DZ>(GetNA);
-=======
-            AddGetNA<BL>(GetNA);
-            AddGetNA<TX>(GetNA);
->>>>>>> 67f96a7c
 
             AddHasNA<R4>(HasNA);
             AddHasNA<R8>(HasNA);
-<<<<<<< HEAD
-            AddHasNA<TS>(HasNA);
-            AddHasNA<DT>(HasNA);
-            AddHasNA<DZ>(HasNA);
-=======
-            AddHasNA<BL>(HasNA);
-            AddHasNA<TX>(HasNA);
->>>>>>> 67f96a7c
 
             AddIsDef<I1>(IsDefault);
             AddIsDef<I2>(IsDefault);
@@ -856,27 +817,11 @@
         #region IsNA
         private bool IsNA(ref R4 src) => src.IsNA();
         private bool IsNA(ref R8 src) => src.IsNA();
-<<<<<<< HEAD
-        private bool IsNA(ref TS src) => src.IsNA;
-        private bool IsNA(ref DT src) => src.IsNA;
-        private bool IsNA(ref DZ src) => src.IsNA;
-=======
-        private bool IsNA(ref BL src) => src.IsNA;
-        private bool IsNA(ref TX src) => src.IsNA;
->>>>>>> 67f96a7c
         #endregion IsNA
 
         #region HasNA
         private bool HasNA(ref VBuffer<R4> src) { for (int i = 0; i < src.Count; i++) { if (src.Values[i].IsNA()) return true; } return false; }
         private bool HasNA(ref VBuffer<R8> src) { for (int i = 0; i < src.Count; i++) { if (src.Values[i].IsNA()) return true; } return false; }
-<<<<<<< HEAD
-        private bool HasNA(ref VBuffer<TS> src) { for (int i = 0; i < src.Count; i++) { if (src.Values[i].IsNA) return true; } return false; }
-        private bool HasNA(ref VBuffer<DT> src) { for (int i = 0; i < src.Count; i++) { if (src.Values[i].IsNA) return true; } return false; }
-        private bool HasNA(ref VBuffer<DZ> src) { for (int i = 0; i < src.Count; i++) { if (src.Values[i].IsNA) return true; } return false; }
-=======
-        private bool HasNA(ref VBuffer<BL> src) { for (int i = 0; i < src.Count; i++) { if (src.Values[i].IsNA) return true; } return false; }
-        private bool HasNA(ref VBuffer<TX> src) { for (int i = 0; i < src.Count; i++) { if (src.Values[i].IsNA) return true; } return false; }
->>>>>>> 67f96a7c
         #endregion HasNA
 
         #region IsDefault
@@ -908,14 +853,6 @@
         #region GetNA
         private void GetNA(ref R4 value) => value = R4.NaN;
         private void GetNA(ref R8 value) => value = R8.NaN;
-<<<<<<< HEAD
-        private void GetNA(ref TS value) => value = TS.NA;
-        private void GetNA(ref DT value) => value = DT.NA;
-        private void GetNA(ref DZ value) => value = DZ.NA;
-=======
-        private void GetNA(ref BL value) => value = BL.NA;
-        private void GetNA(ref TX value) => value = TX.NA;
->>>>>>> 67f96a7c
         #endregion GetNA
 
         #region ToI1
@@ -1464,16 +1401,9 @@
 
         public bool TryParse(ref TX src, out TS dst)
         {
-<<<<<<< HEAD
             if (src.IsEmpty)
             {
                 dst = default;
-=======
-            dst = default;
-            if (!src.HasChars)
-            {
-                Contracts.Check(!src.IsNA, "Missing values cannot be converted to boolean value.");
->>>>>>> 67f96a7c
                 return true;
             }
 
@@ -1486,16 +1416,9 @@
 
         public bool TryParse(ref TX src, out DT dst)
         {
-<<<<<<< HEAD
             if (src.IsEmpty)
             {
                 dst = default;
-=======
-            dst = default;
-            if (!src.HasChars)
-            {
-                Contracts.Check(!src.IsNA, "Missing values cannot be converted to boolean value.");
->>>>>>> 67f96a7c
                 return true;
             }
 
@@ -1508,16 +1431,9 @@
 
         public bool TryParse(ref TX src, out DZ dst)
         {
-<<<<<<< HEAD
             if (src.IsEmpty)
             {
                 dst = default;
-=======
-            dst = default;
-            if (!src.HasChars)
-            {
-                Contracts.Check(!src.IsNA, "Missing values cannot be converted to boolean value.");
->>>>>>> 67f96a7c
                 return true;
             }
 
