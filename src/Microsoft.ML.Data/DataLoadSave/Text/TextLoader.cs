--- conflicted
+++ resolved
@@ -1078,11 +1078,7 @@
                 //verWrittenCur: 0x0001000A, // Added ForceVector in Range
                 //verWrittenCur: 0x0001000B, // Header now retained if used and present
                 //verWrittenCur: 0x0001000C, // Removed Min and Contiguous from KeyType, and added ReadMultilines flag to OptionFlags
-<<<<<<< HEAD
                 verWrittenCur: 0x0001000D, // Added escapeChar option and decimal marker option to allow for ',' to be a decimal marker
-=======
-                verWrittenCur: 0x0001000D, // Added escapeChar option
->>>>>>> e3ca7e08
                 verReadableCur: 0x0001000A,
                 verWeCanReadBack: 0x00010009,
                 loaderSignature: LoaderSignature,
@@ -1231,16 +1227,13 @@
                 }
             }
 
-<<<<<<< HEAD
             if (options.DecimalMarker != '.' && options.DecimalMarker != ',')
                 throw _host.ExceptUserArg(nameof(Options.DecimalMarker), "Decimal marker cannot be the '{0}' character. It must be '.' or ','.", options.DecimalMarker);
             _decimalMarker = options.DecimalMarker;
-=======
             _escapeChar = options.EscapeChar;
             if(_separators.Contains(_escapeChar))
                 throw _host.ExceptUserArg(nameof(Options.EscapeChar), "EscapeChar '{0}' can't be used both as EscapeChar and separator", _escapeChar);
 
->>>>>>> e3ca7e08
             _bindings = new Bindings(this, cols, headerFile, dataSample);
             _parser = new Parser(this);
         }
@@ -1404,11 +1397,8 @@
             // int: inputSize: 0 for determined from data
             // int: number of separators
             // char[]: separators
-<<<<<<< HEAD
+            // char: escapeChar
             // char: decimal marker
-=======
-            // char: escapeChar
->>>>>>> e3ca7e08
             // bindings
             int cbFloat = ctx.Reader.ReadInt32();
             host.CheckDecode(cbFloat == sizeof(float));
@@ -1435,13 +1425,10 @@
 
             if (ctx.Header.ModelVerWritten >= 0x0001000D)
             {
-<<<<<<< HEAD
+                _escapeChar = ctx.Reader.ReadChar();
                 _decimalMarker = ctx.Reader.ReadChar();
                 host.CheckDecode(_decimalMarker == '.' || _decimalMarker == ',');
             }
-=======
-                _escapeChar = ctx.Reader.ReadChar();
-            }
             else
             {
                 _escapeChar = Defaults.EscapeChar;
@@ -1449,7 +1436,6 @@
 
             host.CheckDecode(!_separators.Contains(_escapeChar));
 
->>>>>>> e3ca7e08
             _bindings = new Bindings(ctx, this);
             _parser = new Parser(this);
         }
@@ -1490,11 +1476,8 @@
             // int: inputSize: 0 for determined from data
             // int: number of separators
             // char[]: separators
-<<<<<<< HEAD
+            // char: escapeChar
             // char: decimal marker
-=======
-            // char: escapeChar
->>>>>>> e3ca7e08
             // bindings
             ctx.Writer.Write(sizeof(float));
             ctx.Writer.Write(_maxRows);
@@ -1503,11 +1486,8 @@
             _host.Assert(0 <= _inputSize && _inputSize < SrcLim);
             ctx.Writer.Write(_inputSize);
             ctx.Writer.WriteCharArray(_separators);
-<<<<<<< HEAD
+            ctx.Writer.Write(_escapeChar);
             ctx.Writer.Write(_decimalMarker);
-=======
-            ctx.Writer.Write(_escapeChar);
->>>>>>> e3ca7e08
 
             _bindings.Save(ctx);
         }
