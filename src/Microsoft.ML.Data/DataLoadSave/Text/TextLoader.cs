// Licensed to the .NET Foundation under one or more agreements.
// The .NET Foundation licenses this file to you under the MIT license.
// See the LICENSE file in the project root for more information.

using System;
using System.Collections.Generic;
using System.Linq;
using System.Reflection;
using System.Text;
using Microsoft.ML;
using Microsoft.ML.CommandLine;
using Microsoft.ML.Data;
using Microsoft.ML.Internal.Utilities;
using Microsoft.ML.Runtime;

[assembly: LoadableClass(TextLoader.Summary, typeof(ILegacyDataLoader), typeof(TextLoader), typeof(TextLoader.Options), typeof(SignatureDataLoader),
    "Text Loader", "TextLoader", "Text", DocName = "loader/TextLoader.md")]

[assembly: LoadableClass(TextLoader.Summary, typeof(ILegacyDataLoader), typeof(TextLoader), null, typeof(SignatureLoadDataLoader),
    "Text Loader", TextLoader.LoaderSignature)]

[assembly: LoadableClass(TextLoader.Summary, typeof(TextLoader), null, typeof(SignatureLoadModel),
    "Text Loader", TextLoader.LoaderSignature)]

namespace Microsoft.ML.Data
{
    /// <summary>
    /// Loads a text file into an IDataView. Supports basic mapping from input columns to <see cref="IDataView"/> columns.
    /// </summary>
    public sealed partial class TextLoader : IDataLoader<IMultiStreamSource>
    {
        /// <summary>
        /// Describes how an input column should be mapped to an <see cref="IDataView"/> column.
        /// </summary>
        public sealed class Column
        {
            // Examples of how a column is defined in command line API:
            // Scalar column of <seealso cref="DataKind"/> I4 sourced from 2nd column
            //      col=ColumnName:I4:1
            // Vector column of <seealso cref="DataKind"/> I4 that contains values from columns 1, 3 to 10
            //     col=ColumnName:I4:1,3-10
            // Key range column of KeyType with underlying storage type U4 that contains values from columns 1, 3 to 10, that can go from 1 to 100 (0 reserved for out of range)
            //     col=ColumnName:U4[100]:1,3-10

            /// <summary>
            /// Describes how an input column should be mapped to an <see cref="IDataView"/> column.
            /// </summary>
            public Column() { }

            /// <summary>
            /// Describes how an input column should be mapped to an <see cref="IDataView"/> column.
            /// </summary>
            /// <param name="name">Name of the column.</param>
            /// <param name="dataKind"><see cref="Data.DataKind"/> of the items in the column.</param>
            /// <param name="index">Index of the column.</param>
            public Column(string name, DataKind dataKind, int index)
                : this(name, dataKind.ToInternalDataKind(), new[] { new Range(index) })
            {
            }

            /// <summary>
            /// Describes how an input column should be mapped to an <see cref="IDataView"/> column.
            /// </summary>
            /// <param name="name">Name of the column.</param>
            /// <param name="dataKind"><see cref="Data.DataKind"/> of the items in the column.</param>
            /// <param name="minIndex">The minimum inclusive index of the column.</param>
            /// <param name="maxIndex">The maximum-inclusive index of the column.</param>
            public Column(string name, DataKind dataKind, int minIndex, int maxIndex)
                : this(name, dataKind.ToInternalDataKind(), new[] { new Range(minIndex, maxIndex) })
            {
            }

            /// <summary>
            /// Describes how an input column should be mapped to an <see cref="IDataView"/> column.
            /// </summary>
            /// <param name="name">Name of the column.</param>
            /// <param name="dataKind"><see cref="Data.DataKind"/> of the items in the column.</param>
            /// <param name="source">Source index range(s) of the column.</param>
            /// <param name="keyCount">For a key column, this defines the range of values.</param>
            public Column(string name, DataKind dataKind, Range[] source, KeyCount keyCount = null)
                : this(name, dataKind.ToInternalDataKind(), source, keyCount)
            {
            }

            /// <summary>
            /// Describes how an input column should be mapped to an <see cref="IDataView"/> column.
            /// </summary>
            /// <param name="name">Name of the column.</param>
            /// <param name="kind"><see cref="InternalDataKind"/> of the items in the column.</param>
            /// <param name="source">Source index range(s) of the column.</param>
            /// <param name="keyCount">For a key column, this defines the range of values.</param>
            private Column(string name, InternalDataKind kind, Range[] source, KeyCount keyCount = null)
            {
                Contracts.CheckValue(name, nameof(name));
                Contracts.CheckValue(source, nameof(source));

                Name = name;
                Type = kind;
                Source = source;
                KeyCount = keyCount;
            }

            /// <summary>
            /// Name of the column.
            /// </summary>
            [Argument(ArgumentType.AtMostOnce, HelpText = "Name of the column")]
            public string Name;

            /// <summary>
            /// <see cref="InternalDataKind"/> of the items in the column. It defaults to float.
            /// Although <see cref="InternalDataKind"/> is internal, <see cref="Type"/>'s information can be publicly accessed by <see cref="DataKind"/>.
            /// </summary>
            [Argument(ArgumentType.AtMostOnce, HelpText = "Type of the items in the column")]
            [BestFriend]
            internal InternalDataKind Type = InternalDataKind.R4;

            /// <summary>
            /// <see cref="Data.DataKind"/> of the items in the column.
            /// </summary>
            /// It's a public interface to access the information in an internal DataKind.
            public DataKind DataKind
            {
                get { return Type.ToDataKind(); }
                set { Type = value.ToInternalDataKind(); }
            }

            /// <summary>
            /// Source index range(s) of the column.
            /// </summary>
            [Argument(ArgumentType.Multiple, HelpText = "Source index range(s) of the column", ShortName = "src")]
            public Range[] Source;

            /// <summary>
            /// For a key column, this defines the range of values.
            /// </summary>
            [Argument(ArgumentType.Multiple, HelpText = "For a key column, this defines the range of values", ShortName = "key")]
            public KeyCount KeyCount;

            internal static Column Parse(string str)
            {
                Contracts.AssertNonEmpty(str);

                var res = new Column();
                if (res.TryParse(str))
                    return res;
                return null;
            }

            private bool TryParse(string str)
            {
                Contracts.AssertNonEmpty(str);

                // Allow name:srcs and name:type:srcs
                var rgstr = str.Split(':');
                if (rgstr.Length < 2 || rgstr.Length > 3)
                    return false;

                int istr = 0;
                if (string.IsNullOrWhiteSpace(Name = rgstr[istr++]))
                    return false;
                if (rgstr.Length == 3)
                {
                    InternalDataKind kind;
                    if (!TypeParsingUtils.TryParseDataKind(rgstr[istr++], out kind, out KeyCount))
                        return false;
                    Type = kind == default ? InternalDataKind.R4 : kind;
                }

                return TryParseSource(rgstr[istr++]);
            }

            private bool TryParseSource(string str) => TryParseSourceEx(str, out Source);

            internal static bool TryParseSourceEx(string str, out Range[] ranges)
            {
                ranges = null;
                var strs = str.Split(',');
                if (str.Length == 0)
                    return false;

                ranges = new Range[strs.Length];
                for (int i = 0; i < strs.Length; i++)
                {
                    if ((ranges[i] = Range.Parse(strs[i])) == null)
                        return false;
                }
                return true;
            }

            internal bool TryUnparse(StringBuilder sb)
            {
                Contracts.AssertValue(sb);

                if (string.IsNullOrWhiteSpace(Name))
                    return false;
                if (CmdQuoter.NeedsQuoting(Name))
                    return false;
                if (Utils.Size(Source) == 0)
                    return false;

                int ich = sb.Length;
                sb.Append(Name);
                sb.Append(':');
                if (Type != default || KeyCount != null)
                {
                    if (Type != default)
                        sb.Append(Type.GetString());
                    if (KeyCount != null)
                    {
                        sb.Append('[');
                        if (!KeyCount.TryUnparse(sb))
                        {
                            sb.Length = ich;
                            return false;
                        }
                        sb.Append(']');
                    }
                    sb.Append(':');
                }
                string pre = "";
                foreach (var src in Source)
                {
                    sb.Append(pre);
                    if (!src.TryUnparse(sb))
                    {
                        sb.Length = ich;
                        return false;
                    }
                    pre = ",";
                }
                return true;
            }

            /// <summary>
            ///  Returns <c>true</c> iff the ranges are disjoint, and each range satisfies 0 &lt;= min &lt;= max.
            /// </summary>
            internal bool IsValid()
            {
                if (Utils.Size(Source) == 0)
                    return false;

                var sortedRanges = Source.OrderBy(x => x.Min).ToList();
                var first = sortedRanges[0];
                if (first.Min < 0 || first.Min > first.Max)
                    return false;

                for (int i = 1; i < sortedRanges.Count; i++)
                {
                    var cur = sortedRanges[i];
                    if (cur.Min > cur.Max)
                        return false;

                    var prev = sortedRanges[i - 1];
                    if (prev.Max == null && (prev.AutoEnd || prev.VariableEnd))
                        return false;
                    if (cur.Min <= prev.Max)
                        return false;
                }

                return true;
            }
        }

        /// <summary>
        /// Specifies the range of indices of input columns that should be mapped to an output column.
        /// </summary>
        public sealed class Range
        {
            public Range() { }

            /// <summary>
            /// A range representing a single value. Will result in a scalar column.
            /// </summary>
            /// <param name="index">The index of the field of the text file to read.</param>
            public Range(int index)
            {
                Contracts.CheckParam(index >= 0, nameof(index), "Must be non-negative");
                Min = index;
                Max = index;
            }

            /// <summary>
            /// A range representing a set of values. Will result in a vector column.
            /// </summary>
            /// <param name="min">The minimum inclusive index of the column.</param>
            /// <param name="max">The maximum-inclusive index of the column. If <c>null</c>
            /// indicates that the <see cref="TextLoader"/> should auto-detect the legnth
            /// of the lines, and read until the end.</param>
            public Range(int min, int? max)
            {
                Contracts.CheckParam(min >= 0, nameof(min), "Must be non-negative");
                Contracts.CheckParam(!(max < min), nameof(max), "If specified, must be greater than or equal to " + nameof(min));

                Min = min;
                Max = max;
                // Note that without the following being set, in the case where there is a single range
                // where Min == Max, the result will not be a vector valued but a scalar column.
                ForceVector = true;
                AutoEnd = max == null;
            }

            /// <summary>
            ///  The minimum index of the column, inclusive.
            /// </summary>
            [Argument(ArgumentType.Required, HelpText = "First index in the range")]
            public int Min;

            /// <summary>
            /// The maximum index of the column, inclusive. If <see langword="null"/>
            /// indicates that the <see cref="TextLoader"/> should auto-detect the legnth
            /// of the lines, and read until the end.
            /// If max is specified, the fields <see cref="AutoEnd"/> and <see cref="VariableEnd"/> are ignored.
            /// </summary>
            [Argument(ArgumentType.AtMostOnce, HelpText = "Last index in the range")]
            public int? Max;

            /// <summary>
            /// Whether this range extends to the end of the line, but should be a fixed number of items.
            /// If <see cref="Max"/> is specified, the fields <see cref="AutoEnd"/> and <see cref="VariableEnd"/> are ignored.
            /// </summary>
            [Argument(ArgumentType.AtMostOnce,
                HelpText = "This range extends to the end of the line, but should be a fixed number of items",
                ShortName = "auto")]
            public bool AutoEnd;

            /// <summary>
            /// Whether this range extends to the end of the line, which can vary from line to line.
            /// If <see cref="Max"/> is specified, the fields <see cref="AutoEnd"/> and <see cref="VariableEnd"/> are ignored.
            /// If <see cref="AutoEnd"/> is <see langword="true"/>, then <see cref="VariableEnd"/> is ignored.
            /// </summary>
            [Argument(ArgumentType.AtMostOnce,
                HelpText = "This range extends to the end of the line, which can vary from line to line",
                ShortName = "var")]
            public bool VariableEnd;

            /// <summary>
            /// Whether this range includes only other indices not specified.
            /// </summary>
            [Argument(ArgumentType.AtMostOnce, HelpText = "This range includes only other indices not specified", ShortName = "other")]
            public bool AllOther;

            /// <summary>
            /// Force scalar columns to be treated as vectors of length one.
            /// </summary>
            [Argument(ArgumentType.AtMostOnce, HelpText = "Force scalar columns to be treated as vectors of length one", ShortName = "vector")]
            public bool ForceVector;

            internal static Range Parse(string str)
            {
                Contracts.AssertNonEmpty(str);

                var res = new Range();
                if (res.TryParse(str))
                    return res;
                return null;
            }

            private bool TryParse(string str)
            {
                Contracts.AssertNonEmpty(str);

                int ich = str.IndexOfAny(new char[] { '-', '~' });
                if (ich < 0)
                {
                    // No "-" or "~". Single integer.
                    if (!int.TryParse(str, out Min))
                        return false;
                    Max = Min;
                    return true;
                }

                AllOther = str[ich] == '~';
                ForceVector = true;

                if (ich == 0)
                {
                    if (!AllOther)
                        return false;

                    Min = 0;
                }
                else if (!int.TryParse(str.Substring(0, ich), out Min))
                    return false;

                string rest = str.Substring(ich + 1);
                if (string.IsNullOrEmpty(rest) || rest == "*")
                {
                    AutoEnd = true;
                    return true;
                }
                if (rest == "**")
                {
                    VariableEnd = true;
                    return true;
                }

                int tmp;
                if (!int.TryParse(rest, out tmp))
                    return false;
                Max = tmp;
                return true;
            }

            internal bool TryUnparse(StringBuilder sb)
            {
                Contracts.AssertValue(sb);
                char dash = AllOther ? '~' : '-';
                if (Min < 0)
                    return false;
                sb.Append(Min);
                if (Max != null)
                {
                    if (Max != Min || ForceVector || AllOther)
                        sb.Append(dash).Append(Max);
                }
                else if (AutoEnd)
                    sb.Append(dash).Append("*");
                else if (VariableEnd)
                    sb.Append(dash).Append("**");
                return true;
            }
        }

        /// <summary>
        /// The settings for <see cref="TextLoader"/>
        /// </summary>
        public class Options
        {
            /// <summary>
            /// Whether the input may include double-quoted values. This parameter is used to distinguish separator characters
            /// in an input value from actual separators. When true, separators within double quotes are treated as part of the
            /// input value. When false, all separators, even those whitin quotes, are treated as delimiting a new column.
            /// It is also used to distinguish empty values from missing values. When true, missing value are denoted by consecutive
            /// separators and empty values by \"\". When false, empty values are denoted by consecutive separators and missing
            /// values by the default missing value for each type documented in <see cref="DataKind"/>.
            /// </summary>
            [Argument(ArgumentType.AtMostOnce,
                HelpText =
                    "Whether the input may include quoted values, which can contain separator characters, colons," +
                    " and distinguish empty values from missing values. When true, consecutive separators denote a" +
                    " missing value and an empty value is denoted by \"\". When false, consecutive separators" +
                    " denote an empty value.",
                ShortName = "quote")]
            public bool AllowQuoting = Defaults.AllowQuoting;

            /// <summary>
            /// Whether the input may include sparse representations. For example, a row containing
            /// "5 2:6 4:3" means that there are 5 columns, and the only non-zero are columns 2 and 4, which have values 6 and 3,
            /// respectively. Column indices are zero-based, so columns 2 and 4 represent the 3rd and 5th columns.
            /// </summary>
            [Argument(ArgumentType.AtMostOnce, HelpText = "Whether the input may include sparse representations", ShortName = "sparse")]
            public bool AllowSparse = Defaults.AllowSparse;

            /// <summary>
            /// Number of source columns in the text data. Default is that sparse rows contain their size information.
            /// </summary>
            [Argument(ArgumentType.AtMostOnce,
                HelpText = "Number of source columns in the text data. Default is that sparse rows contain their size information.",
                ShortName = "size")]
            public int? InputSize;

            [Argument(ArgumentType.AtMostOnce, Visibility = ArgumentAttribute.VisibilityType.CmdLineOnly, HelpText = "Source column separator. Options: tab, space, comma, single character", ShortName = "sep")]
            // this is internal as it only serves the command line interface
            internal string Separator = Defaults.Separator.ToString();

            /// <summary>
            /// The characters that should be used as separators column separator.
            /// </summary>
            [Argument(ArgumentType.AtMostOnce, Name = nameof(Separator), Visibility = ArgumentAttribute.VisibilityType.EntryPointsOnly, HelpText = "Source column separator.", ShortName = "sep")]
            public char[] Separators = new[] { Defaults.Separator };

            /// <summary>
            /// Specifies the input columns that should be mapped to <see cref="IDataView"/> columns.
            /// </summary>
            [Argument(ArgumentType.Multiple, HelpText = "Column groups. Each group is specified as name:type:numeric-ranges, eg, col=Features:R4:1-17,26,35-40",
                Name = "Column", ShortName = "col", SortOrder = 1)]
            public Column[] Columns;

            /// <summary>
            /// Wheter to remove trailing whitespace from lines.
            /// </summary>
            [Argument(ArgumentType.AtMostOnce, HelpText = "Remove trailing whitespace from lines", ShortName = "trim")]
            public bool TrimWhitespace = Defaults.TrimWhitespace;

            /// <summary>
<<<<<<< HEAD
            /// Whether the data file has a header. If true, it will only cause the header to be skipped, but will not help with
            /// automatically detecting column names or types, which must be specified with <see cref="Options.Columns"/>.
=======
            /// Whether the data file has a header with feature names.
            /// Note: If a TextLoader is created with hasHeader = true but without a dataSample, then vector columns made by TextLoader will not contain slot name
            /// annotations (slots being the elements of the given vector column), because the output schema is made when the TextLoader is made, and not when
            /// TextLoader.Load(IMultiStreamSource source) is called. In addition, the case where dataSample = null and hasHeader = true indicates to the
            /// loader that when it is given a file when <see cref="TextLoader.Load(IMultiStreamSource)"/> is called, it needs to skip the first line.
>>>>>>> c3d15927
            /// </summary>
            [Argument(ArgumentType.AtMostOnce, ShortName = "header",
                HelpText = "Data file has header with feature names. Header is read only if options 'hs' and 'hf' are not specified.")]
            public bool HasHeader;

            /// <summary>
            /// Whether to use separate parsing threads.
            /// </summary>
            [Argument(ArgumentType.AtMostOnce, HelpText = "Use separate parsing threads?", ShortName = "threads", Hide = true)]
            public bool UseThreads = true;

            /// <summary>
            /// File containing a header with feature names. If specified, the header defined in the data file is ignored regardless of <see cref="HasHeader"/>.
            /// </summary>
            [Argument(ArgumentType.AtMostOnce, HelpText = "File containing a header with feature names. If specified, header defined in the data file (header+) is ignored.",
                ShortName = "hf", IsInputFileName = true)]
            public string HeaderFile;

            /// <summary>
            /// Maximum number of rows to produce.
            /// </summary>
            [Argument(ArgumentType.AtMostOnce, HelpText = "Maximum number of rows to produce", ShortName = "rows", Hide = true)]
            public long? MaxRows;

            /// <summary>
            /// Checks that all column specifications are valid (that is, ranges are disjoint and have min&lt;=max).
            /// </summary>
            internal bool IsValid()
            {
                return Utils.Size(Columns) == 0 || Columns.All(x => x.IsValid());
            }
        }

        internal static class Defaults
        {
            internal const bool AllowQuoting = false;
            internal const bool AllowSparse = false;
            internal const char Separator = '\t';
            internal const bool HasHeader = false;
            internal const bool TrimWhitespace = false;
        }

        /// <summary>
        /// Used as an input column range.
        /// A variable length segment (extending to the end of the input line) is represented by Lim == SrcLim.
        /// </summary>
        internal struct Segment
        {
            public int Min;
            public int Lim;
            public bool ForceVector;

            public bool IsVariable { get { return Lim == SrcLim; } }

            /// <summary>
            /// Be careful with this ctor. lim == SrcLim means that this segment extends to
            /// the end of the input line. If that is not the intent, pass in Min(lim, SrcLim - 1).
            /// </summary>
            public Segment(int min, int lim, bool forceVector)
            {
                Contracts.Assert(0 <= min & min < lim & lim <= SrcLim);
                Min = min;
                Lim = lim;
                ForceVector = forceVector;
            }

            /// <summary>
            /// Defines a segment that extends from min to the end of input.
            /// </summary>
            public Segment(int min)
            {
                Contracts.Assert(0 <= min & min < SrcLim);
                Min = min;
                Lim = SrcLim;
                ForceVector = true;
            }
        }

        /// <summary>
        /// Information for an output column.
        /// </summary>
        internal sealed class ColInfo
        {
            public readonly string Name;
            // REVIEW: Fix this for keys.
            public readonly InternalDataKind Kind;
            public readonly DataViewType ColType;
            public readonly Segment[] Segments;

            // There is at most one variable sized segment, the one at IsegVariable (-1 if none).
            // BaseSize is the sum of the sizes of non-variable segments.
            public readonly int IsegVariable;
            public readonly int SizeBase;

            private ColInfo(string name, DataViewType colType, Segment[] segs, int isegVar, int sizeBase)
            {
                Contracts.AssertNonEmpty(name);
                Contracts.AssertNonEmpty(segs);
                Contracts.Assert(sizeBase > 0 || isegVar >= 0);
                Contracts.Assert(isegVar >= -1);

                Name = name;
                Kind = colType.GetItemType().GetRawKind();
                Contracts.Assert(Kind != 0);
                ColType = colType;
                Segments = segs;
                SizeBase = sizeBase;
                IsegVariable = isegVar;
            }

            public static ColInfo Create(string name, PrimitiveDataViewType itemType, Segment[] segs, bool user)
            {
                Contracts.AssertNonEmpty(name);
                Contracts.AssertValue(itemType);
                Contracts.AssertNonEmpty(segs);

                var order = Utils.GetIdentityPermutation(segs.Length);
                Array.Sort(order, (x, y) => segs[x].Min.CompareTo(segs[y].Min));

                // Check that the segments are disjoint.
                // REVIEW: Should we insist that they are disjoint? Is there any reason to allow overlapping?
                for (int i = 1; i < order.Length; i++)
                {
                    int a = order[i - 1];
                    int b = order[i];
                    Contracts.Assert(segs[a].Min <= segs[b].Min);
                    if (segs[a].Lim > segs[b].Min)
                    {
                        throw user ?
                            Contracts.ExceptUserArg(nameof(Column.Source), "Intervals specified for column '{0}' overlap", name) :
                            Contracts.ExceptDecode("Intervals specified for column '{0}' overlap", name);
                    }
                }

                // Note: since we know that the segments don't overlap, we're guaranteed that
                // the sum of their sizes doesn't overflow.
                int isegVar = -1;
                int size = 0;
                for (int i = 0; i < segs.Length; i++)
                {
                    var seg = segs[i];
                    if (seg.IsVariable)
                    {
                        Contracts.Assert(isegVar == -1);
                        isegVar = i;
                    }
                    else
                        size += seg.Lim - seg.Min;
                }
                Contracts.Assert(size >= segs.Length || size >= segs.Length - 1 && isegVar >= 0);

                DataViewType type = itemType;
                if (isegVar >= 0)
                    type = new VectorDataViewType(itemType);
                else if (size > 1 || segs[0].ForceVector)
                    type = new VectorDataViewType(itemType, size);

                return new ColInfo(name, type, segs, isegVar, size);
            }
        }

        private sealed class Bindings
        {
            /// <summary>
            /// <see cref="Infos"/>[i] stores the i-th column's name and type. Columns are loaded from the input text file.
            /// </summary>
            public readonly ColInfo[] Infos;
            /// <summary>
            /// <see cref="Infos"/>[i] stores the i-th column's metadata, named <see cref="AnnotationUtils.Kinds.SlotNames"/>
            /// in <see cref="DataViewSchema.Annotations"/>.
            /// </summary>
            private readonly VBuffer<ReadOnlyMemory<char>>[] _slotNames;
            /// <summary>
            /// Empty if <see cref="Options.HasHeader"/> is <see langword="false"/>, no header presents, or upon load
            /// there was no header stored in the model.
            /// </summary>
            private readonly ReadOnlyMemory<char> _header;

            public DataViewSchema OutputSchema { get; }

            public Bindings(TextLoader parent, Column[] cols, IMultiStreamSource headerFile, IMultiStreamSource dataSample)
            {
                Contracts.AssertNonEmpty(cols);
                Contracts.AssertValueOrNull(headerFile);
                Contracts.AssertValueOrNull(dataSample);

                using (var ch = parent._host.Start("Binding"))
                {
                    // Make sure all columns have at least one source range.
                    // Also determine if any columns have a range that extends to the end. If so, then we need
                    // to look at some data to determine the number of source columns.
                    bool needInputSize = false;
                    foreach (var col in cols)
                    {
                        if (Utils.Size(col.Source) == 0)
                            throw ch.ExceptUserArg(nameof(Column.Source), "Must specify some source column indices");
                        if (!needInputSize && col.Source.Any(r => r.AutoEnd && r.Max == null))
                            needInputSize = true;
                    }

                    int inputSize = parent._inputSize;
                    ch.Assert(0 <= inputSize & inputSize < SrcLim);
                    List<ReadOnlyMemory<char>> lines = null;
                    if (headerFile != null)
                        Cursor.GetSomeLines(headerFile, 1, ref lines);
                    if (needInputSize && inputSize == 0)
                        Cursor.GetSomeLines(dataSample, 100, ref lines);
                    else if (headerFile == null && parent.HasHeader)
                        Cursor.GetSomeLines(dataSample, 1, ref lines);

                    if (needInputSize && inputSize == 0)
                    {
                        int min = 0;
                        int max = 0;
                        if (Utils.Size(lines) > 0)
                            Parser.GetInputSize(parent, lines, out min, out max);
                        if (max == 0)
                            throw ch.ExceptUserArg(nameof(Column.Source), "Can't determine the number of source columns without valid data");
                        ch.Assert(min <= max);
                        if (min < max)
                            throw ch.ExceptUserArg(nameof(Column.Source), "The size of input lines is not consistent");
                        // We reserve SrcLim for variable.
                        inputSize = Math.Min(min, SrcLim - 1);
                    }

                    int iinfoOther = -1;
                    PrimitiveDataViewType typeOther = null;
                    Segment[] segsOther = null;
                    int isegOther = -1;

                    Infos = new ColInfo[cols.Length];

                    // This dictionary is used only for detecting duplicated column names specified by user.
                    var nameToInfoIndex = new Dictionary<string, int>(Infos.Length);

                    for (int iinfo = 0; iinfo < Infos.Length; iinfo++)
                    {
                        var col = cols[iinfo];

                        ch.CheckNonWhiteSpace(col.Name, nameof(col.Name));
                        string name = col.Name.Trim();
                        if (iinfo == nameToInfoIndex.Count && nameToInfoIndex.ContainsKey(name))
                            ch.Info("Duplicate name(s) specified - later columns will hide earlier ones");

                        PrimitiveDataViewType itemType;
                        InternalDataKind kind;
                        if (col.KeyCount != null)
                        {
                            itemType = TypeParsingUtils.ConstructKeyType(col.Type, col.KeyCount);
                        }
                        else
                        {
                            kind = col.Type == default ? InternalDataKind.R4 : col.Type;
                            ch.CheckUserArg(Enum.IsDefined(typeof(InternalDataKind), kind), nameof(Column.Type), "Bad item type");
                            itemType = ColumnTypeExtensions.PrimitiveTypeFromKind(kind);
                        }

                        // This was checked above.
                        ch.Assert(Utils.Size(col.Source) > 0);

                        var segs = new Segment[col.Source.Length];
                        for (int i = 0; i < segs.Length; i++)
                        {
                            var range = col.Source[i];

                            // Check for remaining range, raise flag.
                            if (range.AllOther)
                            {
                                ch.CheckUserArg(iinfoOther < 0, nameof(Range.AllOther), "At most one all other range can be specified");
                                iinfoOther = iinfo;
                                isegOther = i;
                                typeOther = itemType;
                                segsOther = segs;
                            }

                            // Falling through this block even if range.allOther is true to capture range information.
                            int min = range.Min;
                            ch.CheckUserArg(0 <= min && min < SrcLim - 1, nameof(range.Min));

                            Segment seg;
                            if (range.Max != null)
                            {
                                int max = range.Max.Value;
                                ch.CheckUserArg(min <= max && max < SrcLim - 1, nameof(range.Max));
                                seg = new Segment(min, max + 1, range.ForceVector);
                                ch.Assert(!seg.IsVariable);
                            }
                            else if (range.AutoEnd)
                            {
                                ch.Assert(needInputSize && 0 < inputSize && inputSize < SrcLim);
                                if (min >= inputSize)
                                    throw ch.ExceptUserArg(nameof(range.Min), "Column #{0} not found in the dataset (it only has {1} columns)", min, inputSize);
                                seg = new Segment(min, inputSize, true);
                                ch.Assert(!seg.IsVariable);
                            }
                            else if (range.VariableEnd)
                            {
                                seg = new Segment(min);
                                ch.Assert(seg.IsVariable);
                            }
                            else
                            {
                                seg = new Segment(min, min + 1, range.ForceVector);
                                ch.Assert(!seg.IsVariable);
                            }

                            segs[i] = seg;
                        }

                        // Defer ColInfo generation if the column contains all other indexes.
                        if (iinfoOther != iinfo)
                            Infos[iinfo] = ColInfo.Create(name, itemType, segs, true);

                        nameToInfoIndex[name] = iinfo;
                    }

                    // Note that segsOther[isegOther] is not a real segment to be included.
                    // It only persists segment information such as Min, Max, autoEnd, variableEnd for later processing.
                    // Process all other range.
                    if (iinfoOther >= 0)
                    {
                        ch.Assert(0 <= isegOther && isegOther < segsOther.Length);

                        // segsAll is the segments from all columns.
                        var segsAll = new List<Segment>();
                        for (int iinfo = 0; iinfo < Infos.Length; iinfo++)
                        {
                            if (iinfo == iinfoOther)
                                segsAll.AddRange(segsOther.Where((s, i) => i != isegOther));
                            else
                                segsAll.AddRange(Infos[iinfo].Segments);
                        }

                        // segsNew is where we build the segs for the column iinfoOther.
                        var segsNew = new List<Segment>();
                        var segOther = segsOther[isegOther];
                        for (int i = 0; i < segsOther.Length; i++)
                        {
                            if (i != isegOther)
                            {
                                segsNew.Add(segsOther[i]);
                                continue;
                            }

                            // Sort all existing segments by Min, there is no guarantee that segments do not overlap.
                            segsAll.Sort((s1, s2) => s1.Min.CompareTo(s2.Min));

                            int min = segOther.Min;
                            int lim = segOther.Lim;

                            foreach (var seg in segsAll)
                            {
                                // At this step, all indices less than min is contained in some segment, either in
                                // segsAll or segsNew.
                                ch.Assert(min < lim);
                                if (min < seg.Min)
                                    segsNew.Add(new Segment(min, seg.Min, true));
                                if (min < seg.Lim)
                                    min = seg.Lim;
                                if (min >= lim)
                                    break;
                            }

                            if (min < lim)
                                segsNew.Add(new Segment(min, lim, true));
                        }

                        ch.CheckUserArg(segsNew.Count > 0, nameof(Range.AllOther), "No index is selected as all other indexes.");
                        Infos[iinfoOther] = ColInfo.Create(cols[iinfoOther].Name.Trim(), typeOther, segsNew.ToArray(), true);
                    }

                    _slotNames = new VBuffer<ReadOnlyMemory<char>>[Infos.Length];
                    if ((parent.HasHeader || headerFile != null) && Utils.Size(lines) > 0)
                        _header = lines[0];

                    if (!_header.IsEmpty)
                        Parser.ParseSlotNames(parent, _header, Infos, _slotNames);
                }
                OutputSchema = ComputeOutputSchema();
            }

            public Bindings(ModelLoadContext ctx, TextLoader parent)
            {
                Contracts.AssertValue(ctx);

                // *** Binary format ***
                // int: number of columns
                // foreach column:
                //   int: id of column name
                //   byte: DataKind
                //   byte: bool of whether this is a key type
                //   for a key type:
                //     ulong: count for key range
                //   int: number of segments
                //   foreach segment:
                //     int: min
                //     int: lim
                //     byte: force vector (verWrittenCur: verIsVectorSupported)
                int cinfo = ctx.Reader.ReadInt32();
                Contracts.CheckDecode(cinfo > 0);
                Infos = new ColInfo[cinfo];

                // This dictionary is used only for detecting duplicated column names specified by user.
                var nameToInfoIndex = new Dictionary<string, int>(Infos.Length);

                for (int iinfo = 0; iinfo < cinfo; iinfo++)
                {
                    string name = ctx.LoadNonEmptyString();

                    PrimitiveDataViewType itemType;
                    var kind = (InternalDataKind)ctx.Reader.ReadByte();
                    Contracts.CheckDecode(Enum.IsDefined(typeof(InternalDataKind), kind));
                    bool isKey = ctx.Reader.ReadBoolByte();
                    if (isKey)
                    {
                        ulong count;
                        Contracts.CheckDecode(KeyDataViewType.IsValidDataType(kind.ToType()));

                        // Special treatment for versions that had Min and Contiguous fields in KeyType.
                        if (ctx.Header.ModelVerWritten < VersionNoMinCount)
                        {
                            bool isContig = ctx.Reader.ReadBoolByte();
                            // We no longer support non contiguous values and non zero Min for KeyType.
                            Contracts.CheckDecode(isContig);
                            ulong min = ctx.Reader.ReadUInt64();
                            Contracts.CheckDecode(min == 0);
                            int cnt = ctx.Reader.ReadInt32();
                            Contracts.CheckDecode(cnt >= 0);
                            count = (ulong)cnt;
                            // Since we removed the notion of unknown cardinality (count == 0), we map to the maximum value.
                            if (count == 0)
                                count = kind.ToMaxInt();
                        }
                        else
                        {
                            count = ctx.Reader.ReadUInt64();
                            Contracts.CheckDecode(0 < count);
                        }
                        itemType = new KeyDataViewType(kind.ToType(), count);
                    }
                    else
                        itemType = ColumnTypeExtensions.PrimitiveTypeFromKind(kind);

                    int cseg = ctx.Reader.ReadInt32();
                    Contracts.CheckDecode(cseg > 0);
                    var segs = new Segment[cseg];
                    for (int iseg = 0; iseg < cseg; iseg++)
                    {
                        int min = ctx.Reader.ReadInt32();
                        int lim = ctx.Reader.ReadInt32();
                        Contracts.CheckDecode(0 <= min && min < lim && lim <= SrcLim);
                        bool forceVector = false;
                        if (ctx.Header.ModelVerWritten >= VerForceVectorSupported)
                            forceVector = ctx.Reader.ReadBoolByte();
                        segs[iseg] = new Segment(min, lim, forceVector);
                    }

                    // Note that this will throw if the segments are ill-structured, including the case
                    // of multiple variable segments (since those segments will overlap and overlapping
                    // segments are illegal).
                    Infos[iinfo] = ColInfo.Create(name, itemType, segs, false);
                    nameToInfoIndex[name] = iinfo;
                }

                _slotNames = new VBuffer<ReadOnlyMemory<char>>[Infos.Length];

                string result = null;
                ctx.TryLoadTextStream("Header.txt", reader => result = reader.ReadLine());
                if (!string.IsNullOrEmpty(result))
                    Parser.ParseSlotNames(parent, _header = result.AsMemory(), Infos, _slotNames);

                OutputSchema = ComputeOutputSchema();
            }

            internal void Save(ModelSaveContext ctx)
            {
                Contracts.AssertValue(ctx);

                // *** Binary format ***
                // int: number of columns
                // foreach column:
                //   int: id of column name
                //   byte: DataKind
                //   byte: bool of whether this is a key type
                //   for a key type:
                //     ulong: count for key range
                //   int: number of segments
                //   foreach segment:
                //     int: min
                //     int: lim
                //     byte: force vector (verWrittenCur: verIsVectorSupported)
                ctx.Writer.Write(Infos.Length);
                for (int iinfo = 0; iinfo < Infos.Length; iinfo++)
                {
                    var info = Infos[iinfo];
                    ctx.SaveNonEmptyString(info.Name);
                    var type = info.ColType.GetItemType();
                    InternalDataKind rawKind = type.GetRawKind();
                    Contracts.Assert((InternalDataKind)(byte)rawKind == rawKind);
                    ctx.Writer.Write((byte)rawKind);
                    ctx.Writer.WriteBoolByte(type is KeyDataViewType);
                    if (type is KeyDataViewType key)
                        ctx.Writer.Write(key.Count);
                    ctx.Writer.Write(info.Segments.Length);
                    foreach (var seg in info.Segments)
                    {
                        ctx.Writer.Write(seg.Min);
                        ctx.Writer.Write(seg.Lim);
                        ctx.Writer.WriteBoolByte(seg.ForceVector);
                    }
                }

                // Save header in an easily human inspectable separate entry.
                if (!_header.IsEmpty)
                    ctx.SaveTextStream("Header.txt", writer => writer.WriteLine(_header.ToString()));
            }

            private DataViewSchema ComputeOutputSchema()
            {
                var schemaBuilder = new DataViewSchema.Builder();

                // Iterate through all loaded columns. The index i indicates the i-th column loaded.
                for (int i = 0; i < Infos.Length; ++i)
                {
                    var info = Infos[i];
                    // Retrieve the only possible metadata of this class.
                    var names = _slotNames[i];
                    if (names.Length > 0)
                    {
                        // Slot names present! Let's add them.
                        var metadataBuilder = new DataViewSchema.Annotations.Builder();
                        metadataBuilder.AddSlotNames(names.Length, (ref VBuffer<ReadOnlyMemory<char>> value) => names.CopyTo(ref value));
                        schemaBuilder.AddColumn(info.Name, info.ColType, metadataBuilder.ToAnnotations());
                    }
                    else
                        // Slot names is empty.
                        schemaBuilder.AddColumn(info.Name, info.ColType);
                }

                return schemaBuilder.ToSchema();
            }
        }

        internal const string Summary = "Loads text data file.";

        internal const string LoaderSignature = "TextLoader";

        private const uint VerForceVectorSupported = 0x0001000A;
        private const uint VersionNoMinCount = 0x0001000C;

        private static VersionInfo GetVersionInfo()
        {
            return new VersionInfo(
                modelSignature: "TXTLOADR",
                //verWrittenCur: 0x00010001, // Initial
                //verWrittenCur: 0x00010002, // Added support for header
                //verWrittenCur: 0x00010003, // Support for TypeCode
                //verWrittenCur: 0x00010004, // Added _allowSparse
                //verWrittenCur: 0x00010005, // Changed TypeCode to DataKind
                //verWrittenCur: 0x00010006, // Removed weight column support
                //verWrittenCur: 0x00010007, // Added key type support
                //verWrittenCur: 0x00010008, // Added maxRows
                // verWrittenCur: 0x00010009, // Introduced _flags
                //verWrittenCur: 0x0001000A, // Added ForceVector in Range
                //verWrittenCur: 0x0001000B, // Header now retained if used and present
                verWrittenCur: 0x0001000C, // Removed Min and Contiguous from KeyType
                verReadableCur: 0x0001000A,
                verWeCanReadBack: 0x00010009,
                loaderSignature: LoaderSignature,
                loaderAssemblyName: typeof(TextLoader).Assembly.FullName);
        }

        /// <summary>
        /// Option flags. These values are serialized, so changing the values requires
        /// bumping the version number.
        /// </summary>
        [Flags]
        private enum OptionFlags : uint
        {
            TrimWhitespace = 0x01,
            HasHeader = 0x02,
            AllowQuoting = 0x04,
            AllowSparse = 0x08,

            All = TrimWhitespace | HasHeader | AllowQuoting | AllowSparse
        }

        // This is reserved to mean the range extends to the end (the segment is variable).
        private const int SrcLim = int.MaxValue;

        private readonly bool _useThreads;
        private readonly OptionFlags _flags;
        private readonly long _maxRows;
        // Input size is zero for unknown - determined by the data (including sparse rows).
        private readonly int _inputSize;
        private readonly char[] _separators;
        private readonly Bindings _bindings;

        private readonly Parser _parser;

        private bool HasHeader
        {
            get { return (_flags & OptionFlags.HasHeader) != 0; }
        }

        private readonly IHost _host;
        private const string RegistrationName = "TextLoader";

        /// <summary>
        /// Loads a text file into an <see cref="IDataView"/>. Supports basic mapping from input columns to IDataView columns.
        /// </summary>
        /// <param name="env">The environment to use.</param>
        /// <param name="options">Defines the settings of the load operation.</param>
        /// <param name="dataSample">Allows to expose items that can be used for loading.</param>
        internal TextLoader(IHostEnvironment env, Options options = null, IMultiStreamSource dataSample = null)
        {
            options = options ?? new Options();

            Contracts.CheckValue(env, nameof(env));
            _host = env.Register(RegistrationName);
            _host.CheckValue(options, nameof(options));
            _host.CheckValueOrNull(dataSample);

            if (dataSample == null)
                dataSample = new MultiFileSource(null);

            IMultiStreamSource headerFile = null;
            if (!string.IsNullOrWhiteSpace(options.HeaderFile))
                headerFile = new MultiFileSource(options.HeaderFile);

            var cols = options.Columns;
            bool error;
            if (Utils.Size(cols) == 0 && !TryParseSchema(_host, headerFile ?? dataSample, ref options, out cols, out error))
            {
                if (error)
                    throw _host.Except("TextLoader options embedded in the file are invalid");

                // Default to a single Label and the rest Features.
                // REVIEW: Should probably default to the label being a key, but with what range?
                cols = new Column[2];
                cols[0] = Column.Parse("Label:0");
                _host.AssertValue(cols[0]);
                cols[1] = Column.Parse("Features:1-*");
                _host.AssertValue(cols[1]);
            }
            _host.Assert(Utils.Size(cols) > 0);

            _useThreads = options.UseThreads;

            if (options.TrimWhitespace)
                _flags |= OptionFlags.TrimWhitespace;
            if (headerFile == null && options.HasHeader)
                _flags |= OptionFlags.HasHeader;
            if (options.AllowQuoting)
                _flags |= OptionFlags.AllowQuoting;
            if (options.AllowSparse)
                _flags |= OptionFlags.AllowSparse;

            // REVIEW: This should be persisted (if it should be maintained).
            _maxRows = options.MaxRows ?? long.MaxValue;
            _host.CheckUserArg(_maxRows >= 0, nameof(options.MaxRows));

            // Note that _maxDim == 0 means sparsity is illegal.
            _inputSize = options.InputSize ?? 0;
            _host.Check(_inputSize >= 0, "inputSize");
            if (_inputSize >= SrcLim)
                _inputSize = SrcLim - 1;

            _host.CheckNonEmpty(options.Separator, nameof(options.Separator), "Must specify a separator");

            //Default arg.Separator is tab and default options. Separators is also a '\t'.
            //At a time only one default can be different and whichever is different that will
            //be used.
            if (options.Separators.Length > 1 || options.Separators[0] != '\t')
            {
                var separators = new HashSet<char>();
                foreach (char c in options.Separators)
                    separators.Add(NormalizeSeparator(c.ToString()));

                _separators = separators.ToArray();
            }
            else
            {
                string sep = options.Separator.ToLowerInvariant();
                if (sep == ",")
                    _separators = new char[] { ',' };
                else
                {
                    var separators = new HashSet<char>();
                    foreach (string s in sep.Split(','))
                    {
                        if (string.IsNullOrEmpty(s))
                            continue;

                        char c = NormalizeSeparator(s);
                        separators.Add(c);
                    }
                    _separators = separators.ToArray();

                    // Handling ",,,," case, that .Split() returns empty strings.
                    if (_separators.Length == 0)
                        _separators = new char[] { ',' };
                }
            }

            _bindings = new Bindings(this, cols, headerFile, dataSample);
            _parser = new Parser(this);
        }

        private char NormalizeSeparator(string sep)
        {
            switch (sep)
            {
            case "space":
            case " ":
                return ' ';
            case "tab":
            case "\t":
                return '\t';
            case "comma":
            case ",":
                return ',';
            case "colon":
            case ":":
                _host.CheckUserArg((_flags & OptionFlags.AllowSparse) == 0, nameof(Options.Separator),
                    "When the separator is colon, turn off allowSparse");
                return ':';
            case "semicolon":
            case ";":
                return ';';
            case "bar":
            case "|":
                return '|';
            default:
                char ch = sep[0];
                if (sep.Length != 1 || ch < ' ' || '0' <= ch && ch <= '9' || ch == '"')
                    throw _host.ExceptUserArg(nameof(Options.Separator), "Illegal separator: '{0}'", sep);
                return sep[0];
            }
        }

        // This is a private arguments class needed only for parsing options
        // embedded in a data file.
        private sealed class LoaderHolder
        {
#pragma warning disable 649 // never assigned
            [Argument(ArgumentType.Multiple, SignatureType = typeof(SignatureDataLoader))]
            public IComponentFactory<ILegacyDataLoader> Loader;
#pragma warning restore 649 // never assigned
        }

        /// <summary>
        /// See if we can extract valid arguments from the first data file. If so, update options and set cols to the combined set of columns.
        /// If not, set error to true if there was an error condition.
        /// </summary>
        /// <remarks>
        /// Not all arguments are extracted from the data file. There are three arguments that can vary from iteration to iteration and that are set
        /// directly by the user in the options class. These three arguments are:
        /// <see cref="Options.UseThreads"/>,
        /// <see cref="Options.HeaderFile"/>,
        /// <see cref="Options.MaxRows"/>
        /// </remarks>
        private static bool TryParseSchema(IHost host, IMultiStreamSource files,
            ref Options options, out Column[] cols, out bool error)
        {
            host.AssertValue(host);
            host.AssertValue(files);
            host.CheckValue(options, nameof(options));

            cols = null;
            error = false;

            // Verify that the current schema-defining arguments are default.
            // Get a string representation of the settings for all the fields of the Options class besides the following three
            // UseThreads, HeaderFile, MaxRows, which are set by the user directly.
            string tmp = CmdParser.GetSettings(host, options, new Options()
            {
                // It's fine if the user sets the following three arguments, as they are instance specific.
                // Setting the defaults to the user provided values will avoid these in the output of the call CmdParser.GetSettings.
                UseThreads = options.UseThreads,
                HeaderFile = options.HeaderFile,
                MaxRows = options.MaxRows,
                HasHeader = options.HasHeader
            });

            // Try to get the schema information from the file.
            string str = Cursor.GetEmbeddedArgs(files);
            if (string.IsNullOrWhiteSpace(str))
                return false;

            // Parse the extracted information.
            using (var ch = host.Start("Parsing options from file"))
            {
                // If tmp is not empty, this means the user specified some additional arguments in the options or command line,
                // such as quote- or sparse-. Warn them about it, since this means that the columns will not be read from the file.
                if (!string.IsNullOrWhiteSpace(tmp))
                {
                    ch.Warning(
                        "Arguments cannot be embedded in the file and in the command line. The embedded arguments will be ignored");
                    return false;
                }

                error = true;
                LoaderHolder h = new LoaderHolder();
                if (!CmdParser.ParseArguments(host, "loader = " + str, h, msg => ch.Error(msg)))
                    goto LDone;

                ch.Assert(h.Loader == null || h.Loader is ICommandLineComponentFactory);
                var loader = h.Loader as ICommandLineComponentFactory;

                // Make sure that the schema is described using either the syntax TextLoader{<settings>} or the syntax Text{<settings>},
                // where "settings" is a string that can be parsed by CmdParser into an object of type TextLoader.Options.
                if (loader == null || string.IsNullOrWhiteSpace(loader.Name) || (loader.Name != LoaderSignature && loader.Name != "Text"))
                    goto LDone;

                var optionsNew = new Options();
                // Set the fields of optionsNew to the arguments parsed from the file.
                if (!CmdParser.ParseArguments(host, loader.GetSettingsString(), optionsNew, typeof(Options), msg => ch.Error(msg)))
                    goto LDone;

                // Overwrite the three arguments that vary from iteration to iteration with the values specified by the user in the options class.
                optionsNew.UseThreads = options.UseThreads;
                optionsNew.HeaderFile = options.HeaderFile;
                optionsNew.MaxRows = options.MaxRows;
                optionsNew.HasHeader = options.HasHeader;

                cols = optionsNew.Columns;
                if (Utils.Size(cols) == 0)
                    goto LDone;

                error = false;
                options = optionsNew;

                LDone:
                return !error;
            }
        }

        /// <summary>
        /// Checks whether the source contains the valid TextLoader.Options depiction.
        /// </summary>
        internal static bool FileContainsValidSchema(IHostEnvironment env, IMultiStreamSource files, out Options options)
        {
            Contracts.CheckValue(env, nameof(env));
            var h = env.Register(RegistrationName);
            h.CheckValue(files, nameof(files));
            options = new Options();
            Column[] cols;
            bool error;
            bool found = TryParseSchema(h, files, ref options, out cols, out error);
            return found && !error && options.IsValid();
        }

        private TextLoader(IHost host, ModelLoadContext ctx)
        {
            Contracts.AssertValue(host, "host");
            host.AssertValue(ctx);

            _host = host;

            // REVIEW: Should we serialize this? It really isn't part of the data model.
            _useThreads = true;

            // *** Binary format ***
            // int: sizeof(Float)
            // long: maxRows
            // int: flags
            // int: inputSize: 0 for determined from data
            // int: number of separators
            // char[]: separators
            // bindings
            int cbFloat = ctx.Reader.ReadInt32();
            host.CheckDecode(cbFloat == sizeof(float));
            _maxRows = ctx.Reader.ReadInt64();
            host.CheckDecode(_maxRows > 0);
            _flags = (OptionFlags)ctx.Reader.ReadUInt32();
            host.CheckDecode((_flags & ~OptionFlags.All) == 0);
            _inputSize = ctx.Reader.ReadInt32();
            host.CheckDecode(0 <= _inputSize && _inputSize < SrcLim);

            // Load and validate all separators.
            _separators = ctx.Reader.ReadCharArray();
            host.CheckDecode(Utils.Size(_separators) > 0);
            const string illegalSeparators = "\0\r\n\"0123456789";

            foreach (char sep in _separators)
            {
                if (illegalSeparators.IndexOf(sep) >= 0)
                    throw host.ExceptDecode();
            }

            if (_separators.Contains(':'))
                host.CheckDecode((_flags & OptionFlags.AllowSparse) == 0);

            _bindings = new Bindings(ctx, this);
            _parser = new Parser(this);
        }

        internal static TextLoader Create(IHostEnvironment env, ModelLoadContext ctx)
        {
            Contracts.CheckValue(env, nameof(env));
            IHost h = env.Register(RegistrationName);

            h.CheckValue(ctx, nameof(ctx));
            ctx.CheckAtModel(GetVersionInfo());

            return h.Apply("Loading Model", ch => new TextLoader(h, ctx));
        }

        // These are legacy constructors needed for ComponentCatalog.
        internal static ILegacyDataLoader Create(IHostEnvironment env, ModelLoadContext ctx, IMultiStreamSource files)
            => (ILegacyDataLoader)Create(env, ctx).Load(files);
        internal static ILegacyDataLoader Create(IHostEnvironment env, Options options, IMultiStreamSource files)
            => (ILegacyDataLoader)new TextLoader(env, options, files).Load(files);

        /// <summary>
        /// Convenience method to create a <see cref="TextLoader"/> and use it to load a specified file.
        /// </summary>
        internal static IDataView LoadFile(IHostEnvironment env, Options options, IMultiStreamSource fileSource)
            => new TextLoader(env, options, fileSource).Load(fileSource);

        void ICanSaveModel.Save(ModelSaveContext ctx)
        {
            _host.CheckValue(ctx, nameof(ctx));
            ctx.CheckAtModel();
            ctx.SetVersionInfo(GetVersionInfo());

            // *** Binary format ***
            // int: sizeof(Float)
            // long: maxRows
            // int: flags
            // int: inputSize: 0 for determined from data
            // int: number of separators
            // char[]: separators
            // bindings
            ctx.Writer.Write(sizeof(float));
            ctx.Writer.Write(_maxRows);
            _host.Assert((_flags & ~OptionFlags.All) == 0);
            ctx.Writer.Write((uint)_flags);
            _host.Assert(0 <= _inputSize && _inputSize < SrcLim);
            ctx.Writer.Write(_inputSize);
            ctx.Writer.WriteCharArray(_separators);

            _bindings.Save(ctx);
        }

        /// <summary>
        /// The output <see cref="DataViewSchema"/> that will be produced by the loader.
        /// </summary>
        public DataViewSchema GetOutputSchema() => _bindings.OutputSchema;

        /// <summary>
        /// Loads data from <paramref name="source"/> into an <see cref="IDataView"/>.
        /// </summary>
        /// <param name="source">The source from which to load data.</param>
        /// <example>
        /// <format type="text/markdown">
        /// <![CDATA[
        /// [!code-csharp[Load](~/../docs/samples/docs/samples/Microsoft.ML.Samples/Dynamic/DataOperations/LoadingText.cs)]
        /// ]]>
        /// </format>
        /// </example>
        public IDataView Load(IMultiStreamSource source) => new BoundLoader(this, source);

        internal static TextLoader CreateTextLoader<TInput>(IHostEnvironment host,
           bool hasHeader = Defaults.HasHeader,
           char separator = Defaults.Separator,
           bool allowQuoting = Defaults.AllowQuoting,
           bool supportSparse = Defaults.AllowSparse,
           bool trimWhitespace = Defaults.TrimWhitespace,
           IMultiStreamSource dataSample = null)
        {
            var userType = typeof(TInput);

            var fieldInfos = userType.GetFields(BindingFlags.Public | BindingFlags.Instance);

            var propertyInfos =
                userType
                .GetProperties(BindingFlags.Public | BindingFlags.Instance)
                .Where(x => x.CanRead && x.GetGetMethod() != null && x.GetIndexParameters().Length == 0);

            var memberInfos = (fieldInfos as IEnumerable<MemberInfo>).Concat(propertyInfos).ToArray();

            if (memberInfos.Length == 0)
                throw host.ExceptParam(nameof(TInput), $"Should define at least one public, readable field or property in {nameof(TInput)}.");

            var columns = new List<Column>();

            for (int index = 0; index < memberInfos.Length; index++)
            {
                var memberInfo = memberInfos[index];
                var mappingAttr = memberInfo.GetCustomAttribute<LoadColumnAttribute>();

                if (mappingAttr == null)
                    throw host.Except($"{(memberInfo is FieldInfo ? "Field" : "Property")} '{memberInfo.Name}' is missing the {nameof(LoadColumnAttribute)} attribute");

                var mappingAttrName = memberInfo.GetCustomAttribute<ColumnNameAttribute>();

                var column = new Column();
                column.Name = mappingAttrName?.Name ?? memberInfo.Name;
                column.Source = mappingAttr.Sources.ToArray();
                InternalDataKind dk;
                switch (memberInfo)
                {
                case FieldInfo field:
                    if (!InternalDataKindExtensions.TryGetDataKind(field.FieldType.IsArray ? field.FieldType.GetElementType() : field.FieldType, out dk))
                        throw Contracts.Except($"Field {memberInfo.Name} is of unsupported type.");

                    break;

                case PropertyInfo property:
                    if (!InternalDataKindExtensions.TryGetDataKind(property.PropertyType.IsArray ? property.PropertyType.GetElementType() : property.PropertyType, out dk))
                        throw Contracts.Except($"Property {memberInfo.Name} is of unsupported type.");
                    break;

                default:
                    Contracts.Assert(false);
                    throw Contracts.ExceptNotSupp("Expected a FieldInfo or a PropertyInfo");
                }

                column.Type = dk;

                columns.Add(column);
            }

            Options options = new Options
            {
                HasHeader = hasHeader,
                Separators = new[] { separator },
                AllowQuoting = allowQuoting,
                AllowSparse = supportSparse,
                TrimWhitespace = trimWhitespace,
                Columns = columns.ToArray()
            };

            return new TextLoader(host, options, dataSample: dataSample);
        }

        private sealed class BoundLoader : ILegacyDataLoader
        {
            private readonly TextLoader _loader;
            private readonly IHost _host;
            private readonly IMultiStreamSource _files;

            public BoundLoader(TextLoader loader, IMultiStreamSource files)
            {
                _loader = loader;
                _host = loader._host.Register(nameof(BoundLoader));
                _files = files;
            }

            public long? GetRowCount()
            {
                // We don't know how many rows there are.
                // REVIEW: Should we try to support RowCount?
                return null;
            }

            // REVIEW: Should we try to support shuffling?
            public bool CanShuffle => false;

            public DataViewSchema Schema => _loader._bindings.OutputSchema;

            public DataViewRowCursor GetRowCursor(IEnumerable<DataViewSchema.Column> columnsNeeded, Random rand = null)
            {
                _host.CheckValueOrNull(rand);
                var active = Utils.BuildArray(_loader._bindings.OutputSchema.Count, columnsNeeded);
                return Cursor.Create(_loader, _files, active);
            }

            public DataViewRowCursor[] GetRowCursorSet(IEnumerable<DataViewSchema.Column> columnsNeeded, int n, Random rand = null)
            {
                _host.CheckValueOrNull(rand);
                var active = Utils.BuildArray(_loader._bindings.OutputSchema.Count, columnsNeeded);
                return Cursor.CreateSet(_loader, _files, active, n);
            }

            void ICanSaveModel.Save(ModelSaveContext ctx) => ((ICanSaveModel)_loader).Save(ctx);
        }
    }
}<|MERGE_RESOLUTION|>--- conflicted
+++ resolved
@@ -483,16 +483,11 @@
             public bool TrimWhitespace = Defaults.TrimWhitespace;
 
             /// <summary>
-<<<<<<< HEAD
-            /// Whether the data file has a header. If true, it will only cause the header to be skipped, but will not help with
-            /// automatically detecting column names or types, which must be specified with <see cref="Options.Columns"/>.
-=======
             /// Whether the data file has a header with feature names.
             /// Note: If a TextLoader is created with hasHeader = true but without a dataSample, then vector columns made by TextLoader will not contain slot name
             /// annotations (slots being the elements of the given vector column), because the output schema is made when the TextLoader is made, and not when
             /// TextLoader.Load(IMultiStreamSource source) is called. In addition, the case where dataSample = null and hasHeader = true indicates to the
             /// loader that when it is given a file when <see cref="TextLoader.Load(IMultiStreamSource)"/> is called, it needs to skip the first line.
->>>>>>> c3d15927
             /// </summary>
             [Argument(ArgumentType.AtMostOnce, ShortName = "header",
                 HelpText = "Data file has header with feature names. Header is read only if options 'hs' and 'hf' are not specified.")]
