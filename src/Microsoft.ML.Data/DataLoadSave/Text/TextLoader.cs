// Licensed to the .NET Foundation under one or more agreements.
// The .NET Foundation licenses this file to you under the MIT license.
// See the LICENSE file in the project root for more information.

using Float = System.Single;

using System;
using System.Collections.Generic;
using System.Linq;
using System.Text;
using Microsoft.ML.Runtime;
using Microsoft.ML.Runtime.CommandLine;
using Microsoft.ML.Runtime.Data;
using Microsoft.ML.Runtime.EntryPoints;
using Microsoft.ML.Runtime.Internal.Utilities;
using Microsoft.ML.Runtime.Model;
using Microsoft.ML.Core.Data;

[assembly: LoadableClass(TextLoader.Summary, typeof(IDataLoader), typeof(TextLoader), typeof(TextLoader.Arguments), typeof(SignatureDataLoader),
    "Text Loader", "TextLoader", "Text", DocName = "loader/TextLoader.md")]

[assembly: LoadableClass(TextLoader.Summary, typeof(IDataLoader), typeof(TextLoader), null, typeof(SignatureLoadDataLoader),
    "Text Loader", TextLoader.LoaderSignature)]

namespace Microsoft.ML.Runtime.Data
{
    /// <summary>
    /// Loads a text file into an IDataView. Supports basic mapping from input columns to IDataView columns.
    /// Should accept any file that TlcTextInstances accepts.
    /// </summary>
    public sealed partial class TextLoader : IDataReader<IMultiStreamSource>, ICanSaveModel
    {
        /// <example>
        /// Scalar column of <seealso cref="DataKind"/> I4 sourced from 2nd column
        ///      col=ColumnName:I4:1
        ///
        /// Vector column of <seealso cref="DataKind"/> I4 that contains values from columns 1, 3 to 10
        ///     col=ColumnName:I4:1,3-10
        ///
        /// Key range column of KeyType with underlying storage type U4 that contains values from columns 1, 3 to 10, that can go from 1 to 100 (0 reserved for out of range)
        ///     col=ColumnName:U4[1-100]:1,3-10
        /// </example>
        public sealed class Column
        {
            public Column() { }

            public Column(string name, DataKind? type, int index)
               : this(name, type, new[] { new Range(index) }) { }

            public Column(string name, DataKind? type, Range[] source, KeyRange keyRange = null)
            {
                Contracts.CheckValue(name, nameof(name));
                Contracts.CheckValue(source, nameof(source));
                Contracts.CheckValueOrNull(keyRange);

                Name = name;
                Type = type;
                Source = source;
                KeyRange = keyRange;
            }

            [Argument(ArgumentType.AtMostOnce, HelpText = "Name of the column")]
            public string Name;

            [Argument(ArgumentType.AtMostOnce, HelpText = "Type of the items in the column")]
            public DataKind? Type;

            [Argument(ArgumentType.Multiple, HelpText = "Source index range(s) of the column", ShortName = "src")]
            public Range[] Source;

            [Argument(ArgumentType.Multiple, HelpText = "For a key column, this defines the range of values", ShortName = "key")]
            public KeyRange KeyRange;

            public static Column Parse(string str)
            {
                Contracts.AssertNonEmpty(str);

                var res = new Column();
                if (res.TryParse(str))
                    return res;
                return null;
            }

            private bool TryParse(string str)
            {
                Contracts.AssertNonEmpty(str);

                // Allow name:srcs and name:type:srcs
                var rgstr = str.Split(':');
                if (rgstr.Length < 2 || rgstr.Length > 3)
                    return false;

                int istr = 0;
                if (string.IsNullOrWhiteSpace(Name = rgstr[istr++]))
                    return false;
                if (rgstr.Length == 3)
                {
                    DataKind kind;
                    if (!TypeParsingUtils.TryParseDataKind(rgstr[istr++], out kind, out KeyRange))
                        return false;
                    Type = kind == default(DataKind) ? default(DataKind?) : kind;
                }

                return TryParseSource(rgstr[istr++]);
            }

            private bool TryParseSource(string str) => TryParseSourceEx(str, out Source);

            public static bool TryParseSourceEx(string str, out Range[] ranges)
            {
                ranges = null;
                var strs = str.Split(',');
                if (str.Length == 0)
                    return false;

                ranges = new Range[strs.Length];
                for (int i = 0; i < strs.Length; i++)
                {
                    if ((ranges[i] = Range.Parse(strs[i])) == null)
                        return false;
                }
                return true;
            }

            public bool TryUnparse(StringBuilder sb)
            {
                Contracts.AssertValue(sb);

                if (string.IsNullOrWhiteSpace(Name))
                    return false;
                if (CmdQuoter.NeedsQuoting(Name))
                    return false;
                if (Utils.Size(Source) == 0)
                    return false;

                int ich = sb.Length;
                sb.Append(Name);
                sb.Append(':');
                if (Type != null || KeyRange != null)
                {
                    if (Type != null)
                        sb.Append(Type.Value.GetString());
                    if (KeyRange != null)
                    {
                        sb.Append('[');
                        if (!KeyRange.TryUnparse(sb))
                        {
                            sb.Length = ich;
                            return false;
                        }
                        sb.Append(']');
                    }
                    sb.Append(':');
                }
                string pre = "";
                foreach (var src in Source)
                {
                    sb.Append(pre);
                    if (!src.TryUnparse(sb))
                    {
                        sb.Length = ich;
                        return false;
                    }
                    pre = ",";
                }
                return true;
            }

            /// <summary>
            ///  Returns <c>true</c> iff the ranges are disjoint, and each range satisfies 0 &lt;= min &lt;= max.
            /// </summary>
            public bool IsValid()
            {
                if (Utils.Size(Source) == 0)
                    return false;

                var sortedRanges = Source.OrderBy(x => x.Min).ToList();
                var first = sortedRanges[0];
                if (first.Min < 0 || first.Min > first.Max)
                    return false;

                for (int i = 1; i < sortedRanges.Count; i++)
                {
                    var cur = sortedRanges[i];
                    if (cur.Min > cur.Max)
                        return false;

                    var prev = sortedRanges[i - 1];
                    if (prev.Max == null && (prev.AutoEnd || prev.VariableEnd))
                        return false;
                    if (cur.Min <= prev.Max)
                        return false;
                }

                return true;
            }
        }

        public sealed class Range
        {
            public Range() { }

            /// <summary>
            /// A range representing a single value. Will result in a scalar column.
            /// </summary>
            /// <param name="index">The index of the field of the text file to read.</param>
            public Range(int index)
            {
                Contracts.CheckParam(index >= 0, nameof(index), "Must be non-negative");
                Min = index;
                Max = index;
            }

            /// <summary>
            /// A range representing a set of values. Will result in a vector column.
            /// </summary>
            /// <param name="min">The minimum inclusive index of the column.</param>
            /// <param name="max">The maximum-inclusive index of the column. If <c>null</c>
            /// indicates that the <see cref="TextLoader"/> should auto-detect the legnth
            /// of the lines, and read till the end.</param>
            public Range(int min, int? max)
            {
                Contracts.CheckParam(min >= 0, nameof(min), "Must be non-negative");
                Contracts.CheckParam(!(max < min), nameof(max), "If specified, must be greater than or equal to " + nameof(min));

                Min = min;
                Max = max;
                // Note that without the following being set, in the case where there is a single range
                // where Min == Max, the result will not be a vector valued but a scalar column.
                ForceVector = true;
                AutoEnd = max == null;
            }

            [Argument(ArgumentType.Required, HelpText = "First index in the range")]
            public int Min;

            // If max is specified, the fields autoEnd and variableEnd are ignored.
            // Otherwise, if autoEnd is true, then variableEnd is ignored.
            [Argument(ArgumentType.AtMostOnce, HelpText = "Last index in the range")]
            public int? Max;

            [Argument(ArgumentType.AtMostOnce,
                HelpText = "This range extends to the end of the line, but should be a fixed number of items",
                ShortName = "auto")]
            public bool AutoEnd;

            [Argument(ArgumentType.AtMostOnce,
                HelpText = "This range extends to the end of the line, which can vary from line to line",
                ShortName = "var")]
            public bool VariableEnd;

            [Argument(ArgumentType.AtMostOnce, HelpText = "This range includes only other indices not specified", ShortName = "other")]
            public bool AllOther;

            [Argument(ArgumentType.AtMostOnce, HelpText = "Force scalar columns to be treated as vectors of length one", ShortName = "vector")]
            public bool ForceVector;

            public static Range Parse(string str)
            {
                Contracts.AssertNonEmpty(str);

                var res = new Range();
                if (res.TryParse(str))
                    return res;
                return null;
            }

            private bool TryParse(string str)
            {
                Contracts.AssertNonEmpty(str);

                int ich = str.IndexOfAny(new char[] { '-', '~' });
                if (ich < 0)
                {
                    // No "-" or "~". Single integer.
                    if (!int.TryParse(str, out Min))
                        return false;
                    Max = Min;
                    return true;
                }

                AllOther = str[ich] == '~';
                ForceVector = true;

                if (ich == 0)
                {
                    if (!AllOther)
                        return false;

                    Min = 0;
                }
                else if (!int.TryParse(str.Substring(0, ich), out Min))
                    return false;

                string rest = str.Substring(ich + 1);
                if (string.IsNullOrEmpty(rest) || rest == "*")
                {
                    AutoEnd = true;
                    return true;
                }
                if (rest == "**")
                {
                    VariableEnd = true;
                    return true;
                }

                int tmp;
                if (!int.TryParse(rest, out tmp))
                    return false;
                Max = tmp;
                return true;
            }

            public bool TryUnparse(StringBuilder sb)
            {
                Contracts.AssertValue(sb);
                char dash = AllOther ? '~' : '-';
                if (Min < 0)
                    return false;
                sb.Append(Min);
                if (Max != null)
                {
                    if (Max != Min || ForceVector || AllOther)
                        sb.Append(dash).Append(Max);
                }
                else if (AutoEnd)
                    sb.Append(dash).Append("*");
                else if (VariableEnd)
                    sb.Append(dash).Append("**");
                return true;
            }
        }

        public class ArgumentsCore
        {
            [Argument(ArgumentType.AtMostOnce,
                HelpText =
                    "Whether the input may include quoted values, which can contain separator characters, colons," +
                    " and distinguish empty values from missing values. When true, consecutive separators denote a" +
                    " missing value and an empty value is denoted by \"\". When false, consecutive separators" +
                    " denote an empty value.",
                ShortName = "quote")]
            public bool AllowQuoting = true;

            [Argument(ArgumentType.AtMostOnce, HelpText = "Whether the input may include sparse representations", ShortName = "sparse")]
            public bool AllowSparse = true;

            [Argument(ArgumentType.AtMostOnce,
                HelpText = "Number of source columns in the text data. Default is that sparse rows contain their size information.",
                ShortName = "size")]
            public int? InputSize;

            [Argument(ArgumentType.AtMostOnce, Visibility = ArgumentAttribute.VisibilityType.CmdLineOnly, HelpText = "Source column separator. Options: tab, space, comma, single character", ShortName = "sep")]
            public string Separator = "tab";

            [Argument(ArgumentType.AtMostOnce, Name = nameof(Separator), Visibility = ArgumentAttribute.VisibilityType.EntryPointsOnly, HelpText = "Source column separator.", ShortName = "sep")]
            public char[] SeparatorChars = new[] { '\t' };

            [Argument(ArgumentType.Multiple, HelpText = "Column groups. Each group is specified as name:type:numeric-ranges, eg, col=Features:R4:1-17,26,35-40",
                ShortName = "col", SortOrder = 1)]
            public Column[] Column;

            [Argument(ArgumentType.AtMostOnce, HelpText = "Remove trailing whitespace from lines", ShortName = "trim")]
            public bool TrimWhitespace;

            [Argument(ArgumentType.AtMostOnce, ShortName = "header",
                HelpText = "Data file has header with feature names. Header is read only if options 'hs' and 'hf' are not specified.")]
            public bool HasHeader;

            /// <summary>
            /// Checks that all column specifications are valid (that is, ranges are disjoint and have min&lt;=max).
            /// </summary>
            public bool IsValid()
            {
                return Utils.Size(Column) == 0 || Column.All(x => x.IsValid());
            }
        }

        public sealed class Arguments : ArgumentsCore
        {
            [Argument(ArgumentType.AtMostOnce, HelpText = "Use separate parsing threads?", ShortName = "threads", Hide = true)]
            public bool UseThreads = true;

            [Argument(ArgumentType.AtMostOnce, HelpText = "File containing a header with feature names. If specified, header defined in the data file (header+) is ignored.",
                ShortName = "hf", IsInputFileName = true)]
            public string HeaderFile;

            [Argument(ArgumentType.AtMostOnce, HelpText = "Maximum number of rows to produce", ShortName = "rows", Hide = true)]
            public long? MaxRows;
        }

        /// <summary>
        /// Used as an input column range.
        /// A variable length segment (extending to the end of the input line) is represented by Lim == SrcLim.
        /// </summary>
        private struct Segment
        {
            public int Min;
            public int Lim;
            public bool ForceVector;

            public bool IsVariable { get { return Lim == SrcLim; } }

            /// <summary>
            /// Be careful with this ctor. lim == SrcLim means that this segment extends to
            /// the end of the input line. If that is not the intent, pass in Min(lim, SrcLim - 1).
            /// </summary>
            public Segment(int min, int lim, bool forceVector)
            {
                Contracts.Assert(0 <= min & min < lim & lim <= SrcLim);
                Min = min;
                Lim = lim;
                ForceVector = forceVector;
            }

            /// <summary>
            /// Defines a segment that extends from min to the end of input.
            /// </summary>
            public Segment(int min)
            {
                Contracts.Assert(0 <= min & min < SrcLim);
                Min = min;
                Lim = SrcLim;
                ForceVector = true;
            }
        }

        /// <summary>
        /// Information for an output column.
        /// </summary>
        private sealed class ColInfo
        {
            public readonly string Name;
            // REVIEW: Fix this for keys.
            public readonly DataKind Kind;
            public readonly ColumnType ColType;
            public readonly Segment[] Segments;

            // There is at most one variable sized segment, the one at IsegVariable (-1 if none).
            // BaseSize is the sum of the sizes of non-variable segments.
            public readonly int IsegVariable;
            public readonly int SizeBase;

            private ColInfo(string name, ColumnType colType, Segment[] segs, int isegVar, int sizeBase)
            {
                Contracts.AssertNonEmpty(name);
                Contracts.AssertNonEmpty(segs);
                Contracts.Assert(sizeBase > 0 || isegVar >= 0);
                Contracts.Assert(isegVar >= -1);

                Name = name;
                Kind = colType.ItemType.RawKind;
                Contracts.Assert(Kind != 0);
                ColType = colType;
                Segments = segs;
                SizeBase = sizeBase;
                IsegVariable = isegVar;
            }

            public static ColInfo Create(string name, PrimitiveType itemType, Segment[] segs, bool user)
            {
                Contracts.AssertNonEmpty(name);
                Contracts.AssertValue(itemType);
                Contracts.AssertNonEmpty(segs);

                var order = Utils.GetIdentityPermutation(segs.Length);
                Array.Sort(order, (x, y) => segs[x].Min.CompareTo(segs[y].Min));

                // Check that the segments are disjoint.
                // REVIEW: Should we insist that they are disjoint? Is there any reason to allow overlapping?
                for (int i = 1; i < order.Length; i++)
                {
                    int a = order[i - 1];
                    int b = order[i];
                    Contracts.Assert(segs[a].Min <= segs[b].Min);
                    if (segs[a].Lim > segs[b].Min)
                    {
                        throw user ?
                            Contracts.ExceptUserArg(nameof(Column.Source), "Intervals specified for column '{0}' overlap", name) :
                            Contracts.ExceptDecode("Intervals specified for column '{0}' overlap", name);
                    }
                }

                // Note: since we know that the segments don't overlap, we're guaranteed that
                // the sum of their sizes doesn't overflow.
                int isegVar = -1;
                int size = 0;
                for (int i = 0; i < segs.Length; i++)
                {
                    var seg = segs[i];
                    if (seg.IsVariable)
                    {
                        Contracts.Assert(isegVar == -1);
                        isegVar = i;
                    }
                    else
                        size += seg.Lim - seg.Min;
                }
                Contracts.Assert(size >= segs.Length || size >= segs.Length - 1 && isegVar >= 0);

                ColumnType type = itemType;
                if (isegVar >= 0)
                    type = new VectorType(itemType);
                else if (size > 1 || segs[0].ForceVector)
                    type = new VectorType(itemType, size);

                return new ColInfo(name, type, segs, isegVar, size);
            }
        }

        private sealed class Bindings : ISchema
        {
            public readonly ColInfo[] Infos;
            public readonly Dictionary<string, int> NameToInfoIndex;
            private readonly VBuffer<ReadOnlyMemory<char>>[] _slotNames;
            // Empty iff either header+ not set in args, or if no header present, or upon load
            // there was no header stored in the model.
            private readonly ReadOnlyMemory<char> _header;

            private readonly MetadataUtils.MetadataGetter<VBuffer<ReadOnlyMemory<char>>> _getSlotNames;

            private Bindings()
            {
                _getSlotNames = GetSlotNames;
            }

            public Bindings(TextLoader parent, Column[] cols, IMultiStreamSource headerFile, IMultiStreamSource dataSample)
                : this()
            {
                Contracts.AssertNonEmpty(cols);
                Contracts.AssertValueOrNull(headerFile);
                Contracts.AssertValueOrNull(dataSample);

                using (var ch = parent._host.Start("Binding"))
                {
                    // Make sure all columns have at least one source range.
                    // Also determine if any columns have a range that extends to the end. If so, then we need
                    // to look at some data to determine the number of source columns.
                    bool needInputSize = false;
                    foreach (var col in cols)
                    {
                        if (Utils.Size(col.Source) == 0)
                            throw ch.ExceptUserArg(nameof(Column.Source), "Must specify some source column indices");
                        if (!needInputSize && col.Source.Any(r => r.AutoEnd && r.Max == null))
                            needInputSize = true;
                    }

                    int inputSize = parent._inputSize;
                    ch.Assert(0 <= inputSize & inputSize < SrcLim);
                    List<ReadOnlyMemory<char>> lines = null;
                    if (headerFile != null)
                        Cursor.GetSomeLines(headerFile, 1, ref lines);
                    if (needInputSize && inputSize == 0)
                        Cursor.GetSomeLines(dataSample, 100, ref lines);
                    else if (headerFile == null && parent.HasHeader)
                        Cursor.GetSomeLines(dataSample, 1, ref lines);

                    if (needInputSize && inputSize == 0)
                    {
                        int min = 0;
                        int max = 0;
                        if (Utils.Size(lines) > 0)
                            Parser.GetInputSize(parent, lines, out min, out max);
                        if (max == 0)
                            throw ch.ExceptUserArg(nameof(Column.Source), "Can't determine the number of source columns without valid data");
                        ch.Assert(min <= max);
                        if (min < max)
                            throw ch.ExceptUserArg(nameof(Column.Source), "The size of input lines is not consistent");
                        // We reserve SrcLim for variable.
                        inputSize = Math.Min(min, SrcLim - 1);
                    }

                    int iinfoOther = -1;
                    PrimitiveType typeOther = null;
                    Segment[] segsOther = null;
                    int isegOther = -1;

                    Infos = new ColInfo[cols.Length];
                    NameToInfoIndex = new Dictionary<string, int>(Infos.Length);
                    for (int iinfo = 0; iinfo < Infos.Length; iinfo++)
                    {
                        var col = cols[iinfo];

                        ch.CheckNonWhiteSpace(col.Name, nameof(col.Name));
                        string name = col.Name.Trim();
                        if (iinfo == NameToInfoIndex.Count && NameToInfoIndex.ContainsKey(name))
                            ch.Info("Duplicate name(s) specified - later columns will hide earlier ones");

                        PrimitiveType itemType;
                        DataKind kind;
                        if (col.KeyRange != null)
                        {
                            itemType = TypeParsingUtils.ConstructKeyType(col.Type, col.KeyRange);
                        }
                        else
                        {
                            kind = col.Type ?? DataKind.Num;
                            ch.CheckUserArg(Enum.IsDefined(typeof(DataKind), kind), nameof(Column.Type), "Bad item type");
                            itemType = PrimitiveType.FromKind(kind);
                        }

                        // This was checked above.
                        ch.Assert(Utils.Size(col.Source) > 0);

                        var segs = new Segment[col.Source.Length];
                        for (int i = 0; i < segs.Length; i++)
                        {
                            var range = col.Source[i];

                            // Check for remaining range, raise flag.
                            if (range.AllOther)
                            {
                                ch.CheckUserArg(iinfoOther < 0, nameof(Range.AllOther), "At most one all other range can be specified");
                                iinfoOther = iinfo;
                                isegOther = i;
                                typeOther = itemType;
                                segsOther = segs;
                            }

                            // Falling through this block even if range.allOther is true to capture range information.
                            int min = range.Min;
                            ch.CheckUserArg(0 <= min && min < SrcLim - 1, nameof(range.Min));

                            Segment seg;
                            if (range.Max != null)
                            {
                                int max = range.Max.Value;
                                ch.CheckUserArg(min <= max && max < SrcLim - 1, nameof(range.Max));
                                seg = new Segment(min, max + 1, range.ForceVector);
                                ch.Assert(!seg.IsVariable);
                            }
                            else if (range.AutoEnd)
                            {
                                ch.Assert(needInputSize && 0 < inputSize && inputSize < SrcLim);
                                if (min >= inputSize)
                                    throw ch.ExceptUserArg(nameof(range.Min), "Column #{0} not found in the dataset (it only has {1} columns)", min, inputSize);
                                seg = new Segment(min, inputSize, true);
                                ch.Assert(!seg.IsVariable);
                            }
                            else if (range.VariableEnd)
                            {
                                seg = new Segment(min);
                                ch.Assert(seg.IsVariable);
                            }
                            else
                            {
                                seg = new Segment(min, min + 1, range.ForceVector);
                                ch.Assert(!seg.IsVariable);
                            }

                            segs[i] = seg;
                        }

                        // Defer ColInfo generation if the column contains all other indexes.
                        if (iinfoOther != iinfo)
                            Infos[iinfo] = ColInfo.Create(name, itemType, segs, true);

                        NameToInfoIndex[name] = iinfo;
                    }

                    // Note that segsOther[isegOther] is not a real segment to be included.
                    // It only persists segment information such as Min, Max, autoEnd, variableEnd for later processing.
                    // Process all other range.
                    if (iinfoOther >= 0)
                    {
                        ch.Assert(0 <= isegOther && isegOther < segsOther.Length);

                        // segsAll is the segments from all columns.
                        var segsAll = new List<Segment>();
                        for (int iinfo = 0; iinfo < Infos.Length; iinfo++)
                        {
                            if (iinfo == iinfoOther)
                                segsAll.AddRange(segsOther.Where((s, i) => i != isegOther));
                            else
                                segsAll.AddRange(Infos[iinfo].Segments);
                        }

                        // segsNew is where we build the segs for the column iinfoOther.
                        var segsNew = new List<Segment>();
                        var segOther = segsOther[isegOther];
                        for (int i = 0; i < segsOther.Length; i++)
                        {
                            if (i != isegOther)
                            {
                                segsNew.Add(segsOther[i]);
                                continue;
                            }

                            // Sort all existing segments by Min, there is no guarantee that segments do not overlap.
                            segsAll.Sort((s1, s2) => s1.Min.CompareTo(s2.Min));

                            int min = segOther.Min;
                            int lim = segOther.Lim;

                            foreach (var seg in segsAll)
                            {
                                // At this step, all indices less than min is contained in some segment, either in
                                // segsAll or segsNew.
                                ch.Assert(min < lim);
                                if (min < seg.Min)
                                    segsNew.Add(new Segment(min, seg.Min, true));
                                if (min < seg.Lim)
                                    min = seg.Lim;
                                if (min >= lim)
                                    break;
                            }

                            if (min < lim)
                                segsNew.Add(new Segment(min, lim, true));
                        }

                        ch.CheckUserArg(segsNew.Count > 0, nameof(Range.AllOther), "No index is selected as all other indexes.");
                        Infos[iinfoOther] = ColInfo.Create(cols[iinfoOther].Name.Trim(), typeOther, segsNew.ToArray(), true);
                    }

                    _slotNames = new VBuffer<ReadOnlyMemory<char>>[Infos.Length];
                    if ((parent.HasHeader || headerFile != null) && Utils.Size(lines) > 0)
                        _header = lines[0];

                    if (!_header.IsEmpty)
                        Parser.ParseSlotNames(parent, _header, Infos, _slotNames);

                    ch.Done();
                }
            }

            public Bindings(ModelLoadContext ctx, TextLoader parent)
                : this()
            {
                Contracts.AssertValue(ctx);

                // *** Binary format ***
                // int: number of columns
                // foreach column:
                //   int: id of column name
                //   byte: DataKind
                //   byte: bool of whether this is a key type
                //   for a key type:
                //     byte: contiguous key range
                //     ulong: min for key range
                //     int: count for key range
                //   int: number of segments
                //   foreach segment:
                //     int: min
                //     int: lim
                //     byte: force vector (verWrittenCur: verIsVectorSupported)
                int cinfo = ctx.Reader.ReadInt32();
                Contracts.CheckDecode(cinfo > 0);
                Infos = new ColInfo[cinfo];
                NameToInfoIndex = new Dictionary<string, int>(Infos.Length);

                for (int iinfo = 0; iinfo < cinfo; iinfo++)
                {
                    string name = ctx.LoadNonEmptyString();

                    PrimitiveType itemType;
                    var kind = (DataKind)ctx.Reader.ReadByte();
                    Contracts.CheckDecode(Enum.IsDefined(typeof(DataKind), kind));
                    bool isKey = ctx.Reader.ReadBoolByte();
                    if (isKey)
                    {
                        Contracts.CheckDecode(KeyType.IsValidDataKind(kind));

                        bool isContig = ctx.Reader.ReadBoolByte();
                        ulong min = ctx.Reader.ReadUInt64();
                        Contracts.CheckDecode(min >= 0);
                        int count = ctx.Reader.ReadInt32();
                        if (count == 0)
                            itemType = new KeyType(kind, min, 0, isContig);
                        else
                        {
                            Contracts.CheckDecode(isContig);
                            Contracts.CheckDecode(2 <= count && (ulong)count <= kind.ToMaxInt());
                            itemType = new KeyType(kind, min, count);
                        }
                    }
                    else
                        itemType = PrimitiveType.FromKind(kind);

                    int cseg = ctx.Reader.ReadInt32();
                    Contracts.CheckDecode(cseg > 0);
                    var segs = new Segment[cseg];
                    for (int iseg = 0; iseg < cseg; iseg++)
                    {
                        int min = ctx.Reader.ReadInt32();
                        int lim = ctx.Reader.ReadInt32();
                        Contracts.CheckDecode(0 <= min && min < lim && lim <= SrcLim);
                        bool forceVector = false;
                        if (ctx.Header.ModelVerWritten >= VerForceVectorSupported)
                            forceVector = ctx.Reader.ReadBoolByte();
                        segs[iseg] = new Segment(min, lim, forceVector);
                    }

                    // Note that this will throw if the segments are ill-structured, including the case
                    // of multiple variable segments (since those segments will overlap and overlapping
                    // segments are illegal).
                    Infos[iinfo] = ColInfo.Create(name, itemType, segs, false);
                    NameToInfoIndex[name] = iinfo;
                }

<<<<<<< HEAD
                _slotNames = new VBuffer<ReadOnlyMemory<char>>[Infos.Length];
                List<ReadOnlyMemory<char>> lines = null;
                // If the loader has a header in the data file, try reading a new header.
                if (parent.HasHeader)
                    Cursor.GetSomeLines(parent._files, 2, ref lines);
                // If there were no lines in the new file source, or if there is a header from a different source (a header file or a string
                // argument), try reading the header from the serialized text stream.
                if (Utils.Size(lines) == 0)
                {
                    // REVIEW: Not sure if should prefer this, or if parent._files is empty?
                    string result = null;
                    ctx.TryLoadTextStream("Header.txt", reader => result = reader.ReadLine());
                    if (!string.IsNullOrEmpty(result))
                        Utils.Add(ref lines, result.AsMemory());
                }
                if (Utils.Size(lines) > 0)
                    Parser.ParseSlotNames(parent, _header = lines[0], Infos, _slotNames);
=======
                _slotNames = new VBuffer<DvText>[Infos.Length];

                string result = null;
                ctx.TryLoadTextStream("Header.txt", reader => result = reader.ReadLine());
                if (!string.IsNullOrEmpty(result))
                    Parser.ParseSlotNames(parent, _header = new DvText(result), Infos, _slotNames);
>>>>>>> 5a25ed1d
            }

            public void Save(ModelSaveContext ctx)
            {
                Contracts.AssertValue(ctx);

                // *** Binary format ***
                // int: number of columns
                // foreach column:
                //   int: id of column name
                //   byte: DataKind
                //   byte: bool of whether this is a key type
                //   for a key type:
                //     byte: contiguous key range
                //     ulong: min for key range
                //     int: count for key range
                //   int: number of segments
                //   foreach segment:
                //     int: min
                //     int: lim
                //     byte: force vector (verWrittenCur: verIsVectorSupported)
                ctx.Writer.Write(Infos.Length);
                for (int iinfo = 0; iinfo < Infos.Length; iinfo++)
                {
                    var info = Infos[iinfo];
                    ctx.SaveNonEmptyString(info.Name);
                    var type = info.ColType.ItemType;
                    Contracts.Assert((DataKind)(byte)type.RawKind == type.RawKind);
                    ctx.Writer.Write((byte)type.RawKind);
                    ctx.Writer.WriteBoolByte(type.IsKey);
                    if (type.IsKey)
                    {
                        var key = type.AsKey;
                        ctx.Writer.WriteBoolByte(key.Contiguous);
                        ctx.Writer.Write(key.Min);
                        ctx.Writer.Write(key.Count);
                    }
                    ctx.Writer.Write(info.Segments.Length);
                    foreach (var seg in info.Segments)
                    {
                        ctx.Writer.Write(seg.Min);
                        ctx.Writer.Write(seg.Lim);
                        ctx.Writer.WriteBoolByte(seg.ForceVector);
                    }
                }

                // Save header in an easily human inspectable separate entry.
                if (!_header.IsEmpty)
                    ctx.SaveTextStream("Header.txt", writer => writer.WriteLine(_header.ToString()));
            }

            public int ColumnCount
            {
                get { return Infos.Length; }
            }

            public bool TryGetColumnIndex(string name, out int col)
            {
                Contracts.CheckValueOrNull(name);
                return NameToInfoIndex.TryGetValue(name, out col);
            }

            public string GetColumnName(int col)
            {
                Contracts.CheckParam(0 <= col && col < Infos.Length, nameof(col));
                return Infos[col].Name;
            }

            public ColumnType GetColumnType(int col)
            {
                Contracts.CheckParam(0 <= col && col < Infos.Length, nameof(col));
                return Infos[col].ColType;
            }

            public IEnumerable<KeyValuePair<string, ColumnType>> GetMetadataTypes(int col)
            {
                Contracts.CheckParam(0 <= col && col < ColumnCount, nameof(col));

                var names = _slotNames[col];
                if (names.Length > 0)
                {
                    Contracts.Assert(Infos[col].ColType.VectorSize == names.Length);
                    yield return MetadataUtils.GetSlotNamesPair(names.Length);
                }
            }

            public ColumnType GetMetadataTypeOrNull(string kind, int col)
            {
                Contracts.CheckNonEmpty(kind, nameof(kind));
                Contracts.CheckParam(0 <= col && col < ColumnCount, nameof(col));

                switch (kind)
                {
                    case MetadataUtils.Kinds.SlotNames:
                        var names = _slotNames[col];
                        if (names.Length == 0)
                            return null;
                        Contracts.Assert(Infos[col].ColType.VectorSize == names.Length);
                        return MetadataUtils.GetNamesType(names.Length);

                    default:
                        return null;
                }
            }

            public void GetMetadata<TValue>(string kind, int col, ref TValue value)
            {
                Contracts.CheckNonEmpty(kind, nameof(kind));
                Contracts.CheckParam(0 <= col && col < ColumnCount, nameof(col));

                switch (kind)
                {
                    case MetadataUtils.Kinds.SlotNames:
                        _getSlotNames.Marshal(col, ref value);
                        return;

                    default:
                        throw MetadataUtils.ExceptGetMetadata();
                }
            }

            private void GetSlotNames(int col, ref VBuffer<ReadOnlyMemory<char>> dst)
            {
                Contracts.Assert(0 <= col && col < ColumnCount);

                var names = _slotNames[col];
                if (names.Length == 0)
                    throw MetadataUtils.ExceptGetMetadata();

                Contracts.Assert(Infos[col].ColType.VectorSize == names.Length);
                names.CopyTo(ref dst);
            }
        }

        internal const string Summary = "Loads text data file.";

        public const string LoaderSignature = "TextLoader";

        private const uint VerForceVectorSupported = 0x0001000A;

        private static VersionInfo GetVersionInfo()
        {
            return new VersionInfo(
                modelSignature: "TXTLOADR",
                //verWrittenCur: 0x00010001, // Initial
                //verWrittenCur: 0x00010002, // Added support for header
                //verWrittenCur: 0x00010003, // Support for TypeCode
                //verWrittenCur: 0x00010004, // Added _allowSparse
                //verWrittenCur: 0x00010005, // Changed TypeCode to DataKind
                //verWrittenCur: 0x00010006, // Removed weight column support
                //verWrittenCur: 0x00010007, // Added key type support
                //verWrittenCur: 0x00010008, // Added maxRows
                // verWrittenCur: 0x00010009, // Introduced _flags
                //verWrittenCur: 0x0001000A, // Added ForceVector in Range
                verWrittenCur: 0x0001000B, // Header now retained if used and present
                verReadableCur: 0x0001000A,
                verWeCanReadBack: 0x00010009,
                loaderSignature: LoaderSignature);
        }

        /// <summary>
        /// Option flags. These values are serialized, so changing the values requires
        /// bumping the version number.
        /// </summary>
        [Flags]
        private enum Options : uint
        {
            TrimWhitespace = 0x01,
            HasHeader = 0x02,
            AllowQuoting = 0x04,
            AllowSparse = 0x08,

            All = TrimWhitespace | HasHeader | AllowQuoting | AllowSparse
        }

        // This is reserved to mean the range extends to the end (the segment is variable).
        private const int SrcLim = int.MaxValue;

        private readonly bool _useThreads;
        private readonly Options _flags;
        private readonly long _maxRows;
        // Input size is zero for unknown - determined by the data (including sparse rows).
        private readonly int _inputSize;
        private readonly char[] _separators;
        private readonly Bindings _bindings;

        private readonly Parser _parser;

        private bool HasHeader
        {
            get { return (_flags & Options.HasHeader) != 0; }
        }

        private readonly IHost _host;
        private const string RegistrationName = "TextLoader";

        public TextLoader(IHostEnvironment env, Arguments args, IMultiStreamSource dataSample = null)
        {
            Contracts.CheckValue(env, nameof(env));
            _host = env.Register(RegistrationName);

            _host.CheckValue(args, nameof(args));
            _host.CheckValueOrNull(dataSample);

            if (dataSample == null)
                dataSample = new MultiFileSource(null);

            IMultiStreamSource headerFile = null;
            if (!string.IsNullOrWhiteSpace(args.HeaderFile))
                headerFile = new MultiFileSource(args.HeaderFile);

            var cols = args.Column;
            bool error;
            if (Utils.Size(cols) == 0 && !TryParseSchema(_host, headerFile ?? dataSample, ref args, out cols, out error))
            {
                if (error)
                    throw _host.Except("TextLoader options embedded in the file are invalid");

                // Default to a single Label and the rest Features.
                // REVIEW: Should probably default to the label being a key, but with what range?
                cols = new Column[2];
                cols[0] = Column.Parse("Label:0");
                _host.AssertValue(cols[0]);
                cols[1] = Column.Parse("Features:1-*");
                _host.AssertValue(cols[1]);
            }
            _host.Assert(Utils.Size(cols) > 0);

            _useThreads = args.UseThreads;

            if (args.TrimWhitespace)
                _flags |= Options.TrimWhitespace;
            if (headerFile == null && args.HasHeader)
                _flags |= Options.HasHeader;
            if (args.AllowQuoting)
                _flags |= Options.AllowQuoting;
            if (args.AllowSparse)
                _flags |= Options.AllowSparse;

            // REVIEW: This should be persisted (if it should be maintained).
            _maxRows = args.MaxRows ?? long.MaxValue;
            _host.CheckUserArg(_maxRows >= 0, nameof(args.MaxRows));

            // Note that _maxDim == 0 means sparsity is illegal.
            _inputSize = args.InputSize ?? 0;
            _host.Check(_inputSize >= 0, "inputSize");
            if (_inputSize >= SrcLim)
                _inputSize = SrcLim - 1;

            _host.CheckNonEmpty(args.Separator, nameof(args.Separator), "Must specify a separator");

            //Default arg.Separator is tab and default args.SeparatorChars is also a '\t'.
            //At a time only one default can be different and whichever is different that will
            //be used.
            if (args.SeparatorChars.Length > 1 || args.SeparatorChars[0] != '\t')
            {
                var separators = new HashSet<char>();
                foreach (char c in args.SeparatorChars)
                    separators.Add(NormalizeSeparator(c.ToString()));

                _separators = separators.ToArray();
            }
            else
            {
                string sep = args.Separator.ToLowerInvariant();
                if (sep == ",")
                    _separators = new char[] { ',' };
                else
                {
                    var separators = new HashSet<char>();
                    foreach (string s in sep.Split(','))
                    {
                        if (string.IsNullOrEmpty(s))
                            continue;

                        char c = NormalizeSeparator(s);
                        separators.Add(c);
                    }
                    _separators = separators.ToArray();

                    // Handling ",,,," case, that .Split() returns empty strings.
                    if (_separators.Length == 0)
                        _separators = new char[] { ',' };
                }
            }

            _bindings = new Bindings(this, cols, headerFile, dataSample);
            _parser = new Parser(this);
        }

        private char NormalizeSeparator(string sep)
        {
            switch (sep)
            {
                case "space":
                case " ":
                    return ' ';
                case "tab":
                case "\t":
                    return '\t';
                case "comma":
                case ",":
                    return ',';
                case "colon":
                case ":":
                    _host.CheckUserArg((_flags & Options.AllowSparse) == 0, nameof(Arguments.Separator),
                        "When the separator is colon, turn off allowSparse");
                    return ':';
                case "semicolon":
                case ";":
                    return ';';
                case "bar":
                case "|":
                    return '|';
                default:
                    char ch = sep[0];
                    if (sep.Length != 1 || ch < ' ' || '0' <= ch && ch <= '9' || ch == '"')
                        throw _host.ExceptUserArg(nameof(Arguments.Separator), "Illegal separator: '{0}'", sep);
                    return sep[0];
            }
        }

        // This is a private arguments class needed only for parsing options
        // embedded in a data file.
        private sealed class LoaderHolder
        {
#pragma warning disable 649 // never assigned
            [Argument(ArgumentType.Multiple, SignatureType = typeof(SignatureDataLoader))]
            public IComponentFactory<IDataLoader> Loader;
#pragma warning restore 649 // never assigned
        }

        // See if we can extract valid arguments from the first data file.
        // If so, update args and set cols to the combined set of columns.
        // If not, set error to true if there was an error condition.
        private static bool TryParseSchema(IHost host, IMultiStreamSource files,
            ref Arguments args, out Column[] cols, out bool error)
        {
            host.AssertValue(host);
            host.AssertValue(files);

            cols = null;
            error = false;

            // Verify that the current schema-defining arguments are default.
            // Get settings just for core arguments, not everything.
            string tmp = CmdParser.GetSettings(host, args, new ArgumentsCore());

            // Try to get the schema information from the file.
            string str = Cursor.GetEmbeddedArgs(files);
            if (string.IsNullOrWhiteSpace(str))
                return false;

            // Parse the extracted information.
            using (var ch = host.Start("Parsing options from file"))
            {
                // If tmp is not empty, this means the user specified some additional arguments in the command line,
                // such as quote- or sparse-. Warn them about it, since this means that the columns will not be read from the file.
                if (!string.IsNullOrWhiteSpace(tmp))
                {
                    ch.Warning(
                        "Arguments cannot be embedded in the file and in the command line. The embedded arguments will be ignored");
                    return false;
                }

                error = true;
                LoaderHolder h = new LoaderHolder();
                if (!CmdParser.ParseArguments(host, "loader = " + str, h, msg => ch.Error(msg)))
                    goto LDone;

                ch.Assert(h.Loader == null || h.Loader is ICommandLineComponentFactory);
                var loader = h.Loader as ICommandLineComponentFactory;

                if (loader == null || string.IsNullOrWhiteSpace(loader.Name))
                    goto LDone;

                // Make sure the loader binds to us.
                var info = ComponentCatalog.GetLoadableClassInfo<SignatureDataLoader>(loader.Name);
                if (info.Type != typeof(IDataLoader) || info.ArgType != typeof(Arguments))
                    goto LDone;

                var argsNew = new Arguments();
                // Copy the non-core arguments to the new args (we already know that all the core arguments are default).
                var parsed = CmdParser.ParseArguments(host, CmdParser.GetSettings(ch, args, new Arguments()), argsNew);
                ch.Assert(parsed);
                // Copy the core arguments to the new args.
                if (!CmdParser.ParseArguments(host, loader.GetSettingsString(), argsNew, typeof(ArgumentsCore), msg => ch.Error(msg)))
                    goto LDone;

                cols = argsNew.Column;
                if (Utils.Size(cols) == 0)
                    goto LDone;

                error = false;
                args = argsNew;

            LDone:
                ch.Done();
                return !error;
            }
        }

        /// <summary>
        /// Checks whether the source contains the valid TextLoader.Arguments depiction.
        /// </summary>
        public static bool FileContainsValidSchema(IHostEnvironment env, IMultiStreamSource files, out Arguments args)
        {
            Contracts.CheckValue(env, nameof(env));
            var h = env.Register(RegistrationName);
            h.CheckValue(files, nameof(files));
            args = new Arguments();
            Column[] cols;
            bool error;
            bool found = TryParseSchema(h, files, ref args, out cols, out error);
            return found && !error && args.IsValid();
        }

        private TextLoader(IHost host, ModelLoadContext ctx)
        {
            Contracts.AssertValue(host, "host");
            host.AssertValue(ctx);

            _host = host;

            // REVIEW: Should we serialize this? It really isn't part of the data model.
            _useThreads = true;

            // *** Binary format ***
            // int: sizeof(Float)
            // long: maxRows
            // int: flags
            // int: inputSize: 0 for determined from data
            // int: number of separators
            // char[]: separators
            // bindings
            int cbFloat = ctx.Reader.ReadInt32();
            host.CheckDecode(cbFloat == sizeof(Float));
            _maxRows = ctx.Reader.ReadInt64();
            host.CheckDecode(_maxRows > 0);
            _flags = (Options)ctx.Reader.ReadUInt32();
            host.CheckDecode((_flags & ~Options.All) == 0);
            _inputSize = ctx.Reader.ReadInt32();
            host.CheckDecode(0 <= _inputSize && _inputSize < SrcLim);

            // Load and validate all separators.
            _separators = ctx.Reader.ReadCharArray();
            host.CheckDecode(Utils.Size(_separators) > 0);
            const string illegalSeparators = "\0\r\n\"0123456789";

            foreach (char sep in _separators)
            {
                if (illegalSeparators.IndexOf(sep) >= 0)
                    throw host.ExceptDecode();
            }

            if (_separators.Contains(':'))
                host.CheckDecode((_flags & Options.AllowSparse) == 0);

            _bindings = new Bindings(ctx, this);
            _parser = new Parser(this);
        }

        public static TextLoader Create(IHostEnvironment env, ModelLoadContext ctx)
        {
            Contracts.CheckValue(env, nameof(env));
            IHost h = env.Register(RegistrationName);

            h.CheckValue(ctx, nameof(ctx));
            ctx.CheckAtModel(GetVersionInfo());

            return h.Apply("Loading Model", ch => new TextLoader(h, ctx));
        }

        // These are legacy constructors needed for ComponentCatalog.
        public static IDataLoader Create(IHostEnvironment env, ModelLoadContext ctx, IMultiStreamSource files)
            => (IDataLoader)Create(env, ctx).Read(files);
        public static IDataLoader Create(IHostEnvironment env, Arguments args, IMultiStreamSource files)
            => (IDataLoader)new TextLoader(env, args, files).Read(files);

        /// <summary>
        /// Convenience method to create a <see cref="TextLoader"/> and use it to read a specified file.
        /// </summary>
        public static IDataView ReadFile(IHostEnvironment env, Arguments args, IMultiStreamSource fileSource)
            => new TextLoader(env, args, fileSource).Read(fileSource);

        public void Save(ModelSaveContext ctx)
        {
            _host.CheckValue(ctx, nameof(ctx));
            ctx.CheckAtModel();
            ctx.SetVersionInfo(GetVersionInfo());

            // *** Binary format ***
            // int: sizeof(Float)
            // long: maxRows
            // int: flags
            // int: inputSize: 0 for determined from data
            // int: number of separators
            // char[]: separators
            // bindings
            ctx.Writer.Write(sizeof(Float));
            ctx.Writer.Write(_maxRows);
            _host.Assert((_flags & ~Options.All) == 0);
            ctx.Writer.Write((uint)_flags);
            _host.Assert(0 <= _inputSize && _inputSize < SrcLim);
            ctx.Writer.Write(_inputSize);
            ctx.Writer.WriteCharArray(_separators);

            _bindings.Save(ctx);
        }

        public ISchema GetOutputSchema() => _bindings;

        public IDataView Read(IMultiStreamSource source) => new BoundLoader(this, source);

        private sealed class BoundLoader : IDataLoader
        {
            private readonly TextLoader _reader;
            private readonly IHost _host;
            private readonly IMultiStreamSource _files;

            public BoundLoader(TextLoader reader, IMultiStreamSource files)
            {
                _reader = reader;
                _host = reader._host.Register(nameof(BoundLoader));
                _files = files;
            }

            public long? GetRowCount(bool lazy = true)
            {
                // We don't know how many rows there are.
                // REVIEW: Should we try to support RowCount?
                return null;
            }

            // REVIEW: Should we try to support shuffling?
            public bool CanShuffle => false;

            public ISchema Schema => _reader._bindings;

            public IRowCursor GetRowCursor(Func<int, bool> predicate, IRandom rand = null)
            {
                _host.CheckValue(predicate, nameof(predicate));
                _host.CheckValueOrNull(rand);
                var active = Utils.BuildArray(_reader._bindings.ColumnCount, predicate);
                return Cursor.Create(_reader, _files, active);
            }

            public IRowCursor[] GetRowCursorSet(out IRowCursorConsolidator consolidator,
                Func<int, bool> predicate, int n, IRandom rand = null)
            {
                _host.CheckValue(predicate, nameof(predicate));
                _host.CheckValueOrNull(rand);
                var active = Utils.BuildArray(_reader._bindings.ColumnCount, predicate);
                return Cursor.CreateSet(out consolidator, _reader, _files, active, n);
            }

            public void Save(ModelSaveContext ctx) => _reader.Save(ctx);
        }
    }
}<|MERGE_RESOLUTION|>--- conflicted
+++ resolved
@@ -512,12 +512,12 @@
         {
             public readonly ColInfo[] Infos;
             public readonly Dictionary<string, int> NameToInfoIndex;
-            private readonly VBuffer<ReadOnlyMemory<char>>[] _slotNames;
+            private readonly VBuffer<DvText>[] _slotNames;
             // Empty iff either header+ not set in args, or if no header present, or upon load
             // there was no header stored in the model.
-            private readonly ReadOnlyMemory<char> _header;
-
-            private readonly MetadataUtils.MetadataGetter<VBuffer<ReadOnlyMemory<char>>> _getSlotNames;
+            private readonly DvText _header;
+
+            private readonly MetadataUtils.MetadataGetter<VBuffer<DvText>> _getSlotNames;
 
             private Bindings()
             {
@@ -547,7 +547,7 @@
 
                     int inputSize = parent._inputSize;
                     ch.Assert(0 <= inputSize & inputSize < SrcLim);
-                    List<ReadOnlyMemory<char>> lines = null;
+                    List<DvText> lines = null;
                     if (headerFile != null)
                         Cursor.GetSomeLines(headerFile, 1, ref lines);
                     if (needInputSize && inputSize == 0)
@@ -713,11 +713,11 @@
                         Infos[iinfoOther] = ColInfo.Create(cols[iinfoOther].Name.Trim(), typeOther, segsNew.ToArray(), true);
                     }
 
-                    _slotNames = new VBuffer<ReadOnlyMemory<char>>[Infos.Length];
+                    _slotNames = new VBuffer<DvText>[Infos.Length];
                     if ((parent.HasHeader || headerFile != null) && Utils.Size(lines) > 0)
                         _header = lines[0];
 
-                    if (!_header.IsEmpty)
+                    if (_header.HasChars)
                         Parser.ParseSlotNames(parent, _header, Infos, _slotNames);
 
                     ch.Done();
@@ -798,32 +798,12 @@
                     NameToInfoIndex[name] = iinfo;
                 }
 
-<<<<<<< HEAD
-                _slotNames = new VBuffer<ReadOnlyMemory<char>>[Infos.Length];
-                List<ReadOnlyMemory<char>> lines = null;
-                // If the loader has a header in the data file, try reading a new header.
-                if (parent.HasHeader)
-                    Cursor.GetSomeLines(parent._files, 2, ref lines);
-                // If there were no lines in the new file source, or if there is a header from a different source (a header file or a string
-                // argument), try reading the header from the serialized text stream.
-                if (Utils.Size(lines) == 0)
-                {
-                    // REVIEW: Not sure if should prefer this, or if parent._files is empty?
-                    string result = null;
-                    ctx.TryLoadTextStream("Header.txt", reader => result = reader.ReadLine());
-                    if (!string.IsNullOrEmpty(result))
-                        Utils.Add(ref lines, result.AsMemory());
-                }
-                if (Utils.Size(lines) > 0)
-                    Parser.ParseSlotNames(parent, _header = lines[0], Infos, _slotNames);
-=======
                 _slotNames = new VBuffer<DvText>[Infos.Length];
 
                 string result = null;
                 ctx.TryLoadTextStream("Header.txt", reader => result = reader.ReadLine());
                 if (!string.IsNullOrEmpty(result))
                     Parser.ParseSlotNames(parent, _header = new DvText(result), Infos, _slotNames);
->>>>>>> 5a25ed1d
             }
 
             public void Save(ModelSaveContext ctx)
@@ -871,7 +851,7 @@
                 }
 
                 // Save header in an easily human inspectable separate entry.
-                if (!_header.IsEmpty)
+                if (_header.HasChars)
                     ctx.SaveTextStream("Header.txt", writer => writer.WriteLine(_header.ToString()));
             }
 
@@ -945,7 +925,7 @@
                 }
             }
 
-            private void GetSlotNames(int col, ref VBuffer<ReadOnlyMemory<char>> dst)
+            private void GetSlotNames(int col, ref VBuffer<DvText> dst)
             {
                 Contracts.Assert(0 <= col && col < ColumnCount);
 
