--- conflicted
+++ resolved
@@ -406,7 +406,7 @@
         /// Used as an input column range.
         /// A variable length segment (extending to the end of the input line) is represented by Lim == SrcLim.
         /// </summary>
-        internal struct Segment
+        private struct Segment
         {
             public int Min;
             public int Lim;
@@ -441,7 +441,7 @@
         /// <summary>
         /// Information for an output column.
         /// </summary>
-        internal sealed class ColInfo
+        private sealed class ColInfo
         {
             public readonly string Name;
             // REVIEW: Fix this for keys.
@@ -1362,9 +1362,8 @@
 
         public IDataView Read(string path) => Read(new MultiFileSource(path));
 
-<<<<<<< HEAD
         public IDataView Read(params string[] path) => Read(new MultiFileSource(path));
-=======
+
         internal static TextLoader CreateTextReader<TInput>(IHostEnvironment host,
            bool hasHeader = DefaultArguments.HasHeader,
            char separator = DefaultArguments.Separator,
@@ -1433,7 +1432,6 @@
 
             return new TextLoader(host, args);
         }
->>>>>>> c4236e3b
 
         private sealed class BoundLoader : IDataLoader
         {
