--- conflicted
+++ resolved
@@ -1,20 +1,13 @@
-﻿// Licensed to the .NET Foundation under one or more agreements.
+// Licensed to the .NET Foundation under one or more agreements.
 // The .NET Foundation licenses this file to you under the MIT license.
 // See the LICENSE file in the project root for more information.
 
-<<<<<<< HEAD
-using Microsoft.ML.Runtime;
-using Microsoft.ML.Runtime.Data;
-using Microsoft.ML.Runtime.Data.IO;
-using System.IO;
-=======
 using Microsoft.ML;
 using Microsoft.ML.Data;
 using Microsoft.ML.Data.IO;
 using System;
 using System.IO;
 using static Microsoft.ML.Data.TextLoader;
->>>>>>> 83ea473c
 
 namespace Microsoft.ML
 {
