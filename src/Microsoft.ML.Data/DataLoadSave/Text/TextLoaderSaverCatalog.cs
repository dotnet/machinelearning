--- conflicted
+++ resolved
@@ -13,21 +13,12 @@
         /// <summary>
         /// Create a text loader <see cref="TextLoader"/>.
         /// </summary>
-<<<<<<< HEAD
-        /// <param name="catalog">The <see cref="DataOperationsCatalog"/> catalog.</param>
-        /// <param name="columns">The columns of the schema.</param>
-        /// <param name="hasHeader">Whether the file has a header.</param>
-        /// <param name="separatorChar">The character used as separator between data points in a row. By default the tab character is used as separator.</param>
-        /// <param name="dataSample">The optional location of a data sample.</param>
-        public static TextLoader CreateTextReader(this DataOperationsCatalog catalog,
-=======
         /// <param name="catalog">The <see cref="DataOperations"/> catalog.</param>
         /// <param name="columns">Array of columns <see cref="TextLoader.Column"/> defining the schema.</param>
         /// <param name="hasHeader">Whether the file has a header.</param>
         /// <param name="separatorChar">The character used as separator between data points in a row. By default the tab character is used as separator.</param>
         /// <param name="dataSample">The optional location of a data sample. The sample can be used to infer column names and number of slots in each column.</param>
-        public static TextLoader CreateTextLoader(this DataOperations catalog,
->>>>>>> 861c7260
+        public static TextLoader CreateTextLoader(this DataOperationsCatalog catalog,
             TextLoader.Column[] columns,
             bool hasHeader = TextLoader.DefaultArguments.HasHeader,
             char separatorChar = TextLoader.DefaultArguments.Separator,
@@ -39,13 +30,8 @@
         /// </summary>
         /// <param name="catalog">The <see cref="DataOperationsCatalog"/> catalog.</param>
         /// <param name="args">Defines the settings of the load operation.</param>
-<<<<<<< HEAD
-        /// <param name="dataSample">Allows to expose items that can be used for reading.</param>
-        public static TextLoader CreateTextReader(this DataOperationsCatalog catalog,
-=======
         /// <param name="dataSample">The optional location of a data sample. The sample can be used to infer column names and number of slots in each column.</param>
-        public static TextLoader CreateTextLoader(this DataOperations catalog,
->>>>>>> 861c7260
+        public static TextLoader CreateTextLoader(this DataOperationsCatalog catalog,
             TextLoader.Arguments args,
             IMultiStreamSource dataSample = null)
             => new TextLoader(CatalogUtils.GetEnvironment(catalog), args, dataSample);
@@ -65,11 +51,7 @@
         /// if one of the row contains "5 2:6 4:3" that's mean there are 5 columns all zero
         /// except for 3rd and 5th columns which have values 6 and 3</param>
         /// <param name="trimWhitespace">Remove trailing whitespace from lines</param>
-<<<<<<< HEAD
-        public static TextLoader CreateTextReader<TInput>(this DataOperationsCatalog catalog,
-=======
-        public static TextLoader CreateTextLoader<TInput>(this DataOperations catalog,
->>>>>>> 861c7260
+        public static TextLoader CreateTextLoader<TInput>(this DataOperationsCatalog catalog,
             bool hasHeader = TextLoader.DefaultArguments.HasHeader,
             char separatorChar = TextLoader.DefaultArguments.Separator,
             bool allowQuotedStrings = TextLoader.DefaultArguments.AllowQuoting,
