// Licensed to the .NET Foundation under one or more agreements.
// The .NET Foundation licenses this file to you under the MIT license.
// See the LICENSE file in the project root for more information.

using System.IO;
using Microsoft.ML.Data;
using Microsoft.ML.Data.IO;
using Microsoft.ML.Runtime;

namespace Microsoft.ML
{
    /// <summary>
    /// Collection of extension methods for the <see cref="DataOperationsCatalog"/> to read from delimited text
    /// files such as csv and tsv.
    /// </summary>
    public static class TextLoaderSaverCatalog
    {
        /// <summary>
        /// Create a text loader <see cref="TextLoader"/>.
        /// </summary>
        /// <param name="catalog">The <see cref="DataOperationsCatalog"/> catalog.</param>
        /// <param name="columns">Array of columns <see cref="TextLoader.Column"/> defining the schema.</param>
        /// <param name="separatorChar">The character used as separator between data points in a row. By default the tab character is used as separator.</param>
<<<<<<< HEAD
        /// <param name="hasHeader">Whether the data file has a header. If true, it will cause the header to be skipped,
        /// but will not help with automatically detecting column names or types, which must be specified with <paramref name="columns"/> or in <paramref name="dataSample"/>.</param>
        /// <param name="dataSample">The optional location of a data sample. The sample can be used to infer column names and number of slots in each column.
        /// The sample must be a text file previously saved with <see cref="SaveAsText(DataOperationsCatalog, IDataView, Stream, char, bool, bool, bool, bool)"/>,
        /// so that it contains the schema information in the header that the loader can use to infer columns.</param>
        /// <param name="allowQuoting">Whether the input may include double-quoted values. This parameter is used to distinguish separator characters
        /// in an input value from actual separators. When true, separators within double quotes are treated as part of the
        /// input value. When false, all separators, even those whitin quotes, are treated as delimiting a new column.
        /// It is also used to distinguish empty values from missing values. When true, missing value are denoted by consecutive
        /// separators and empty values by \"\". When false, empty values are denoted by consecutive separators and missing
        /// values by the default missing value for each type documented in <see cref="DataKind"/>.</param>
        /// <param name="trimWhitespace">Remove trailing whitespace from lines.</param>
        /// <param name="allowSparse">Whether the input may include sparse representations. For example, a row containing
        /// "5 2:6 4:3" means that there are 5 columns, and the only non-zero are columns 2 and 4, which have values 6 and 3,
        /// respectively. Column indices are zero-based, so columns 2 and 4 represent the 3rd and 5th columns.</param>
        /// <example>
        /// <format type="text/markdown">
        /// <![CDATA[
        /// [!code-csharp[CreateTextLoader](~/../docs/samples/docs/samples/Microsoft.ML.Samples/Dynamic/DataOperations/LoadingText.cs)]
        /// ]]>
        /// </format>
        /// </example>
=======
        /// <param name="hasHeader">Whether the file has a header with feature names. Note: If a TextLoader is created with hasHeader = true but without a
        /// <paramref name="dataSample"/>, then vector columns made by TextLoader will not contain slot name annotations (slots being the elements of the given vector column),
        /// because the output schema is made when the TextLoader is made, and not when <see cref="TextLoader.Load(IMultiStreamSource)"/> is called.
        /// In addition, the case where dataSample = null and hasHeader = true indicates to the loader that when it is given a file when Load()
        /// is called, it needs to skip the first line.</param>
        /// <param name="dataSample">The optional location of a data sample. The sample can be used to infer column names and number of slots in each column.</param>
        /// <param name="allowQuoting">Whether the file can contain columns defined by a quoted string.</param>
        /// <param name="trimWhitespace">Remove trailing whitespace from lines</param>
        /// <param name="allowSparse">Whether the file can contain numerical vectors in sparse format.</param>
>>>>>>> c3d15927
        public static TextLoader CreateTextLoader(this DataOperationsCatalog catalog,
            TextLoader.Column[] columns,
            char separatorChar = TextLoader.Defaults.Separator,
            bool hasHeader = TextLoader.Defaults.HasHeader,
            IMultiStreamSource dataSample = null,
            bool allowQuoting = TextLoader.Defaults.AllowQuoting,
            bool trimWhitespace = TextLoader.Defaults.TrimWhitespace,
            bool allowSparse = TextLoader.Defaults.AllowSparse)
        {
            var options = new TextLoader.Options
            {
                Columns = columns,
                Separators = new[] { separatorChar },
                HasHeader = hasHeader,
                AllowQuoting = allowQuoting,
                TrimWhitespace = trimWhitespace,
                AllowSparse = allowSparse
            };

            return new TextLoader(CatalogUtils.GetEnvironment(catalog), options: options, dataSample: dataSample);
        }

        /// <summary>
        /// Create a text loader <see cref="TextLoader"/>.
        /// </summary>
        /// <param name="catalog">The <see cref="DataOperationsCatalog"/> catalog.</param>
        /// <param name="options">Defines the settings of the load operation.</param>
        /// <param name="dataSample">The optional location of a data sample. The sample can be used to infer column names and number of slots in each column.
        /// The sample must be a text file previously saved with <see cref="SaveAsText(DataOperationsCatalog, IDataView, Stream, char, bool, bool, bool, bool)"/>,
        /// so that it contains the schema information in the header that the loader can use to infer columns.</param>
        public static TextLoader CreateTextLoader(this DataOperationsCatalog catalog,
            TextLoader.Options options,
            IMultiStreamSource dataSample = null)
            => new TextLoader(CatalogUtils.GetEnvironment(catalog), options, dataSample);

        /// <summary>
        /// Create a text loader <see cref="TextLoader"/> by inferencing the dataset schema from a data model type.
        /// </summary>
        /// <typeparam name="TInput">Defines the schema of the data to be loaded. Use public fields or properties
        /// decorated with <see cref="LoadColumnAttribute"/> (and possibly other attributes) to specify the column
        /// names and their data types in the schema of the loaded data.</typeparam>
        /// <param name="catalog">The <see cref="DataOperationsCatalog"/> catalog.</param>
        /// <param name="separatorChar">Column separator character. Default is '\t'</param>
<<<<<<< HEAD
        /// <param name="hasHeader">Whether the data file has a header. If true, it will cause the header to be skipped,
        /// but will not help with automatically detecting column names or types, which must be specified in the input
        /// type <typeparamref name="TInput"/>.</param>
        /// <param name="dataSample">The optional location of a data sample. Since <typeparamref name="TInput"/> defines
        /// the schema of the data to be loaded, the data sample is ignored.</param>
        /// <param name="allowQuoting">Whether the input may include double-quoted values. This parameter is used to distinguish separator characters
        /// in an input value from actual separators. When true, separators within double quotes are treated as part of the
        /// input value. When false, all separators, even those whitin quotes, are treated as delimiting a new column.
        /// It is also used to distinguish empty values from missing values. When true, missing value are denoted by consecutive
        /// separators and empty values by \"\". When false, empty values are denoted by consecutive separators and missing
        /// values by the default missing value for each type documented in <see cref="DataKind"/>.</param>
        /// <param name="trimWhitespace">Remove trailing whitespace from lines.</param>
        /// <param name="allowSparse">Whether the input may include sparse representations. For example, a row containing
        /// "5 2:6 4:3" means that there are 5 columns, and the only non-zero are columns 2 and 4, which have values 6 and 3,
        /// respectively. Column indices are zero-based, so columns 2 and 4 represent the 3rd and 5th columns.</param>
=======
        /// <param name="hasHeader">Whether the file has a header with feature names. Note: If a TextLoader is created with hasHeader = true but without a
        /// <paramref name="dataSample"/>, then vector columns made by TextLoader will not contain slot name annotations (slots being the elements of the given vector column),
        /// because the output schema is made when the TextLoader is made, and not when <see cref="TextLoader.Load(IMultiStreamSource)"/> is called.
        /// In addition, the case where dataSample = null and hasHeader = true indicates to the loader that when it is given a file when Load()
        /// is called, it needs to skip the first line.</param>
        /// <param name="dataSample">The optional location of a data sample. The sample can be used to infer information
        /// about the columns, such as slot names.</param>
        /// <param name="allowQuoting">Whether the input may include quoted values,
        /// which can contain separator characters, colons,
        /// and distinguish empty values from missing values. When true, consecutive separators
        /// denote a missing value and an empty value is denoted by \"\".
        /// When false, consecutive separators denote an empty value.</param>
        /// <param name="trimWhitespace">Remove trailing whitespace from lines</param>
        /// <param name="allowSparse">Whether the input may include sparse representations for example,
        /// if one of the row contains "5 2:6 4:3" that's mean there are 5 columns all zero
        /// except for 3rd and 5th columns which have values 6 and 3</param>
>>>>>>> c3d15927
        public static TextLoader CreateTextLoader<TInput>(this DataOperationsCatalog catalog,
            char separatorChar = TextLoader.Defaults.Separator,
            bool hasHeader = TextLoader.Defaults.HasHeader,
            IMultiStreamSource dataSample = null,
            bool allowQuoting = TextLoader.Defaults.AllowQuoting,
            bool trimWhitespace = TextLoader.Defaults.TrimWhitespace,
            bool allowSparse = TextLoader.Defaults.AllowSparse)
            => TextLoader.CreateTextLoader<TInput>(CatalogUtils.GetEnvironment(catalog), hasHeader, separatorChar, allowQuoting,
                allowSparse, trimWhitespace, dataSample: dataSample);

        /// <summary>
        /// Load a <see cref="IDataView"/> from a text file using <see cref="TextLoader"/>.
        /// Note that <see cref="IDataView"/>'s are lazy, so no actual loading happens here, just schema validation.
        /// </summary>
        /// <param name="catalog">The <see cref="DataOperationsCatalog"/> catalog.</param>
        /// <param name="path">The path to the file.</param>
        /// <param name="columns">The columns of the schema.</param>
        /// <param name="separatorChar">The character used as separator between data points in a row. By default the tab character is used as separator.</param>
<<<<<<< HEAD
        /// <param name="hasHeader">Whether the data file has a header. If true, it will cause the header to be skipped,
        /// but will not help with automatically detecting column names or types, which must be specified with <paramref name="columns"/>.</param>
        /// <param name="allowQuoting">Whether the input may include double-quoted values. This parameter is used to distinguish separator characters
        /// in an input value from actual separators. When true, separators within double quotes are treated as part of the
        /// input value. When false, all separators, even those whitin quotes, are treated as delimiting a new column.
        /// It is also used to distinguish empty values from missing values. When true, missing value are denoted by consecutive
        /// separators and empty values by \"\". When false, empty values are denoted by consecutive separators and missing
        /// values by the default missing value for each type documented in <see cref="DataKind"/>.</param>
        /// <param name="trimWhitespace">Remove trailing whitespace from lines.</param>
=======
        /// <param name="hasHeader">Whether the file has a header with feature names. Note: If a TextLoader is created with hasHeader = true but without a
        /// dataSample, then vector columns made by TextLoader will not contain slot name annotations (slots being the elements of the given vector column),
        /// because the output schema is made when the TextLoader is made, and not when <see cref="TextLoader.Load(IMultiStreamSource)"/> is called.
        /// In addition, the case where dataSample = null and hasHeader = true indicates to the loader that when it is given a file when Load()
        /// is called, it needs to skip the first line.</param>
        /// <param name="allowQuoting">Whether the file can contain columns defined by a quoted string.</param>
        /// <param name="trimWhitespace">Remove trailing whitespace from lines</param>
>>>>>>> c3d15927
        /// <param name="allowSparse">Whether the file can contain numerical vectors in sparse format.</param>
        /// <returns>The data view.</returns>
        public static IDataView LoadFromTextFile(this DataOperationsCatalog catalog,
            string path,
            TextLoader.Column[] columns,
            char separatorChar = TextLoader.Defaults.Separator,
            bool hasHeader = TextLoader.Defaults.HasHeader,
            bool allowQuoting = TextLoader.Defaults.AllowQuoting,
            bool trimWhitespace = TextLoader.Defaults.TrimWhitespace,
            bool allowSparse = TextLoader.Defaults.AllowSparse)
        {
            Contracts.CheckNonEmpty(path, nameof(path));
            if (!File.Exists(path))
            {
                throw Contracts.ExceptParam(nameof(path), "File does not exist at path: {0}", path);
            }

            var options = new TextLoader.Options
            {
                Columns = columns,
                Separators = new[] { separatorChar },
                HasHeader = hasHeader,
                AllowQuoting = allowQuoting,
                TrimWhitespace = trimWhitespace,
                AllowSparse = allowSparse
            };

            var loader = new TextLoader(CatalogUtils.GetEnvironment(catalog), options: options);
            return loader.Load(new MultiFileSource(path));
        }

        /// <summary>
        /// Load a <see cref="IDataView"/> from a text file using <see cref="TextLoader"/>.
        /// Note that <see cref="IDataView"/>'s are lazy, so no actual loading happens here, just schema validation.
        /// </summary>
        /// <param name="catalog">The <see cref="DataOperationsCatalog"/> catalog.</param>
        /// <param name="path">The path to the file.</param>
        /// <param name="separatorChar">Column separator character. Default is '\t'</param>
<<<<<<< HEAD
        /// <param name="hasHeader">Whether the data file has a header. If true, it will cause the header to be skipped,
        /// but will not help with automatically detecting column names or types, which must be specified in the input
        /// type <typeparamref name="TInput"/>.</param>
        /// <param name="allowQuoting">Whether the input may include double-quoted values. This parameter is used to distinguish separator characters
        /// in an input value from actual separators. When true, separators within double quotes are treated as part of the
        /// input value. When false, all separators, even those whitin quotes, are treated as delimiting a new column.
        /// It is also used to distinguish empty values from missing values. When true, missing value are denoted by consecutive
        /// separators and empty values by \"\". When false, empty values are denoted by consecutive separators and missing
        /// values by the default missing value for each type documented in <see cref="DataKind"/>.</param>
        /// <param name="trimWhitespace">Remove trailing whitespace from lines.</param>
        /// <param name="allowSparse">Whether the input may include sparse representations. For example, a row containing
        /// "5 2:6 4:3" means that there are 5 columns, and the only non-zero are columns 2 and 4, which have values 6 and 3,
        /// respectively. Column indices are zero-based, so columns 2 and 4 represent the 3rd and 5th columns.</param>
=======
        /// <param name="hasHeader">Whether the file has a header with feature names. Note: If a TextLoader is created with hasHeader = true but without a
        /// dataSample, then vector columns made by TextLoader will not contain slot name annotations (slots being the elements of the given vector column),
        /// because the output schema is made when the TextLoader is made, and not when <see cref="TextLoader.Load(IMultiStreamSource)"/> is called.
        /// In addition, the case where dataSample = null and hasHeader = true indicates to the loader that when it is given a file when Load()
        /// is called, it needs to skip the first line.</param>
        /// <param name="allowQuoting">Whether the input may include quoted values,
        /// which can contain separator characters, colons,
        /// and distinguish empty values from missing values. When true, consecutive separators
        /// denote a missing value and an empty value is denoted by \"\".
        /// When false, consecutive separators denote an empty value.</param>
        /// <param name="trimWhitespace">Remove trailing whitespace from lines</param>
        /// <param name="allowSparse">Whether the input may include sparse representations for example,
        /// if one of the row contains "5 2:6 4:3" that's mean there are 5 columns all zero
        /// except for 3rd and 5th columns which have values 6 and 3</param>
>>>>>>> c3d15927
        /// <returns>The data view.</returns>
        public static IDataView LoadFromTextFile<TInput>(this DataOperationsCatalog catalog,
            string path,
            char separatorChar = TextLoader.Defaults.Separator,
            bool hasHeader = TextLoader.Defaults.HasHeader,
            bool allowQuoting = TextLoader.Defaults.AllowQuoting,
            bool trimWhitespace = TextLoader.Defaults.TrimWhitespace,
            bool allowSparse = TextLoader.Defaults.AllowSparse)
        {
            Contracts.CheckNonEmpty(path, nameof(path));
            if (!File.Exists(path))
            {
                throw Contracts.ExceptParam(nameof(path), "File does not exist at path: {0}", path);
            }

            // REVIEW: it is almost always a mistake to have a 'trainable' text loader here.
            // Therefore, we are going to disallow data sample.
            return TextLoader.CreateTextLoader<TInput>(CatalogUtils.GetEnvironment(catalog), hasHeader, separatorChar,
                allowQuoting, allowSparse, trimWhitespace).Load(new MultiFileSource(path));
        }

        /// <summary>
        /// Load a <see cref="IDataView"/> from a text file using <see cref="TextLoader"/>.
        /// Note that <see cref="IDataView"/>'s are lazy, so no actual loading happens here, just schema validation.
        /// </summary>
        /// <param name="catalog">The <see cref="DataOperationsCatalog"/> catalog.</param>
        /// <param name="path">Specifies a file from which to load.</param>
        /// <param name="options">Defines the settings of the load operation.</param>
        /// <example>
        /// <format type="text/markdown">
        /// <![CDATA[
        /// [!code-csharp[LoadFromTextFile](~/../docs/samples/docs/samples/Microsoft.ML.Samples/Dynamic/DataOperations/SaveAndLoadFromText.cs)]
        /// ]]>
        /// </format>
        /// </example>
        public static IDataView LoadFromTextFile(this DataOperationsCatalog catalog, string path,
            TextLoader.Options options = null)
        {
            Contracts.CheckNonEmpty(path, nameof(path));
            if (!File.Exists(path))
            {
                throw Contracts.ExceptParam(nameof(path), "File does not exist at path: {0}", path);
            }

            var env = catalog.GetEnvironment();
            var source = new MultiFileSource(path);

            return new TextLoader(env, options, dataSample: source).Load(source);
        }

        /// <summary>
        /// Save the <see cref="IDataView"/> as text.
        /// </summary>
        /// <param name="catalog">The <see cref="DataOperationsCatalog"/> catalog.</param>
        /// <param name="data">The data view to save.</param>
        /// <param name="stream">The stream to write to.</param>
        /// <param name="separatorChar">The column separator.</param>
        /// <param name="headerRow">Whether to write the header row.</param>
        /// <param name="schema">Whether to write the header comment with the schema.</param>
        /// <param name="keepHidden">Whether to keep hidden columns in the dataset.</param>
        /// <param name="forceDense">Whether to save columns in dense format even if they are sparse vectors.</param>
        /// <example>
        /// <format type="text/markdown">
        /// <![CDATA[
        /// [!code-csharp[SaveAsText](~/../docs/samples/docs/samples/Microsoft.ML.Samples/Dynamic/DataOperations/SaveAndLoadFromText.cs)]
        /// ]]>
        /// </format>
        /// </example>
        public static void SaveAsText(this DataOperationsCatalog catalog,
            IDataView data,
            Stream stream,
            char separatorChar = TextSaver.Defaults.Separator,
            bool headerRow = TextSaver.Defaults.OutputHeader,
            bool schema = TextSaver.Defaults.OutputSchema,
            bool keepHidden = false,
            bool forceDense = TextSaver.Defaults.ForceDense)
        {
            Contracts.CheckValue(catalog, nameof(catalog));
            Contracts.CheckValue(data, nameof(data));
            Contracts.CheckValue(stream, nameof(stream));

            var env = catalog.GetEnvironment();
            var saver = new TextSaver(env, new TextSaver.Arguments { Dense = forceDense, Separator = separatorChar.ToString(), OutputHeader = headerRow, OutputSchema = schema });

            using (var ch = env.Start("Saving data"))
                DataSaverUtils.SaveDataView(ch, saver, data, stream, keepHidden);
        }
    }
}<|MERGE_RESOLUTION|>--- conflicted
+++ resolved
@@ -21,9 +21,11 @@
         /// <param name="catalog">The <see cref="DataOperationsCatalog"/> catalog.</param>
         /// <param name="columns">Array of columns <see cref="TextLoader.Column"/> defining the schema.</param>
         /// <param name="separatorChar">The character used as separator between data points in a row. By default the tab character is used as separator.</param>
-<<<<<<< HEAD
-        /// <param name="hasHeader">Whether the data file has a header. If true, it will cause the header to be skipped,
-        /// but will not help with automatically detecting column names or types, which must be specified with <paramref name="columns"/> or in <paramref name="dataSample"/>.</param>
+        /// <param name="hasHeader">Whether the file has a header with feature names. Note: If a TextLoader is created with hasHeader = true but without a
+        /// <paramref name="dataSample"/>, then vector columns made by TextLoader will not contain slot name annotations (slots being the elements of the given vector column),
+        /// because the output schema is made when the TextLoader is made, and not when <see cref="TextLoader.Load(IMultiStreamSource)"/> is called.
+        /// In addition, the case where dataSample = null and hasHeader = true indicates to the loader that when it is given a file when Load()
+        /// is called, it needs to skip the first line.</param>
         /// <param name="dataSample">The optional location of a data sample. The sample can be used to infer column names and number of slots in each column.
         /// The sample must be a text file previously saved with <see cref="SaveAsText(DataOperationsCatalog, IDataView, Stream, char, bool, bool, bool, bool)"/>,
         /// so that it contains the schema information in the header that the loader can use to infer columns.</param>
@@ -44,17 +46,6 @@
         /// ]]>
         /// </format>
         /// </example>
-=======
-        /// <param name="hasHeader">Whether the file has a header with feature names. Note: If a TextLoader is created with hasHeader = true but without a
-        /// <paramref name="dataSample"/>, then vector columns made by TextLoader will not contain slot name annotations (slots being the elements of the given vector column),
-        /// because the output schema is made when the TextLoader is made, and not when <see cref="TextLoader.Load(IMultiStreamSource)"/> is called.
-        /// In addition, the case where dataSample = null and hasHeader = true indicates to the loader that when it is given a file when Load()
-        /// is called, it needs to skip the first line.</param>
-        /// <param name="dataSample">The optional location of a data sample. The sample can be used to infer column names and number of slots in each column.</param>
-        /// <param name="allowQuoting">Whether the file can contain columns defined by a quoted string.</param>
-        /// <param name="trimWhitespace">Remove trailing whitespace from lines</param>
-        /// <param name="allowSparse">Whether the file can contain numerical vectors in sparse format.</param>
->>>>>>> c3d15927
         public static TextLoader CreateTextLoader(this DataOperationsCatalog catalog,
             TextLoader.Column[] columns,
             char separatorChar = TextLoader.Defaults.Separator,
@@ -98,12 +89,12 @@
         /// names and their data types in the schema of the loaded data.</typeparam>
         /// <param name="catalog">The <see cref="DataOperationsCatalog"/> catalog.</param>
         /// <param name="separatorChar">Column separator character. Default is '\t'</param>
-<<<<<<< HEAD
-        /// <param name="hasHeader">Whether the data file has a header. If true, it will cause the header to be skipped,
-        /// but will not help with automatically detecting column names or types, which must be specified in the input
-        /// type <typeparamref name="TInput"/>.</param>
-        /// <param name="dataSample">The optional location of a data sample. Since <typeparamref name="TInput"/> defines
-        /// the schema of the data to be loaded, the data sample is ignored.</param>
+        /// <param name="hasHeader">Whether the file has a header with feature names. Note: If a TextLoader is created with hasHeader = true but without a
+        /// <paramref name="dataSample"/>, then vector columns made by TextLoader will not contain slot name annotations (slots being the elements of the given vector column),
+        /// because the output schema is made when the TextLoader is made, and not when <see cref="TextLoader.Load(IMultiStreamSource)"/> is called.
+        /// In addition, the case where dataSample = null and hasHeader = true indicates to the loader that when it is given a file when Load()
+        /// is called, it needs to skip the first line.</param>
+        /// <param name="dataSample">The optional location of a data sample.</param>
         /// <param name="allowQuoting">Whether the input may include double-quoted values. This parameter is used to distinguish separator characters
         /// in an input value from actual separators. When true, separators within double quotes are treated as part of the
         /// input value. When false, all separators, even those whitin quotes, are treated as delimiting a new column.
@@ -114,24 +105,6 @@
         /// <param name="allowSparse">Whether the input may include sparse representations. For example, a row containing
         /// "5 2:6 4:3" means that there are 5 columns, and the only non-zero are columns 2 and 4, which have values 6 and 3,
         /// respectively. Column indices are zero-based, so columns 2 and 4 represent the 3rd and 5th columns.</param>
-=======
-        /// <param name="hasHeader">Whether the file has a header with feature names. Note: If a TextLoader is created with hasHeader = true but without a
-        /// <paramref name="dataSample"/>, then vector columns made by TextLoader will not contain slot name annotations (slots being the elements of the given vector column),
-        /// because the output schema is made when the TextLoader is made, and not when <see cref="TextLoader.Load(IMultiStreamSource)"/> is called.
-        /// In addition, the case where dataSample = null and hasHeader = true indicates to the loader that when it is given a file when Load()
-        /// is called, it needs to skip the first line.</param>
-        /// <param name="dataSample">The optional location of a data sample. The sample can be used to infer information
-        /// about the columns, such as slot names.</param>
-        /// <param name="allowQuoting">Whether the input may include quoted values,
-        /// which can contain separator characters, colons,
-        /// and distinguish empty values from missing values. When true, consecutive separators
-        /// denote a missing value and an empty value is denoted by \"\".
-        /// When false, consecutive separators denote an empty value.</param>
-        /// <param name="trimWhitespace">Remove trailing whitespace from lines</param>
-        /// <param name="allowSparse">Whether the input may include sparse representations for example,
-        /// if one of the row contains "5 2:6 4:3" that's mean there are 5 columns all zero
-        /// except for 3rd and 5th columns which have values 6 and 3</param>
->>>>>>> c3d15927
         public static TextLoader CreateTextLoader<TInput>(this DataOperationsCatalog catalog,
             char separatorChar = TextLoader.Defaults.Separator,
             bool hasHeader = TextLoader.Defaults.HasHeader,
@@ -150,25 +123,18 @@
         /// <param name="path">The path to the file.</param>
         /// <param name="columns">The columns of the schema.</param>
         /// <param name="separatorChar">The character used as separator between data points in a row. By default the tab character is used as separator.</param>
-<<<<<<< HEAD
-        /// <param name="hasHeader">Whether the data file has a header. If true, it will cause the header to be skipped,
-        /// but will not help with automatically detecting column names or types, which must be specified with <paramref name="columns"/>.</param>
-        /// <param name="allowQuoting">Whether the input may include double-quoted values. This parameter is used to distinguish separator characters
-        /// in an input value from actual separators. When true, separators within double quotes are treated as part of the
-        /// input value. When false, all separators, even those whitin quotes, are treated as delimiting a new column.
-        /// It is also used to distinguish empty values from missing values. When true, missing value are denoted by consecutive
-        /// separators and empty values by \"\". When false, empty values are denoted by consecutive separators and missing
-        /// values by the default missing value for each type documented in <see cref="DataKind"/>.</param>
-        /// <param name="trimWhitespace">Remove trailing whitespace from lines.</param>
-=======
         /// <param name="hasHeader">Whether the file has a header with feature names. Note: If a TextLoader is created with hasHeader = true but without a
         /// dataSample, then vector columns made by TextLoader will not contain slot name annotations (slots being the elements of the given vector column),
         /// because the output schema is made when the TextLoader is made, and not when <see cref="TextLoader.Load(IMultiStreamSource)"/> is called.
         /// In addition, the case where dataSample = null and hasHeader = true indicates to the loader that when it is given a file when Load()
         /// is called, it needs to skip the first line.</param>
-        /// <param name="allowQuoting">Whether the file can contain columns defined by a quoted string.</param>
-        /// <param name="trimWhitespace">Remove trailing whitespace from lines</param>
->>>>>>> c3d15927
+        /// <param name="allowQuoting">Whether the input may include double-quoted values. This parameter is used to distinguish separator characters
+        /// in an input value from actual separators. When true, separators within double quotes are treated as part of the
+        /// input value. When false, all separators, even those whitin quotes, are treated as delimiting a new column.
+        /// It is also used to distinguish empty values from missing values. When true, missing value are denoted by consecutive
+        /// separators and empty values by \"\". When false, empty values are denoted by consecutive separators and missing
+        /// values by the default missing value for each type documented in <see cref="DataKind"/>.</param>
+        /// <param name="trimWhitespace">Remove trailing whitespace from lines.</param>
         /// <param name="allowSparse">Whether the file can contain numerical vectors in sparse format.</param>
         /// <returns>The data view.</returns>
         public static IDataView LoadFromTextFile(this DataOperationsCatalog catalog,
@@ -207,10 +173,11 @@
         /// <param name="catalog">The <see cref="DataOperationsCatalog"/> catalog.</param>
         /// <param name="path">The path to the file.</param>
         /// <param name="separatorChar">Column separator character. Default is '\t'</param>
-<<<<<<< HEAD
-        /// <param name="hasHeader">Whether the data file has a header. If true, it will cause the header to be skipped,
-        /// but will not help with automatically detecting column names or types, which must be specified in the input
-        /// type <typeparamref name="TInput"/>.</param>
+        /// /// <param name="hasHeader">Whether the file has a header with feature names. Note: If a TextLoader is created with hasHeader = true but without a
+        /// dataSample, then vector columns made by TextLoader will not contain slot name annotations (slots being the elements of the given vector column),
+        /// because the output schema is made when the TextLoader is made, and not when <see cref="TextLoader.Load(IMultiStreamSource)"/> is called.
+        /// In addition, the case where dataSample = null and hasHeader = true indicates to the loader that when it is given a file when Load()
+        /// is called, it needs to skip the first line.</param>
         /// <param name="allowQuoting">Whether the input may include double-quoted values. This parameter is used to distinguish separator characters
         /// in an input value from actual separators. When true, separators within double quotes are treated as part of the
         /// input value. When false, all separators, even those whitin quotes, are treated as delimiting a new column.
@@ -221,22 +188,6 @@
         /// <param name="allowSparse">Whether the input may include sparse representations. For example, a row containing
         /// "5 2:6 4:3" means that there are 5 columns, and the only non-zero are columns 2 and 4, which have values 6 and 3,
         /// respectively. Column indices are zero-based, so columns 2 and 4 represent the 3rd and 5th columns.</param>
-=======
-        /// <param name="hasHeader">Whether the file has a header with feature names. Note: If a TextLoader is created with hasHeader = true but without a
-        /// dataSample, then vector columns made by TextLoader will not contain slot name annotations (slots being the elements of the given vector column),
-        /// because the output schema is made when the TextLoader is made, and not when <see cref="TextLoader.Load(IMultiStreamSource)"/> is called.
-        /// In addition, the case where dataSample = null and hasHeader = true indicates to the loader that when it is given a file when Load()
-        /// is called, it needs to skip the first line.</param>
-        /// <param name="allowQuoting">Whether the input may include quoted values,
-        /// which can contain separator characters, colons,
-        /// and distinguish empty values from missing values. When true, consecutive separators
-        /// denote a missing value and an empty value is denoted by \"\".
-        /// When false, consecutive separators denote an empty value.</param>
-        /// <param name="trimWhitespace">Remove trailing whitespace from lines</param>
-        /// <param name="allowSparse">Whether the input may include sparse representations for example,
-        /// if one of the row contains "5 2:6 4:3" that's mean there are 5 columns all zero
-        /// except for 3rd and 5th columns which have values 6 and 3</param>
->>>>>>> c3d15927
         /// <returns>The data view.</returns>
         public static IDataView LoadFromTextFile<TInput>(this DataOperationsCatalog catalog,
             string path,
