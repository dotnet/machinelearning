--- conflicted
+++ resolved
@@ -170,61 +170,6 @@
         }
 
         /// <summary>
-<<<<<<< HEAD
-        /// Skip <paramref name="count"/> rows in <paramref name="input"/>.
-        /// </summary>
-        /// <remarks>
-        /// Skips the first <paramref name="count"/> rows from <paramref name="input"/> and returns an <see cref="IDataView"/> with all other rows.
-        /// </remarks>
-        /// <param name="input">The input data.</param>
-        /// <param name="count">Number of rows to skip.</param>
-        /// <example>
-        /// <format type="text/markdown">
-        /// <![CDATA[
-        /// [!code-csharp[Skip](~/../docs/samples/docs/samples/Microsoft.ML.Samples/Dynamic/DataOperations/Skip.cs)]
-        /// ]]>
-        /// </format>
-        /// </example>
-        public IDataView Skip(IDataView input, long count)
-        {
-            Environment.CheckValue(input, nameof(input));
-            Environment.CheckUserArg(count > 0, nameof(count), "Must be greater than zero.");
-
-            var options = new SkipTakeFilter.SkipArguments()
-            {
-                Count = count
-            };
-
-            return new SkipTakeFilter(Environment, options, input);
-        }
-
-        /// <summary>
-        /// Take <paramref name="count"/> rows from <paramref name="input"/>.
-        /// </summary>
-        /// <remarks>
-        /// Returns returns an <see cref="IDataView"/> with the first <paramref name="count"/> rows from <paramref name="input"/>.
-        /// </remarks>
-        /// <param name="input">The input data.</param>
-        /// <param name="count">Number of rows to take.</param>
-        /// <example>
-        /// <format type="text/markdown">
-        /// <![CDATA[
-        /// [!code-csharp[Take](~/../docs/samples/docs/samples/Microsoft.ML.Samples/Dynamic/DataOperations/Take.cs)]
-        /// ]]>
-        /// </format>
-        /// </example>
-        public IDataView Take(IDataView input, long count)
-        {
-            Environment.CheckValue(input, nameof(input));
-            Environment.CheckUserArg(count > 0, nameof(count), "Must be greater than zero.");
-
-            var options = new SkipTakeFilter.TakeArguments()
-            {
-                Count = count
-            };
-
-            return new SkipTakeFilter(Environment, options, input);
-=======
         /// Shuffle the rows of <paramref name="input"/>.
         /// </summary>
         /// <remarks>
@@ -268,7 +213,62 @@
             };
 
             return new RowShufflingTransformer(Environment, options, input);
->>>>>>> 29348f92
+        }
+
+        /// <summary>
+        /// Skip <paramref name="count"/> rows in <paramref name="input"/>.
+        /// </summary>
+        /// <remarks>
+        /// Skips the first <paramref name="count"/> rows from <paramref name="input"/> and returns an <see cref="IDataView"/> with all other rows.
+        /// </remarks>
+        /// <param name="input">The input data.</param>
+        /// <param name="count">Number of rows to skip.</param>
+        /// <example>
+        /// <format type="text/markdown">
+        /// <![CDATA[
+        /// [!code-csharp[Skip](~/../docs/samples/docs/samples/Microsoft.ML.Samples/Dynamic/DataOperations/Skip.cs)]
+        /// ]]>
+        /// </format>
+        /// </example>
+        public IDataView Skip(IDataView input, long count)
+        {
+            Environment.CheckValue(input, nameof(input));
+            Environment.CheckUserArg(count > 0, nameof(count), "Must be greater than zero.");
+
+            var options = new SkipTakeFilter.SkipArguments()
+            {
+                Count = count
+            };
+
+            return new SkipTakeFilter(Environment, options, input);
+        }
+
+        /// <summary>
+        /// Take <paramref name="count"/> rows from <paramref name="input"/>.
+        /// </summary>
+        /// <remarks>
+        /// Returns returns an <see cref="IDataView"/> with the first <paramref name="count"/> rows from <paramref name="input"/>.
+        /// </remarks>
+        /// <param name="input">The input data.</param>
+        /// <param name="count">Number of rows to take.</param>
+        /// <example>
+        /// <format type="text/markdown">
+        /// <![CDATA[
+        /// [!code-csharp[Take](~/../docs/samples/docs/samples/Microsoft.ML.Samples/Dynamic/DataOperations/Take.cs)]
+        /// ]]>
+        /// </format>
+        /// </example>
+        public IDataView Take(IDataView input, long count)
+        {
+            Environment.CheckValue(input, nameof(input));
+            Environment.CheckUserArg(count > 0, nameof(count), "Must be greater than zero.");
+
+            var options = new SkipTakeFilter.TakeArguments()
+            {
+                Count = count
+            };
+
+            return new SkipTakeFilter(Environment, options, input);
         }
     }
 }