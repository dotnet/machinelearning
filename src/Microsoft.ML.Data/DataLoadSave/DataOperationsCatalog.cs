﻿// Licensed to the .NET Foundation under one or more agreements.
// The .NET Foundation licenses this file to you under the MIT license.
// See the LICENSE file in the project root for more information.

using Microsoft.Data.DataView;
using Microsoft.ML.Data;
using Microsoft.ML.Internal.Utilities;
using Microsoft.ML.Transforms;

namespace Microsoft.ML
{
    /// <summary>
    /// A catalog of operations over data that are not transformers or estimators.
    /// This includes data readers, saving, caching, filtering etc.
    /// </summary>
    public sealed class DataOperationsCatalog
    {
        [BestFriend]
        internal IHostEnvironment Environment { get; }

        internal DataOperationsCatalog(IHostEnvironment env)
        {
            Contracts.AssertValue(env);
            Environment = env;
        }

        /// <summary>
        /// Take an approximate bootstrap sample of <paramref name="input"/>.
        /// </summary>
        /// <remarks>
        /// This sampler is a streaming version of <a href="https://en.wikipedia.org/wiki/Bootstrapping_(statistics)">bootstrap resampling</a>.
        /// Instead of taking the whole dataset into memory and resampling, <see cref="BootstrapSample"/> streams through the dataset and
        /// uses a <a href="https://en.wikipedia.org/wiki/Poisson_distribution">Poisson</a>(1) distribution to select the number of times a
        /// given row will be added to the sample. The <paramref name="complement"/> parameter allows for the creation of a bootstap sample
        /// and complementary out-of-bag sample by using the same <paramref name="seed"/>.
        /// </remarks>
        /// <param name="input">The input data.</param>
        /// <param name="seed">The random seed. If unspecified random state will be instead derived from the <see cref="MLContext"/>.</param>
        /// <param name="complement">Whether this is the out-of-bag sample, that is, all those rows that are not selected by the transform.
        /// Can be used to create a complementary pair of samples by using the same seed.</param>
        /// <example>
        /// <format type="text/markdown">
        /// <![CDATA[
        /// [!code-csharp[BootstrapSample](~/../docs/samples/docs/samples/Microsoft.ML.Samples/Dynamic/DataOperations/BootstrapSample.cs)]
        /// ]]>
        /// </format>
        /// </example>
        public IDataView BootstrapSample(IDataView input,
            uint? seed = null,
            bool complement = BootstrapSamplingTransformer.Defaults.Complement)
        {
            Environment.CheckValue(input, nameof(input));
            return new BootstrapSamplingTransformer(
                Environment,
                input,
                complement: complement,
                seed: seed,
                shuffleInput: false,
                poolSize: 0);
        }

        /// <summary>
        /// Creates a lazy in-memory cache of <paramref name="input"/>.
        /// </summary>
        /// <remarks>
        /// Caching happens per-column. A column is only cached when it is first accessed.
<<<<<<< HEAD
        /// In addition, <paramref name="columnsToPrefetch"/> are considered 'always needed', so these columns
        /// will be cached the first time any data is requested.
        /// </remarks>
        /// <param name="input">The input data.</param>
        /// <param name="columnsToPrefetch">The columns that must be cached whenever anything is cached. An empty array or null
        /// value means that columns are cached upon their first access.</param>
        /// <example>
        /// <format type="text/markdown">
        /// <![CDATA[
        /// [!code-csharp[Cache](~/../docs/samples/docs/samples/Microsoft.ML.Samples/Dynamic/DataOperations/Cache.cs)]
        /// ]]>
        /// </format>
        /// </example>
=======
        /// In addition, <paramref name="columnsToPrefetch"/> are considered 'always needed', so all of them
        /// will be cached whenever any data is requested.
        /// </remarks>
        /// <param name="input">The data view to cache.</param>
        /// <param name="columnsToPrefetch">The columns that must be cached whenever anything is cached. Empty array or null
        /// is acceptable, it means that all columns are only cached at the first access.</param>
>>>>>>> 7d592b75
        public IDataView Cache(IDataView input, params string[] columnsToPrefetch)
        {
            Environment.CheckValue(input, nameof(input));
            Environment.CheckValueOrNull(columnsToPrefetch);

            int[] prefetch = new int[Utils.Size(columnsToPrefetch)];
            for (int i = 0; i < prefetch.Length; i++)
            {
                if (!input.Schema.TryGetColumnIndex(columnsToPrefetch[i], out prefetch[i]))
                    throw Environment.ExceptSchemaMismatch(nameof(columnsToPrefetch), "prefetch", columnsToPrefetch[i]);
            }
            return new CacheDataView(Environment, input, prefetch);
        }

        /// <summary>
        /// Filter the dataset by the values of a numeric column.
        /// </summary>
        /// <remarks>
        /// Keep only those rows that satisfy the range condition: the value of column <paramref name="columnName"/>
        /// must be between <paramref name="lowerBound"/> (inclusive) and <paramref name="upperBound"/> (exclusive).
        /// </remarks>
        /// <param name="input">The input data.</param>
        /// <param name="columnName">The name of a column to use for filtering.</param>
        /// <param name="lowerBound">The inclusive lower bound.</param>
        /// <param name="upperBound">The exclusive upper bound.</param>
        /// <example>
        /// <format type="text/markdown">
        /// <![CDATA[
        /// [!code-csharp[FilterByColumn](~/../docs/samples/docs/samples/Microsoft.ML.Samples/Dynamic/DataOperations/FilterByColumn.cs)]
        /// ]]>
        /// </format>
        /// </example>
        public IDataView FilterByColumn(IDataView input, string columnName, double lowerBound = double.NegativeInfinity, double upperBound = double.PositiveInfinity)
        {
            Environment.CheckValue(input, nameof(input));
            Environment.CheckNonEmpty(columnName, nameof(columnName));
            Environment.CheckParam(lowerBound < upperBound, nameof(upperBound), "Must be less than lowerBound");

            var type = input.Schema[columnName].Type;
            if (!(type is NumberType))
                throw Environment.ExceptSchemaMismatch(nameof(columnName), "filter", columnName, "number", type.ToString());
            return new RangeFilter(Environment, input, columnName, lowerBound, upperBound, false);
        }

        /// <summary>
        /// Filter the dataset by the values of a <see cref="KeyType"/> column.
        /// </summary>
        /// <remarks>
        /// Keep only those rows that satisfy the range condition: the value of a key column <paramref name="columnName"/>
        /// (treated as a fraction of the entire key range) must be between <paramref name="lowerBound"/> (inclusive) and <paramref name="upperBound"/> (exclusive).
        /// This filtering is useful if the <paramref name="columnName"/> is a key column obtained by some 'stable randomization',
        /// for example, hashing.
        /// </remarks>
        /// <param name="input">The input data.</param>
        /// <param name="columnName">The name of a column to use for filtering.</param>
        /// <param name="lowerBound">The inclusive lower bound.</param>
        /// <param name="upperBound">The exclusive upper bound.</param>
        /// <example>
        /// <format type="text/markdown">
        /// <![CDATA[
        /// [!code-csharp[FilterByKeyColumnFraction](~/../docs/samples/docs/samples/Microsoft.ML.Samples/Dynamic/DataOperations/FilterByKeyColumnFraction.cs)]
        /// ]]>
        /// </format>
        /// </example>
        public IDataView FilterByKeyColumnFraction(IDataView input, string columnName, double lowerBound = 0, double upperBound = 1)
        {
            Environment.CheckValue(input, nameof(input));
            Environment.CheckNonEmpty(columnName, nameof(columnName));
            Environment.CheckParam(0 <= lowerBound && lowerBound <= 1, nameof(lowerBound), "Must be in [0, 1]");
            Environment.CheckParam(0 <= upperBound && upperBound <= 2, nameof(upperBound), "Must be in [0, 2]");
            Environment.CheckParam(lowerBound <= upperBound, nameof(upperBound), "Must be no less than lowerBound");

            var type = input.Schema[columnName].Type;
            if (type.GetKeyCount() == 0)
                throw Environment.ExceptSchemaMismatch(nameof(columnName), "filter", columnName, "KeyType", type.ToString());
            return new RangeFilter(Environment, input, columnName, lowerBound, upperBound, false);
        }
    }
}<|MERGE_RESOLUTION|>--- conflicted
+++ resolved
@@ -64,7 +64,6 @@
         /// </summary>
         /// <remarks>
         /// Caching happens per-column. A column is only cached when it is first accessed.
-<<<<<<< HEAD
         /// In addition, <paramref name="columnsToPrefetch"/> are considered 'always needed', so these columns
         /// will be cached the first time any data is requested.
         /// </remarks>
@@ -78,14 +77,6 @@
         /// ]]>
         /// </format>
         /// </example>
-=======
-        /// In addition, <paramref name="columnsToPrefetch"/> are considered 'always needed', so all of them
-        /// will be cached whenever any data is requested.
-        /// </remarks>
-        /// <param name="input">The data view to cache.</param>
-        /// <param name="columnsToPrefetch">The columns that must be cached whenever anything is cached. Empty array or null
-        /// is acceptable, it means that all columns are only cached at the first access.</param>
->>>>>>> 7d592b75
         public IDataView Cache(IDataView input, params string[] columnsToPrefetch)
         {
             Environment.CheckValue(input, nameof(input));
