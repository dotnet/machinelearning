// Licensed to the .NET Foundation under one or more agreements.
// The .NET Foundation licenses this file to you under the MIT license.
// See the LICENSE file in the project root for more information.

using System;
using System.Collections.Generic;
using System.IO;
using System.Linq;
using System.Runtime.InteropServices;
using System.Text;
using Microsoft.ML.Runtime.Internal.Utilities;
using Microsoft.ML.Runtime.Internal.Internallearn;

namespace Microsoft.ML.Runtime.Data.IO
{
    internal sealed partial class CodecFactory
    {
        /// <summary>
        /// A convenient base class for value writers.
        /// </summary>
        private abstract class ValueWriterBase<T> : IValueWriter<T>, IDisposable
        {
            protected readonly CodecFactory Factory;
            protected Stream Stream;
            protected BinaryWriter Writer;

            protected bool Disposed => Writer == null;

            public ValueWriterBase(CodecFactory factory, Stream stream)
            {
                Contracts.AssertValue(stream);
                Contracts.AssertValue(factory);
                Factory = factory;
                Stream = stream;
                Writer = Factory.OpenBinaryWriter(Stream);
            }

            public virtual void Dispose()
            {
                if (!Disposed)
                {
                    Writer.Dispose();
                    Writer = null;
                    Stream = null;
                }
            }

            public abstract void Write(ref T value);

            public virtual void Write(T[] values, int index, int count)
            {
                Contracts.Assert(0 <= index && index <= Utils.Size(values));
                Contracts.Assert(0 <= count && count <= Utils.Size(values) - index);
                // Basic un-optimized reference implementation.
                for (int i = 0; i < count; ++i)
                    Write(ref values[i + index]);
            }

            public abstract void Commit();

            public abstract long GetCommitLengthEstimate();
        }

        /// <summary>
        /// A convenient base class for value readers.
        /// </summary>
        private abstract class ValueReaderBase<T> : IValueReader<T>, IDisposable
        {
            protected readonly CodecFactory Factory;
            protected Stream Stream;
            protected BinaryReader Reader;

            protected bool Disposed => Reader == null;

            public ValueReaderBase(CodecFactory factory, Stream stream)
            {
                Contracts.AssertValue(stream);
                Contracts.AssertValue(factory);
                Factory = factory;
                Stream = stream;
                Reader = Factory.OpenBinaryReader(Stream);
            }

            public virtual void Dispose()
            {
                if (!Disposed)
                {
                    Reader.Dispose();
                    Reader = null;
                    Stream = null;
                }
            }

            public abstract void MoveNext();

            public abstract void Get(ref T value);

            public virtual void Read(T[] values, int index, int count)
            {
                Contracts.Assert(0 <= index && index <= Utils.Size(values));
                Contracts.Assert(0 <= count && count <= Utils.Size(values) - index);
                // Basic un-optimized reference implementation.
                for (int i = 0; i < count; ++i)
                {
                    MoveNext();
                    Get(ref values[i + index]);
                }
            }
        }

        /// <summary>
        /// A simple codec is useful for those types with no parameterizations.
        /// </summary>
        private abstract class SimpleCodec<T> : IValueCodec<T>
        {
            protected readonly CodecFactory Factory;

            public ColumnType Type { get; }

            // For these basic types, the class name will do perfectly well.
            public virtual string LoadName => typeof(T).Name;

            public SimpleCodec(CodecFactory factory, ColumnType type)
            {
                Contracts.AssertValue(factory);
                Contracts.AssertValue(type);
                Contracts.Assert(type.RawType == typeof(T));
                Factory = factory;
                Type = type;
            }

            public bool GetCodec(Stream definitionStream, out IValueCodec codec)
            {
                codec = this;
                return true;
            }

            public int WriteParameterization(Stream stream)
            {
                // The simple codecs do not have any sort of dimensionality or subtypes, so they write nothing.
                return 0;
            }

            public abstract IValueWriter<T> OpenWriter(Stream stream);

            public abstract IValueReader<T> OpenReader(Stream stream, int items);
        }

        /// <summary>
        /// This codec is for use with types that have <c>UnsafeTypeOps</c> operations defined.
        /// Generally, this corresponds to numeric types that can be safely blitted.
        /// </summary>
        private sealed class UnsafeTypeCodec<T> : SimpleCodec<T> where T : struct
        {
            // *** Binary block format ***
            // Packed bytes of little-endian values.

            private readonly UnsafeTypeOps<T> _ops;

            public override string LoadName
            {
                get
                {
                    switch (Type.RawKind)
                    {
                    case DataKind.I1:
                        return typeof(sbyte).Name;
                    case DataKind.I2:
                        return typeof(short).Name;
                    case DataKind.I4:
                        return typeof(int).Name;
                    case DataKind.I8:
                        return typeof(long).Name;
                    case DataKind.TS:
                        return typeof(TimeSpan).Name;
                    }
                    return base.LoadName;
                }
            }

            // Gatekeeper to ensure T is a type that is supported by UnsafeTypeCodec.
            // Throws an exception if T is neither a TimeSpan nor a NumberType.
            private static ColumnType UnsafeColumnType(Type type)
            {
                return type == typeof(TimeSpan) ? (ColumnType)TimeSpanType.Instance : NumberType.FromType(type);
            }

            public UnsafeTypeCodec(CodecFactory factory)
                : base(factory, UnsafeColumnType(typeof(T)))
            {
                _ops = UnsafeTypeOpsFactory.Get<T>();
            }

            public override IValueWriter<T> OpenWriter(Stream stream)
            {
                return new Writer(this, stream);
            }

            public override IValueReader<T> OpenReader(Stream stream, int items)
            {
                return new Reader(this, stream, items);
            }

            private sealed class Writer : ValueWriterBase<T>
            {
                private readonly byte[] _buffer;
                private readonly UnsafeTypeOps<T> _ops;
                private long _numWritten;

                public Writer(UnsafeTypeCodec<T> codec, Stream stream)
                    : base(codec.Factory, stream)
                {
                    _buffer = new byte[1 << 15];
                    _ops = codec._ops;
                }

                public override void Write(ref T value)
                {
                    _ops.Write(value, Writer);
                    _numWritten++;
                }

                public override void Write(T[] values, int index, int count)
                {
                    Contracts.Assert(0 <= index && index <= Utils.Size(values));
                    Contracts.Assert(0 <= count && count <= Utils.Size(values) - index);
                    _ops.Apply(values, ptr =>
                    {
                        // REVIEW: In some future work we will want to avoid needless copies by
                        // seeing if this is a stream that can work over IntPtr writes or reads.
                        int offset = index * _ops.Size;
                        int byteLength = count * _ops.Size;
                        ptr += offset;
                        while (byteLength > 0)
                        {
                            int sublen = Math.Min(byteLength, _buffer.Length);
                            Marshal.Copy(ptr, _buffer, 0, sublen);
                            Stream.Write(_buffer, 0, sublen);
                            ptr += sublen;
                            byteLength -= sublen;
                        }
                    });
                    _numWritten += count;
                }

                public override void Commit()
                {
                    // No state or structure to flush. This does nothing.
                }

                public override long GetCommitLengthEstimate()
                {
                    return _ops.Size * _numWritten;
                }
            }

            private sealed class Reader : ValueReaderBase<T>
            {
                private readonly byte[] _buffer;
                private readonly UnsafeTypeOps<T> _ops;
                private int _remaining;
                private T _value;

                public Reader(UnsafeTypeCodec<T> codec, Stream stream, int items)
                    : base(codec.Factory, stream)
                {
                    _buffer = new byte[1 << 15];
                    _ops = codec._ops;
                    _remaining = items;
                }

                public override void MoveNext()
                {
                    Contracts.Assert(_remaining > 0);
                    _value = _ops.Read(Reader);
                    _remaining--;
                }

                public override void Get(ref T value)
                {
                    value = _value;
                }

                public override void Read(T[] values, int index, int count)
                {
                    Contracts.Assert(0 <= index && index <= Utils.Size(values));
                    Contracts.Assert(0 <= count && count <= Utils.Size(values) - index);
                    Contracts.Assert(_remaining >= count);
                    _ops.Apply(values, ptr =>
                    {
                        int offset = index * _ops.Size;
                        int byteLength = count * _ops.Size;
                        ptr += offset;
                        while (byteLength > 0)
                        {
                            int sublen = Math.Min(byteLength, _buffer.Length);
                            Stream.ReadBlock(_buffer, 0, sublen);
                            Marshal.Copy(_buffer, 0, ptr, sublen);
                            ptr += sublen;
                            byteLength -= sublen;
                        }
                    });
                    _remaining -= count;
                }
            }
        }

        private sealed class DvTextCodec : SimpleCodec<ReadOnlyMemory<char>>
        {
            private const int LengthMask = unchecked((int)0x7FFFFFFF);

            public override string LoadName
            {
                get { return "TextSpan"; }
            }

            // *** Binary block format ***
            // int: Number of entries.
            // int[entries]: The non-decreasing end-boundary character index array, with high bit set for "missing" values.
            // string: The UTF-8 encoded string, with the standard LEB128 byte-length preceeding it.

            public DvTextCodec(CodecFactory factory)
                : base(factory, TextType.Instance)
            {
            }

            public override IValueWriter<ReadOnlyMemory<char>> OpenWriter(Stream stream)
            {
                return new Writer(this, stream);
            }

            public override IValueReader<ReadOnlyMemory<char>> OpenReader(Stream stream, int items)
            {
                return new Reader(this, stream, items);
            }

            private sealed class Writer : ValueWriterBase<ReadOnlyMemory<char>>
            {
                private StringBuilder _builder;
                private List<int> _boundaries;

                public Writer(DvTextCodec codec, Stream stream)
                    : base(codec.Factory, stream)
                {
                    _builder = new StringBuilder();
                    _boundaries = new List<int>();
                }

                public override void Write(ref ReadOnlyMemory<char> value)
                {
                    Contracts.Check(_builder != null, "writer was already committed");
                    ReadOnlyMemoryUtils.AddToStringBuilder(_builder, value);
                    _boundaries.Add(_builder.Length);
                }

                public override void Commit()
                {
                    Contracts.Check(_builder != null, "writer already committed");

                    Writer.Write(_boundaries.Count); // Write the number of entries.
                    Writer.WriteIntStream(_boundaries); // Write the entries end boundaries, in character counts.
                    Writer.Write(_builder.ToString());
                    _builder.Clear();
                    _builder = null;
                }

                public override long GetCommitLengthEstimate()
                {
                    // This is an estimate, only exact if the number of input
                    // characters takes one byte in the UTF-8 encoding.
                    return sizeof(int) * (1 + (long)_boundaries.Count) + _builder.Length;
                }
            }

            private sealed class Reader : ValueReaderBase<ReadOnlyMemory<char>>
            {
                private readonly int _entries;
                private readonly int[] _boundaries;
                private int _index;
                private string _text;

                public Reader(DvTextCodec codec, Stream stream, int items)
                    : base(codec.Factory, stream)
                {
                    _entries = Reader.ReadInt32();
                    Contracts.CheckDecode(_entries == items);
                    _index = -1;
                    _boundaries = new int[_entries + 1];
                    int bPrev = 0;
                    for (int i = 1; i < _boundaries.Length; ++i)
                    {
                        int b = _boundaries[i] = Reader.ReadInt32();
                        Contracts.CheckDecode(b >= (bPrev & LengthMask) || (b & LengthMask) == (bPrev & LengthMask));
                        bPrev = b;
                    }
                    _text = Reader.ReadString();
                    Contracts.CheckDecode(_text.Length == (_boundaries[_entries] & LengthMask));
                }

                public override void MoveNext()
                {
                    Contracts.Check(++_index < _entries, "reader already read all values");
                }

                public override void Get(ref ReadOnlyMemory<char> value)
                {
                    Contracts.Assert(_index < _entries);
                    int b = _boundaries[_index + 1];
                    if (b >= 0)
                        value = _text.AsMemory().Slice(_boundaries[_index] & LengthMask, (b & LengthMask) - (_boundaries[_index] & LengthMask));
                    else
                    {
                        //For backward compatiblity when NA values existed, treat them
                        //as empty string.
                        value = "".AsMemory();
                    }
                }
            }
        }

        /// <summary>
        /// This is a boolean code that reads from a form that serialized
        /// 1 bit per value. The old encoding (implemented by a different codec)
        /// uses 2 bits per value so NA values can be supported.
        /// </summary>
        private sealed class BoolCodec : SimpleCodec<bool>
        {
            // *** Binary block format ***
            // Packed bits.

            public BoolCodec(CodecFactory factory)
                : base(factory, BoolType.Instance)
            {
            }

            public override string LoadName
            {
                get { return typeof(bool).Name; }
            }

            public override IValueWriter<bool> OpenWriter(Stream stream)
            {
                return new Writer(this, stream);
            }

            private sealed class Writer : ValueWriterBase<bool>
            {
                // Pack 8 values into 8 bits.
                private byte _currentBits;
                private long _numWritten;
                private byte _currentIndex;

                public Writer(BoolCodec codec, Stream stream)
                    : base(codec.Factory, stream)
                {
                }

                public override void Write(ref bool value)
                {
                    Contracts.Assert(0 <= _currentIndex && _currentIndex < 8);

                    _numWritten++;
                    if (value)
                        _currentBits |= (byte)(1 << _currentIndex);

                    _currentIndex++;
                    if (_currentIndex == 8)
                    {
                        Writer.Write(_currentBits);
                        _currentBits = 0;
                        _currentIndex = 0;
                    }
                }

                // REVIEW: More efficient array writers are certainly possible.

                public override long GetCommitLengthEstimate()
                {
                    return 4 * (((_numWritten - 1) >> 4) + 1);
                }

                public override void Commit()
                {
                    if (_currentIndex > 0)
                    {
                        Writer.Write(_currentBits);
                        _currentBits = 0;
                        _currentIndex = 0;
                    }
                }
            }

            public override IValueReader<bool> OpenReader(Stream stream, int items)
            {
                return new Reader(this, stream, items);
            }

            private sealed class Reader : ValueReaderBase<bool>
            {
                private byte _currentBits;
                private int _currentIndex;
                private int _remaining;

                public Reader(BoolCodec codec, Stream stream, int items)
                    : base(codec.Factory, stream)
                {
                    _remaining = items;
                    _currentIndex = -1;
                }

                public override void MoveNext()
                {
                    Contracts.Assert(0 < _remaining, "already consumed all values");
                    --_remaining;
                    if ((_currentIndex = (_currentIndex + 1) & 7) == 0)
                        _currentBits = Reader.ReadByte();
                    else
                        _currentBits >>= 1;
                }

                public override void Get(ref bool value)
                {
                    Contracts.Assert(0 <= _currentIndex, "have not moved in");
                    Contracts.Assert(_currentIndex < 8);
                    value = (_currentBits & 1) != 0;
                }
            }
        }

        private sealed class OldBoolCodec : SimpleCodec<bool>
        {
            // *** Binary block format ***
            // Pack 16 values into 32 bits, with 00 for false, 01 for true and 10 for NA.

            public OldBoolCodec(CodecFactory factory)
                : base(factory, BoolType.Instance)
            {
            }

            public override IValueWriter<bool> OpenWriter(Stream stream)
            {
                Contracts.Assert(false, "This older form only supports reading");
                throw Contracts.ExceptNotSupp("Writing single bit booleans no longer supported");
            }

            public override IValueReader<bool> OpenReader(Stream stream, int items)
            {
                return new Reader(this, stream, items);
            }

            private sealed class Reader : ValueReaderBase<bool>
            {
                private int _currentBits;
                private int _currentSlot;
                private int _remaining;

                public Reader(OldBoolCodec codec, Stream stream, int items)
                    : base(codec.Factory, stream)
                {
                    _remaining = items;
                    _currentSlot = -1;
                }

                public override void MoveNext()
                {
                    Contracts.Assert(0 < _remaining, "already consumed all values");
                    --_remaining;
                    if ((_currentSlot = (_currentSlot + 1) & 0x0F) == 0)
                        _currentBits = Reader.ReadInt32();
                    else
                        _currentBits = (int)((uint)_currentBits >> 2);
                }

                public override void Get(ref bool value)
                {
                    Contracts.Assert(0 <= _currentSlot, "have not moved in");
                    Contracts.Assert(_currentSlot < 16);
                    switch (_currentBits & 0x3)
                    {
                    case 0x0:
                        value = false;
                        break;
                    case 0x1:
                        value = true;
                        break;
                    case 0x2:
                        value = false;
                        break;
                    default:
                        throw Contracts.ExceptDecode("Invalid bit pattern in BoolCodec");
                    }
                }
            }
        }

        private sealed class DateTimeCodec : SimpleCodec<DateTime>
        {
            public DateTimeCodec(CodecFactory factory)
                : base(factory, DateTimeType.Instance)
            {
            }

            public override IValueWriter<DateTime> OpenWriter(Stream stream)
            {
                return new Writer(this, stream);
            }

            public override IValueReader<DateTime> OpenReader(Stream stream, int items)
            {
                return new Reader(this, stream, items);
            }

            private sealed class Writer : ValueWriterBase<DateTime>
            {
                private long _numWritten;

                public Writer(DateTimeCodec codec, Stream stream)
                    : base(codec.Factory, stream)
                {
                }

                public override void Write(ref DateTime value)
                {
<<<<<<< HEAD
                    var ticks = value.Ticks;
                    Contracts.Assert(ticks == long.MinValue || (ulong)ticks <= DvDateTime.MaxTicks);
                    Writer.Write(ticks);
=======
                    Writer.Write(value.Ticks);
>>>>>>> 67f96a7c
                    _numWritten++;
                }

                public override void Commit()
                {
                    // No state or structure to flush. This does nothing.
                }

                public override long GetCommitLengthEstimate()
                {
                    return _numWritten * sizeof(long);
                }
            }

            private sealed class Reader : ValueReaderBase<DateTime>
            {
                private int _remaining;
                private DateTime _value;

                public Reader(DateTimeCodec codec, Stream stream, int items)
                    : base(codec.Factory, stream)
                {
                    _remaining = items;
                }

                public override void MoveNext()
                {
                    Contracts.Assert(_remaining > 0, "already consumed all values");
<<<<<<< HEAD
                    var value = Reader.ReadInt64();
                    Contracts.CheckDecode(value == long.MinValue || (ulong)value <= DvDateTime.MaxTicks);
                    _value = new DvDateTime(value);
=======
                    var ticks = Reader.ReadInt64();
                    _value = new DateTime(ticks == long.MinValue ? default : ticks);
>>>>>>> 67f96a7c
                    _remaining--;
                }

                public override void Get(ref DateTime value)
                {
                    value = _value;
                }
            }
        }

        private sealed class DateTimeOffsetCodec : SimpleCodec<DateTimeOffset>
        {
            private readonly MadeObjectPool<long[]> _longBufferPool;
            private readonly MadeObjectPool<short[]> _shortBufferPool;

            public DateTimeOffsetCodec(CodecFactory factory)
                : base(factory, DateTimeOffsetType.Instance)
            {
                _longBufferPool = new MadeObjectPool<long[]>(() => null);
                _shortBufferPool = new MadeObjectPool<short[]>(() => null);
            }

            public override IValueWriter<DateTimeOffset> OpenWriter(Stream stream)
            {
                return new Writer(this, stream);
            }

            public override IValueReader<DateTimeOffset> OpenReader(Stream stream, int items)
            {
                return new Reader(this, stream, items);
            }

            private sealed class Writer : ValueWriterBase<DateTimeOffset>
            {
                private List<short> _offsets;
                private List<long> _ticks;

                public Writer(DateTimeOffsetCodec codec, Stream stream)
                    : base(codec.Factory, stream)
                {
                    _offsets = new List<short>();
                    _ticks = new List<long>();
                }

                public override void Write(ref DateTimeOffset value)
                {
                    Contracts.Assert(_offsets != null, "writer was already committed");

                    _ticks.Add(value.DateTime.Ticks);

<<<<<<< HEAD
                    _ticks.Add(ticks);
                    if (ticks == long.MinValue)
                    {
                        Contracts.Assert(offset == short.MinValue);
                        _offsets.Add(0);
                    }
                    else
                    {
                        Contracts.Assert(
                            offset >= DvDateTimeZone.MinMinutesOffset &&
                            offset <= DvDateTimeZone.MaxMinutesOffset);
                        Contracts.Assert(0 <= ticks && ticks <= DvDateTime.MaxTicks);
                        _offsets.Add(offset);
                    }
=======
                    //DateTimeOffset exposes its offset as a TimeSpan, but internally it uses short and in minutes.
                    //https://github.com/dotnet/coreclr/blob/9499b08eefd895158c3f3c7834e185a73619128d/src/System.Private.CoreLib/shared/System/DateTimeOffset.cs#L51-L53
                    //https://github.com/dotnet/coreclr/blob/9499b08eefd895158c3f3c7834e185a73619128d/src/System.Private.CoreLib/shared/System/DateTimeOffset.cs#L286-L292
                    //From everything online(ISO8601, RFC3339, SQL Server doc, the offset supports the range -14 to 14 hours, and only supports minute precision.
                    _offsets.Add((short)(value.Offset.TotalMinutes));
>>>>>>> 67f96a7c
                }

                public override void Commit()
                {
                    Contracts.Assert(_offsets != null, "writer was already committed");
                    Contracts.Assert(Utils.Size(_offsets) == Utils.Size(_ticks));

                    Writer.WriteShortStream(_offsets); // Write the offsets.
                    Writer.WriteLongStream(_ticks); // Write the tick values.
                    _offsets = null;
                    _ticks = null;
                }

                public override long GetCommitLengthEstimate()
                {
<<<<<<< HEAD
                    return (long)_offsets.Count * (sizeof(long) + sizeof(short));
=======
                    return (long)_offsets.Count * (sizeof(short) + sizeof(Int64));
>>>>>>> 67f96a7c
                }
            }

            private sealed class Reader : ValueReaderBase<DateTimeOffset>
            {
                private readonly DateTimeOffsetCodec _codec;

                private readonly int _entries;
                private short[] _offsets;
                private long[] _ticks;
                private int _index;
                private bool _disposed;

                public Reader(DateTimeOffsetCodec codec, Stream stream, int items)
                    : base(codec.Factory, stream)
                {
                    _codec = codec;
                    _entries = items;
                    _index = -1;

                    _offsets = _codec._shortBufferPool.Get();
                    Utils.EnsureSize(ref _offsets, _entries, false);
                    for (int i = 0; i < _entries; i++)
                        _offsets[i] = Reader.ReadInt16();

                    _ticks = _codec._longBufferPool.Get();
                    Utils.EnsureSize(ref _ticks, _entries, false);
                    for (int i = 0; i < _entries; i++)
                        _ticks[i] = Reader.ReadInt64();
<<<<<<< HEAD
                        Contracts.CheckDecode(_ticks[i] == long.MinValue || (ulong)_ticks[i] <= DvDateTime.MaxTicks);
                    }
=======
>>>>>>> 67f96a7c
                }

                public override void MoveNext()
                {
                    Contracts.Assert(!_disposed);
                    Contracts.Check(++_index < _entries, "reader already read all values");
                }

                public override void Get(ref DateTimeOffset value)
                {
                    Contracts.Assert(!_disposed);
                    var ticks = _ticks[_index];
                    var offset = _offsets[_index];
                    value = new DateTimeOffset(new DateTime(ticks == long.MinValue ? default : ticks), new TimeSpan(0, offset == short.MinValue ? default : offset, 0));
                }

                public override void Dispose()
                {
                    if (!_disposed)
                    {
                        _codec._shortBufferPool.Return(_offsets);
                        _codec._longBufferPool.Return(_ticks);
                        _offsets = null;
                        _ticks = null;
                        _disposed = true;
                    }
                    base.Dispose();
                }
            }
        }

        private sealed class VBufferCodec<T> : IValueCodec<VBuffer<T>>
        {
            // *** Binary block format ***
            // int: Number of vectors.
            // int: If positive the length of all encoded vectors, or 0 if they are of variable size.
            // int[numVectors] (optional): If vectors of variable size, this array contains the lengths.
            // int[numVectors]: Counts of active elements per vector, or -1 if the array is dense.
            // int: Total number of indices. This must equal the sum of all non-negative elements of the counts array.
            // int[numIndices]: The packed array of indices for all the vbuffers.
            // <Values>: The packed sequence of values for all the vbuffers, written using the inner value codec's scheme.

            private readonly CodecFactory _factory;
            private readonly VectorType _type;
            // The codec for the internal elements.
            private readonly IValueCodec<T> _innerCodec;
            private readonly MadeObjectPool<T[]> _bufferPool;
            private readonly MadeObjectPool<int[]> _intBufferPool;

            public string LoadName { get { return "VBuffer"; } }

            public ColumnType Type { get { return _type; } }

            public VBufferCodec(CodecFactory factory, VectorType type, IValueCodec<T> innerCodec)
            {
                Contracts.AssertValue(factory);
                Contracts.AssertValue(type);
                Contracts.AssertValue(innerCodec);
                Contracts.Assert(type.RawType == typeof(VBuffer<T>));
                Contracts.Assert(innerCodec.Type == type.ItemType);
                _factory = factory;
                _type = type;
                _innerCodec = innerCodec;
                _bufferPool = new MadeObjectPool<T[]>(() => null);
                if (typeof(T) == typeof(int))
                    _intBufferPool = _bufferPool as MadeObjectPool<int[]>;
                else
                    _intBufferPool = new MadeObjectPool<int[]>(() => null);
            }

            public int WriteParameterization(Stream stream)
            {
                int total = _factory.WriteCodec(stream, _innerCodec);
                int count = _type.DimCount;
                total += sizeof(int) * (1 + count);
                using (BinaryWriter writer = _factory.OpenBinaryWriter(stream))
                {
                    writer.Write(count);
                    for (int i = 0; i < count; i++)
                        writer.Write(_type.GetDim(i));
                }
                return total;
            }

            public IValueWriter<VBuffer<T>> OpenWriter(Stream stream)
            {
                return new Writer(this, stream);
            }

            public IValueReader<VBuffer<T>> OpenReader(Stream stream, int items)
            {
                return new Reader(this, stream, items);
            }

            private sealed class Writer : ValueWriterBase<VBuffer<T>>
            {
                private readonly int _size;
                private readonly List<int> _lengths;
                private readonly List<int> _counts;
                private readonly List<int> _indices;

                private MemoryStream _valuesStream;
                private IValueWriter<T> _valueWriter;

                private bool FixedLength { get { return _size > 0; } }

                public Writer(VBufferCodec<T> codec, Stream stream)
                    : base(codec._factory, stream)
                {
                    _size = codec._type.VectorSize;
                    _lengths = FixedLength ? null : new List<int>();
                    _counts = new List<int>();
                    _indices = new List<int>();

                    _valuesStream = Factory._memPool.Get();
                    _valueWriter = codec._innerCodec.OpenWriter(_valuesStream);
                }

                public override void Commit()
                {
                    Contracts.Check(_valuesStream != null, "writer already committed");

                    _valueWriter.Commit();
                    _valueWriter.Dispose();
                    _valueWriter = null;

                    // The number of vectors.
                    Writer.Write(_counts.Count);
                    // The fixed length of vectors, 0 if not fixed length.
                    if (FixedLength)
                    {
                        // If fixed length, we just write the length.
                        Writer.Write(_size);
                    }
                    else
                    {
                        // If not fixed length, still write the single length and skip the length
                        // if they happen to all be the same size. Else write 0.
                        int len = _lengths.Count == 0 ? 0 : _lengths[0];
                        for (int i = 1; i < _lengths.Count; ++i)
                        {
                            if (len != _lengths[i])
                            {
                                len = 0;
                                break;
                            }
                        }
                        Writer.Write(len);
                        if (len == 0)
                            Writer.WriteIntStream(_lengths);
                    }
                    // Write the counts.
                    Writer.WriteIntStream(_counts);
                    // Write the number of indices.
                    Writer.Write(_indices.Count);
                    // Write the indices.
                    Writer.WriteIntStream(_indices);

                    // Write the values. The way we created the memory stream, TryGetBuffer should not fail.
                    ArraySegment<byte> buffer;
                    bool tmp = _valuesStream.TryGetBuffer(out buffer);
                    Contracts.Assert(tmp, "TryGetBuffer failed in VBufferCodec!");
                    Stream.Write(buffer.Array, buffer.Offset, buffer.Count);

                    Factory._memPool.Return(ref _valuesStream);
                }

                public override long GetCommitLengthEstimate()
                {
                    long structureLength = sizeof(int) * (2 + (long)Utils.Size(_lengths) + _counts.Count + 1 + _indices.Count);
                    return structureLength + _valueWriter.GetCommitLengthEstimate();
                }

                public override void Write(ref VBuffer<T> value)
                {
                    Contracts.Check(_valuesStream != null, "writer already committed");
                    if (FixedLength)
                    {
                        if (value.Length != _size)
                            throw Contracts.Except("Length mismatch: expected {0} slots but got {1}", _size, value.Length);
                    }
                    else
                        _lengths.Add(value.Length);
                    // REVIEW: In the non-fixed length case we can still check that the
                    // length is a multiple of the product of the non-zero tail sizes of the type.
                    if (value.IsDense)
                    {
                        _counts.Add(-1);
                        _valueWriter.Write(value.Values, 0, value.Length);
                    }
                    else
                    {
                        _counts.Add(value.Count);
                        if (value.Count > 0)
                        {
                            _indices.AddRange(value.Indices.Take(value.Count));
                            _valueWriter.Write(value.Values, 0, value.Count);
                        }
                    }
                }
            }

            private sealed class Reader : ValueReaderBase<VBuffer<T>>
            {
                private readonly VBufferCodec<T> _codec;

                // The fixed size of the vectors returned, with the same semantics as ColumnType.VectorSize,
                // that is, if zero, the vectors are *not* of fixed size. Even if the ColumnType happens
                // to be of non-fixed size, this may have a positive value if the vectors just so happen
                // to have equal length.
                private readonly int _size;
                // The number of vectors.
                private readonly int _numVectors;
                // This will be non-null only if the vectors are not of fixed size. In such a case, it is of
                // length equal to the number of vectors, with each element holding the length of the vectors.
                private readonly int[] _lengths;
                // This is of length equal to the number of vectors, and holds the count of values for the
                // sparse vbuffer (in which case it is non-negative), or -1 if the vector is dense.
                private readonly int[] _counts;
                // The packed array of indices. This may be null, if there are no indices, that is, all vectors
                // are dense.
                private readonly int[] _indices;
                // The packed array of values. This will be equal to the count of values in all arrays.
                private readonly T[] _values;

                private bool _disposed;
                // The current index of the vector. This will index _counts, and if applicable _lengths. This
                // will be incremented by one on movenext.
                private int _vectorIndex;
                // The current offset into the _indices array, for the current vector index. This will be
                // incremented on movenext by the current (soon to be previous) vector's number of specified
                // indices (0 if the vector is dense, or sparse with no values).
                private int _indicesOffset;
                // The current offset into the _values array, for the current vector index. This will be
                // incremented on movenext by the current (soon to be previous) vector's "count" of number
                // of specified values.
                private int _valuesOffset;

                private bool FixedLength { get { return _size > 0; } }

                public Reader(VBufferCodec<T> codec, Stream stream, int items)
                    : base(codec._factory, stream)
                {
                    _codec = codec;

                    // The number of vectors.
                    _numVectors = Reader.ReadInt32();
                    Contracts.CheckDecode(_numVectors == items);

                    // The length of all those vectors.
                    _size = Reader.ReadInt32();
                    if (codec._type.IsKnownSizeVector)
                        Contracts.CheckDecode(codec._type.VectorSize == _size);
                    else
                        Contracts.CheckDecode(_size >= 0);
                    if (!FixedLength)
                        _lengths = ReadIntArray(_numVectors);

                    // The counts of all such vectors.
                    _counts = ReadIntArray(_numVectors);
                    int numIndices = Reader.ReadInt32();
                    Contracts.CheckDecode(numIndices >= 0);
                    _indices = ReadIntArray(numIndices);

                    // Validate the number of indices
                    int totalItems = 0;
                    for (int i = 0, ii = 0; i < _numVectors; ++i)
                    {
                        int count = _counts[i];
                        int len = FixedLength ? _size : _lengths[i];
                        Contracts.CheckDecode(len >= 0);
                        if (count < 0) // dense
                        {
                            Contracts.CheckDecode(count == -1);
                            count = len;
                            totalItems += count;
                        }
                        else // sparse
                        {
                            Contracts.CheckDecode(count < len);
                            numIndices += count;
                            totalItems += count;

                            // Check the correctness of the indices.
                            int prev = -1;
                            count += ii;
                            for (int j = ii; j < count; j++)
                            {
                                Contracts.CheckDecode(prev < _indices[j]);
                                prev = _indices[j];
                            }
                            ii = count;
                            Contracts.CheckDecode(prev < len);
                        }
                    }

                    // Get a buffer.
                    var values = codec._bufferPool.Get();
                    Utils.EnsureSize(ref values, totalItems, false);
                    if (totalItems > 0)
                    {
                        using (var reader = codec._innerCodec.OpenReader(stream, totalItems))
                            reader.Read(values, 0, totalItems);
                    }
                    _values = values;
                    _vectorIndex = -1;
                }

                public override void Dispose()
                {
                    if (!_disposed)
                    {
                        _codec._bufferPool.Return(_values);
                        _codec._intBufferPool.Return(_counts);
                        _codec._intBufferPool.Return(_indices);
                        if (_lengths != null)
                            _codec._intBufferPool.Return(_lengths);
                        _disposed = true;
                    }
                    base.Dispose();
                }

                private int[] ReadIntArray(int count)
                {
                    int[] values = _codec._intBufferPool.Get();
                    Utils.EnsureSize(ref values, count, false);
                    for (int i = 0; i < count; ++i)
                        values[i] = Reader.ReadInt32();
                    return values;
                }

                public override void MoveNext()
                {
                    Contracts.Assert(_vectorIndex < _numVectors - 1, "already consumed all vectors");
                    if (_vectorIndex >= 0)
                    {
                        // We are on a vector. Skip to the next vector.
                        int count = _counts[_vectorIndex];
                        if (count < 0)
                        {
                            _valuesOffset += FixedLength ? _size : _lengths[_vectorIndex];
                        }
                        else
                        {
                            _indicesOffset += count;
                            _valuesOffset += count;
                        }
                    }
                    _vectorIndex++;
                }

                public override void Get(ref VBuffer<T> value)
                {
                    Contracts.Assert(_vectorIndex >= 0, "have not moved in");
                    int length = FixedLength ? _size : _lengths[_vectorIndex];
                    int count = _counts[_vectorIndex];

                    int[] indices = value.Indices;
                    T[] values = value.Values;
                    if (count < 0)
                    {
                        // dense
                        if (length > 0)
                        {
                            Utils.EnsureSize(ref values, length);
                            Array.Copy(_values, _valuesOffset, values, 0, length);
                        }
                        value = new VBuffer<T>(length, values, indices);
                    }
                    else
                    {
                        // sparse
                        if (count > 0)
                        {
                            Utils.EnsureSize(ref values, count);
                            Utils.EnsureSize(ref indices, count);
                            Array.Copy(_values, _valuesOffset, values, 0, count);
                            Array.Copy(_indices, _indicesOffset, indices, 0, count);
                        }
                        value = new VBuffer<T>(length, count, values, indices);
                    }
                }
            }
        }

        private bool GetVBufferCodec(Stream definitionStream, out IValueCodec codec)
        {
            // The first value in the definition stream will be the internal codec.
            IValueCodec innerCodec;
            if (!TryReadCodec(definitionStream, out innerCodec))
            {
                codec = default(IValueCodec);
                return false;
            }
            // From this internal codec, get the VBuffer type of the codec we will return.
            var itemType = innerCodec.Type as PrimitiveType;
            Contracts.CheckDecode(itemType != null);
            // Following the internal type definition is the dimensions.
            VectorType type;
            using (BinaryReader reader = OpenBinaryReader(definitionStream))
            {
                var dims = reader.ReadIntArray();
                if (Utils.Size(dims) > 0)
                {
                    foreach (int d in dims)
                        Contracts.CheckDecode(d >= 0);
                    type = new VectorType(itemType, dims);
                }
                else
                    type = new VectorType(itemType);
            }
            // Next create the vbuffer codec.
            Type codecType = typeof(VBufferCodec<>).MakeGenericType(itemType.RawType);
            codec = (IValueCodec)Activator.CreateInstance(codecType, this, type, innerCodec);
            return true;
        }

        private bool GetVBufferCodec(ColumnType type, out IValueCodec codec)
        {
            if (!type.IsVector)
                throw Contracts.ExceptParam(nameof(type), "type must be a vector type");
            ColumnType itemType = type.ItemType;
            // First create the element codec.
            IValueCodec innerCodec;
            if (!TryGetCodec(itemType, out innerCodec))
            {
                codec = default(IValueCodec);
                return false;
            }
            // Next create the vbuffer codec.
            Type codecType = typeof(VBufferCodec<>).MakeGenericType(itemType.RawType);
            codec = (IValueCodec)Activator.CreateInstance(codecType, this, type, innerCodec);
            return true;
        }

        private sealed class KeyCodec<T> : IValueCodec<T>
        {
            // *** Binary block format ***
            // Identical to UnsafeTypeCodec, packed bytes of little-endian values.

            private readonly CodecFactory _factory;
            private readonly KeyType _type;
            // We rely on a more basic value codec to do the actual saving and loading.
            private readonly IValueCodec<T> _innerCodec;

            public string LoadName { get { return "Key"; } }

            public ColumnType Type { get { return _type; } }

            public KeyCodec(CodecFactory factory, KeyType type, IValueCodec<T> innerCodec)
            {
                Contracts.AssertValue(factory);
                Contracts.AssertValue(type);
                Contracts.AssertValue(innerCodec);
                Contracts.Assert(type.RawType == typeof(T));
                Contracts.Assert(innerCodec.Type.RawKind == type.RawKind);
                _factory = factory;
                _type = type;
                _innerCodec = innerCodec;
            }

            public int WriteParameterization(Stream stream)
            {
                int total = _factory.WriteCodec(stream, _innerCodec);
                using (BinaryWriter writer = _factory.OpenBinaryWriter(stream))
                {
                    writer.WriteBoolByte(_type.Contiguous);
                    total++;
                    writer.Write(_type.Min);
                    total += sizeof(ulong);
                    writer.Write(_type.Count);
                    total += sizeof(int);
                }
                return total;
            }

            // REVIEW: There is something a little bit troubling here. If someone, say,
            // produces a column on KeyType(I4, 0, 4, true) and then returns 10 as a value in
            // that column, that's obviously a violation of the type, and lots of things
            // downstream may complain, but it is a "valid" cursor in that it produces values
            // and does not throw. So from that perspective of the codecs and their users being
            // common and indifferent carriers, it's not clear tha these codecs should take on the
            // responsibility for validating the input. On the *other* hand, if we know that we
            // wrote valid data, when reading it back from a stream should we not take advantage
            // of this, to validate the correctness of the decoding? On the other other hand, is
            // validating the correctness for the decoding of things like streams any less urgent?

            public IValueWriter<T> OpenWriter(Stream stream)
            {
                return _innerCodec.OpenWriter(stream);
            }

            public IValueReader<T> OpenReader(Stream stream, int items)
            {
                return _innerCodec.OpenReader(stream, items);
            }
        }

        private bool GetKeyCodec(Stream definitionStream, out IValueCodec codec)
        {
            // The first value in the definition stream will be the internal codec.
            IValueCodec innerCodec;
            if (!TryReadCodec(definitionStream, out innerCodec))
            {
                codec = default(IValueCodec);
                return false;
            }
            // Construct the key type.
            var itemType = innerCodec.Type as PrimitiveType;
            Contracts.CheckDecode(itemType != null);
            Contracts.CheckDecode(KeyType.IsValidDataKind(itemType.RawKind));
            KeyType type;
            using (BinaryReader reader = OpenBinaryReader(definitionStream))
            {
                bool contiguous = reader.ReadBoolByte();
                ulong min = reader.ReadUInt64();
                int count = reader.ReadInt32();

                Contracts.CheckDecode(min >= 0);
                Contracts.CheckDecode(0 <= count);
                Contracts.CheckDecode((ulong)count <= ulong.MaxValue - min);
                Contracts.CheckDecode((ulong)count <= itemType.RawKind.ToMaxInt());
                Contracts.CheckDecode(contiguous || count == 0);

                type = new KeyType(itemType.RawKind, min, count, contiguous);
            }
            // Next create the key codec.
            Type codecType = typeof(KeyCodec<>).MakeGenericType(itemType.RawType);
            codec = (IValueCodec)Activator.CreateInstance(codecType, this, type, innerCodec);
            return true;
        }

        private bool GetKeyCodec(ColumnType type, out IValueCodec codec)
        {
            if (!type.IsKey)
                throw Contracts.ExceptParam(nameof(type), "type must be a key type");
            // Create the internal codec the key codec will use to do the actual reading/writing.
            IValueCodec innerCodec;
            if (!TryGetCodec(NumberType.FromKind(type.RawKind), out innerCodec))
            {
                codec = default(IValueCodec);
                return false;
            }
            // Next create the key codec.
            Type codecType = typeof(KeyCodec<>).MakeGenericType(type.RawType);
            codec = (IValueCodec)Activator.CreateInstance(codecType, this, type, innerCodec);
            return true;
        }
    }
}<|MERGE_RESOLUTION|>--- conflicted
+++ resolved
@@ -621,13 +621,7 @@
 
                 public override void Write(ref DateTime value)
                 {
-<<<<<<< HEAD
-                    var ticks = value.Ticks;
-                    Contracts.Assert(ticks == long.MinValue || (ulong)ticks <= DvDateTime.MaxTicks);
-                    Writer.Write(ticks);
-=======
                     Writer.Write(value.Ticks);
->>>>>>> 67f96a7c
                     _numWritten++;
                 }
 
@@ -656,14 +650,9 @@
                 public override void MoveNext()
                 {
                     Contracts.Assert(_remaining > 0, "already consumed all values");
-<<<<<<< HEAD
-                    var value = Reader.ReadInt64();
-                    Contracts.CheckDecode(value == long.MinValue || (ulong)value <= DvDateTime.MaxTicks);
-                    _value = new DvDateTime(value);
-=======
+
                     var ticks = Reader.ReadInt64();
                     _value = new DateTime(ticks == long.MinValue ? default : ticks);
->>>>>>> 67f96a7c
                     _remaining--;
                 }
 
@@ -714,28 +703,11 @@
 
                     _ticks.Add(value.DateTime.Ticks);
 
-<<<<<<< HEAD
-                    _ticks.Add(ticks);
-                    if (ticks == long.MinValue)
-                    {
-                        Contracts.Assert(offset == short.MinValue);
-                        _offsets.Add(0);
-                    }
-                    else
-                    {
-                        Contracts.Assert(
-                            offset >= DvDateTimeZone.MinMinutesOffset &&
-                            offset <= DvDateTimeZone.MaxMinutesOffset);
-                        Contracts.Assert(0 <= ticks && ticks <= DvDateTime.MaxTicks);
-                        _offsets.Add(offset);
-                    }
-=======
                     //DateTimeOffset exposes its offset as a TimeSpan, but internally it uses short and in minutes.
                     //https://github.com/dotnet/coreclr/blob/9499b08eefd895158c3f3c7834e185a73619128d/src/System.Private.CoreLib/shared/System/DateTimeOffset.cs#L51-L53
                     //https://github.com/dotnet/coreclr/blob/9499b08eefd895158c3f3c7834e185a73619128d/src/System.Private.CoreLib/shared/System/DateTimeOffset.cs#L286-L292
                     //From everything online(ISO8601, RFC3339, SQL Server doc, the offset supports the range -14 to 14 hours, and only supports minute precision.
                     _offsets.Add((short)(value.Offset.TotalMinutes));
->>>>>>> 67f96a7c
                 }
 
                 public override void Commit()
@@ -751,11 +723,7 @@
 
                 public override long GetCommitLengthEstimate()
                 {
-<<<<<<< HEAD
                     return (long)_offsets.Count * (sizeof(long) + sizeof(short));
-=======
-                    return (long)_offsets.Count * (sizeof(short) + sizeof(Int64));
->>>>>>> 67f96a7c
                 }
             }
 
@@ -785,11 +753,7 @@
                     Utils.EnsureSize(ref _ticks, _entries, false);
                     for (int i = 0; i < _entries; i++)
                         _ticks[i] = Reader.ReadInt64();
-<<<<<<< HEAD
-                        Contracts.CheckDecode(_ticks[i] == long.MinValue || (ulong)_ticks[i] <= DvDateTime.MaxTicks);
-                    }
-=======
->>>>>>> 67f96a7c
+                        
                 }
 
                 public override void MoveNext()
