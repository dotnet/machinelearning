--- conflicted
+++ resolved
@@ -689,39 +689,8 @@
                 foreach (var w in _waiters)
                     w.Wait(pos);
 
-<<<<<<< HEAD
-                var result = _parent._rowCount == -1 || pos < _parent._rowCount;
-
-                if (!result)
-                {
-                    var callStack = new StackTrace(true).ToString();
-
-                    if (callStack.Contains("LinearClassifierTest") &&
-                       callStack.Contains("Run_CV"))
-                        Console.WriteLine($"WaitWaiter finish wait with pos: {pos}; RowCount: {_parent._rowCount};" +
-                            $"result: {result} and latest result: {pos < _parent._rowCount || _parent._rowCount == -1}");
-                }
-
-                return result;
-
-                //var originalRowCount = _parent._rowCount;
-                //var result = pos < originalRowCount || originalRowCount == -1;
-
-                //if(!result)
-                //{
-                //    var callStack = new StackTrace(true).ToString();
-
-                //    if(callStack.Contains("LinearClassifierTest") &&
-                //       callStack.Contains("Run_CV"))
-                //        Console.WriteLine($"WaitWaiter finish wait with pos: {pos}; original RowCont: " +
-                //            $"{originalRowCount}; RowCount: {_parent._rowCount}");
-                //}
-
-                //return result;
-=======
                 var rowCount = _parent.GetRowCount();
                 return !rowCount.HasValue || pos < rowCount.Value;
->>>>>>> 6cd60817
             }
 
             public static Wrapper Create(CacheDataView parent, Func<int, bool> pred)
