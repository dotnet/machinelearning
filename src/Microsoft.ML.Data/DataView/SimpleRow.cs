--- conflicted
+++ resolved
@@ -68,14 +68,8 @@
     {
         protected readonly IExceptionContext Ectx;
         private readonly string[] _names;
-<<<<<<< HEAD
         protected readonly ColumnType[] Types;
         protected readonly Dictionary<string, int> ColumnNameMap;
-=======
-        private readonly ColumnType[] _types;
-        private readonly Dictionary<string, int> _columnNameMap;
-        private readonly MetadataUtils.MetadataGetter<VBuffer<ReadOnlyMemory<char>>>[] _keyValueGetters;
->>>>>>> 86f4d932
 
         public int ColumnCount => Types.Length;
 
@@ -94,27 +88,7 @@
                 Types[i] = columns[i].Value;
                 if (ColumnNameMap.ContainsKey(columns[i].Key))
                     throw ectx.ExceptParam(nameof(columns), $"Duplicate column name: '{columns[i].Key}'");
-<<<<<<< HEAD
                 ColumnNameMap[columns[i].Key] = i;
-=======
-                _columnNameMap[columns[i].Key] = i;
-            }
-            _keyValueGetters = new MetadataUtils.MetadataGetter<VBuffer<ReadOnlyMemory<char>>>[ColumnCount];
-        }
-
-        public SimpleSchema(IExceptionContext ectx, KeyValuePair<string, ColumnType>[] columns, Dictionary<string, MetadataUtils.MetadataGetter<VBuffer<ReadOnlyMemory<char>>>> keyValues)
-            : this(ectx, columns)
-        {
-            foreach (var kvp in keyValues)
-            {
-                var name = kvp.Key;
-                var getter = kvp.Value;
-                if (!_columnNameMap.TryGetValue(name, out int col))
-                    throw _ectx.ExceptParam(nameof(keyValues), $"Output schema does not contain column '{name}'");
-                if (!_types[col].ItemType.IsKey)
-                    throw _ectx.ExceptParam(nameof(keyValues), $"Column '{name}' is not a key column, so it cannot have key value metadata");
-                _keyValueGetters[col] = getter;
->>>>>>> 86f4d932
             }
         }
 
@@ -166,12 +140,12 @@
     /// </summary>
     public sealed class SimpleSchema : SimpleSchemaBase
     {
-        private readonly MetadataUtils.MetadataGetter<VBuffer<DvText>>[] _keyValueGetters;
+        private readonly MetadataUtils.MetadataGetter<VBuffer<ReadOnlyMemory<char>>>[] _keyValueGetters;
 
         public SimpleSchema(IExceptionContext ectx, params KeyValuePair<string, ColumnType>[] columns)
             : base(ectx, columns)
         {
-            _keyValueGetters = new MetadataUtils.MetadataGetter<VBuffer<DvText>>[ColumnCount];
+            _keyValueGetters = new MetadataUtils.MetadataGetter<VBuffer<ReadOnlyMemory<char>>>[ColumnCount];
         }
 
         public SimpleSchema(IExceptionContext ectx, KeyValuePair<string, ColumnType>[] columns, Dictionary<string, MetadataUtils.MetadataGetter<VBuffer<DvText>>> keyValues)
