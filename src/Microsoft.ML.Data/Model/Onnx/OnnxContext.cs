--- conflicted
+++ resolved
@@ -102,18 +102,17 @@
             => CreateNode(opType, new[] { input }, new[] { output }, name, domain);
 
         /// <summary>
-<<<<<<< HEAD
         /// Get the targeted ONNX version string. Only two values are allowed now: "Stable" and "Experimental".
         /// </summary>
         /// <returns></returns>
         public abstract OnnxVersion GetOnnxVersion();
-=======
+
+        /// <summary>
         /// Retrieve the shape of an ONNX variable. Returns null if no shape for the specified variable can be found.
         /// </summary>
         /// <param name="variableName">The ONNX name of the returned shape</param>
         /// <returns>The shape of the retrieved variable</returns>
         public abstract List<long> RetrieveShapeOrNull(string variableName);
->>>>>>> 65c3c7c1
 
         /// <summary>
         /// Call this function can declare a global float
