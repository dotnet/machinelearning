--- conflicted
+++ resolved
@@ -105,13 +105,8 @@
 
             var score = schema.GetUniqueColumn(AnnotationUtils.Const.ScoreValueKind.Score);
             type = score.Type;
-<<<<<<< HEAD
-            if (!(type is VectorType vectorType) || !vectorType.IsKnownSize || vectorType.ItemType != NumberDataViewType.Single)
-                throw Host.ExceptSchemaMismatch(nameof(schema), "score", score.Name, "known-size vector of Double", type.ToString());
-=======
             if (!(type is VectorDataViewType vectorType) || !vectorType.IsKnownSize || vectorType.ItemType != NumberDataViewType.Single)
-                throw Host.ExceptSchemaMismatch(nameof(schema), "score", score.Name, "known-size vector of float", type.ToString());
->>>>>>> 279e3618
+                throw Host.ExceptSchemaMismatch(nameof(schema), "score", score.Name, "known-size vector of Single", type.ToString());
         }
 
         private protected override void CheckCustomColumnTypesCore(RoleMappedSchema schema)
@@ -758,13 +753,8 @@
             Host.AssertNonEmpty(ScoreCol);
 
             var type = schema[(int) ScoreIndex].Type;
-<<<<<<< HEAD
-            if (!(type is VectorType vectorType) || !vectorType.IsKnownSize || vectorType.ItemType != NumberDataViewType.Single)
+            if (!(type is VectorDataViewType vectorType) || !vectorType.IsKnownSize || vectorType.ItemType != NumberDataViewType.Single)
                 throw Host.ExceptSchemaMismatch(nameof(schema), "score", ScoreCol, "known-size vector of Single", type.ToString());
-=======
-            if (!(type is VectorDataViewType vectorType) || !vectorType.IsKnownSize || vectorType.ItemType != NumberDataViewType.Single)
-                throw Host.ExceptSchemaMismatch(nameof(schema), "score", ScoreCol, "known-size vector of float", type.ToString());
->>>>>>> 279e3618
         }
     }
 
