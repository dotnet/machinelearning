// Licensed to the .NET Foundation under one or more agreements.
// The .NET Foundation licenses this file to you under the MIT license.
// See the LICENSE file in the project root for more information.

<<<<<<< HEAD
using Microsoft.ML.Core.Data;
using Microsoft.ML.Data;
using Microsoft.ML.Runtime.Internal.Utilities;
using Microsoft.ML.Runtime.Model;
using System;
using System.Collections.Generic;
using System.Linq;
=======
using System;
using System.Collections.Generic;
using System.Linq;
using Microsoft.ML.Internal.Utilities;
using Microsoft.ML.Model;
>>>>>>> 7e21afa4

namespace Microsoft.ML.Data
{
    /// <summary>
    /// This is a base class for TLC evaluators. It implements both of the <see cref="IEvaluator"/> methods: <see cref="Evaluate"/> and
    ///  <see cref="GetPerInstanceMetricsCore"/>. Note that the input <see cref="RoleMappedData"/> is assumed to contain all the column
    /// roles needed for evaluation, including the score column.
    /// </summary>
    public abstract partial class EvaluatorBase<TAgg> : IEvaluator
        where TAgg : EvaluatorBase<TAgg>.AggregatorBase
    {
        protected readonly IHost Host;

        [BestFriend]
        private protected EvaluatorBase(IHostEnvironment env, string registrationName)
        {
            Contracts.CheckValue(env, nameof(env));
            Host = env.Register(registrationName);
        }

        Dictionary<string, IDataView> IEvaluator.Evaluate(RoleMappedData data)
        {
            CheckColumnTypes(data.Schema);
            Func<int, bool> activeCols = GetActiveCols(data.Schema);
            var agg = GetAggregator(data.Schema);
            AggregatorDictionaryBase[] dictionaries = GetAggregatorDictionaries(data.Schema);

            var dict = ProcessData(data.Data, data.Schema, activeCols, agg, dictionaries);
            agg.GetWarnings(dict, Host);
            return dict;
        }

        /// <summary>
        /// Checks the column types of the evaluator's input columns. The base class implementation checks only the type
        /// of the weight column, and all other columns should be checked by the deriving classes in <see cref="CheckCustomColumnTypesCore"/>.
        /// </summary>
        [BestFriend]
        private protected void CheckColumnTypes(RoleMappedSchema schema)
        {
            // Check the weight column type.
            if (schema.Weight.HasValue)
                EvaluateUtils.CheckWeightType(Host, schema.Weight.Value.Type);
            CheckScoreAndLabelTypes(schema);
            // Check the other column types.
            CheckCustomColumnTypesCore(schema);
        }

        /// <summary>
        /// Check that the types of the score and label columns are as expected by the evaluator. The <see cref="RoleMappedSchema"/>
        /// is assumed to contain the label column (if it exists) and the score column.
        /// Access the label column with the <see cref="RoleMappedSchema.Label"/> property, and the score column with the
        /// <see cref="RoleMappedSchema.GetUniqueColumn"/> or <see cref="RoleMappedSchema.GetColumns"/> methods.
        /// </summary>
        [BestFriend]
        private protected abstract void CheckScoreAndLabelTypes(RoleMappedSchema schema);

        /// <summary>
        /// Check the types of any other columns needed by the evaluator. Only override if the evaluator uses
        /// columns other than label, score and weight.
        /// </summary>
        [BestFriend]
        private protected virtual void CheckCustomColumnTypesCore(RoleMappedSchema schema)
        {
        }

        private Func<int, bool> GetActiveCols(RoleMappedSchema schema)
        {
            Func<int, bool> pred = GetActiveColsCore(schema);
            var stratCols = schema.GetColumns(MamlEvaluatorBase.Strat);
            var stratIndices = Utils.Size(stratCols) > 0 ? new HashSet<int>(stratCols.Select(col => col.Index)) : new HashSet<int>();
            return i => pred(i) || stratIndices.Contains(i);
        }

        /// <summary>
        /// Used in the Evaluate() method, to get the predicate for cursoring over the data.
        /// The base class implementation activates the score column, the label column if it exists, the weight column if it exists
        /// and the stratification columns.
        /// Override if other input columns need to be activated.
        /// </summary>
        [BestFriend]
        private protected virtual Func<int, bool> GetActiveColsCore(RoleMappedSchema schema)
        {
            var score = schema.GetUniqueColumn(MetadataUtils.Const.ScoreValueKind.Score);
            int label = schema.Label?.Index ?? -1;
            int weight = schema.Weight?.Index ?? -1;
            return i => i == score.Index || i == label || i == weight;
        }

        /// <summary>
        /// Get an aggregator for the specific evaluator given the current RoleMappedSchema.
        /// </summary>
        private TAgg GetAggregator(RoleMappedSchema schema)
        {
            return GetAggregatorCore(schema, "");
        }

        /// <summary>
        /// For each stratification column, get an aggregator dictionary.
        /// </summary>
        private AggregatorDictionaryBase[] GetAggregatorDictionaries(RoleMappedSchema schema)
        {
            var list = new List<AggregatorDictionaryBase>();
            var stratCols = schema.GetColumns(MamlEvaluatorBase.Strat);
            if (Utils.Size(stratCols) > 0)
            {
                Func<string, TAgg> createAgg = stratName => GetAggregatorCore(schema, stratName);
                foreach (var stratCol in stratCols)
                    list.Add(AggregatorDictionaryBase.Create(schema, stratCol.Name, stratCol.Type, createAgg));
            }
            return list.ToArray();
        }

        [BestFriend]
        private protected abstract TAgg GetAggregatorCore(RoleMappedSchema schema, string stratName);

        // This method does as many passes over the data as needed by the evaluator, and computes the metrics, outputting the
        // results in a dictionary from the metric kind (overal/per-fold/confusion matrix/PR-curves etc.), to a data view containing
        // the metric. If there are stratified metrics, an additional column is added to the data view containing the
        // stratification value as text in the format "column x = y".
        private Dictionary<string, IDataView> ProcessData(IDataView data, RoleMappedSchema schema,
            Func<int, bool> activeCols, TAgg aggregator, AggregatorDictionaryBase[] dictionaries)
        {
            Func<bool> finishPass =
                () =>
                {
                    var need = aggregator.FinishPass();
                    foreach (var agg in dictionaries.SelectMany(dict => dict.GetAll()))
                        need |= agg.FinishPass();
                    return need;
                };

            bool needMorePasses = aggregator.Start();

            // REVIEW: Add progress reporting.
            while (needMorePasses)
            {
                using (var cursor = data.GetRowCursor(activeCols))
                {
                    if (aggregator.IsActive())
                        aggregator.InitializeNextPass(cursor, schema);
                    for (int i = 0; i < Utils.Size(dictionaries); i++)
                    {
                        dictionaries[i].Reset(cursor);

                        foreach (var agg in dictionaries[i].GetAll())
                        {
                            if (agg.IsActive())
                                agg.InitializeNextPass(cursor, schema);
                        }
                    }
                    while (cursor.MoveNext())
                    {
                        if (aggregator.IsActive())
                            aggregator.ProcessRow();
                        for (int i = 0; i < Utils.Size(dictionaries); i++)
                        {
                            var agg = dictionaries[i].Get();
                            if (agg.IsActive())
                                agg.ProcessRow();
                        }
                    }
                }
                needMorePasses = finishPass();
            }

            Action<uint, ReadOnlyMemory<char>, TAgg> addAgg;
            Func<Dictionary<string, IDataView>> consolidate;
            GetAggregatorConsolidationFuncs(aggregator, dictionaries, out addAgg, out consolidate);

            uint stratColKey = 0;
            addAgg(stratColKey, default, aggregator);
            for (int i = 0; i < Utils.Size(dictionaries); i++)
            {
                var dict = dictionaries[i];
                stratColKey++;
                foreach (var agg in dict.GetAll())
                    addAgg(stratColKey, agg.StratName.AsMemory(), agg);
            }
            return consolidate();
        }

        /// <summary>
        /// This method returns two functions used to create the data views of metrics computed by the different
        /// aggregators (the overall one, and any stratified ones if they exist). The <paramref name="addAgg"/>
        /// function is called for every aggregator, and it is where the aggregators should finish their aggregations
        /// and the aggregator results should be stored. The <paramref name="consolidate"/> function
        /// is called after <paramref name="addAgg"/> has been called on all the aggregators, and it returns
        /// the dictionary of metric data views.
        /// </summary>
        [BestFriend]
        private protected abstract void GetAggregatorConsolidationFuncs(TAgg aggregator, AggregatorDictionaryBase[] dictionaries,
            out Action<uint, ReadOnlyMemory<char>, TAgg> addAgg, out Func<Dictionary<string, IDataView>> consolidate);

        [BestFriend]
        private protected ValueGetter<VBuffer<ReadOnlyMemory<char>>> GetKeyValueGetter(AggregatorDictionaryBase[] dictionaries)
        {
            if (Utils.Size(dictionaries) == 0)
                return null;
            return
                (ref VBuffer<ReadOnlyMemory<char>> dst) =>
                {
                    var editor = VBufferEditor.Create(ref dst, dictionaries.Length);
                    for (int i = 0; i < dictionaries.Length; i++)
                        editor.Values[i] = dictionaries[i].ColName.AsMemory();
                    dst = editor.Commit();
                };
        }

        IDataTransform IEvaluator.GetPerInstanceMetrics(RoleMappedData data) => GetPerInstanceMetricsCore(data);

        [BestFriend]
        internal abstract IDataTransform GetPerInstanceMetricsCore(RoleMappedData data);

        public abstract IEnumerable<MetricColumn> GetOverallMetricColumns();

        /// <summary>
        /// This is a helper class for evaluators deriving from EvaluatorBase, used for computing aggregate metrics.
        /// Aggregators should keep track of the number of passes done. The <see cref="InitializeNextPass"/> method should get
        /// the input getters of the given IRow that are needed for the current pass, assuming that all the needed column
        /// information is stored in the given <see cref="RoleMappedSchema"/>.
        /// In <see cref="ProcessRow"/> the aggregator should call the getters once, and process the input as needed.
        /// <see cref="FinishPass"/> increments the pass count after each pass.
        /// </summary>
        public abstract class AggregatorBase
        {
            public readonly string StratName;

            protected long NumUnlabeledInstances;
            protected long NumBadScores;
            protected long NumBadWeights;

            protected readonly IHost Host;

            protected int PassNum;

            [BestFriend]
            private protected AggregatorBase(IHostEnvironment env, string stratName)
            {
                Contracts.AssertValue(env);
                Host = env.Register("Aggregator");
                Host.AssertValueOrNull(stratName);

                PassNum = -1;
                StratName = stratName;
            }

            public bool Start()
            {
                Host.Check(PassNum == -1, "Start() should only be called before processing any data.");
                PassNum = 0;
                return IsActive();
            }

            /// <summary>
            /// This method should get the getters of the new IRow that are needed for the next pass.
            /// </summary>
            [BestFriend]
            internal abstract void InitializeNextPass(Row row, RoleMappedSchema schema);

            /// <summary>
            /// Call the getters once, and process the input as necessary.
            /// </summary>
            public abstract void ProcessRow();

            /// <summary>
            /// Increment the pass count. Return true if additional passes are needed.
            /// </summary>
            public bool FinishPass()
            {
                FinishPassCore();
                PassNum++;
                return IsActive();
            }

            // REVIEW: A more proper way to do this is to make this method protected, and have the AggregatorDictionary
            // class maintain the information about which aggregator is done and have the Get() method return either the appropriate aggregator
            // or null.
            public virtual bool IsActive()
            {
                return PassNum < 1;
            }

            protected virtual void FinishPassCore()
            {
                Host.Assert(PassNum < 1);
            }

            /// <summary>
            /// Returns a dictionary from metric kinds to data views containing the metrics.
            /// </summary>
            //public abstract Dictionary<string, IDataView> Finish();

            public void GetWarnings(Dictionary<string, IDataView> dict, IHostEnvironment env)
            {
                var warnings = GetWarningsCore();
                if (Utils.Size(warnings) > 0)
                {
                    var dvBldr = new ArrayDataViewBuilder(env);
                    dvBldr.AddColumn(MetricKinds.ColumnNames.WarningText, TextType.Instance,
                        warnings.Select(s => s.AsMemory()).ToArray());
                    dict.Add(MetricKinds.Warnings, dvBldr.GetDataView());
                }
            }

            protected virtual List<string> GetWarningsCore()
            {
                var warnings = new List<string>();
                if (NumUnlabeledInstances > 0)
                    warnings.Add(string.Format("Encountered {0} unlabeled instances during testing.", NumUnlabeledInstances));

                if (NumBadWeights > 0)
                    warnings.Add(string.Format("Encountered {0} non-finite weights during testing. These weights have been replaced with 1.", NumBadWeights));

                if (NumBadScores > 0)
                {
                    warnings.Add(string.Format("The predictor produced non-finite prediction values on {0} instances during testing. " +
                        "Possible causes: abnormal data or the predictor is numerically unstable.", NumBadScores));
                }
                return warnings;
            }
        }

        // This class is a dictionary for aggregators that are used to compute aggregate metrics on stratified subsets
        // of the data. The dictionary holds a getter for a stratification column, and when the Get() method is called,
        // it calls this getter, and returns the appropriate aggregator based on the value in the stratification column.
        // When a new value is encountered, it uses a callback for creating a new aggregator.
        protected abstract class AggregatorDictionaryBase
        {
            private protected Row Row;
            private protected readonly Func<string, TAgg> CreateAgg;
            private protected readonly RoleMappedSchema Schema;

            public string ColName { get; }

            public abstract int Count { get; }

            private protected AggregatorDictionaryBase(RoleMappedSchema schema, string stratCol, Func<string, TAgg> createAgg)
            {
                Contracts.AssertValue(schema);
                Contracts.AssertNonWhiteSpace(stratCol);
                Contracts.AssertValue(createAgg);

                Schema = schema;
                CreateAgg = createAgg;
                ColName = stratCol;
            }

            /// <summary>
            /// Gets the stratification column getter for the new IRow.
            /// </summary>
            public abstract void Reset(Row row);

            internal static AggregatorDictionaryBase Create(RoleMappedSchema schema, string stratCol, ColumnType stratType,
                Func<string, TAgg> createAgg)
            {
                Contracts.AssertNonWhiteSpace(stratCol);
                Contracts.AssertValue(createAgg);

                if (stratType.KeyCount == 0 && !stratType.IsText)
                {
                    throw Contracts.ExceptUserArg(nameof(MamlEvaluatorBase.ArgumentsBase.StratColumn),
                        "Stratification column '{0}' has type '{1}', but must be a known count key or text", stratCol, stratType);
                }
                return Utils.MarshalInvoke(CreateDictionary<int>, stratType.RawType, schema, stratCol, stratType, createAgg);
            }

            private static AggregatorDictionaryBase CreateDictionary<TStrat>(RoleMappedSchema schema, string stratCol,
                ColumnType stratType, Func<string, TAgg> createAgg)
            {
                return new GenericAggregatorDictionary<TStrat>(schema, stratCol, stratType, createAgg);
            }

            /// <summary>
            /// This method calls the getter of the stratification column, and returns the aggregator corresponding to
            /// the stratification value.
            /// </summary>
            /// <returns></returns>
            public abstract TAgg Get();

            /// <summary>
            /// This method returns the aggregators corresponding to all the stratification values seen so far.
            /// </summary>
            public abstract IEnumerable<TAgg> GetAll();

            private sealed class GenericAggregatorDictionary<TStrat> : AggregatorDictionaryBase
            {
                private readonly Dictionary<TStrat, TAgg> _dict;
                private ValueGetter<TStrat> _stratGetter;

                // This is used to get the current stratification value in the Get() method.
                private TStrat _value;

                public override int Count { get { return _dict.Count; } }

                public GenericAggregatorDictionary(RoleMappedSchema schema, string stratCol, ColumnType stratType, Func<string, TAgg> createAgg)
                    : base(schema, stratCol, createAgg)
                {
                    Contracts.Assert(stratType.RawType == typeof(TStrat));
                    _dict = new Dictionary<TStrat, TAgg>();
                }

                public override void Reset(Row row)
                {
                    Row = row;
                    int col;
                    var found = row.Schema.TryGetColumnIndex(ColName, out col);
                    Contracts.Assert(found);
                    _stratGetter = row.GetGetter<TStrat>(col);
                    Contracts.AssertValue(_stratGetter);
                }

                public override TAgg Get()
                {
                    _stratGetter(ref _value);

                    TAgg agg;
                    if (!_dict.TryGetValue(_value, out agg))
                    {
                        // REVIEW: Consider adding a specific implementation for key types
                        // that would call _createAgg with the key value instead of the raw value.
                        agg = CreateAgg(_value.ToString());
                        agg.Start();
                        agg.InitializeNextPass(Row, Schema);
                        _dict.Add(_value, agg);
                    }
                    return agg;
                }

                public override IEnumerable<TAgg> GetAll()
                {
                    return _dict.Select(kvp => kvp.Value);
                }
            }
        }
    }

    public abstract class RowToRowEvaluatorBase<TAgg> : EvaluatorBase<TAgg>
        where TAgg : EvaluatorBase<TAgg>.AggregatorBase
    {
        [BestFriend]
        private protected RowToRowEvaluatorBase(IHostEnvironment env, string registrationName)
            : base(env, registrationName)
        {
        }

        internal override IDataTransform GetPerInstanceMetricsCore(RoleMappedData data)
        {
            var mapper = CreatePerInstanceRowMapper(data.Schema);
            return new RowToRowMapperTransform(Host, data.Data, mapper, null);
        }

        [BestFriend]
        private protected abstract IRowMapper CreatePerInstanceRowMapper(RoleMappedSchema schema);
    }

    /// <summary>
    /// This is a helper class for creating the per-instance IDV.
    /// </summary>
    public abstract class PerInstanceEvaluatorBase : IRowMapper
    {
        protected readonly IHost Host;
        protected readonly string ScoreCol;
        protected readonly string LabelCol;
        protected readonly int ScoreIndex;
        protected readonly int LabelIndex;

        protected PerInstanceEvaluatorBase(IHostEnvironment env, Schema schema, string scoreCol, string labelCol)
        {
            Contracts.AssertValue(env);
            Contracts.AssertNonEmpty(scoreCol);

            Host = env.Register("PerInstanceRowMapper");
            ScoreCol = scoreCol;
            LabelCol = labelCol;

            if (!string.IsNullOrEmpty(LabelCol) && !schema.TryGetColumnIndex(LabelCol, out LabelIndex))
                throw Host.Except("Did not find the label column '{0}'", LabelCol);
            if (!schema.TryGetColumnIndex(ScoreCol, out ScoreIndex))
                throw Host.Except("Did not find column '{0}'", ScoreCol);
        }

        protected PerInstanceEvaluatorBase(IHostEnvironment env, ModelLoadContext ctx,  Schema schema)
        {
            Host = env.Register("PerInstanceRowMapper");

            // *** Binary format **
            // int: Id of the score column name
            // int: Id of the label column name

            ScoreCol = ctx.LoadNonEmptyString();
            LabelCol = ctx.LoadStringOrNull();
            if (!string.IsNullOrEmpty(LabelCol) && !schema.TryGetColumnIndex(LabelCol, out LabelIndex))
                throw Host.Except($"Did not find the label column '{LabelCol}'");
            if (!schema.TryGetColumnIndex(ScoreCol, out ScoreIndex))
                throw Host.Except($"Did not find column '{ScoreCol}'");
        }

        public virtual void Save(ModelSaveContext ctx)
        {
            // *** Binary format **
            // int: Id of the score column name
            // int: Id of the label column name

            ctx.SaveNonEmptyString(ScoreCol);
            ctx.SaveStringOrNull(LabelCol);
        }

        Func<int, bool> IRowMapper.GetDependencies(Func<int, bool> activeOutput)
            => GetDependenciesCore(activeOutput);

        [BestFriend]
        private protected abstract Func<int, bool> GetDependenciesCore(Func<int, bool> activeOutput);

        Schema.DetachedColumn[] IRowMapper.GetOutputColumns()
            => GetOutputColumnsCore();

        [BestFriend]
        private protected abstract Schema.DetachedColumn[] GetOutputColumnsCore();

        Delegate[] IRowMapper.CreateGetters(Row input, Func<int, bool> activeCols, out Action disposer)
            => CreateGettersCore(input, activeCols, out disposer);

        [BestFriend]
        private protected abstract Delegate[] CreateGettersCore(Row input, Func<int, bool> activeCols, out Action disposer);

        public ITransformer GetTransformer()
        {
            throw Host.ExceptNotSupp();
        }
    }
}<|MERGE_RESOLUTION|>--- conflicted
+++ resolved
@@ -2,21 +2,12 @@
 // The .NET Foundation licenses this file to you under the MIT license.
 // See the LICENSE file in the project root for more information.
 
-<<<<<<< HEAD
-using Microsoft.ML.Core.Data;
-using Microsoft.ML.Data;
-using Microsoft.ML.Runtime.Internal.Utilities;
-using Microsoft.ML.Runtime.Model;
 using System;
 using System.Collections.Generic;
 using System.Linq;
-=======
-using System;
-using System.Collections.Generic;
-using System.Linq;
+using Microsoft.ML.Core.Data;
 using Microsoft.ML.Internal.Utilities;
 using Microsoft.ML.Model;
->>>>>>> 7e21afa4
 
 namespace Microsoft.ML.Data
 {
