--- conflicted
+++ resolved
@@ -1050,13 +1050,8 @@
 
         private IDataView ChangeTopKAccColumnName(IDataView input)
         {
-<<<<<<< HEAD
-            input = new CopyColumnsTransform(Host, (MultiClassClassifierEvaluator.TopKAccuracy, string.Format(TopKAccuracyFormat, _outputTopKAcc))).Transform(input);
+            input = new ColumnsCopyingTransformer(Host, (MultiClassClassifierEvaluator.TopKAccuracy, string.Format(TopKAccuracyFormat, _outputTopKAcc))).Transform(input);
             return ColumnSelectingTransformer.CreateDrop(Host, input, MultiClassClassifierEvaluator.TopKAccuracy );
-=======
-            input = new ColumnsCopyingTransformer(Host, (MultiClassClassifierEvaluator.TopKAccuracy, string.Format(TopKAccuracyFormat, _outputTopKAcc))).Transform(input);
-            return SelectColumnsTransform.CreateDrop(Host, input, MultiClassClassifierEvaluator.TopKAccuracy );
->>>>>>> 18d7ea30
         }
 
         private IDataView DropPerClassColumn(IDataView input)
