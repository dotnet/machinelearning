--- conflicted
+++ resolved
@@ -1,4 +1,4 @@
-﻿// Licensed to the .NET Foundation under one or more agreements.
+// Licensed to the .NET Foundation under one or more agreements.
 // The .NET Foundation licenses this file to you under the MIT license.
 // See the LICENSE file in the project root for more information.
 
@@ -150,13 +150,8 @@
             out Action<uint, ReadOnlyMemory<char>, Aggregator> addAgg, out Func<Dictionary<string, IDataView>> consolidate)
         {
             var stratCol = new List<uint>();
-<<<<<<< HEAD
             var stratVal = new List<ReadOnlyMemory<char>>();
-            var isWeighted = new List<DvBool>();
-=======
-            var stratVal = new List<DvText>();
             var isWeighted = new List<bool>();
->>>>>>> 7d115d1d
             var ndcg = new List<Double[]>();
             var dcg = new List<Double[]>();
 
