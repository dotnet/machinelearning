--- conflicted
+++ resolved
@@ -46,13 +46,8 @@
             out Action<uint, ReadOnlyMemory<char>, TAgg> addAgg, out Func<Dictionary<string, IDataView>> consolidate)
         {
             var stratCol = new List<uint>();
-<<<<<<< HEAD
             var stratVal = new List<ReadOnlyMemory<char>>();
-            var isWeighted = new List<DvBool>();
-=======
-            var stratVal = new List<DvText>();
             var isWeighted = new List<bool>();
->>>>>>> 7d115d1d
             var l1 = new List<TMetrics>();
             var l2 = new List<TMetrics>();
             var rms = new List<TMetrics>();
