﻿// Licensed to the .NET Foundation under one or more agreements.
// The .NET Foundation licenses this file to you under the MIT license.
// See the LICENSE file in the project root for more information.

using System;
using System.Linq;
using Microsoft.ML.Calibrators;
using Microsoft.ML.Data;
using Microsoft.ML.Runtime;
using Microsoft.ML.Transforms;

namespace Microsoft.ML
{
    /// <summary>
    /// A training catalog is an object instantiable by a user to do various tasks relating to a particular
    /// "area" of machine learning. A subclass would represent a particular task in machine learning. The idea
    /// is that a user can instantiate that particular area, and get trainers and evaluators.
    /// </summary>
    public abstract class TrainCatalogBase : IInternalCatalog
    {
        IHostEnvironment IInternalCatalog.Environment => Environment;

        [BestFriend]
        private protected IHostEnvironment Environment { get; }

        /// <summary>
        /// Results for specific cross-validation fold.
        /// </summary>
        [BestFriend]
        private protected struct CrossValidationResult
        {
            /// <summary>
            /// Model trained during cross validation fold.
            /// </summary>
            public readonly ITransformer Model;
            /// <summary>
            /// Scored test set with <see cref="Model"/> for this fold.
            /// </summary>
            public readonly IDataView Scores;
            /// <summary>
            /// Fold number.
            /// </summary>
            public readonly int Fold;

            public CrossValidationResult(ITransformer model, IDataView scores, int fold)
            {
                Model = model;
                Scores = scores;
                Fold = fold;
            }
        }
        /// <summary>
        /// Results of running cross-validation.
        /// </summary>
        /// <typeparam name="T">Type of metric class.</typeparam>
        public sealed class CrossValidationResult<T> where T : class
        {
            /// <summary>
            /// Metrics for this cross-validation fold.
            /// </summary>
            public readonly T Metrics;
            /// <summary>
            /// Model trained during cross-validation fold.
            /// </summary>
            public readonly ITransformer Model;
            /// <summary>
            /// The scored hold-out set for this fold.
            /// </summary>
            public readonly IDataView ScoredHoldOutSet;
            /// <summary>
            /// Fold number.
            /// </summary>
            public readonly int Fold;

            internal CrossValidationResult(ITransformer model, T metrics, IDataView scores, int fold)
            {
                Model = model;
                Metrics = metrics;
                ScoredHoldOutSet = scores;
                Fold = fold;
            }
        }

        /// <summary>
        /// Train the <paramref name="estimator"/> on <paramref name="numFolds"/> folds of the data sequentially.
        /// Return each model and each scored test dataset.
        /// </summary>
        [BestFriend]
        private protected CrossValidationResult[] CrossValidateTrain(IDataView data, IEstimator<ITransformer> estimator,
            int numFolds, string samplingKeyColumn, int? seed = null)
        {
            Environment.CheckValue(data, nameof(data));
            Environment.CheckValue(estimator, nameof(estimator));
            Environment.CheckParam(numFolds > 1, nameof(numFolds), "Must be more than 1");
            Environment.CheckValueOrNull(samplingKeyColumn);

            DataOperationsCatalog.EnsureGroupPreservationColumn(Environment, ref data, ref samplingKeyColumn, seed);

            Func<int, CrossValidationResult> foldFunction =
                fold =>
                {
                    var trainFilter = new RangeFilter(Environment, new RangeFilter.Options
                    {
                        Column = samplingKeyColumn,
                        Min = (double)fold / numFolds,
                        Max = (double)(fold + 1) / numFolds,
                        Complement = true
                    }, data);
                    var testFilter = new RangeFilter(Environment, new RangeFilter.Options
                    {
                        Column = samplingKeyColumn,
                        Min = (double)fold / numFolds,
                        Max = (double)(fold + 1) / numFolds,
                        Complement = false
                    }, data);

                    var model = estimator.Fit(trainFilter);
                    var scoredTest = model.Transform(testFilter);
                    return new CrossValidationResult(model, scoredTest, fold);
                };

            // Sequential per-fold training.
            // REVIEW: we could have a parallel implementation here. We would need to
            // spawn off a separate host per fold in that case.
            var result = new CrossValidationResult[numFolds];
            for (int fold = 0; fold < numFolds; fold++)
                result[fold] = foldFunction(fold);

            return result;
        }

        [BestFriend]
        private protected TrainCatalogBase(IHostEnvironment env, string registrationName)
        {
            Contracts.CheckValue(env, nameof(env));
            env.CheckNonEmpty(registrationName, nameof(registrationName));
            Environment = env;
        }

        /// <summary>
        /// Subclasses of <see cref="TrainContext"/> will provide little "extension method" hookable objects
        /// (for example, something like <see cref="BinaryClassificationCatalog.Trainers"/>). User code will only
        /// interact with these objects by invoking the extension methods. The actual component code can work
        /// through <see cref="CatalogUtils"/> to get more "hidden" information from this object,
        /// for example, the environment.
        /// </summary>
        public abstract class CatalogInstantiatorBase : IInternalCatalog
        {
            IHostEnvironment IInternalCatalog.Environment => Owner.GetEnvironment();

            [BestFriend]
            internal TrainCatalogBase Owner { get; }

            [BestFriend]
            private protected CatalogInstantiatorBase(TrainCatalogBase catalog)
            {
                Owner = catalog;
            }
        }
    }

    /// <summary>
    /// The central catalog for binary classification tasks and trainers.
    /// </summary>
    public sealed class BinaryClassificationCatalog : TrainCatalogBase
    {
        /// <summary>
        /// The list of trainers for performing binary classification.
        /// </summary>
        public BinaryClassificationTrainers Trainers { get; }

        internal BinaryClassificationCatalog(IHostEnvironment env)
            : base(env, nameof(BinaryClassificationCatalog))
        {
            Calibrators = new CalibratorsCatalog(this);
            Trainers = new BinaryClassificationTrainers(this);
        }

        public sealed class BinaryClassificationTrainers : CatalogInstantiatorBase
        {
            internal BinaryClassificationTrainers(BinaryClassificationCatalog catalog)
                : base(catalog)
            {
            }
        }

        /// <summary>
        /// Evaluates scored binary classification data.
        /// </summary>
        /// <param name="data">The scored data.</param>
        /// <param name="labelColumnName">The name of the label column in <paramref name="data"/>.</param>
        /// <param name="scoreColumnName">The name of the score column in <paramref name="data"/>.</param>
        /// <param name="probabilityColumnName">The name of the probability column in <paramref name="data"/>, the calibrated version of <paramref name="scoreColumnName"/>.</param>
        /// <param name="predictedLabelColumnName">The name of the predicted label column in <paramref name="data"/>.</param>
        /// <returns>The evaluation results for these calibrated outputs.</returns>
        public CalibratedBinaryClassificationMetrics Evaluate(IDataView data, string labelColumnName = DefaultColumnNames.Label, string scoreColumnName = DefaultColumnNames.Score,
            string probabilityColumnName = DefaultColumnNames.Probability, string predictedLabelColumnName = DefaultColumnNames.PredictedLabel)
        {
            Environment.CheckValue(data, nameof(data));
            Environment.CheckNonEmpty(labelColumnName, nameof(labelColumnName));
            Environment.CheckNonEmpty(scoreColumnName, nameof(scoreColumnName));
            Environment.CheckNonEmpty(probabilityColumnName, nameof(probabilityColumnName));
            Environment.CheckNonEmpty(predictedLabelColumnName, nameof(predictedLabelColumnName));

            var eval = new BinaryClassifierEvaluator(Environment, new BinaryClassifierEvaluator.Arguments() { });
            return eval.Evaluate(data, labelColumnName, scoreColumnName, probabilityColumnName, predictedLabelColumnName);
        }

        /// <summary>
        /// Evaluates scored binary classification data, without probability-based metrics.
        /// </summary>
        /// <param name="data">The scored data.</param>
        /// <param name="labelColumnName">The name of the label column in <paramref name="data"/>.</param>
        /// <param name="scoreColumnName">The name of the score column in <paramref name="data"/>.</param>
        /// <param name="predictedLabelColumnName">The name of the predicted label column in <paramref name="data"/>.</param>
        /// <returns>The evaluation results for these uncalibrated outputs.</returns>
        public BinaryClassificationMetrics EvaluateNonCalibrated(IDataView data, string labelColumnName = DefaultColumnNames.Label, string scoreColumnName = DefaultColumnNames.Score,
            string predictedLabelColumnName = DefaultColumnNames.PredictedLabel)
        {
            Environment.CheckValue(data, nameof(data));
            Environment.CheckNonEmpty(labelColumnName, nameof(labelColumnName));
            Environment.CheckNonEmpty(predictedLabelColumnName, nameof(predictedLabelColumnName));

            var eval = new BinaryClassifierEvaluator(Environment, new BinaryClassifierEvaluator.Arguments() { });
            return eval.Evaluate(data, labelColumnName, scoreColumnName, predictedLabelColumnName);
        }

        /// <summary>
        /// Run cross-validation over <paramref name="numberOfFolds"/> folds of <paramref name="data"/>, by fitting <paramref name="estimator"/>,
        /// and respecting <paramref name="samplingKeyColumnName"/> if provided.
        /// Then evaluate each sub-model against <paramref name="labelColumnName"/> and return metrics.
        /// </summary>
        /// <param name="data">The data to run cross-validation on.</param>
        /// <param name="estimator">The estimator to fit.</param>
        /// <param name="numberOfFolds">Number of cross-validation folds.</param>
        /// <param name="labelColumnName">The label column (for evaluation).</param>
        /// <param name="samplingKeyColumnName">Name of a column to use for grouping rows. If two examples share the same value of the <paramref name="samplingKeyColumnName"/>,
        /// they are guaranteed to appear in the same subset (train or test). This can be used to ensure no label leakage from the train to the test set.
        /// If <see langword="null"/> no row grouping will be performed.</param>
        /// <param name="seed">Seed for the random number generator used to select rows for cross-validation folds.</param>
        /// <returns>Per-fold results: metrics, models, scored datasets.</returns>
        public CrossValidationResult<BinaryClassificationMetrics>[] CrossValidateNonCalibrated(
            IDataView data, IEstimator<ITransformer> estimator, int numberOfFolds = 5, string labelColumnName = DefaultColumnNames.Label,
            string samplingKeyColumnName = null, int? seed = null)
        {
            Environment.CheckNonEmpty(labelColumnName, nameof(labelColumnName));
            var result = CrossValidateTrain(data, estimator, numberOfFolds, samplingKeyColumnName, seed);
            return result.Select(x => new CrossValidationResult<BinaryClassificationMetrics>(x.Model,
                EvaluateNonCalibrated(x.Scores, labelColumnName), x.Scores, x.Fold)).ToArray();
        }

        /// <summary>
        /// Run cross-validation over <paramref name="numberOfFolds"/> folds of <paramref name="data"/>, by fitting <paramref name="estimator"/>,
        /// and respecting <paramref name="samplingKeyColumnName"/> if provided.
        /// Then evaluate each sub-model against <paramref name="labelColumnName"/> and return metrics.
        /// </summary>
        /// <param name="data">The data to run cross-validation on.</param>
        /// <param name="estimator">The estimator to fit.</param>
        /// <param name="numberOfFolds">Number of cross-validation folds.</param>
        /// <param name="labelColumnName">The label column (for evaluation).</param>
        /// <param name="samplingKeyColumnName">Name of a column to use for grouping rows. If two examples share the same value of the <paramref name="samplingKeyColumnName"/>,
        /// they are guaranteed to appear in the same subset (train or test). This can be used to ensure no label leakage from the train to the test set.
        /// If <see langword="null"/> no row grouping will be performed.</param>
        /// <param name="seed">Seed for the random number generator used to select rows for cross-validation folds.</param>
        /// <returns>Per-fold results: metrics, models, scored datasets.</returns>
        public CrossValidationResult<CalibratedBinaryClassificationMetrics>[] CrossValidate(
            IDataView data, IEstimator<ITransformer> estimator, int numberOfFolds = 5, string labelColumnName = DefaultColumnNames.Label,
            string samplingKeyColumnName = null, int? seed = null)
        {
            Environment.CheckNonEmpty(labelColumnName, nameof(labelColumnName));
            var result = CrossValidateTrain(data, estimator, numberOfFolds, samplingKeyColumnName, seed);
            return result.Select(x => new CrossValidationResult<CalibratedBinaryClassificationMetrics>(x.Model,
                Evaluate(x.Scores, labelColumnName), x.Scores, x.Fold)).ToArray();
        }

        /// <summary>
        /// The list of trainers for performing binary classification.
        /// </summary>
        public CalibratorsCatalog Calibrators { get; }

        /// <summary>
        /// Catalog which contains different methods to produce calibrators.
        /// </summary>
        public sealed class CalibratorsCatalog : CatalogInstantiatorBase
        {
            internal CalibratorsCatalog(BinaryClassificationCatalog catalog)
                : base(catalog)
            {
            }
            /// <summary>
            /// Adds probability column by training naive binning-based calibrator.
            /// </summary>
            /// <param name="labelColumnName">The name of the label column.</param>
            /// <param name="scoreColumnName">The name of the score column.</param>
            /// <example>
            /// <format type="text/markdown">
            /// <![CDATA[
            /// [!code-csharp[NaiveCalibrator](~/../docs/samples/docs/samples/Microsoft.ML.Samples/Dynamic/BinaryClassification/Calibrators/Naive.cs)]
            /// ]]>
            /// </format>
            /// </example>
            public NaiveCalibratorEstimator Naive(
                  string labelColumnName = DefaultColumnNames.Label,
                  string scoreColumnName = DefaultColumnNames.Score)
            {
                return new NaiveCalibratorEstimator(Owner.GetEnvironment(), labelColumnName, scoreColumnName);
            }
            /// <summary>
            /// Adds probability column by training <a href="https://en.wikipedia.org/wiki/Platt_scaling">platt calibrator</a>.
            /// </summary>
            /// <param name="labelColumnName">The name of the label column.</param>
            /// <param name="scoreColumnName">The name of the score column.</param>
            /// <param name="exampleWeightColumnName">The name of the example weight column (optional).</param>
            /// <example>
            /// <format type="text/markdown">
            /// <![CDATA[
            /// [!code-csharp[PlattCalibrator](~/../docs/samples/docs/samples/Microsoft.ML.Samples/Dynamic/BinaryClassification/Calibrators/Platt.cs)]
            /// ]]>
            /// </format>
            /// </example>
            public PlattCalibratorEstimator Platt(
                  string labelColumnName = DefaultColumnNames.Label,
                  string scoreColumnName = DefaultColumnNames.Score,
                  string exampleWeightColumnName = null)
            {
                return new PlattCalibratorEstimator(Owner.GetEnvironment(), labelColumnName, scoreColumnName, exampleWeightColumnName);
            }

            /// <summary>
            /// Adds probability column by specifying <a href="https://en.wikipedia.org/wiki/Platt_scaling">platt calibrator</a>.
            /// </summary>
            /// <param name="slope">The slope in the function of the exponent of the sigmoid.</param>
            /// <param name="offset">The offset in the function of the exponent of the sigmoid.</param>
            /// <param name="scoreColumnName">The name of the score column.</param>
            /// <example>
            /// <format type="text/markdown">
            /// <![CDATA[
            /// [!code-csharp[FixedPlattCalibrator](~/../docs/samples/docs/samples/Microsoft.ML.Samples/Dynamic/BinaryClassification/Calibrators/FixedPlatt.cs)]
            /// ]]>
            /// </format>
            /// </example>
            public FixedPlattCalibratorEstimator Platt(
                double slope,
                double offset,
                string scoreColumnName = DefaultColumnNames.Score)
            {
                return new FixedPlattCalibratorEstimator(Owner.GetEnvironment(), slope, offset, scoreColumnName);
            }

            /// <summary>
            /// Adds probability column by training pair adjacent violators calibrator.
            /// </summary>
            /// <remarks>
            ///  The calibrator finds a stepwise constant function (using the Pool Adjacent Violators Algorithm aka PAV) that minimizes the squared error.
            ///  Also know as <a href="https://en.wikipedia.org/wiki/Isotonic_regression">Isotonic regression</a>
            /// </remarks>
            /// <param name="labelColumnName">The name of the label column.</param>
            /// <param name="scoreColumnName">The name of the score column.</param>
            /// <param name="exampleWeightColumnName">The name of the example weight column (optional).</param>
            /// <example>
            /// <format type="text/markdown">
            /// <![CDATA[
            /// [!code-csharp[PairAdjacentViolators](~/../docs/samples/docs/samples/Microsoft.ML.Samples/Dynamic/BinaryClassification/Calibrators/Isotonic.cs)]
            /// ]]>
            /// </format>
            /// </example>
            public IsotonicCalibratorEstimator Isotonic(
                string labelColumnName = DefaultColumnNames.Label,
                string scoreColumnName = DefaultColumnNames.Score,
                string exampleWeightColumnName = null)
            {
                return new IsotonicCalibratorEstimator(Owner.GetEnvironment(), labelColumnName, scoreColumnName, exampleWeightColumnName);
            }
        }
    }

    /// <summary>
    /// The central catalog for clustering tasks and trainers.
    /// </summary>
    public sealed class ClusteringCatalog : TrainCatalogBase
    {
        /// <summary>
        /// The list of trainers for performing clustering.
        /// </summary>
        public ClusteringTrainers Trainers { get; }

        /// <summary>
        /// The clustering context.
        /// </summary>
        internal ClusteringCatalog(IHostEnvironment env)
            : base(env, nameof(ClusteringCatalog))
        {
            Trainers = new ClusteringTrainers(this);
        }

        public sealed class ClusteringTrainers : CatalogInstantiatorBase
        {
            internal ClusteringTrainers(ClusteringCatalog catalog)
                : base(catalog)
            {
            }
        }

        /// <summary>
        /// Evaluates scored clustering data.
        /// </summary>
        /// <param name="data">The scored data.</param>
        /// <param name="scoreColumnName">The name of the score column in <paramref name="data"/>.</param>
        /// <param name="labelColumnName">The name of the optional label column in <paramref name="data"/>.
        /// If present, the <see cref="ClusteringMetrics.NormalizedMutualInformation"/> metric will be computed.</param>
        /// <param name="featureColumnName">The name of the optional features column in <paramref name="data"/>.
        /// If present, the <see cref="ClusteringMetrics.DaviesBouldinIndex"/> metric will be computed.</param>
        /// <returns>The evaluation result.</returns>
        public ClusteringMetrics Evaluate(IDataView data,
            string labelColumnName = null,
            string scoreColumnName = DefaultColumnNames.Score,
            string featureColumnName = null)
        {
            Environment.CheckValue(data, nameof(data));
            Environment.CheckNonEmpty(scoreColumnName, nameof(scoreColumnName));

            if (featureColumnName != null)
                Environment.CheckNonEmpty(featureColumnName, nameof(featureColumnName), "The features column name should be non-empty if you want to calculate the Dbi metric.");

            if (labelColumnName != null)
                Environment.CheckNonEmpty(labelColumnName, nameof(labelColumnName), "The label column name should be non-empty if you want to calculate the Nmi metric.");

            var eval = new ClusteringEvaluator(Environment, new ClusteringEvaluator.Arguments() { CalculateDbi = !string.IsNullOrEmpty(featureColumnName) });
            return eval.Evaluate(data, scoreColumnName, labelColumnName, featureColumnName);
        }

        /// <summary>
        /// Run cross-validation over <paramref name="numberOfFolds"/> folds of <paramref name="data"/>, by fitting <paramref name="estimator"/>,
        /// and respecting <paramref name="samplingKeyColumnName"/> if provided.
        /// Then evaluate each sub-model against <paramref name="labelColumnName"/> and return metrics.
        /// </summary>
        /// <param name="data">The data to run cross-validation on.</param>
        /// <param name="estimator">The estimator to fit.</param>
        /// <param name="numberOfFolds">Number of cross-validation folds.</param>
        /// <param name="labelColumnName">Optional label column for evaluation (clustering tasks may not always have a label).</param>
        /// <param name="featuresColumnName">Optional features column for evaluation (needed for calculating Dbi metric)</param>
        /// <param name="samplingKeyColumnName">Name of a column to use for grouping rows. If two examples share the same value of the <paramref name="samplingKeyColumnName"/>,
        /// they are guaranteed to appear in the same subset (train or test). This can be used to ensure no label leakage from the train to the test set.
        /// If <see langword="null"/> no row grouping will be performed.</param>
        /// <param name="seed">Seed for the random number generator used to select rows for cross-validation folds.</param>
        public CrossValidationResult<ClusteringMetrics>[] CrossValidate(
            IDataView data, IEstimator<ITransformer> estimator, int numberOfFolds = 5, string labelColumnName = null, string featuresColumnName = null,
            string samplingKeyColumnName = null, int? seed = null)
        {
            var result = CrossValidateTrain(data, estimator, numberOfFolds, samplingKeyColumnName, seed);
            return result.Select(x => new CrossValidationResult<ClusteringMetrics>(x.Model,
                Evaluate(x.Scores, labelColumnName: labelColumnName, featureColumnName: featuresColumnName), x.Scores, x.Fold)).ToArray();
        }
    }

    /// <summary>
    /// The central catalog for multiclass classification tasks and trainers.
    /// </summary>
    public sealed class MulticlassClassificationCatalog : TrainCatalogBase
    {
        /// <summary>
        /// The list of trainers for performing multiclass classification.
        /// </summary>
        public MulticlassClassificationTrainers Trainers { get; }

        internal MulticlassClassificationCatalog(IHostEnvironment env)
            : base(env, nameof(MulticlassClassificationCatalog))
        {
            Trainers = new MulticlassClassificationTrainers(this);
        }

        public sealed class MulticlassClassificationTrainers : CatalogInstantiatorBase
        {
            internal MulticlassClassificationTrainers(MulticlassClassificationCatalog catalog)
                : base(catalog)
            {
            }
        }

        /// <summary>
        /// Evaluates scored multiclass classification data.
        /// </summary>
        /// <param name="data">The scored data.</param>
        /// <param name="labelColumnName">The name of the label column in <paramref name="data"/>.</param>
        /// <param name="scoreColumnName">The name of the score column in <paramref name="data"/>.</param>
        /// <param name="predictedLabelColumnName">The name of the predicted label column in <paramref name="data"/>.</param>
        /// <param name="topKPredictionCount">If given a positive value, the <see cref="MulticlassClassificationMetrics.TopKAccuracy"/> will be filled with
        /// the top-K accuracy, that is, the accuracy assuming we consider an example with the correct class within
        /// the top-K values as being stored "correctly."</param>
        /// <returns>The evaluation results for these calibrated outputs.</returns>
        public MulticlassClassificationMetrics Evaluate(IDataView data, string labelColumnName = DefaultColumnNames.Label, string scoreColumnName = DefaultColumnNames.Score,
            string predictedLabelColumnName = DefaultColumnNames.PredictedLabel, int topKPredictionCount = 0)
        {
            Environment.CheckValue(data, nameof(data));
            Environment.CheckNonEmpty(labelColumnName, nameof(labelColumnName));
            Environment.CheckNonEmpty(scoreColumnName, nameof(scoreColumnName));
            Environment.CheckNonEmpty(predictedLabelColumnName, nameof(predictedLabelColumnName));
            Environment.CheckUserArg(topKPredictionCount >= 0, nameof(topKPredictionCount), "Must be non-negative");

            var args = new MulticlassClassificationEvaluator.Arguments() { };
            if (topKPredictionCount > 0)
                args.OutputTopKAcc = topKPredictionCount;
            var eval = new MulticlassClassificationEvaluator(Environment, args);
            return eval.Evaluate(data, labelColumnName, scoreColumnName, predictedLabelColumnName);
        }

        /// <summary>
        /// Run cross-validation over <paramref name="numberOfFolds"/> folds of <paramref name="data"/>, by fitting <paramref name="estimator"/>,
        /// and respecting <paramref name="samplingKeyColumnName"/> if provided.
        /// Then evaluate each sub-model against <paramref name="labelColumnName"/> and return metrics.
        /// </summary>
        /// <param name="data">The data to run cross-validation on.</param>
        /// <param name="estimator">The estimator to fit.</param>
        /// <param name="numberOfFolds">Number of cross-validation folds.</param>
        /// <param name="labelColumnName">The label column (for evaluation).</param>
        /// <param name="samplingKeyColumnName">Name of a column to use for grouping rows. If two examples share the same value of the <paramref name="samplingKeyColumnName"/>,
        /// they are guaranteed to appear in the same subset (train or test). This can be used to ensure no label leakage from the train to the test set.
        /// If <see langword="null"/> no row grouping will be performed.</param>
        /// <param name="seed">Seed for the random number generator used to select rows for cross-validation folds.</param>
        /// <returns>Per-fold results: metrics, models, scored datasets.</returns>
        /// <returns>Per-fold results: metrics, models, scored datasets.</returns>
        public CrossValidationResult<MulticlassClassificationMetrics>[] CrossValidate(
            IDataView data, IEstimator<ITransformer> estimator, int numberOfFolds = 5, string labelColumnName = DefaultColumnNames.Label,
            string samplingKeyColumnName = null, int? seed = null)
        {
            Environment.CheckNonEmpty(labelColumnName, nameof(labelColumnName));
            var result = CrossValidateTrain(data, estimator, numberOfFolds, samplingKeyColumnName, seed);
            return result.Select(x => new CrossValidationResult<MulticlassClassificationMetrics>(x.Model,
                Evaluate(x.Scores, labelColumnName), x.Scores, x.Fold)).ToArray();
        }
    }

    /// <summary>
    /// The central catalog for regression tasks and trainers.
    /// </summary>
    public sealed class RegressionCatalog : TrainCatalogBase
    {
        /// <summary>
        /// The list of trainers for performing regression.
        /// </summary>
        public RegressionTrainers Trainers { get; }

        internal RegressionCatalog(IHostEnvironment env)
            : base(env, nameof(RegressionCatalog))
        {
            Trainers = new RegressionTrainers(this);
        }

        public sealed class RegressionTrainers : CatalogInstantiatorBase
        {
            internal RegressionTrainers(RegressionCatalog catalog)
                : base(catalog)
            {
            }
        }

        /// <summary>
        /// Evaluates scored regression data.
        /// </summary>
        /// <param name="data">The scored data.</param>
        /// <param name="labelColumnName">The name of the label column in <paramref name="data"/>.</param>
        /// <param name="scoreColumnName">The name of the score column in <paramref name="data"/>.</param>
        /// <returns>The evaluation results for these calibrated outputs.</returns>
        public RegressionMetrics Evaluate(IDataView data, string labelColumnName = DefaultColumnNames.Label, string scoreColumnName = DefaultColumnNames.Score)
        {
            Environment.CheckValue(data, nameof(data));
            Environment.CheckNonEmpty(labelColumnName, nameof(labelColumnName));
            Environment.CheckNonEmpty(scoreColumnName, nameof(scoreColumnName));

            var eval = new RegressionEvaluator(Environment, new RegressionEvaluator.Arguments() { });
            return eval.Evaluate(data, labelColumnName, scoreColumnName);
        }

        /// <summary>
        /// Run cross-validation over <paramref name="numberOfFolds"/> folds of <paramref name="data"/>, by fitting <paramref name="estimator"/>,
        /// and respecting <paramref name="samplingKeyColumnName"/> if provided.
        /// Then evaluate each sub-model against <paramref name="labelColumnName"/> and return metrics.
        /// </summary>
        /// <param name="data">The data to run cross-validation on.</param>
        /// <param name="estimator">The estimator to fit.</param>
        /// <param name="numberOfFolds">Number of cross-validation folds.</param>
        /// <param name="labelColumnName">The label column (for evaluation).</param>
        /// <param name="samplingKeyColumnName">Name of a column to use for grouping rows. If two examples share the same value of the <paramref name="samplingKeyColumnName"/>,
        /// they are guaranteed to appear in the same subset (train or test). This can be used to ensure no label leakage from the train to the test set.
        /// If <see langword="null"/> no row grouping will be performed.</param>
        /// <param name="seed">Seed for the random number generator used to select rows for cross-validation folds.</param>
        /// <returns>Per-fold results: metrics, models, scored datasets.</returns>
        public CrossValidationResult<RegressionMetrics>[] CrossValidate(
            IDataView data, IEstimator<ITransformer> estimator, int numberOfFolds = 5, string labelColumnName = DefaultColumnNames.Label,
            string samplingKeyColumnName = null, int? seed = null)
        {
            Environment.CheckNonEmpty(labelColumnName, nameof(labelColumnName));
            var result = CrossValidateTrain(data, estimator, numberOfFolds, samplingKeyColumnName, seed);
            return result.Select(x => new CrossValidationResult<RegressionMetrics>(x.Model,
                Evaluate(x.Scores, labelColumnName), x.Scores, x.Fold)).ToArray();
        }
    }

    /// <summary>
    /// The central catalog for ranking tasks and trainers.
    /// </summary>
    public sealed class RankingCatalog : TrainCatalogBase
    {
        /// <summary>
        /// The list of trainers for performing regression.
        /// </summary>
        public RankingTrainers Trainers { get; }

        internal RankingCatalog(IHostEnvironment env)
            : base(env, nameof(RankingCatalog))
        {
            Trainers = new RankingTrainers(this);
        }

        public sealed class RankingTrainers : CatalogInstantiatorBase
        {
            internal RankingTrainers(RankingCatalog catalog)
                : base(catalog)
            {
            }
        }

        /// <summary>
        /// Evaluates scored ranking data.
        /// </summary>
        /// <param name="data">The scored data.</param>
        /// <param name="labelColumnName">The name of the label column in <paramref name="data"/>.</param>
        /// <param name="rowGroupColumnName">The name of the groupId column in <paramref name="data"/>.</param>
        /// <param name="scoreColumnName">The name of the score column in <paramref name="data"/>.</param>
        /// <returns>The evaluation results for these calibrated outputs.</returns>
        public RankingMetrics Evaluate(IDataView data,
            string labelColumnName = DefaultColumnNames.Label,
            string rowGroupColumnName = DefaultColumnNames.GroupId,
            string scoreColumnName = DefaultColumnNames.Score)
        {
            Environment.CheckValue(data, nameof(data));
            Environment.CheckNonEmpty(labelColumnName, nameof(labelColumnName));
            Environment.CheckNonEmpty(scoreColumnName, nameof(scoreColumnName));
            Environment.CheckNonEmpty(rowGroupColumnName, nameof(rowGroupColumnName));

            var eval = new RankingEvaluator(Environment, new RankingEvaluator.Arguments() { });
            return eval.Evaluate(data, labelColumnName, rowGroupColumnName, scoreColumnName);
        }
    }

    /// <summary>
    /// The central catalog for anomaly detection tasks and trainers.
    /// </summary>
    public sealed class AnomalyDetectionCatalog : TrainCatalogBase
    {
        /// <summary>
        /// The list of trainers for anomaly detection.
        /// </summary>
        public AnomalyDetectionTrainers Trainers { get; }

        internal AnomalyDetectionCatalog(IHostEnvironment env)
            : base(env, nameof(AnomalyDetectionCatalog))
        {
            Trainers = new AnomalyDetectionTrainers(this);
        }

        public sealed class AnomalyDetectionTrainers : CatalogInstantiatorBase
        {
            internal AnomalyDetectionTrainers(AnomalyDetectionCatalog catalog)
                : base(catalog)
            {
            }
        }

        /// <summary>
        /// Evaluates scored anomaly detection data.
        /// </summary>
        /// <param name="data">The scored data.</param>
        /// <param name="labelColumnName">The name of the label column in <paramref name="data"/>.</param>
        /// <param name="scoreColumnName">The name of the score column in <paramref name="data"/>.</param>
        /// <param name="predictedLabelColumnName">The name of the predicted label column in <paramref name="data"/>.</param>
<<<<<<< HEAD
        /// <param name="falsePositiveCount">The number of false positives to compute the <see cref="AnomalyDetectionMetrics.DetectionRateAtKFalsePositives"/> metric. </param>
=======
        /// <param name="k">The number of false positives to compute the <see cref="AnomalyDetectionMetrics.DetectionRateAtFalsePositiveCount"/> metric. </param>
>>>>>>> 77be9d9f
        /// <returns>Evaluation results.</returns>
        public AnomalyDetectionMetrics Evaluate(IDataView data, string labelColumnName = DefaultColumnNames.Label, string scoreColumnName = DefaultColumnNames.Score,
            string predictedLabelColumnName = DefaultColumnNames.PredictedLabel, int falsePositiveCount = 10)
        {
            Environment.CheckValue(data, nameof(data));
            Environment.CheckNonEmpty(labelColumnName, nameof(labelColumnName));
            Environment.CheckNonEmpty(scoreColumnName, nameof(scoreColumnName));
            Environment.CheckNonEmpty(predictedLabelColumnName, nameof(predictedLabelColumnName));

            var args = new AnomalyDetectionEvaluator.Arguments();
            args.K = falsePositiveCount;

            var eval = new AnomalyDetectionEvaluator(Environment, args);
            return eval.Evaluate(data, labelColumnName, scoreColumnName, predictedLabelColumnName);
        }
    }
}<|MERGE_RESOLUTION|>--- conflicted
+++ resolved
@@ -674,11 +674,7 @@
         /// <param name="labelColumnName">The name of the label column in <paramref name="data"/>.</param>
         /// <param name="scoreColumnName">The name of the score column in <paramref name="data"/>.</param>
         /// <param name="predictedLabelColumnName">The name of the predicted label column in <paramref name="data"/>.</param>
-<<<<<<< HEAD
-        /// <param name="falsePositiveCount">The number of false positives to compute the <see cref="AnomalyDetectionMetrics.DetectionRateAtKFalsePositives"/> metric. </param>
-=======
-        /// <param name="k">The number of false positives to compute the <see cref="AnomalyDetectionMetrics.DetectionRateAtFalsePositiveCount"/> metric. </param>
->>>>>>> 77be9d9f
+        /// <param name="falsePositiveCount">The number of false positives to compute the <see cref="AnomalyDetectionMetrics.DetectionRateAtFalsePositiveCount"/> metric. </param>
         /// <returns>Evaluation results.</returns>
         public AnomalyDetectionMetrics Evaluate(IDataView data, string labelColumnName = DefaultColumnNames.Label, string scoreColumnName = DefaultColumnNames.Score,
             string predictedLabelColumnName = DefaultColumnNames.PredictedLabel, int falsePositiveCount = 10)
