﻿// Licensed to the .NET Foundation under one or more agreements.
// The .NET Foundation licenses this file to you under the MIT license.
// See the LICENSE file in the project root for more information.

using System;
using System.Linq;
using Microsoft.Data.DataView;
using Microsoft.ML.Data;
using Microsoft.ML.Transforms;
using Microsoft.ML.Transforms.Conversions;

namespace Microsoft.ML
{
    /// <summary>
    /// A training catalog is an object instantiable by a user to do various tasks relating to a particular
    /// "area" of machine learning. A subclass would represent a particular task in machine learning. The idea
    /// is that a user can instantiate that particular area, and get trainers and evaluators.
    /// </summary>
    public abstract class TrainCatalogBase
    {
        [BestFriend]
        internal IHostEnvironment Environment { get; }

        /// <summary>
        /// A pair of datasets, for the train and test set.
        /// </summary>
        public struct TrainTestData
        {
            /// <summary>
            /// Training set.
            /// </summary>
            public readonly IDataView TrainSet;
            /// <summary>
            /// Testing set.
            /// </summary>
            public readonly IDataView TestSet;
            /// <summary>
            /// Create pair of datasets.
            /// </summary>
            /// <param name="trainSet">Training set.</param>
            /// <param name="testSet">Testing set.</param>
            internal TrainTestData(IDataView trainSet, IDataView testSet)
            {
                TrainSet = trainSet;
                TestSet = testSet;
            }
        }

        /// <summary>
        /// Split the dataset into the train set and test set according to the given fraction.
        /// Respects the <paramref name="idColumn"/> if provided.
        /// </summary>
        /// <param name="data">The dataset to split.</param>
        /// <param name="testFraction">The fraction of data to go into the test set.</param>
        /// <param name="idColumn">Name of a column to use as an ID for grouping rows. If two examples share the same value of the <paramref name="idColumn"/>,
        /// they are guaranteed to appear in the same subset (train or test). This can be used to ensure no label leakage from train to the test set.
        /// If <see langword="null"/> no row grouping will be performed.</param>
        /// <param name="seed">Seed for the random number generator used to select rows for the train-test split.</param>
        public TrainTestData TrainTestSplit(IDataView data, double testFraction = 0.1, string idColumn = null, uint? seed = null)
        {
<<<<<<< HEAD
            Host.CheckValue(data, nameof(data));
            Host.CheckParam(0 < testFraction && testFraction < 1, nameof(testFraction), "Must be between 0 and 1 exclusive");
            Host.CheckValueOrNull(idColumn);
=======
            Environment.CheckValue(data, nameof(data));
            Environment.CheckParam(0 < testFraction && testFraction < 1, nameof(testFraction), "Must be between 0 and 1 exclusive");
            Environment.CheckValueOrNull(stratificationColumn);
>>>>>>> fc927741

            EnsureIdColumn(ref data, ref idColumn, seed);

            var trainFilter = new RangeFilter(Environment, new RangeFilter.Options()
            {
                Column = idColumn,
                Min = 0,
                Max = testFraction,
                Complement = true
            }, data);
            var testFilter = new RangeFilter(Environment, new RangeFilter.Options()
            {
                Column = idColumn,
                Min = 0,
                Max = testFraction,
                Complement = false
            }, data);

            return new TrainTestData(trainFilter, testFilter);
        }

        /// <summary>
        /// Results for specific cross-validation fold.
        /// </summary>
        protected internal struct CrossValidationResult
        {
            /// <summary>
            /// Model trained during cross validation fold.
            /// </summary>
            public readonly ITransformer Model;
            /// <summary>
            /// Scored test set with <see cref="Model"/> for this fold.
            /// </summary>
            public readonly IDataView Scores;
            /// <summary>
            /// Fold number.
            /// </summary>
            public readonly int Fold;

            public CrossValidationResult(ITransformer model, IDataView scores, int fold)
            {
                Model = model;
                Scores = scores;
                Fold = fold;
            }
        }
        /// <summary>
        /// Results of running cross-validation.
        /// </summary>
        /// <typeparam name="T">Type of metric class.</typeparam>
        public sealed class CrossValidationResult<T> where T : class
        {
            /// <summary>
            /// Metrics for this cross-validation fold.
            /// </summary>
            public readonly T Metrics;
            /// <summary>
            /// Model trained during cross-validation fold.
            /// </summary>
            public readonly ITransformer Model;
            /// <summary>
            /// The scored hold-out set for this fold.
            /// </summary>
            public readonly IDataView ScoredHoldOutSet;
            /// <summary>
            /// Fold number.
            /// </summary>
            public readonly int Fold;

            internal CrossValidationResult(ITransformer model, T metrics, IDataView scores, int fold)
            {
                Model = model;
                Metrics = metrics;
                ScoredHoldOutSet = scores;
                Fold = fold;
            }
        }

        /// <summary>
        /// Train the <paramref name="estimator"/> on <paramref name="numFolds"/> folds of the data sequentially.
        /// Return each model and each scored test dataset.
        /// </summary>
        protected internal CrossValidationResult[] CrossValidateTrain(IDataView data, IEstimator<ITransformer> estimator,
            int numFolds, string idColumn, uint? seed = null)
        {
<<<<<<< HEAD
            Host.CheckValue(data, nameof(data));
            Host.CheckValue(estimator, nameof(estimator));
            Host.CheckParam(numFolds > 1, nameof(numFolds), "Must be more than 1");
            Host.CheckValueOrNull(idColumn);
=======
            Environment.CheckValue(data, nameof(data));
            Environment.CheckValue(estimator, nameof(estimator));
            Environment.CheckParam(numFolds > 1, nameof(numFolds), "Must be more than 1");
            Environment.CheckValueOrNull(stratificationColumn);
>>>>>>> fc927741

            EnsureIdColumn(ref data, ref idColumn, seed);

            Func<int, CrossValidationResult> foldFunction =
                fold =>
                {
                    var trainFilter = new RangeFilter(Environment, new RangeFilter.Options
                    {
                        Column = idColumn,
                        Min = (double)fold / numFolds,
                        Max = (double)(fold + 1) / numFolds,
                        Complement = true
                    }, data);
                    var testFilter = new RangeFilter(Environment, new RangeFilter.Options
                    {
                        Column = idColumn,
                        Min = (double)fold / numFolds,
                        Max = (double)(fold + 1) / numFolds,
                        Complement = false
                    }, data);

                    var model = estimator.Fit(trainFilter);
                    var scoredTest = model.Transform(testFilter);
                    return new CrossValidationResult(model, scoredTest, fold);
                };

            // Sequential per-fold training.
            // REVIEW: we could have a parallel implementation here. We would need to
            // spawn off a separate host per fold in that case.
            var result = new CrossValidationResult[numFolds];
            for (int fold = 0; fold < numFolds; fold++)
                result[fold] = foldFunction(fold);

            return result;
        }

        [BestFriend]
        private protected TrainCatalogBase(IHostEnvironment env, string registrationName)
        {
            Contracts.CheckValue(env, nameof(env));
            env.CheckNonEmpty(registrationName, nameof(registrationName));
            Environment = env;
        }

        /// <summary>
        /// Ensures the provided <paramref name="idColumn"/> is valid for <see cref="RangeFilter"/>, hashing it if necessary, or creates a new column <paramref name="idColumn"/> is null.
        /// </summary>
        private void EnsureIdColumn(ref IDataView data, ref string idColumn, uint? seed = null)
        {
            // We need to handle two cases: if the ID column is provided, we use hashJoin to
            // build a single hash of it. If it is not, we generate a random number.

            if (idColumn == null)
            {
<<<<<<< HEAD
                idColumn = data.Schema.GetTempColumnName("IdPreservationColumn");
                data = new GenerateNumberTransform(Host, data, idColumn, seed);
            }
            else
            {
                if (!data.Schema.TryGetColumnIndex(idColumn, out int stratCol))
                    throw Host.ExceptSchemaMismatch(nameof(idColumn), "IdColumn", idColumn);
=======
                stratificationColumn = data.Schema.GetTempColumnName("StratificationColumn");
                data = new GenerateNumberTransform(Environment, data, stratificationColumn, seed);
            }
            else
            {
                if (!data.Schema.TryGetColumnIndex(stratificationColumn, out int stratCol))
                    throw Environment.ExceptSchemaMismatch(nameof(stratificationColumn), "stratification", stratificationColumn);
>>>>>>> fc927741

                var type = data.Schema[stratCol].Type;
                if (!RangeFilter.IsValidRangeFilterColumnType(Environment, type))
                {
                    // Hash the ID column.
                    // REVIEW: this could currently crash, since Hash only accepts a limited set
                    // of column types. It used to be HashJoin, but we should probably extend Hash
                    // instead of having two hash transformations.
                    var origStratCol = idColumn;
                    int tmp;
                    int inc = 0;

                    // Generate a new column with the hashed ID column.
                    while (data.Schema.TryGetColumnIndex(idColumn, out tmp))
                        idColumn = string.Format("{0}_{1:000}", origStratCol, ++inc);
                    HashingEstimator.ColumnInfo columnInfo;
                    if (seed.HasValue)
                        columnInfo = new HashingEstimator.ColumnInfo(idColumn, origStratCol, 30, seed.Value);
                    else
<<<<<<< HEAD
                        columnInfo = new HashingEstimator.ColumnInfo(idColumn, origStratCol, 30);
                    data = new HashingEstimator(Host, columnInfo).Fit(data).Transform(data);
=======
                        columnInfo = new HashingEstimator.ColumnInfo(stratificationColumn, origStratCol, 30);
                    data = new HashingEstimator(Environment, columnInfo).Fit(data).Transform(data);
>>>>>>> fc927741
                }
            }
        }

        /// <summary>
        /// Subclasses of <see cref="TrainContext"/> will provide little "extension method" hookable objects
        /// (for example, something like <see cref="BinaryClassificationCatalog.Trainers"/>). User code will only
        /// interact with these objects by invoking the extension methods. The actual component code can work
        /// through <see cref="CatalogUtils"/> to get more "hidden" information from this object,
        /// for example, the environment.
        /// </summary>
        public abstract class CatalogInstantiatorBase
        {
            [BestFriend]
            internal TrainCatalogBase Owner { get; }

            internal protected CatalogInstantiatorBase(TrainCatalogBase catalog)
            {
                Owner = catalog;
            }
        }
    }

    /// <summary>
    /// The central catalog for binary classification tasks and trainers.
    /// </summary>
    public sealed class BinaryClassificationCatalog : TrainCatalogBase
    {
        /// <summary>
        /// The list of trainers for performing binary classification.
        /// </summary>
        public BinaryClassificationTrainers Trainers { get; }

        internal BinaryClassificationCatalog(IHostEnvironment env)
            : base(env, nameof(BinaryClassificationCatalog))
        {
            Trainers = new BinaryClassificationTrainers(this);
        }

        public sealed class BinaryClassificationTrainers : CatalogInstantiatorBase
        {
            internal BinaryClassificationTrainers(BinaryClassificationCatalog catalog)
                : base(catalog)
            {
            }
        }

        /// <summary>
        /// Evaluates scored binary classification data.
        /// </summary>
        /// <param name="data">The scored data.</param>
        /// <param name="label">The name of the label column in <paramref name="data"/>.</param>
        /// <param name="score">The name of the score column in <paramref name="data"/>.</param>
        /// <param name="probability">The name of the probability column in <paramref name="data"/>, the calibrated version of <paramref name="score"/>.</param>
        /// <param name="predictedLabel">The name of the predicted label column in <paramref name="data"/>.</param>
        /// <returns>The evaluation results for these calibrated outputs.</returns>
        public CalibratedBinaryClassificationMetrics Evaluate(IDataView data, string label = DefaultColumnNames.Label, string score = DefaultColumnNames.Score,
            string probability = DefaultColumnNames.Probability, string predictedLabel = DefaultColumnNames.PredictedLabel)
        {
            Environment.CheckValue(data, nameof(data));
            Environment.CheckNonEmpty(label, nameof(label));
            Environment.CheckNonEmpty(score, nameof(score));
            Environment.CheckNonEmpty(probability, nameof(probability));
            Environment.CheckNonEmpty(predictedLabel, nameof(predictedLabel));

            var eval = new BinaryClassifierEvaluator(Environment, new BinaryClassifierEvaluator.Arguments() { });
            return eval.Evaluate(data, label, score, probability, predictedLabel);
        }

        /// <summary>
        /// Evaluates scored binary classification data, without probability-based metrics.
        /// </summary>
        /// <param name="data">The scored data.</param>
        /// <param name="label">The name of the label column in <paramref name="data"/>.</param>
        /// <param name="score">The name of the score column in <paramref name="data"/>.</param>
        /// <param name="predictedLabel">The name of the predicted label column in <paramref name="data"/>.</param>
        /// <returns>The evaluation results for these uncalibrated outputs.</returns>
        public BinaryClassificationMetrics EvaluateNonCalibrated(IDataView data, string label = DefaultColumnNames.Label, string score = DefaultColumnNames.Score,
            string predictedLabel = DefaultColumnNames.PredictedLabel)
        {
            Environment.CheckValue(data, nameof(data));
            Environment.CheckNonEmpty(label, nameof(label));
            Environment.CheckNonEmpty(predictedLabel, nameof(predictedLabel));

            var eval = new BinaryClassifierEvaluator(Environment, new BinaryClassifierEvaluator.Arguments() { });
            return eval.Evaluate(data, label, score, predictedLabel);
        }

        /// <summary>
        /// Run cross-validation over <paramref name="numFolds"/> folds of <paramref name="data"/>, by fitting <paramref name="estimator"/>,
        /// and respecting <paramref name="idColumn"/> if provided.
        /// Then evaluate each sub-model against <paramref name="labelColumn"/> and return metrics.
        /// </summary>
        /// <param name="data">The data to run cross-validation on.</param>
        /// <param name="estimator">The estimator to fit.</param>
        /// <param name="numFolds">Number of cross-validation folds.</param>
        /// <param name="labelColumn">The label column (for evaluation).</param>
        /// <param name="idColumn">Name of a column to use as an ID for grouping rows. If two examples share the same value of the <paramref name="idColumn"/>,
        /// they are guaranteed to appear in the same subset (train or test). This can be used to ensure no label leakage from train to the test set.
        /// If <see langword="null"/> no row grouping will be performed.</param>
        /// <param name="seed">Seed for the random number generator used to select rows for cross-validation folds.</param>
        /// <returns>Per-fold results: metrics, models, scored datasets.</returns>
        public CrossValidationResult<BinaryClassificationMetrics>[] CrossValidateNonCalibrated(
            IDataView data, IEstimator<ITransformer> estimator, int numFolds = 5, string labelColumn = DefaultColumnNames.Label,
            string idColumn = null, uint? seed = null)
        {
<<<<<<< HEAD
            Host.CheckNonEmpty(labelColumn, nameof(labelColumn));
            var result = CrossValidateTrain(data, estimator, numFolds, idColumn, seed);
=======
            Environment.CheckNonEmpty(labelColumn, nameof(labelColumn));
            var result = CrossValidateTrain(data, estimator, numFolds, stratificationColumn, seed);
>>>>>>> fc927741
            return result.Select(x => new CrossValidationResult<BinaryClassificationMetrics>(x.Model,
                EvaluateNonCalibrated(x.Scores, labelColumn), x.Scores, x.Fold)).ToArray();
        }

        /// <summary>
        /// Run cross-validation over <paramref name="numFolds"/> folds of <paramref name="data"/>, by fitting <paramref name="estimator"/>,
        /// and respecting <paramref name="idColumn"/> if provided.
        /// Then evaluate each sub-model against <paramref name="labelColumn"/> and return metrics.
        /// </summary>
        /// <param name="data">The data to run cross-validation on.</param>
        /// <param name="estimator">The estimator to fit.</param>
        /// <param name="numFolds">Number of cross-validation folds.</param>
        /// <param name="labelColumn">The label column (for evaluation).</param>
        /// <param name="idColumn">Name of a column to use as an ID for grouping rows. If two examples share the same value of the <paramref name="idColumn"/>,
        /// they are guaranteed to appear in the same subset (train or test). This can be used to ensure no label leakage from train to the test set.
        /// If <see langword="null"/> no row grouping will be performed.</param>
        /// <param name="seed">Seed for the random number generator used to select rows for cross-validation folds.</param>
        /// <returns>Per-fold results: metrics, models, scored datasets.</returns>
        public CrossValidationResult<CalibratedBinaryClassificationMetrics>[] CrossValidate(
            IDataView data, IEstimator<ITransformer> estimator, int numFolds = 5, string labelColumn = DefaultColumnNames.Label,
            string idColumn = null, uint? seed = null)
        {
<<<<<<< HEAD
            Host.CheckNonEmpty(labelColumn, nameof(labelColumn));
            var result = CrossValidateTrain(data, estimator, numFolds, idColumn, seed);
=======
            Environment.CheckNonEmpty(labelColumn, nameof(labelColumn));
            var result = CrossValidateTrain(data, estimator, numFolds, stratificationColumn, seed);
>>>>>>> fc927741
            return result.Select(x => new CrossValidationResult<CalibratedBinaryClassificationMetrics>(x.Model,
                Evaluate(x.Scores, labelColumn), x.Scores, x.Fold)).ToArray();
        }
    }

    /// <summary>
    /// The central catalog for clustering tasks and trainers.
    /// </summary>
    public sealed class ClusteringCatalog : TrainCatalogBase
    {
        /// <summary>
        /// The list of trainers for performing clustering.
        /// </summary>
        public ClusteringTrainers Trainers { get; }

        /// <summary>
        /// The clustering context.
        /// </summary>
        internal ClusteringCatalog(IHostEnvironment env)
            : base(env, nameof(ClusteringCatalog))
        {
            Trainers = new ClusteringTrainers(this);
        }

        public sealed class ClusteringTrainers : CatalogInstantiatorBase
        {
            internal ClusteringTrainers(ClusteringCatalog catalog)
                : base(catalog)
            {
            }
        }

        /// <summary>
        /// Evaluates scored clustering data.
        /// </summary>
        /// <param name="data">The scored data.</param>
        /// <param name="score">The name of the score column in <paramref name="data"/>.</param>
        /// <param name="label">The name of the optional label column in <paramref name="data"/>.
        /// If present, the <see cref="ClusteringMetrics.Nmi"/> metric will be computed.</param>
        /// <param name="features">The name of the optional features column in <paramref name="data"/>.
        /// If present, the <see cref="ClusteringMetrics.Dbi"/> metric will be computed.</param>
        /// <returns>The evaluation result.</returns>
        public ClusteringMetrics Evaluate(IDataView data,
            string label = null,
            string score = DefaultColumnNames.Score,
            string features = null)
        {
            Environment.CheckValue(data, nameof(data));
            Environment.CheckNonEmpty(score, nameof(score));

            if (features != null)
                Environment.CheckNonEmpty(features, nameof(features), "The features column name should be non-empty if you want to calculate the Dbi metric.");

            if (label != null)
                Environment.CheckNonEmpty(label, nameof(label), "The label column name should be non-empty if you want to calculate the Nmi metric.");

            var eval = new ClusteringEvaluator(Environment, new ClusteringEvaluator.Arguments() { CalculateDbi = !string.IsNullOrEmpty(features) });
            return eval.Evaluate(data, score, label, features);
        }

        /// <summary>
        /// Run cross-validation over <paramref name="numFolds"/> folds of <paramref name="data"/>, by fitting <paramref name="estimator"/>,
        /// and respecting <paramref name="idColumn"/> if provided.
        /// Then evaluate each sub-model against <paramref name="labelColumn"/> and return metrics.
        /// </summary>
        /// <param name="data">The data to run cross-validation on.</param>
        /// <param name="estimator">The estimator to fit.</param>
        /// <param name="numFolds">Number of cross-validation folds.</param>
        /// <param name="labelColumn">Optional label column for evaluation (clustering tasks may not always have a label).</param>
        /// <param name="featuresColumn">Optional features column for evaluation (needed for calculating Dbi metric)</param>
        /// <param name="idColumn">Name of a column to use as an ID for grouping rows. If two examples share the same value of the <paramref name="idColumn"/>,
        /// they are guaranteed to appear in the same subset (train or test). This can be used to ensure no label leakage from train to the test set.
        /// If <see langword="null"/> no row grouping will be performed.</param>
        /// <param name="seed">Seed for the random number generator used to select rows for cross-validation folds.</param>
        public CrossValidationResult<ClusteringMetrics>[] CrossValidate(
            IDataView data, IEstimator<ITransformer> estimator, int numFolds = 5, string labelColumn = null, string featuresColumn = null,
            string idColumn = null, uint? seed = null)
        {
            var result = CrossValidateTrain(data, estimator, numFolds, idColumn, seed);
            return result.Select(x => new CrossValidationResult<ClusteringMetrics>(x.Model,
                Evaluate(x.Scores, label: labelColumn, features: featuresColumn), x.Scores, x.Fold)).ToArray();
        }
    }

    /// <summary>
    /// The central catalog for multiclass classification tasks and trainers.
    /// </summary>
    public sealed class MulticlassClassificationCatalog : TrainCatalogBase
    {
        /// <summary>
        /// The list of trainers for performing multiclass classification.
        /// </summary>
        public MulticlassClassificationTrainers Trainers { get; }

        internal MulticlassClassificationCatalog(IHostEnvironment env)
            : base(env, nameof(MulticlassClassificationCatalog))
        {
            Trainers = new MulticlassClassificationTrainers(this);
        }

        public sealed class MulticlassClassificationTrainers : CatalogInstantiatorBase
        {
            internal MulticlassClassificationTrainers(MulticlassClassificationCatalog catalog)
                : base(catalog)
            {
            }
        }

        /// <summary>
        /// Evaluates scored multiclass classification data.
        /// </summary>
        /// <param name="data">The scored data.</param>
        /// <param name="label">The name of the label column in <paramref name="data"/>.</param>
        /// <param name="score">The name of the score column in <paramref name="data"/>.</param>
        /// <param name="predictedLabel">The name of the predicted label column in <paramref name="data"/>.</param>
        /// <param name="topK">If given a positive value, the <see cref="MultiClassClassifierMetrics.TopKAccuracy"/> will be filled with
        /// the top-K accuracy, that is, the accuracy assuming we consider an example with the correct class within
        /// the top-K values as being stored "correctly."</param>
        /// <returns>The evaluation results for these calibrated outputs.</returns>
        public MultiClassClassifierMetrics Evaluate(IDataView data, string label = DefaultColumnNames.Label, string score = DefaultColumnNames.Score,
            string predictedLabel = DefaultColumnNames.PredictedLabel, int topK = 0)
        {
            Environment.CheckValue(data, nameof(data));
            Environment.CheckNonEmpty(label, nameof(label));
            Environment.CheckNonEmpty(score, nameof(score));
            Environment.CheckNonEmpty(predictedLabel, nameof(predictedLabel));

            var args = new MultiClassClassifierEvaluator.Arguments() { };
            if (topK > 0)
                args.OutputTopKAcc = topK;
            var eval = new MultiClassClassifierEvaluator(Environment, args);
            return eval.Evaluate(data, label, score, predictedLabel);
        }

        /// <summary>
        /// Run cross-validation over <paramref name="numFolds"/> folds of <paramref name="data"/>, by fitting <paramref name="estimator"/>,
        /// and respecting <paramref name="idColumn"/> if provided.
        /// Then evaluate each sub-model against <paramref name="labelColumn"/> and return metrics.
        /// </summary>
        /// <param name="data">The data to run cross-validation on.</param>
        /// <param name="estimator">The estimator to fit.</param>
        /// <param name="numFolds">Number of cross-validation folds.</param>
        /// <param name="labelColumn">The label column (for evaluation).</param>
        /// <param name="idColumn">Name of a column to use as an ID for grouping rows. If two examples share the same value of the <paramref name="idColumn"/>,
        /// they are guaranteed to appear in the same subset (train or test). This can be used to ensure no label leakage from train to the test set.
        /// If <see langword="null"/> no row grouping will be performed.</param>
        /// <param name="seed">Seed for the random number generator used to select rows for cross-validation folds.</param>
        /// <returns>Per-fold results: metrics, models, scored datasets.</returns>
        /// <returns>Per-fold results: metrics, models, scored datasets.</returns>
        public CrossValidationResult<MultiClassClassifierMetrics>[] CrossValidate(
            IDataView data, IEstimator<ITransformer> estimator, int numFolds = 5, string labelColumn = DefaultColumnNames.Label,
            string idColumn = null, uint? seed = null)
        {
<<<<<<< HEAD
            Host.CheckNonEmpty(labelColumn, nameof(labelColumn));
            var result = CrossValidateTrain(data, estimator, numFolds, idColumn, seed);
=======
            Environment.CheckNonEmpty(labelColumn, nameof(labelColumn));
            var result = CrossValidateTrain(data, estimator, numFolds, stratificationColumn, seed);
>>>>>>> fc927741
            return result.Select(x => new CrossValidationResult<MultiClassClassifierMetrics>(x.Model,
                Evaluate(x.Scores, labelColumn), x.Scores, x.Fold)).ToArray();
        }
    }

    /// <summary>
    /// The central catalog for regression tasks and trainers.
    /// </summary>
    public sealed class RegressionCatalog : TrainCatalogBase
    {
        /// <summary>
        /// The list of trainers for performing regression.
        /// </summary>
        public RegressionTrainers Trainers { get; }

        internal RegressionCatalog(IHostEnvironment env)
            : base(env, nameof(RegressionCatalog))
        {
            Trainers = new RegressionTrainers(this);
        }

        public sealed class RegressionTrainers : CatalogInstantiatorBase
        {
            internal RegressionTrainers(RegressionCatalog catalog)
                : base(catalog)
            {
            }
        }

        /// <summary>
        /// Evaluates scored regression data.
        /// </summary>
        /// <param name="data">The scored data.</param>
        /// <param name="label">The name of the label column in <paramref name="data"/>.</param>
        /// <param name="score">The name of the score column in <paramref name="data"/>.</param>
        /// <returns>The evaluation results for these calibrated outputs.</returns>
        public RegressionMetrics Evaluate(IDataView data, string label = DefaultColumnNames.Label, string score = DefaultColumnNames.Score)
        {
            Environment.CheckValue(data, nameof(data));
            Environment.CheckNonEmpty(label, nameof(label));
            Environment.CheckNonEmpty(score, nameof(score));

            var eval = new RegressionEvaluator(Environment, new RegressionEvaluator.Arguments() { });
            return eval.Evaluate(data, label, score);
        }

        /// <summary>
        /// Run cross-validation over <paramref name="numFolds"/> folds of <paramref name="data"/>, by fitting <paramref name="estimator"/>,
        /// and respecting <paramref name="idColumn"/> if provided.
        /// Then evaluate each sub-model against <paramref name="labelColumn"/> and return metrics.
        /// </summary>
        /// <param name="data">The data to run cross-validation on.</param>
        /// <param name="estimator">The estimator to fit.</param>
        /// <param name="numFolds">Number of cross-validation folds.</param>
        /// <param name="labelColumn">The label column (for evaluation).</param>
        /// <param name="idColumn">Name of a column to use as an ID for grouping rows. If two examples share the same value of the <paramref name="idColumn"/>,
        /// they are guaranteed to appear in the same subset (train or test). This can be used to ensure no label leakage from train to the test set.
        /// If <see langword="null"/> no row grouping will be performed.</param>
        /// <param name="seed">Seed for the random number generator used to select rows for cross-validation folds.</param>
        /// <returns>Per-fold results: metrics, models, scored datasets.</returns>
        public CrossValidationResult<RegressionMetrics>[] CrossValidate(
            IDataView data, IEstimator<ITransformer> estimator, int numFolds = 5, string labelColumn = DefaultColumnNames.Label,
            string idColumn = null, uint? seed = null)
        {
<<<<<<< HEAD
            Host.CheckNonEmpty(labelColumn, nameof(labelColumn));
            var result = CrossValidateTrain(data, estimator, numFolds, idColumn, seed);
=======
            Environment.CheckNonEmpty(labelColumn, nameof(labelColumn));
            var result = CrossValidateTrain(data, estimator, numFolds, stratificationColumn, seed);
>>>>>>> fc927741
            return result.Select(x => new CrossValidationResult<RegressionMetrics>(x.Model,
                Evaluate(x.Scores, labelColumn), x.Scores, x.Fold)).ToArray();
        }
    }

    /// <summary>
    /// The central catalog for ranking tasks and trainers.
    /// </summary>
    public sealed class RankingCatalog : TrainCatalogBase
    {
        /// <summary>
        /// The list of trainers for performing regression.
        /// </summary>
        public RankingTrainers Trainers { get; }

        internal RankingCatalog(IHostEnvironment env)
            : base(env, nameof(RankingCatalog))
        {
            Trainers = new RankingTrainers(this);
        }

        public sealed class RankingTrainers : CatalogInstantiatorBase
        {
            internal RankingTrainers(RankingCatalog catalog)
                : base(catalog)
            {
            }
        }

        /// <summary>
        /// Evaluates scored ranking data.
        /// </summary>
        /// <param name="data">The scored data.</param>
        /// <param name="label">The name of the label column in <paramref name="data"/>.</param>
        /// <param name="groupId">The name of the groupId column in <paramref name="data"/>.</param>
        /// <param name="score">The name of the score column in <paramref name="data"/>.</param>
        /// <returns>The evaluation results for these calibrated outputs.</returns>
        public RankerMetrics Evaluate(IDataView data, string label, string groupId, string score = DefaultColumnNames.Score)
        {
            Environment.CheckValue(data, nameof(data));
            Environment.CheckNonEmpty(label, nameof(label));
            Environment.CheckNonEmpty(score, nameof(score));
            Environment.CheckNonEmpty(groupId, nameof(groupId));

            var eval = new RankerEvaluator(Environment, new RankerEvaluator.Arguments() { });
            return eval.Evaluate(data, label, groupId, score);
        }
    }
}<|MERGE_RESOLUTION|>--- conflicted
+++ resolved
@@ -58,15 +58,9 @@
         /// <param name="seed">Seed for the random number generator used to select rows for the train-test split.</param>
         public TrainTestData TrainTestSplit(IDataView data, double testFraction = 0.1, string idColumn = null, uint? seed = null)
         {
-<<<<<<< HEAD
-            Host.CheckValue(data, nameof(data));
-            Host.CheckParam(0 < testFraction && testFraction < 1, nameof(testFraction), "Must be between 0 and 1 exclusive");
-            Host.CheckValueOrNull(idColumn);
-=======
             Environment.CheckValue(data, nameof(data));
             Environment.CheckParam(0 < testFraction && testFraction < 1, nameof(testFraction), "Must be between 0 and 1 exclusive");
-            Environment.CheckValueOrNull(stratificationColumn);
->>>>>>> fc927741
+            Environment.CheckValueOrNull(idColumn);
 
             EnsureIdColumn(ref data, ref idColumn, seed);
 
@@ -152,17 +146,10 @@
         protected internal CrossValidationResult[] CrossValidateTrain(IDataView data, IEstimator<ITransformer> estimator,
             int numFolds, string idColumn, uint? seed = null)
         {
-<<<<<<< HEAD
-            Host.CheckValue(data, nameof(data));
-            Host.CheckValue(estimator, nameof(estimator));
-            Host.CheckParam(numFolds > 1, nameof(numFolds), "Must be more than 1");
-            Host.CheckValueOrNull(idColumn);
-=======
             Environment.CheckValue(data, nameof(data));
             Environment.CheckValue(estimator, nameof(estimator));
             Environment.CheckParam(numFolds > 1, nameof(numFolds), "Must be more than 1");
-            Environment.CheckValueOrNull(stratificationColumn);
->>>>>>> fc927741
+            Environment.CheckValueOrNull(idColumn);
 
             EnsureIdColumn(ref data, ref idColumn, seed);
 
@@ -217,23 +204,13 @@
 
             if (idColumn == null)
             {
-<<<<<<< HEAD
                 idColumn = data.Schema.GetTempColumnName("IdPreservationColumn");
-                data = new GenerateNumberTransform(Host, data, idColumn, seed);
+                data = new GenerateNumberTransform(Environment, data, idColumn, seed);
             }
             else
             {
                 if (!data.Schema.TryGetColumnIndex(idColumn, out int stratCol))
-                    throw Host.ExceptSchemaMismatch(nameof(idColumn), "IdColumn", idColumn);
-=======
-                stratificationColumn = data.Schema.GetTempColumnName("StratificationColumn");
-                data = new GenerateNumberTransform(Environment, data, stratificationColumn, seed);
-            }
-            else
-            {
-                if (!data.Schema.TryGetColumnIndex(stratificationColumn, out int stratCol))
-                    throw Environment.ExceptSchemaMismatch(nameof(stratificationColumn), "stratification", stratificationColumn);
->>>>>>> fc927741
+                    throw Environment.ExceptSchemaMismatch(nameof(idColumn), "IdColumn", idColumn);
 
                 var type = data.Schema[stratCol].Type;
                 if (!RangeFilter.IsValidRangeFilterColumnType(Environment, type))
@@ -253,13 +230,8 @@
                     if (seed.HasValue)
                         columnInfo = new HashingEstimator.ColumnInfo(idColumn, origStratCol, 30, seed.Value);
                     else
-<<<<<<< HEAD
                         columnInfo = new HashingEstimator.ColumnInfo(idColumn, origStratCol, 30);
-                    data = new HashingEstimator(Host, columnInfo).Fit(data).Transform(data);
-=======
-                        columnInfo = new HashingEstimator.ColumnInfo(stratificationColumn, origStratCol, 30);
                     data = new HashingEstimator(Environment, columnInfo).Fit(data).Transform(data);
->>>>>>> fc927741
                 }
             }
         }
@@ -366,13 +338,8 @@
             IDataView data, IEstimator<ITransformer> estimator, int numFolds = 5, string labelColumn = DefaultColumnNames.Label,
             string idColumn = null, uint? seed = null)
         {
-<<<<<<< HEAD
-            Host.CheckNonEmpty(labelColumn, nameof(labelColumn));
+            Environment.CheckNonEmpty(labelColumn, nameof(labelColumn));
             var result = CrossValidateTrain(data, estimator, numFolds, idColumn, seed);
-=======
-            Environment.CheckNonEmpty(labelColumn, nameof(labelColumn));
-            var result = CrossValidateTrain(data, estimator, numFolds, stratificationColumn, seed);
->>>>>>> fc927741
             return result.Select(x => new CrossValidationResult<BinaryClassificationMetrics>(x.Model,
                 EvaluateNonCalibrated(x.Scores, labelColumn), x.Scores, x.Fold)).ToArray();
         }
@@ -395,13 +362,8 @@
             IDataView data, IEstimator<ITransformer> estimator, int numFolds = 5, string labelColumn = DefaultColumnNames.Label,
             string idColumn = null, uint? seed = null)
         {
-<<<<<<< HEAD
-            Host.CheckNonEmpty(labelColumn, nameof(labelColumn));
+            Environment.CheckNonEmpty(labelColumn, nameof(labelColumn));
             var result = CrossValidateTrain(data, estimator, numFolds, idColumn, seed);
-=======
-            Environment.CheckNonEmpty(labelColumn, nameof(labelColumn));
-            var result = CrossValidateTrain(data, estimator, numFolds, stratificationColumn, seed);
->>>>>>> fc927741
             return result.Select(x => new CrossValidationResult<CalibratedBinaryClassificationMetrics>(x.Model,
                 Evaluate(x.Scores, labelColumn), x.Scores, x.Fold)).ToArray();
         }
@@ -555,13 +517,8 @@
             IDataView data, IEstimator<ITransformer> estimator, int numFolds = 5, string labelColumn = DefaultColumnNames.Label,
             string idColumn = null, uint? seed = null)
         {
-<<<<<<< HEAD
-            Host.CheckNonEmpty(labelColumn, nameof(labelColumn));
+            Environment.CheckNonEmpty(labelColumn, nameof(labelColumn));
             var result = CrossValidateTrain(data, estimator, numFolds, idColumn, seed);
-=======
-            Environment.CheckNonEmpty(labelColumn, nameof(labelColumn));
-            var result = CrossValidateTrain(data, estimator, numFolds, stratificationColumn, seed);
->>>>>>> fc927741
             return result.Select(x => new CrossValidationResult<MultiClassClassifierMetrics>(x.Model,
                 Evaluate(x.Scores, labelColumn), x.Scores, x.Fold)).ToArray();
         }
@@ -626,13 +583,8 @@
             IDataView data, IEstimator<ITransformer> estimator, int numFolds = 5, string labelColumn = DefaultColumnNames.Label,
             string idColumn = null, uint? seed = null)
         {
-<<<<<<< HEAD
-            Host.CheckNonEmpty(labelColumn, nameof(labelColumn));
+            Environment.CheckNonEmpty(labelColumn, nameof(labelColumn));
             var result = CrossValidateTrain(data, estimator, numFolds, idColumn, seed);
-=======
-            Environment.CheckNonEmpty(labelColumn, nameof(labelColumn));
-            var result = CrossValidateTrain(data, estimator, numFolds, stratificationColumn, seed);
->>>>>>> fc927741
             return result.Select(x => new CrossValidationResult<RegressionMetrics>(x.Model,
                 Evaluate(x.Scores, labelColumn), x.Scores, x.Fold)).ToArray();
         }
