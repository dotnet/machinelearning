﻿// Licensed to the .NET Foundation under one or more agreements.
// The .NET Foundation licenses this file to you under the MIT license.
// See the LICENSE file in the project root for more information.

using System;
using System.Linq;
using Microsoft.Data.DataView;
using Microsoft.ML.Data;
using Microsoft.ML.Data.Evaluators.Metrics;
using Microsoft.ML.Transforms;
using Microsoft.ML.Transforms.Conversions;

namespace Microsoft.ML
{
    /// <summary>
    /// A training catalog is an object instantiable by a user to do various tasks relating to a particular
    /// "area" of machine learning. A subclass would represent a particular task in machine learning. The idea
    /// is that a user can instantiate that particular area, and get trainers and evaluators.
    /// </summary>
    public abstract class TrainCatalogBase
    {
        [BestFriend]
        internal IHostEnvironment Environment { get; }

        /// <summary>
        /// A pair of datasets, for the train and test set.
        /// </summary>
        public struct TrainTestData
        {
            /// <summary>
            /// Training set.
            /// </summary>
            public readonly IDataView TrainSet;
            /// <summary>
            /// Testing set.
            /// </summary>
            public readonly IDataView TestSet;
            /// <summary>
            /// Create pair of datasets.
            /// </summary>
            /// <param name="trainSet">Training set.</param>
            /// <param name="testSet">Testing set.</param>
            internal TrainTestData(IDataView trainSet, IDataView testSet)
            {
                TrainSet = trainSet;
                TestSet = testSet;
            }
        }

        /// <summary>
        /// Split the dataset into the train set and test set according to the given fraction.
        /// Respects the <paramref name="samplingKeyColumn"/> if provided.
        /// </summary>
        /// <param name="data">The dataset to split.</param>
        /// <param name="testFraction">The fraction of data to go into the test set.</param>
        /// <param name="samplingKeyColumn">Name of a column to use for grouping rows. If two examples share the same value of the <paramref name="samplingKeyColumn"/>,
        /// they are guaranteed to appear in the same subset (train or test). This can be used to ensure no label leakage from the train to the test set.
        /// If <see langword="null"/> no row grouping will be performed.</param>
        /// <param name="seed">Seed for the random number generator used to select rows for the train-test split.</param>
        public TrainTestData TrainTestSplit(IDataView data, double testFraction = 0.1, string samplingKeyColumn = null, uint? seed = null)
        {
            Environment.CheckValue(data, nameof(data));
            Environment.CheckParam(0 < testFraction && testFraction < 1, nameof(testFraction), "Must be between 0 and 1 exclusive");
            Environment.CheckValueOrNull(samplingKeyColumn);

            EnsureGroupPreservationColumn(ref data, ref samplingKeyColumn, seed);

            var trainFilter = new RangeFilter(Environment, new RangeFilter.Options()
            {
                Column = samplingKeyColumn,
                Min = 0,
                Max = testFraction,
                Complement = true
            }, data);
            var testFilter = new RangeFilter(Environment, new RangeFilter.Options()
            {
                Column = samplingKeyColumn,
                Min = 0,
                Max = testFraction,
                Complement = false
            }, data);

            return new TrainTestData(trainFilter, testFilter);
        }

        /// <summary>
        /// Results for specific cross-validation fold.
        /// </summary>
        protected internal struct CrossValidationResult
        {
            /// <summary>
            /// Model trained during cross validation fold.
            /// </summary>
            public readonly ITransformer Model;
            /// <summary>
            /// Scored test set with <see cref="Model"/> for this fold.
            /// </summary>
            public readonly IDataView Scores;
            /// <summary>
            /// Fold number.
            /// </summary>
            public readonly int Fold;

            public CrossValidationResult(ITransformer model, IDataView scores, int fold)
            {
                Model = model;
                Scores = scores;
                Fold = fold;
            }
        }
        /// <summary>
        /// Results of running cross-validation.
        /// </summary>
        /// <typeparam name="T">Type of metric class.</typeparam>
        public sealed class CrossValidationResult<T> where T : class
        {
            /// <summary>
            /// Metrics for this cross-validation fold.
            /// </summary>
            public readonly T Metrics;
            /// <summary>
            /// Model trained during cross-validation fold.
            /// </summary>
            public readonly ITransformer Model;
            /// <summary>
            /// The scored hold-out set for this fold.
            /// </summary>
            public readonly IDataView ScoredHoldOutSet;
            /// <summary>
            /// Fold number.
            /// </summary>
            public readonly int Fold;

            internal CrossValidationResult(ITransformer model, T metrics, IDataView scores, int fold)
            {
                Model = model;
                Metrics = metrics;
                ScoredHoldOutSet = scores;
                Fold = fold;
            }
        }

        /// <summary>
        /// Train the <paramref name="estimator"/> on <paramref name="numFolds"/> folds of the data sequentially.
        /// Return each model and each scored test dataset.
        /// </summary>
        protected internal CrossValidationResult[] CrossValidateTrain(IDataView data, IEstimator<ITransformer> estimator,
            int numFolds, string samplingKeyColumn, uint? seed = null)
        {
            Environment.CheckValue(data, nameof(data));
            Environment.CheckValue(estimator, nameof(estimator));
            Environment.CheckParam(numFolds > 1, nameof(numFolds), "Must be more than 1");
            Environment.CheckValueOrNull(samplingKeyColumn);

            EnsureGroupPreservationColumn(ref data, ref samplingKeyColumn, seed);

            Func<int, CrossValidationResult> foldFunction =
                fold =>
                {
                    var trainFilter = new RangeFilter(Environment, new RangeFilter.Options
                    {
                        Column = samplingKeyColumn,
                        Min = (double)fold / numFolds,
                        Max = (double)(fold + 1) / numFolds,
                        Complement = true
                    }, data);
                    var testFilter = new RangeFilter(Environment, new RangeFilter.Options
                    {
                        Column = samplingKeyColumn,
                        Min = (double)fold / numFolds,
                        Max = (double)(fold + 1) / numFolds,
                        Complement = false
                    }, data);

                    var model = estimator.Fit(trainFilter);
                    var scoredTest = model.Transform(testFilter);
                    return new CrossValidationResult(model, scoredTest, fold);
                };

            // Sequential per-fold training.
            // REVIEW: we could have a parallel implementation here. We would need to
            // spawn off a separate host per fold in that case.
            var result = new CrossValidationResult[numFolds];
            for (int fold = 0; fold < numFolds; fold++)
                result[fold] = foldFunction(fold);

            return result;
        }

        [BestFriend]
        private protected TrainCatalogBase(IHostEnvironment env, string registrationName)
        {
            Contracts.CheckValue(env, nameof(env));
            env.CheckNonEmpty(registrationName, nameof(registrationName));
            Environment = env;
        }

        /// <summary>
        /// Ensures the provided <paramref name="samplingKeyColumn"/> is valid for <see cref="RangeFilter"/>, hashing it if necessary, or creates a new column <paramref name="samplingKeyColumn"/> is null.
        /// </summary>
        private void EnsureGroupPreservationColumn(ref IDataView data, ref string samplingKeyColumn, uint? seed = null)
        {
            // We need to handle two cases: if samplingKeyColumn is provided, we use hashJoin to
            // build a single hash of it. If it is not, we generate a random number.

            if (samplingKeyColumn == null)
            {
                samplingKeyColumn = data.Schema.GetTempColumnName("IdPreservationColumn");
                data = new GenerateNumberTransform(Environment, data, samplingKeyColumn, seed);
            }
            else
            {
                if (!data.Schema.TryGetColumnIndex(samplingKeyColumn, out int stratCol))
                    throw Environment.ExceptSchemaMismatch(nameof(samplingKeyColumn), "GroupPreservationColumn", samplingKeyColumn);

                var type = data.Schema[stratCol].Type;
                if (!RangeFilter.IsValidRangeFilterColumnType(Environment, type))
                {
                    // Hash the samplingKeyColumn.
                    // REVIEW: this could currently crash, since Hash only accepts a limited set
                    // of column types. It used to be HashJoin, but we should probably extend Hash
                    // instead of having two hash transformations.
                    var origStratCol = samplingKeyColumn;
                    int tmp;
                    int inc = 0;

                    // Generate a new column with the hashed samplingKeyColumn.
                    while (data.Schema.TryGetColumnIndex(samplingKeyColumn, out tmp))
                        samplingKeyColumn = string.Format("{0}_{1:000}", origStratCol, ++inc);
                    HashingEstimator.ColumnInfo columnInfo;
                    if (seed.HasValue)
                        columnInfo = new HashingEstimator.ColumnInfo(samplingKeyColumn, origStratCol, 30, seed.Value);
                    else
                        columnInfo = new HashingEstimator.ColumnInfo(samplingKeyColumn, origStratCol, 30);
                    data = new HashingEstimator(Environment, columnInfo).Fit(data).Transform(data);
                }
            }
        }

        /// <summary>
        /// Subclasses of <see cref="TrainContext"/> will provide little "extension method" hookable objects
        /// (for example, something like <see cref="BinaryClassificationCatalog.Trainers"/>). User code will only
        /// interact with these objects by invoking the extension methods. The actual component code can work
        /// through <see cref="CatalogUtils"/> to get more "hidden" information from this object,
        /// for example, the environment.
        /// </summary>
        public abstract class CatalogInstantiatorBase
        {
            [BestFriend]
            internal TrainCatalogBase Owner { get; }

            internal protected CatalogInstantiatorBase(TrainCatalogBase catalog)
            {
                Owner = catalog;
            }
        }
    }

    /// <summary>
    /// The central catalog for binary classification tasks and trainers.
    /// </summary>
    public sealed class BinaryClassificationCatalog : TrainCatalogBase
    {
        /// <summary>
        /// The list of trainers for performing binary classification.
        /// </summary>
        public BinaryClassificationTrainers Trainers { get; }

        internal BinaryClassificationCatalog(IHostEnvironment env)
            : base(env, nameof(BinaryClassificationCatalog))
        {
            Trainers = new BinaryClassificationTrainers(this);
        }

        public sealed class BinaryClassificationTrainers : CatalogInstantiatorBase
        {
            internal BinaryClassificationTrainers(BinaryClassificationCatalog catalog)
                : base(catalog)
            {
            }
        }

        /// <summary>
        /// Evaluates scored binary classification data.
        /// </summary>
        /// <param name="data">The scored data.</param>
        /// <param name="label">The name of the label column in <paramref name="data"/>.</param>
        /// <param name="score">The name of the score column in <paramref name="data"/>.</param>
        /// <param name="probability">The name of the probability column in <paramref name="data"/>, the calibrated version of <paramref name="score"/>.</param>
        /// <param name="predictedLabel">The name of the predicted label column in <paramref name="data"/>.</param>
        /// <returns>The evaluation results for these calibrated outputs.</returns>
        public CalibratedBinaryClassificationMetrics Evaluate(IDataView data, string label = DefaultColumnNames.Label, string score = DefaultColumnNames.Score,
            string probability = DefaultColumnNames.Probability, string predictedLabel = DefaultColumnNames.PredictedLabel)
        {
            Environment.CheckValue(data, nameof(data));
            Environment.CheckNonEmpty(label, nameof(label));
            Environment.CheckNonEmpty(score, nameof(score));
            Environment.CheckNonEmpty(probability, nameof(probability));
            Environment.CheckNonEmpty(predictedLabel, nameof(predictedLabel));

            var eval = new BinaryClassifierEvaluator(Environment, new BinaryClassifierEvaluator.Arguments() { });
            return eval.Evaluate(data, label, score, probability, predictedLabel);
        }

        /// <summary>
        /// Evaluates scored binary classification data, without probability-based metrics.
        /// </summary>
        /// <param name="data">The scored data.</param>
        /// <param name="label">The name of the label column in <paramref name="data"/>.</param>
        /// <param name="score">The name of the score column in <paramref name="data"/>.</param>
        /// <param name="predictedLabel">The name of the predicted label column in <paramref name="data"/>.</param>
        /// <returns>The evaluation results for these uncalibrated outputs.</returns>
        public BinaryClassificationMetrics EvaluateNonCalibrated(IDataView data, string label = DefaultColumnNames.Label, string score = DefaultColumnNames.Score,
            string predictedLabel = DefaultColumnNames.PredictedLabel)
        {
            Environment.CheckValue(data, nameof(data));
            Environment.CheckNonEmpty(label, nameof(label));
            Environment.CheckNonEmpty(predictedLabel, nameof(predictedLabel));

            var eval = new BinaryClassifierEvaluator(Environment, new BinaryClassifierEvaluator.Arguments() { });
            return eval.Evaluate(data, label, score, predictedLabel);
        }

        /// <summary>
        /// Run cross-validation over <paramref name="numFolds"/> folds of <paramref name="data"/>, by fitting <paramref name="estimator"/>,
        /// and respecting <paramref name="samplingKeyColumn"/> if provided.
        /// Then evaluate each sub-model against <paramref name="labelColumn"/> and return metrics.
        /// </summary>
        /// <param name="data">The data to run cross-validation on.</param>
        /// <param name="estimator">The estimator to fit.</param>
        /// <param name="numFolds">Number of cross-validation folds.</param>
        /// <param name="labelColumn">The label column (for evaluation).</param>
        /// <param name="samplingKeyColumn">Name of a column to use for grouping rows. If two examples share the same value of the <paramref name="samplingKeyColumn"/>,
        /// they are guaranteed to appear in the same subset (train or test). This can be used to ensure no label leakage from the train to the test set.
        /// If <see langword="null"/> no row grouping will be performed.</param>
        /// <param name="seed">Seed for the random number generator used to select rows for cross-validation folds.</param>
        /// <returns>Per-fold results: metrics, models, scored datasets.</returns>
        public CrossValidationResult<BinaryClassificationMetrics>[] CrossValidateNonCalibrated(
            IDataView data, IEstimator<ITransformer> estimator, int numFolds = 5, string labelColumn = DefaultColumnNames.Label,
            string samplingKeyColumn = null, uint? seed = null)
        {
            Environment.CheckNonEmpty(labelColumn, nameof(labelColumn));
            var result = CrossValidateTrain(data, estimator, numFolds, samplingKeyColumn, seed);
            return result.Select(x => new CrossValidationResult<BinaryClassificationMetrics>(x.Model,
                EvaluateNonCalibrated(x.Scores, labelColumn), x.Scores, x.Fold)).ToArray();
        }

        /// <summary>
        /// Run cross-validation over <paramref name="numFolds"/> folds of <paramref name="data"/>, by fitting <paramref name="estimator"/>,
        /// and respecting <paramref name="samplingKeyColumn"/> if provided.
        /// Then evaluate each sub-model against <paramref name="labelColumn"/> and return metrics.
        /// </summary>
        /// <param name="data">The data to run cross-validation on.</param>
        /// <param name="estimator">The estimator to fit.</param>
        /// <param name="numFolds">Number of cross-validation folds.</param>
        /// <param name="labelColumn">The label column (for evaluation).</param>
        /// <param name="samplingKeyColumn">Name of a column to use for grouping rows. If two examples share the same value of the <paramref name="samplingKeyColumn"/>,
        /// they are guaranteed to appear in the same subset (train or test). This can be used to ensure no label leakage from the train to the test set.
        /// If <see langword="null"/> no row grouping will be performed.</param>
        /// <param name="seed">Seed for the random number generator used to select rows for cross-validation folds.</param>
        /// <returns>Per-fold results: metrics, models, scored datasets.</returns>
        public CrossValidationResult<CalibratedBinaryClassificationMetrics>[] CrossValidate(
            IDataView data, IEstimator<ITransformer> estimator, int numFolds = 5, string labelColumn = DefaultColumnNames.Label,
            string samplingKeyColumn = null, uint? seed = null)
        {
            Environment.CheckNonEmpty(labelColumn, nameof(labelColumn));
            var result = CrossValidateTrain(data, estimator, numFolds, samplingKeyColumn, seed);
            return result.Select(x => new CrossValidationResult<CalibratedBinaryClassificationMetrics>(x.Model,
                Evaluate(x.Scores, labelColumn), x.Scores, x.Fold)).ToArray();
        }
    }

    /// <summary>
    /// The central catalog for clustering tasks and trainers.
    /// </summary>
    public sealed class ClusteringCatalog : TrainCatalogBase
    {
        /// <summary>
        /// The list of trainers for performing clustering.
        /// </summary>
        public ClusteringTrainers Trainers { get; }

        /// <summary>
        /// The clustering context.
        /// </summary>
        internal ClusteringCatalog(IHostEnvironment env)
            : base(env, nameof(ClusteringCatalog))
        {
            Trainers = new ClusteringTrainers(this);
        }

        public sealed class ClusteringTrainers : CatalogInstantiatorBase
        {
            internal ClusteringTrainers(ClusteringCatalog catalog)
                : base(catalog)
            {
            }
        }

        /// <summary>
        /// Evaluates scored clustering data.
        /// </summary>
        /// <param name="data">The scored data.</param>
        /// <param name="score">The name of the score column in <paramref name="data"/>.</param>
        /// <param name="label">The name of the optional label column in <paramref name="data"/>.
        /// If present, the <see cref="ClusteringMetrics.Nmi"/> metric will be computed.</param>
        /// <param name="features">The name of the optional features column in <paramref name="data"/>.
        /// If present, the <see cref="ClusteringMetrics.Dbi"/> metric will be computed.</param>
        /// <returns>The evaluation result.</returns>
        public ClusteringMetrics Evaluate(IDataView data,
            string label = null,
            string score = DefaultColumnNames.Score,
            string features = null)
        {
            Environment.CheckValue(data, nameof(data));
            Environment.CheckNonEmpty(score, nameof(score));

            if (features != null)
                Environment.CheckNonEmpty(features, nameof(features), "The features column name should be non-empty if you want to calculate the Dbi metric.");

            if (label != null)
                Environment.CheckNonEmpty(label, nameof(label), "The label column name should be non-empty if you want to calculate the Nmi metric.");

            var eval = new ClusteringEvaluator(Environment, new ClusteringEvaluator.Arguments() { CalculateDbi = !string.IsNullOrEmpty(features) });
            return eval.Evaluate(data, score, label, features);
        }

        /// <summary>
        /// Run cross-validation over <paramref name="numFolds"/> folds of <paramref name="data"/>, by fitting <paramref name="estimator"/>,
        /// and respecting <paramref name="samplingKeyColumn"/> if provided.
        /// Then evaluate each sub-model against <paramref name="labelColumn"/> and return metrics.
        /// </summary>
        /// <param name="data">The data to run cross-validation on.</param>
        /// <param name="estimator">The estimator to fit.</param>
        /// <param name="numFolds">Number of cross-validation folds.</param>
        /// <param name="labelColumn">Optional label column for evaluation (clustering tasks may not always have a label).</param>
        /// <param name="featuresColumn">Optional features column for evaluation (needed for calculating Dbi metric)</param>
        /// <param name="samplingKeyColumn">Name of a column to use for grouping rows. If two examples share the same value of the <paramref name="samplingKeyColumn"/>,
        /// they are guaranteed to appear in the same subset (train or test). This can be used to ensure no label leakage from the train to the test set.
        /// If <see langword="null"/> no row grouping will be performed.</param>
        /// <param name="seed">Seed for the random number generator used to select rows for cross-validation folds.</param>
        public CrossValidationResult<ClusteringMetrics>[] CrossValidate(
            IDataView data, IEstimator<ITransformer> estimator, int numFolds = 5, string labelColumn = null, string featuresColumn = null,
            string samplingKeyColumn = null, uint? seed = null)
        {
            var result = CrossValidateTrain(data, estimator, numFolds, samplingKeyColumn, seed);
            return result.Select(x => new CrossValidationResult<ClusteringMetrics>(x.Model,
                Evaluate(x.Scores, label: labelColumn, features: featuresColumn), x.Scores, x.Fold)).ToArray();
        }
    }

    /// <summary>
    /// The central catalog for multiclass classification tasks and trainers.
    /// </summary>
    public sealed class MulticlassClassificationCatalog : TrainCatalogBase
    {
        /// <summary>
        /// The list of trainers for performing multiclass classification.
        /// </summary>
        public MulticlassClassificationTrainers Trainers { get; }

        internal MulticlassClassificationCatalog(IHostEnvironment env)
            : base(env, nameof(MulticlassClassificationCatalog))
        {
            Trainers = new MulticlassClassificationTrainers(this);
        }

        public sealed class MulticlassClassificationTrainers : CatalogInstantiatorBase
        {
            internal MulticlassClassificationTrainers(MulticlassClassificationCatalog catalog)
                : base(catalog)
            {
            }
        }

        /// <summary>
        /// Evaluates scored multiclass classification data.
        /// </summary>
        /// <param name="data">The scored data.</param>
        /// <param name="label">The name of the label column in <paramref name="data"/>.</param>
        /// <param name="score">The name of the score column in <paramref name="data"/>.</param>
        /// <param name="predictedLabel">The name of the predicted label column in <paramref name="data"/>.</param>
        /// <param name="topK">If given a positive value, the <see cref="MultiClassClassifierMetrics.TopKAccuracy"/> will be filled with
        /// the top-K accuracy, that is, the accuracy assuming we consider an example with the correct class within
        /// the top-K values as being stored "correctly."</param>
        /// <returns>The evaluation results for these calibrated outputs.</returns>
        public MultiClassClassifierMetrics Evaluate(IDataView data, string label = DefaultColumnNames.Label, string score = DefaultColumnNames.Score,
            string predictedLabel = DefaultColumnNames.PredictedLabel, int topK = 0)
        {
            Environment.CheckValue(data, nameof(data));
            Environment.CheckNonEmpty(label, nameof(label));
            Environment.CheckNonEmpty(score, nameof(score));
            Environment.CheckNonEmpty(predictedLabel, nameof(predictedLabel));

            var args = new MultiClassClassifierEvaluator.Arguments() { };
            if (topK > 0)
                args.OutputTopKAcc = topK;
            var eval = new MultiClassClassifierEvaluator(Environment, args);
            return eval.Evaluate(data, label, score, predictedLabel);
        }

        /// <summary>
        /// Run cross-validation over <paramref name="numFolds"/> folds of <paramref name="data"/>, by fitting <paramref name="estimator"/>,
        /// and respecting <paramref name="samplingKeyColumn"/> if provided.
        /// Then evaluate each sub-model against <paramref name="labelColumn"/> and return metrics.
        /// </summary>
        /// <param name="data">The data to run cross-validation on.</param>
        /// <param name="estimator">The estimator to fit.</param>
        /// <param name="numFolds">Number of cross-validation folds.</param>
        /// <param name="labelColumn">The label column (for evaluation).</param>
        /// <param name="samplingKeyColumn">Name of a column to use for grouping rows. If two examples share the same value of the <paramref name="samplingKeyColumn"/>,
        /// they are guaranteed to appear in the same subset (train or test). This can be used to ensure no label leakage from the train to the test set.
        /// If <see langword="null"/> no row grouping will be performed.</param>
        /// <param name="seed">Seed for the random number generator used to select rows for cross-validation folds.</param>
        /// <returns>Per-fold results: metrics, models, scored datasets.</returns>
        /// <returns>Per-fold results: metrics, models, scored datasets.</returns>
        public CrossValidationResult<MultiClassClassifierMetrics>[] CrossValidate(
            IDataView data, IEstimator<ITransformer> estimator, int numFolds = 5, string labelColumn = DefaultColumnNames.Label,
            string samplingKeyColumn = null, uint? seed = null)
        {
            Environment.CheckNonEmpty(labelColumn, nameof(labelColumn));
            var result = CrossValidateTrain(data, estimator, numFolds, samplingKeyColumn, seed);
            return result.Select(x => new CrossValidationResult<MultiClassClassifierMetrics>(x.Model,
                Evaluate(x.Scores, labelColumn), x.Scores, x.Fold)).ToArray();
        }
    }

    /// <summary>
    /// The central catalog for regression tasks and trainers.
    /// </summary>
    public sealed class RegressionCatalog : TrainCatalogBase
    {
        /// <summary>
        /// The list of trainers for performing regression.
        /// </summary>
        public RegressionTrainers Trainers { get; }

        internal RegressionCatalog(IHostEnvironment env)
            : base(env, nameof(RegressionCatalog))
        {
            Trainers = new RegressionTrainers(this);
        }

        public sealed class RegressionTrainers : CatalogInstantiatorBase
        {
            internal RegressionTrainers(RegressionCatalog catalog)
                : base(catalog)
            {
            }
        }

        /// <summary>
        /// Evaluates scored regression data.
        /// </summary>
        /// <param name="data">The scored data.</param>
        /// <param name="label">The name of the label column in <paramref name="data"/>.</param>
        /// <param name="score">The name of the score column in <paramref name="data"/>.</param>
        /// <returns>The evaluation results for these calibrated outputs.</returns>
        public RegressionMetrics Evaluate(IDataView data, string label = DefaultColumnNames.Label, string score = DefaultColumnNames.Score)
        {
            Environment.CheckValue(data, nameof(data));
            Environment.CheckNonEmpty(label, nameof(label));
            Environment.CheckNonEmpty(score, nameof(score));

            var eval = new RegressionEvaluator(Environment, new RegressionEvaluator.Arguments() { });
            return eval.Evaluate(data, label, score);
        }

        /// <summary>
        /// Run cross-validation over <paramref name="numFolds"/> folds of <paramref name="data"/>, by fitting <paramref name="estimator"/>,
        /// and respecting <paramref name="samplingKeyColumn"/> if provided.
        /// Then evaluate each sub-model against <paramref name="labelColumn"/> and return metrics.
        /// </summary>
        /// <param name="data">The data to run cross-validation on.</param>
        /// <param name="estimator">The estimator to fit.</param>
        /// <param name="numFolds">Number of cross-validation folds.</param>
        /// <param name="labelColumn">The label column (for evaluation).</param>
        /// <param name="samplingKeyColumn">Name of a column to use for grouping rows. If two examples share the same value of the <paramref name="samplingKeyColumn"/>,
        /// they are guaranteed to appear in the same subset (train or test). This can be used to ensure no label leakage from the train to the test set.
        /// If <see langword="null"/> no row grouping will be performed.</param>
        /// <param name="seed">Seed for the random number generator used to select rows for cross-validation folds.</param>
        /// <returns>Per-fold results: metrics, models, scored datasets.</returns>
        public CrossValidationResult<RegressionMetrics>[] CrossValidate(
            IDataView data, IEstimator<ITransformer> estimator, int numFolds = 5, string labelColumn = DefaultColumnNames.Label,
            string samplingKeyColumn = null, uint? seed = null)
        {
            Environment.CheckNonEmpty(labelColumn, nameof(labelColumn));
            var result = CrossValidateTrain(data, estimator, numFolds, samplingKeyColumn, seed);
            return result.Select(x => new CrossValidationResult<RegressionMetrics>(x.Model,
                Evaluate(x.Scores, labelColumn), x.Scores, x.Fold)).ToArray();
        }
    }

    /// <summary>
    /// The central catalog for ranking tasks and trainers.
    /// </summary>
    public sealed class RankingCatalog : TrainCatalogBase
    {
        /// <summary>
        /// The list of trainers for performing regression.
        /// </summary>
        public RankingTrainers Trainers { get; }

        internal RankingCatalog(IHostEnvironment env)
            : base(env, nameof(RankingCatalog))
        {
            Trainers = new RankingTrainers(this);
        }

        public sealed class RankingTrainers : CatalogInstantiatorBase
        {
            internal RankingTrainers(RankingCatalog catalog)
                : base(catalog)
            {
            }
        }

        /// <summary>
        /// Evaluates scored ranking data.
        /// </summary>
        /// <param name="data">The scored data.</param>
        /// <param name="label">The name of the label column in <paramref name="data"/>.</param>
        /// <param name="groupId">The name of the groupId column in <paramref name="data"/>.</param>
        /// <param name="score">The name of the score column in <paramref name="data"/>.</param>
        /// <returns>The evaluation results for these calibrated outputs.</returns>
<<<<<<< HEAD
        public RankingMetrics Evaluate(IDataView data, string label, string groupId, string score = DefaultColumnNames.Score)
=======
        public RankerMetrics Evaluate(IDataView data,
            string label = DefaultColumnNames.Label,
            string groupId = DefaultColumnNames.GroupId,
            string score = DefaultColumnNames.Score)
>>>>>>> 4acf5aa9
        {
            Environment.CheckValue(data, nameof(data));
            Environment.CheckNonEmpty(label, nameof(label));
            Environment.CheckNonEmpty(score, nameof(score));
            Environment.CheckNonEmpty(groupId, nameof(groupId));

            var eval = new RankingEvaluator(Environment, new RankingEvaluator.Arguments() { });
            return eval.Evaluate(data, label, groupId, score);
        }
    }

    /// <summary>
    /// The central catalog for anomaly detection tasks and trainers.
    /// </summary>
    public sealed class AnomalyDetectionCatalog : TrainCatalogBase
    {
        /// <summary>
        /// The list of trainers for anomaly detection.
        /// </summary>
        public AnomalyDetectionTrainers Trainers { get; }

        internal AnomalyDetectionCatalog(IHostEnvironment env)
            : base(env, nameof(AnomalyDetectionCatalog))
        {
            Trainers = new AnomalyDetectionTrainers(this);
        }

        public sealed class AnomalyDetectionTrainers : CatalogInstantiatorBase
        {
            internal AnomalyDetectionTrainers(AnomalyDetectionCatalog catalog)
                : base(catalog)
            {
            }
        }

        /// <summary>
        /// Evaluates scored anomaly detection data.
        /// </summary>
        /// <param name="data">The scored data.</param>
        /// <param name="label">The name of the label column in <paramref name="data"/>.</param>
        /// <param name="score">The name of the score column in <paramref name="data"/>.</param>
        /// <param name="predictedLabel">The name of the predicted label column in <paramref name="data"/>.</param>
        /// <param name="k">The number of false positives to compute the <see cref="AnomalyDetectionMetrics.DrAtK"/> metric. </param>
        /// <returns>Evaluation results.</returns>
        public AnomalyDetectionMetrics Evaluate(IDataView data, string label = DefaultColumnNames.Label, string score = DefaultColumnNames.Score,
            string predictedLabel = DefaultColumnNames.PredictedLabel, int k = 10)
        {
            Environment.CheckValue(data, nameof(data));
            Environment.CheckNonEmpty(label, nameof(label));
            Environment.CheckNonEmpty(score, nameof(score));
            Environment.CheckNonEmpty(predictedLabel, nameof(predictedLabel));

            var args = new AnomalyDetectionEvaluator.Arguments();
            args.K = k;

            var eval = new AnomalyDetectionEvaluator(Environment, args);
            return eval.Evaluate(data, label, score, predictedLabel);
        }
    }
}<|MERGE_RESOLUTION|>--- conflicted
+++ resolved
@@ -623,14 +623,10 @@
         /// <param name="groupId">The name of the groupId column in <paramref name="data"/>.</param>
         /// <param name="score">The name of the score column in <paramref name="data"/>.</param>
         /// <returns>The evaluation results for these calibrated outputs.</returns>
-<<<<<<< HEAD
-        public RankingMetrics Evaluate(IDataView data, string label, string groupId, string score = DefaultColumnNames.Score)
-=======
-        public RankerMetrics Evaluate(IDataView data,
+        public RankingMetrics Evaluate(IDataView data,
             string label = DefaultColumnNames.Label,
             string groupId = DefaultColumnNames.GroupId,
             string score = DefaultColumnNames.Score)
->>>>>>> 4acf5aa9
         {
             Environment.CheckValue(data, nameof(data));
             Environment.CheckNonEmpty(label, nameof(label));
