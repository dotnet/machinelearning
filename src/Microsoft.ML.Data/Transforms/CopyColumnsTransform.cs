--- conflicted
+++ resolved
@@ -165,13 +165,9 @@
             private readonly Schema _schema;
             private readonly (string Source, string Name)[] _columns;
 
-<<<<<<< HEAD
+            public bool CanSaveOnnx(OnnxContext ctx) => ctx.GetOnnxVersion() == OnnxVersion.Experimental;
+
             internal Mapper(CopyColumnsTransform parent, Schema inputSchema, (string Source, string Name)[] columns)
-=======
-            public bool CanSaveOnnx(OnnxContext ctx) => ctx.GetOnnxVersion() == OnnxVersion.Experimental;
-
-            internal Mapper(CopyColumnsTransform parent, ISchema inputSchema, (string Source, string Name)[] columns)
->>>>>>> c5746a89
                 : base(parent.Host.Register(nameof(Mapper)), parent, inputSchema)
             {
                 _schema = inputSchema;
