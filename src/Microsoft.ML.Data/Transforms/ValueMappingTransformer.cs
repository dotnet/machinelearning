--- conflicted
+++ resolved
@@ -62,7 +62,7 @@
             var resultDic = inputSchema.ToDictionary(x => x.Name);
             var vectorKind = Transformer.ValueColumnType is VectorType ? SchemaShape.Column.VectorKind.Vector : SchemaShape.Column.VectorKind.Scalar;
             var isKey = Transformer.ValueColumnType is KeyType;
-            var columnType = (isKey) ? PrimitiveType.FromKind(DataKind.U4) :
+            var columnType = (isKey) ? NumberType.U4 :
                                     Transformer.ValueColumnType;
             var metadataShape = SchemaShape.Create(Transformer.ValueColumnMetadata.Schema);
             foreach (var (Input, Output) in _columns)
@@ -131,39 +131,6 @@
         {
             _columns = columns;
         }
-<<<<<<< HEAD
-=======
-
-        /// <summary>
-        /// Retrieves the output schema given the input schema
-        /// </summary>
-        /// <param name="inputSchema">Input schema</param>
-        /// <returns>Returns the generated output schema</returns>
-        public override SchemaShape GetOutputSchema(SchemaShape inputSchema)
-        {
-            Host.CheckValue(inputSchema, nameof(inputSchema));
-
-            var resultDic = inputSchema.ToDictionary(x => x.Name);
-            var vectorKind = Transformer.ValueColumnType is VectorType ? SchemaShape.Column.VectorKind.Vector : SchemaShape.Column.VectorKind.Scalar;
-            var isKey = Transformer.ValueColumnType is KeyType;
-            var columnType = (isKey) ? ColumnTypeExtensions.PrimitiveTypeFromKind(DataKind.U4) :
-                                    Transformer.ValueColumnType;
-            var metadataShape = SchemaShape.Create(Transformer.ValueColumnMetadata.Schema);
-            foreach (var (Input, Output) in _columns)
-            {
-                if (!inputSchema.TryFindColumn(Input, out var originalColumn))
-                    throw Host.ExceptSchemaMismatch(nameof(inputSchema), "input", Input);
-
-                if ((originalColumn.Kind == SchemaShape.Column.VectorKind.VariableVector ||
-                    originalColumn.Kind == SchemaShape.Column.VectorKind.Vector) && Transformer.ValueColumnType is VectorType)
-                    throw Host.ExceptNotSupp("Column '{0}' cannot be mapped to values when the column and the map values are both vector type.", Input);
-                // Create the Value column
-                var col = new SchemaShape.Column(Output, vectorKind, columnType, isKey, metadataShape);
-                resultDic[Output] = col;
-            }
-            return new SchemaShape(resultDic.Values);
-        }
->>>>>>> 5f69646c
     }
 
     /// <summary>
