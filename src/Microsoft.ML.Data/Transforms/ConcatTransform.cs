--- conflicted
+++ resolved
@@ -126,13 +126,8 @@
         public sealed class ColumnInfo
         {
             public readonly string Output;
-
-<<<<<<< HEAD
-            private readonly MetadataUtils.MetadataGetter<VBuffer<ReadOnlyMemory<char>>> _getSlotNames;
-=======
             private readonly (string name, string alias)[] _inputs;
             public IReadOnlyList<(string name, string alias)> Inputs => _inputs.AsReadOnly();
->>>>>>> 350f77fb
 
             /// <summary>
             /// This denotes a concatenation of all <paramref name="inputNames"/> into column called <paramref name="outputName"/>.
@@ -205,120 +200,13 @@
                 _inputs = new (string name, string alias)[n];
                 for (int i = 0; i < n; i++)
                 {
-<<<<<<< HEAD
-                    case MetadataUtils.Kinds.SlotNames:
-                        if (_typesSlotNames[iinfo] == null)
-                            throw MetadataUtils.ExceptGetMetadata();
-                        _getSlotNames.Marshal(iinfo, ref value);
-                        break;
-                    case MetadataUtils.Kinds.CategoricalSlotRanges:
-                        if (_typesCategoricals[iinfo] == null)
-                            throw MetadataUtils.ExceptGetMetadata();
-
-                        MetadataUtils.Marshal<VBuffer<int>, TValue>(GetCategoricalSlotRanges, iinfo, ref value);
-                        break;
-                    case MetadataUtils.Kinds.IsNormalized:
-                        if (!_isNormalized[iinfo])
-                            throw MetadataUtils.ExceptGetMetadata();
-                        MetadataUtils.Marshal<bool, TValue>(IsNormalized, iinfo, ref value);
-                        break;
-                    default:
-                        base.GetMetadataCore(kind, iinfo, ref value);
-                        break;
-=======
                     var name = ctx.LoadNonEmptyString();
                     var alias = ctx.LoadStringOrNull();
                     _inputs[i] = (name, alias);
->>>>>>> 350f77fb
-                }
-            }
-        }
-
-<<<<<<< HEAD
-            private void GetCategoricalSlotRanges(int iiinfo, ref VBuffer<int> dst)
-            {
-                List<int> allValues = new List<int>();
-                int slotCount = 0;
-                for (int i = 0; i < Infos[iiinfo].SrcIndices.Length; i++)
-                {
-
-                    Contracts.Assert(Infos[iiinfo].SrcTypes[i].ValueCount > 0);
-
-                    if (i > 0)
-                        slotCount += Infos[iiinfo].SrcTypes[i - 1].ValueCount;
-
-                    if (MetadataUtils.TryGetCategoricalFeatureIndices(Input, Infos[iiinfo].SrcIndices[i], out int[] values))
-                    {
-                        Contracts.Assert(values.Length > 0 && values.Length % 2 == 0);
-
-                        for (int j = 0; j < values.Length; j++)
-                            allValues.Add(values[j] + slotCount);
-                    }
-                }
-
-                Contracts.Assert(allValues.Count > 0);
-
-                dst = new VBuffer<int>(allValues.Count, allValues.ToArray());
-            }
-
-            private void IsNormalized(int iinfo, ref bool dst)
-            {
-                dst = true;
-            }
-
-            private void GetSlotNames(int iinfo, ref VBuffer<ReadOnlyMemory<char>> dst)
-            {
-                Contracts.Assert(0 <= iinfo && iinfo < Infos.Length);
-                Contracts.Assert(!EchoSrc[iinfo]);
-                Contracts.Assert(_types[iinfo].VectorSize > 0);
-
-                var type = _typesSlotNames[iinfo];
-                Contracts.AssertValue(type);
-                Contracts.Assert(type.VectorSize == _types[iinfo].VectorSize);
-
-                var bldr = BufferBuilder<ReadOnlyMemory<char>>.CreateDefault();
-                bldr.Reset(type.VectorSize, dense: false);
-
-                var sb = new StringBuilder();
-                var names = default(VBuffer<ReadOnlyMemory<char>>);
-                var info = Infos[iinfo];
-                var aliases = _aliases[iinfo];
-                int slot = 0;
-                for (int i = 0; i < info.SrcTypes.Length; i++)
-                {
-                    int colSrc = info.SrcIndices[i];
-                    var typeSrc = info.SrcTypes[i];
-                    Contracts.Assert(aliases[i] != "");
-                    var colName = Input.GetColumnName(colSrc);
-                    var nameSrc = aliases[i] ?? colName;
-                    if (!typeSrc.IsVector)
-                    {
-                        bldr.AddFeature(slot++, nameSrc.AsMemory());
-                        continue;
-                    }
-
-                    Contracts.Assert(typeSrc.IsKnownSizeVector);
-                    var typeNames = Input.GetMetadataTypeOrNull(MetadataUtils.Kinds.SlotNames, colSrc);
-                    if (typeNames != null && typeNames.VectorSize == typeSrc.VectorSize && typeNames.ItemType.IsText)
-                    {
-                        Input.GetMetadata(MetadataUtils.Kinds.SlotNames, colSrc, ref names);
-                        sb.Clear();
-                        if (aliases[i] != colName)
-                            sb.Append(nameSrc).Append(".");
-                        int len = sb.Length;
-                        foreach (var kvp in names.Items())
-                        {
-                            if (kvp.Value.IsEmpty)
-                                continue;
-                            sb.Length = len;
-                            ReadOnlyMemoryUtils.AddToStringBuilder(kvp.Value, sb);
-                            bldr.AddFeature(slot + kvp.Key, sb.ToString().AsMemory());
-                        }
-                    }
-                    slot += info.SrcTypes[i].VectorSize;
-                }
-                Contracts.Assert(slot == _types[iinfo].VectorSize);
-=======
+                }
+            }
+        }
+        
         private readonly IHost _host;
         private readonly ColumnInfo[] _columns;
 
@@ -342,8 +230,7 @@
             Contracts.CheckValue(env, nameof(env));
             _host = env.Register(nameof(ConcatTransform));
             Contracts.CheckValue(columns, nameof(columns));
->>>>>>> 350f77fb
-
+            
             _columns = columns.ToArray();
         }
 
