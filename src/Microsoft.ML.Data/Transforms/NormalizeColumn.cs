// Licensed to the .NET Foundation under one or more agreements.
// The .NET Foundation licenses this file to you under the MIT license.
// See the LICENSE file in the project root for more information.

using System;
using System.Collections.Generic;
using System.Collections.Immutable;
using System.Linq;
using System.Text;
using Microsoft.Data.DataView;
using Microsoft.ML;
using Microsoft.ML.CommandLine;
using Microsoft.ML.Data;
using Microsoft.ML.EntryPoints;
using Microsoft.ML.Internal.Internallearn;
using Microsoft.ML.Model;
using Microsoft.ML.Model.Onnx;
using Microsoft.ML.Model.Pfa;
using Microsoft.ML.Transforms.Normalizers;
using Newtonsoft.Json.Linq;

[assembly: LoadableClass(NormalizeTransform.MinMaxNormalizerSummary, typeof(IDataTransform), typeof(NormalizeTransform), typeof(NormalizeTransform.MinMaxArguments), typeof(SignatureDataTransform),
    NormalizeTransform.MinMaxNormalizerUserName, "MinMaxNormalizer", NormalizeTransform.MinMaxNormalizerShortName)]

[assembly: LoadableClass(NormalizeTransform.MeanVarNormalizerSummary, typeof(IDataTransform), typeof(NormalizeTransform), typeof(NormalizeTransform.MeanVarArguments), typeof(SignatureDataTransform),
    NormalizeTransform.MeanVarNormalizerUserName, "MeanVarNormalizer", NormalizeTransform.MeanVarNormalizerShortName, "ZScoreNormalizer", "ZScore", "GaussianNormalizer", "Gaussian")]

[assembly: LoadableClass(NormalizeTransform.LogMeanVarNormalizerSummary, typeof(IDataTransform), typeof(NormalizeTransform), typeof(NormalizeTransform.LogMeanVarArguments), typeof(SignatureDataTransform),
    NormalizeTransform.LogMeanVarNormalizerUserName, "LogMeanVarNormalizer", NormalizeTransform.LogMeanVarNormalizerShortName, "LogNormalNormalizer", "LogNormal")]

[assembly: LoadableClass(NormalizeTransform.BinNormalizerSummary, typeof(IDataTransform), typeof(NormalizeTransform), typeof(NormalizeTransform.BinArguments), typeof(SignatureDataTransform),
    NormalizeTransform.BinNormalizerUserName, "BinNormalizer", NormalizeTransform.BinNormalizerShortName)]

[assembly: LoadableClass(typeof(NormalizeTransform.AffineColumnFunction), null, typeof(SignatureLoadColumnFunction),
    "Affine Normalizer", AffineNormSerializationUtils.LoaderSignature)]

[assembly: LoadableClass(typeof(NormalizeTransform.CdfColumnFunction), null, typeof(SignatureLoadColumnFunction),
    "CDF Normalizer", NormalizeTransform.CdfColumnFunction.LoaderSignature)]

[assembly: LoadableClass(NormalizeTransform.BinNormalizerSummary, typeof(NormalizeTransform.BinColumnFunction), null, typeof(SignatureLoadColumnFunction),
    "Bin Normalizer", NormalizeTransform.BinColumnFunction.LoaderSignature)]

namespace Microsoft.ML.Transforms.Normalizers
{
    /// <summary>
    /// The normalize transform for support of normalization via the <see cref="IDataTransform"/> mechanism.
    /// More contemporaneous API usage of normalization ought to use <see cref="NormalizingEstimator"/>
    /// and <see cref="NormalizingTransformer"/> rather than this structure.
    /// </summary>
    internal sealed partial class NormalizeTransform
    {
        public abstract class ColumnBase : OneToOneColumn
        {
            [Argument(ArgumentType.AtMostOnce, HelpText = "Max number of examples used to train the normalizer", ShortName = "maxtrain")]
            public long? MaxTrainingExamples;

            private protected ColumnBase()
            {
            }

            private protected override bool TryUnparseCore(StringBuilder sb)
            {
                Contracts.AssertValue(sb);
                if (MaxTrainingExamples != null)
                    return false;
                return base.TryUnparseCore(sb);
            }
        }

        // REVIEW: Support different aggregators on different columns, eg, MinMax vs Variance/ZScore.
        public abstract class FixZeroColumnBase : ColumnBase
        {
            // REVIEW: This only allows mapping either zero or min to zero. It might make sense to allow also max, midpoint and mean to be mapped to zero.
            [Argument(ArgumentType.AtMostOnce, HelpText = "Whether to map zero to zero, preserving sparsity", ShortName = "zero")]
            public bool? FixZero;

            private protected override bool TryUnparseCore(StringBuilder sb)
            {
                Contracts.AssertValue(sb);
                if (FixZero != null)
                    return false;
                return base.TryUnparseCore(sb);
            }
        }

        public sealed class AffineColumn : FixZeroColumnBase
        {
            internal static AffineColumn Parse(string str)
            {
                Contracts.AssertNonEmpty(str);

                var res = new AffineColumn();
                if (res.TryParse(str))
                    return res;
                return null;
            }

            internal bool TryUnparse(StringBuilder sb)
            {
                Contracts.AssertValue(sb);
                return TryUnparseCore(sb);
            }
        }

        public sealed class BinColumn : FixZeroColumnBase
        {
            [Argument(ArgumentType.AtMostOnce, HelpText = "Max number of bins, power of 2 recommended", ShortName = "bins")]
            [TGUI(Label = "Max number of bins")]
            public int? NumBins;

            internal static BinColumn Parse(string str)
            {
                Contracts.AssertNonEmpty(str);

                var res = new BinColumn();
                if (res.TryParse(str))
                    return res;
                return null;
            }

            internal bool TryUnparse(StringBuilder sb)
            {
                Contracts.AssertValue(sb);
                if (NumBins != null)
                    return false;
                return TryUnparseCore(sb);
            }
        }

        public sealed class LogNormalColumn : ColumnBase
        {
            internal static LogNormalColumn Parse(string str)
            {
                Contracts.AssertNonEmpty(str);

                var res = new LogNormalColumn();
                if (res.TryParse(str))
                    return res;
                return null;
            }

            internal bool TryUnparse(StringBuilder sb)
            {
                Contracts.AssertValue(sb);
                return TryUnparseCore(sb);
            }
        }

        private static class Defaults
        {
            public const bool FixZero = true;
            public const bool MeanVarCdf = false;
            public const bool LogMeanVarCdf = true;
            public const int NumBins = 1024;
            public const int MinBinSize = 10;
        }

        public abstract class FixZeroArgumentsBase : ArgumentsBase
        {
            // REVIEW: This only allows mapping either zero or min to zero. It might make sense to allow also max, midpoint and mean to be mapped to zero.
            // REVIEW: Convert this to bool? or even an enum{Auto, No, Yes}, and automatically map zero to zero when it is null/Auto.
            [Argument(ArgumentType.AtMostOnce, HelpText = "Whether to map zero to zero, preserving sparsity", ShortName = "zero")]
            public bool FixZero = Defaults.FixZero;
        }

        public abstract class AffineArgumentsBase : FixZeroArgumentsBase
        {
            [Argument(ArgumentType.Multiple | ArgumentType.Required, HelpText = "New column definition(s) (optional form: name:src)", Name = "Column", ShortName = "col", SortOrder = 1)]
            public AffineColumn[] Columns;

            public override OneToOneColumn[] GetColumns() => Columns;
        }

        public sealed class MinMaxArguments : AffineArgumentsBase
        {
        }

        public sealed class MeanVarArguments : AffineArgumentsBase
        {
            [Argument(ArgumentType.AtMostOnce, HelpText = "Whether to use CDF as the output", ShortName = "cdf")]
            public bool UseCdf = Defaults.MeanVarCdf;
        }

        public abstract class ArgumentsBase : TransformInputBase
        {
            [Argument(ArgumentType.AtMostOnce, HelpText = "Max number of examples used to train the normalizer", ShortName = "maxtrain")]
            public long MaxTrainingExamples = 1000000000;

            public abstract OneToOneColumn[] GetColumns();

            public string TestType(ColumnType type)
            {
                ColumnType itemType = type;
                if (type is VectorType vectorType)
                {
                    // We require vectors to be of known size.
                    if (!vectorType.IsKnownSize)
                        return "Expected known size vector";

                    itemType = vectorType.ItemType;
                }

                if (itemType != NumberType.R4 && itemType != NumberType.R8)
                    return "Expected R4 or R8 item type";

                return null;
            }
        }

        public sealed class LogMeanVarArguments : ArgumentsBase
        {
            [Argument(ArgumentType.AtMostOnce, HelpText = "Whether to use CDF as the output", ShortName = "cdf")]
            public bool UseCdf = Defaults.LogMeanVarCdf;

            [Argument(ArgumentType.Multiple, HelpText = "New column definition(s) (optional form: name:src)", Name = "Column", ShortName = "col", SortOrder = 1)]
            public LogNormalColumn[] Columns;

            public override OneToOneColumn[] GetColumns() => Columns;
        }

        public abstract class BinArgumentsBase : FixZeroArgumentsBase
        {
            [Argument(ArgumentType.Multiple, HelpText = "New column definition(s) (optional form: name:src)", Name = "Column", ShortName = "col", SortOrder = 1)]
            public BinColumn[] Columns;

            [Argument(ArgumentType.AtMostOnce, HelpText = "Max number of bins, power of 2 recommended", ShortName = "bins")]
            [TGUI(Label = "Max number of bins")]
            public int NumBins = Defaults.NumBins;

            public override OneToOneColumn[] GetColumns() => Columns;
        }

        public sealed class BinArguments : BinArgumentsBase
        {
        }

        public sealed class SupervisedBinArguments : BinArgumentsBase
        {
            // REVIEW: factor in a loss function / optimization algorithm to make it work better in regression case
            [Argument(ArgumentType.Required, HelpText = "Label column for supervised binning", ShortName = "label,lab",
                Purpose = SpecialPurpose.ColumnName)]
            public string LabelColumn;

            [Argument(ArgumentType.AtMostOnce, HelpText = "Minimum number of examples per bin")]
            public int MinBinSize = Defaults.MinBinSize;
        }

        internal const string MinMaxNormalizerSummary = "Normalizes the data based on the observed minimum and maximum values of the data.";
        internal const string MeanVarNormalizerSummary = "Normalizes the data based on the computed mean and variance of the data.";
        internal const string LogMeanVarNormalizerSummary = "Normalizes the data based on the computed mean and variance of the logarithm of the data.";
        internal const string BinNormalizerSummary = "The values are assigned into equidensity bins and a value is mapped to its bin_number/number_of_bins.";
        internal const string SupervisedBinNormalizerSummary = "Similar to BinNormalizer, but calculates bins based on correlation with the label column, not equi-density. "
            + "The new value is bin_number / number_of_bins.";

        internal const string MinMaxNormalizerUserName = "Min-Max Normalizer";
        internal const string MeanVarNormalizerUserName = "MeanVar Normalizer";
        internal const string LogMeanVarNormalizerUserName = "LogMeanVar Normalizer";
        internal const string BinNormalizerUserName = "Binning Normalizer";
        internal const string SupervisedBinNormalizerUserName = "Supervised Binning Normalizer";

        internal const string MinMaxNormalizerShortName = "MinMax";
        internal const string MeanVarNormalizerShortName = "MeanVar";
        internal const string LogMeanVarNormalizerShortName = "LogMeanVar";
        internal const string BinNormalizerShortName = "Bin";
        internal const string SupervisedBinNormalizerShortName = "SupBin";

        /// <summary>
        /// A helper method to create a MinMax normalizer.
        /// </summary>
        /// <param name="env">Host Environment.</param>
        /// <param name="input">Input <see cref="IDataView"/>. This is the output from previous transform or loader.</param>
        /// <param name="outputColumnName">Name of the output column.</param>
        /// <param name="inputColumnName">Name of the column to be transformed. If this is null '<paramref name="outputColumnName"/>' will be used.</param>
        public static IDataView CreateMinMaxNormalizer(IHostEnvironment env, IDataView input, string outputColumnName, string inputColumnName = null)
        {
            Contracts.CheckValue(env, nameof(env));

            var normalizer = new NormalizingEstimator(env, new NormalizingEstimator.MinMaxColumn(outputColumnName, inputColumnName ?? outputColumnName));
            return normalizer.Fit(input).MakeDataTransform(input);
        }

        /// <summary>
        /// Factory method corresponding to SignatureDataTransform.
        /// </summary>
        internal static IDataTransform Create(IHostEnvironment env, MinMaxArguments args, IDataView input)
        {
            Contracts.CheckValue(env, nameof(env));
            env.CheckValue(args, nameof(args));
            env.CheckValue(args.Columns, nameof(args.Columns));

            var columns = args.Columns
                .Select(col => new NormalizingEstimator.MinMaxColumn(
                    col.Name,
                    col.Source ?? col.Name,
                    col.MaxTrainingExamples ?? args.MaxTrainingExamples,
                    col.FixZero ?? args.FixZero))
                .ToArray();
            var normalizer = new NormalizingEstimator(env, columns);
            return normalizer.Fit(input).MakeDataTransform(input);
        }

        // Factory method corresponding to SignatureDataTransform.
        internal static IDataTransform Create(IHostEnvironment env, MeanVarArguments args, IDataView input)
        {
            Contracts.CheckValue(env, nameof(env));
            env.CheckValue(args, nameof(args));
            env.CheckValue(args.Columns, nameof(args.Columns));

            var columns = args.Columns
                .Select(col => new NormalizingEstimator.MeanVarColumn(
                    col.Name,
                    col.Source ?? col.Name,
                    col.MaxTrainingExamples ?? args.MaxTrainingExamples,
                    col.FixZero ?? args.FixZero))
                .ToArray();
            var normalizer = new NormalizingEstimator(env, columns);
            return normalizer.Fit(input).MakeDataTransform(input);
        }

        /// <summary>
        /// Factory method corresponding to SignatureDataTransform.
        /// </summary>
        internal static IDataTransform Create(IHostEnvironment env, LogMeanVarArguments args, IDataView input)
        {
            Contracts.CheckValue(env, nameof(env));
            env.CheckValue(args, nameof(args));
            env.CheckValue(args.Columns, nameof(args.Columns));

            var columns = args.Columns
                .Select(col => new NormalizingEstimator.LogMeanVarColumn(
                    col.Name,
                    col.Source ?? col.Name,
                    col.MaxTrainingExamples ?? args.MaxTrainingExamples,
                    args.UseCdf))
                .ToArray();
            var normalizer = new NormalizingEstimator(env, columns);
            return normalizer.Fit(input).MakeDataTransform(input);
        }

        /// <summary>
        /// Factory method corresponding to SignatureDataTransform.
        /// </summary>
        internal static IDataTransform Create(IHostEnvironment env, BinArguments args, IDataView input)
        {
            Contracts.CheckValue(env, nameof(env));
            env.CheckValue(args, nameof(args));
            env.CheckValue(args.Columns, nameof(args.Columns));

            var columns = args.Columns
                .Select(col => new NormalizingEstimator.BinningColumn(
                    col.Name,
                    col.Source ?? col.Name,
                    col.MaxTrainingExamples ?? args.MaxTrainingExamples,
                    col.FixZero ?? args.FixZero,
                    col.NumBins ?? args.NumBins))
                .ToArray();
            var normalizer = new NormalizingEstimator(env, columns);
            return normalizer.Fit(input).MakeDataTransform(input);
        }

        internal abstract partial class AffineColumnFunction : IColumnFunction
        {
            protected readonly IHost Host;

            // The only derived classes are private inner classes
            private AffineColumnFunction(IHost host)
            {
                Contracts.CheckValue(host, nameof(host));
                Host = host;
            }

            public abstract void Save(ModelSaveContext ctx);

            public abstract JToken PfaInfo(BoundPfaContext ctx, JToken srcToken);
            public bool CanSaveOnnx(OnnxContext ctx) => true;
            public abstract bool OnnxInfo(OnnxContext ctx, OnnxNode nodeProtoWrapper, int featureCount);

            public abstract Delegate GetGetter(Row input, int icol);

            public abstract void AttachMetadata(MetadataDispatcher.Builder bldr, ColumnType typeSrc);

            public abstract NormalizingTransformer.NormalizerModelParametersBase GetNormalizerModelParams();

            public static AffineColumnFunction Create(ModelLoadContext ctx, IHost host, ColumnType typeSrc)
            {
                Contracts.CheckValue(host, nameof(host));
                if (typeSrc is NumberType)
                {
                    if (typeSrc == NumberType.R4)
                        return Sng.ImplOne.Create(ctx, host, typeSrc);
                    if (typeSrc == NumberType.R8)
                        return Dbl.ImplOne.Create(ctx, host, typeSrc);
                }
                else if (typeSrc is VectorType vectorType && vectorType.ItemType is NumberType)
                {
                    if (vectorType.ItemType == NumberType.R4)
                        return Sng.ImplVec.Create(ctx, host, vectorType);
                    if (vectorType.ItemType == NumberType.R8)
                        return Dbl.ImplVec.Create(ctx, host, vectorType);
                }
                throw host.ExceptUserArg(nameof(AffineArgumentsBase.Columns), "Wrong column type. Expected: R4, R8, Vec<R4, n> or Vec<R8, n>. Got: {0}.", typeSrc.ToString());
            }

            private abstract class ImplOne<TFloat> : AffineColumnFunction
            {
                protected readonly TFloat Scale;
                protected readonly TFloat Offset;
                protected ImplOne(IHost host, TFloat scale, TFloat offset)
                    : base(host)
                {
                    Scale = scale;
                    Offset = offset;
                }

                public override void AttachMetadata(MetadataDispatcher.Builder bldr, ColumnType typeSrc)
                {
                    Host.CheckValue(bldr, nameof(bldr));
                    Host.CheckValue(typeSrc, nameof(typeSrc));
                    Host.Check(typeSrc.RawType == typeof(TFloat));
                    bldr.AddPrimitive("AffineScale", typeSrc, Scale);
                    bldr.AddPrimitive("AffineOffset", typeSrc, Offset);
                }

                public override NormalizingTransformer.NormalizerModelParametersBase GetNormalizerModelParams()
                    => new NormalizingTransformer.AffineNormalizerModelParameters<TFloat>(Scale, Offset);

            }

            private abstract class ImplVec<TFloat> : AffineColumnFunction
            {
                protected readonly TFloat[] Scale;
                protected readonly TFloat[] Offset;
                protected readonly int[] IndicesNonZeroOffset;

                protected ImplVec(IHost host, TFloat[] scale, TFloat[] offset, int[] indicesNonZeroOffset)
                    : base(host)
                {
                    Host.AssertValue(scale);
                    Host.AssertValueOrNull(offset);
                    Host.Assert(indicesNonZeroOffset == null || offset != null);
                    Host.Assert(Offset == null || Offset.Length == Scale.Length);

                    Scale = scale;
                    Offset = offset;
                    IndicesNonZeroOffset = indicesNonZeroOffset;
                }

                public override void AttachMetadata(MetadataDispatcher.Builder bldr, ColumnType typeSrc)
                {
                    Host.CheckValue(bldr, nameof(bldr));
                    Host.CheckValue(typeSrc, nameof(typeSrc));
                    Host.Check(typeSrc.GetVectorSize() == Scale.Length);
                    Host.Check(typeSrc.GetItemType().RawType == typeof(TFloat));
                    bldr.AddGetter<VBuffer<TFloat>>("AffineScale", typeSrc, ScaleMetadataGetter);
                    if (Offset != null)
                        bldr.AddGetter<VBuffer<TFloat>>("AffineOffset", typeSrc, OffsetMetadataGetter);
                }

                private void ScaleMetadataGetter(int col, ref VBuffer<TFloat> dst)
                {
                    var src = new VBuffer<TFloat>(Scale.Length, Scale);
                    src.CopyTo(ref dst);
                }

                private void OffsetMetadataGetter(int col, ref VBuffer<TFloat> dst)
                {
                    Host.AssertValue(Offset);
                    var src = new VBuffer<TFloat>(Offset.Length, Offset);
                    src.CopyTo(ref dst);
                }

                public override NormalizingTransformer.NormalizerModelParametersBase GetNormalizerModelParams()
                    => new NormalizingTransformer.AffineNormalizerModelParameters<ImmutableArray<TFloat>> (ImmutableArray.Create(Scale), ImmutableArray.Create(Offset));
            }
        }

        internal abstract partial class CdfColumnFunction : IColumnFunction
        {
            protected readonly IHost Host;

            // The only derived classes are private inner classes
            private CdfColumnFunction(IHost host)
            {
                Contracts.CheckValue(host, nameof(host));
                Host = host;
            }

            public abstract void Save(ModelSaveContext ctx);

            public JToken PfaInfo(BoundPfaContext ctx, JToken srcToken) => null;

            public bool CanSaveOnnx(OnnxContext ctx) => false;

            public bool OnnxInfo(OnnxContext ctx, OnnxNode nodeProtoWrapper, int featureCount)
                => throw Host.ExceptNotSupp();

            public abstract Delegate GetGetter(Row input, int icol);
            public abstract void AttachMetadata(MetadataDispatcher.Builder bldr, ColumnType typeSrc);
            public abstract NormalizingTransformer.NormalizerModelParametersBase GetNormalizerModelParams();

            public static CdfColumnFunction Create(ModelLoadContext ctx, IHost host, ColumnType typeSrc)
            {
                Contracts.CheckValue(host, nameof(host));
                if (typeSrc is NumberType)
                {
                    if (typeSrc == NumberType.R4)
                        return Sng.ImplOne.Create(ctx, host, typeSrc);
                    if (typeSrc == NumberType.R8)
                        return Dbl.ImplOne.Create(ctx, host, typeSrc);
                }
                else if (typeSrc is VectorType vectorType && vectorType.ItemType is NumberType)
                {
                    if (vectorType.ItemType == NumberType.R4)
                        return Sng.ImplVec.Create(ctx, host, vectorType);
                    if (vectorType.ItemType == NumberType.R8)
                        return Dbl.ImplVec.Create(ctx, host, vectorType);
                }
                throw host.ExceptUserArg(nameof(AffineArgumentsBase.Columns), "Wrong column type. Expected: R4, R8, Vec<R4, n> or Vec<R8, n>. Got: {0}.", typeSrc);
            }

            private abstract class ImplOne<TFloat> : CdfColumnFunction
            {
                protected readonly TFloat Mean;
                protected readonly TFloat Stddev;
                protected readonly bool UseLog;

                protected ImplOne(IHost host, TFloat mean, TFloat stddev, bool useLog)
                    : base(host)
                {
                    Mean = mean;
                    Stddev = stddev;
                    UseLog = useLog;
                }

                public override void AttachMetadata(MetadataDispatcher.Builder bldr, ColumnType typeSrc)
                {
                    Host.CheckValue(bldr, nameof(bldr));
                    Host.CheckValue(typeSrc, nameof(typeSrc));
                    Host.Check(typeSrc.RawType == typeof(TFloat));
                    bldr.AddPrimitive("CdfMean", typeSrc, Mean);
                    bldr.AddPrimitive("CdfStdDev", typeSrc, Stddev);
                    bldr.AddPrimitive("CdfUseLog", BoolType.Instance, UseLog);
                }

                public override NormalizingTransformer.NormalizerModelParametersBase GetNormalizerModelParams()
                    => new NormalizingTransformer.CdfNormalizerModelParameters<TFloat>(Mean, Stddev, UseLog);
            }

            private abstract class ImplVec<TFloat> : CdfColumnFunction
            {
                protected readonly TFloat[] Mean;
                protected readonly TFloat[] Stddev;
                protected readonly bool UseLog;

                protected ImplVec(IHost host, TFloat[] mean, TFloat[] stddev, bool useLog)
                    : base(host)
                {
                    Host.AssertValue(mean);
                    Host.AssertValue(stddev);
                    Host.Assert(mean.Length == stddev.Length);
                    Mean = mean;
                    Stddev = stddev;
                    UseLog = useLog;
                }

                public override void AttachMetadata(MetadataDispatcher.Builder bldr, ColumnType typeSrc)
                {
                    Host.CheckValue(bldr, nameof(bldr));
                    Host.CheckValue(typeSrc, nameof(typeSrc));
                    Host.Check(typeSrc.GetVectorSize() == Mean.Length);
                    Host.Check(typeSrc.GetItemType().RawType == typeof(TFloat));
                    bldr.AddGetter<VBuffer<TFloat>>("CdfMean", typeSrc, MeanMetadataGetter);
                    bldr.AddGetter<VBuffer<TFloat>>("CdfStdDev", typeSrc, StddevMetadataGetter);
                    bldr.AddPrimitive("CdfUseLog", BoolType.Instance, UseLog);
                }

                private void MeanMetadataGetter(int col, ref VBuffer<TFloat> dst)
                {
                    var src = new VBuffer<TFloat>(Mean.Length, Mean);
                    src.CopyTo(ref dst);
                }

                private void StddevMetadataGetter(int col, ref VBuffer<TFloat> dst)
                {
                    var src = new VBuffer<TFloat>(Stddev.Length, Stddev);
                    src.CopyTo(ref dst);
                }

                public override NormalizingTransformer.NormalizerModelParametersBase GetNormalizerModelParams()
                    => new NormalizingTransformer.CdfNormalizerModelParameters<ImmutableArray<TFloat>>(ImmutableArray.Create(Mean), ImmutableArray.Create(Stddev), UseLog);
            }

            public const string LoaderSignature = "CdfNormalizeFunction";

            public static VersionInfo GetVersionInfo()
            {
                return new VersionInfo(
                    modelSignature: "CDFNORMF",
                    verWrittenCur: 0x00010001, // Initial
                    verReadableCur: 0x00010001,
                    verWeCanReadBack: 0x00010001,
                    loaderSignature: LoaderSignature,
                loaderAssemblyName: typeof(CdfColumnFunction).Assembly.FullName);
            }
        }

        internal abstract partial class BinColumnFunction : IColumnFunction
        {
            protected readonly IHost Host;

            protected BinColumnFunction(IHost host)
            {
                Contracts.CheckValue(host, nameof(host));
                Host = host;
            }

            public abstract void Save(ModelSaveContext ctx);

            public JToken PfaInfo(BoundPfaContext ctx, JToken srcToken) => null;

            public bool CanSaveOnnx(OnnxContext ctx) => false;

            public bool OnnxInfo(OnnxContext ctx, OnnxNode nodeProtoWrapper, int featureCount)
                => throw Host.ExceptNotSupp();

            public abstract Delegate GetGetter(Row input, int icol);

            public void AttachMetadata(MetadataDispatcher.Builder bldr, ColumnType typeSrc)
            {
                // REVIEW: How to attach information on the bins, to metadata?
            }

            public abstract NormalizingTransformer.NormalizerModelParametersBase GetNormalizerModelParams();

            public static BinColumnFunction Create(ModelLoadContext ctx, IHost host, ColumnType typeSrc)
            {
                Contracts.CheckValue(host, nameof(host));
                if (typeSrc is NumberType)
                {
                    if (typeSrc == NumberType.R4)
                        return Sng.ImplOne.Create(ctx, host, typeSrc);
                    if (typeSrc == NumberType.R8)
                        return Dbl.ImplOne.Create(ctx, host, typeSrc);
                }
                if (typeSrc is VectorType vectorType && vectorType.ItemType is NumberType)
                {
                    if (vectorType.ItemType == NumberType.R4)
                        return Sng.ImplVec.Create(ctx, host, vectorType);
                    if (vectorType.ItemType == NumberType.R8)
                        return Dbl.ImplVec.Create(ctx, host, vectorType);
                }
                throw host.ExceptUserArg(nameof(BinArguments.Columns), "Wrong column type. Expected: R4, R8, Vec<R4, n> or Vec<R8, n>. Got: {0}.", typeSrc);
            }

            public const string LoaderSignature = "BinNormalizeFunction";

            public static VersionInfo GetVersionInfo()
            {
                return new VersionInfo(
                    modelSignature: "BINNORMF",
                    verWrittenCur: 0x00010001, // Initial
                    verReadableCur: 0x00010001,
                    verWeCanReadBack: 0x00010001,
                    loaderSignature: LoaderSignature,
                loaderAssemblyName: typeof(BinColumnFunction).Assembly.FullName);
            }
        }

        private abstract class OneColumnFunctionBuilderBase<TFloat> : IColumnFunctionBuilder
        {
            protected IHost Host;
            protected readonly long Lim;
            protected long Rem;
            private readonly ValueGetter<TFloat> _getSrc;

            protected OneColumnFunctionBuilderBase(IHost host, long lim, ValueGetter<TFloat> getSrc)
            {
                Contracts.CheckValue(host, nameof(host));
                Host = host;
                Rem = lim;
                Lim = lim;
                _getSrc = getSrc;
            }

            public bool ProcessValue()
            {
                TFloat tmp = default(TFloat);
                _getSrc(ref tmp);
                return ProcessValue(in tmp);
            }

            protected virtual bool ProcessValue(in TFloat val)
            {
                Host.Assert(Rem >= 0);
                if (Rem == 0)
                    return false;
                Rem--;
                return true;
            }

            public abstract IColumnFunction CreateColumnFunction();
        }

        private abstract class VecColumnFunctionBuilderBase<TFloat> : IColumnFunctionBuilder
        {
            protected IHost Host;
            protected readonly long Lim;
            protected long Rem;
            private readonly ValueGetter<VBuffer<TFloat>> _getSrc;
            private VBuffer<TFloat> _buffer;

            protected VecColumnFunctionBuilderBase(IHost host, long lim, ValueGetter<VBuffer<TFloat>> getSrc)
            {
                Contracts.CheckValue(host, nameof(host));
                Host = host;
                Rem = lim;
                Lim = lim;
                _getSrc = getSrc;
            }

            public bool ProcessValue()
            {
                _getSrc(ref _buffer);
                return ProcessValue(in _buffer);
            }

            protected virtual bool ProcessValue(in VBuffer<TFloat> buffer)
            {
                Host.Assert(Rem >= 0);
                if (Rem == 0)
                    return false;
                Rem--;
                return true;
            }

            public abstract IColumnFunction CreateColumnFunction();
        }

        private abstract class SupervisedBinFunctionBuilderBase : IColumnFunctionBuilder
        {
            protected readonly IHost Host;
            protected readonly long Lim;
            protected long Rem;

            protected readonly List<int> Labels;
            protected readonly int LabelCardinality;
            private readonly ValueGetter<int> _labelGetterSrc;

            protected SupervisedBinFunctionBuilderBase(IHost host, long lim, int labelColId, Row dataRow)
            {
                Contracts.CheckValue(host, nameof(host));
                Host = host;
                Rem = lim;
                Lim = lim;
                Labels = new List<int>();
                _labelGetterSrc = GetLabelGetter(dataRow, labelColId, out LabelCardinality);
            }

            private ValueGetter<int> GetLabelGetter(Row row, int col, out int labelCardinality)
            {
                // The label column type is checked as part of args validation.
                var type = row.Schema[col].Type;
                Host.Assert(type is KeyType || type is NumberType);

                if (type is KeyType keyType)
                {
                    Host.Assert(type.GetKeyCountAsInt32(Host) > 0);
                    labelCardinality = type.GetKeyCountAsInt32(Host);

                    int size = type.GetKeyCountAsInt32(Host);
                    ulong src = 0;
                    var getSrc = RowCursorUtils.GetGetterAs<ulong>(NumberType.U8, row, col);
                    return
                        (ref int dst) =>
                        {
                            getSrc(ref src);
                            // The value should fall between 0 and _labelCardinality inclusive, where 0 is considered
                            // missing/invalid (this is the contract of the KeyType). However, we still handle the
                            // cases of too large values correctly (by treating them as invalid).
                            if (src <= (ulong)size)
                                dst = (int)src - 1;
                            else
                                dst = -1;
                        };
                }
                else
                {
                    // REVIEW: replace with trainable binning for numeric value
                    labelCardinality = 2; // any numeric column is split into 0 and 1

                    Double src = 0;
                    var getSrc = RowCursorUtils.GetGetterAs<Double>(NumberType.R8, row, col);
                    return
                        (ref int dst) =>
                        {
                            getSrc(ref src);
                            // NaN maps to -1.
                            if (src > 0)
                                dst = 1;
                            else if (src <= 0)
                                dst = 0;
                            else
                                dst = -1;
                        };
                }
            }

            public virtual bool ProcessValue()
            {
                Host.Assert(Rem >= 0);
                if (Rem == 0)
                    return false;
                Rem--;
                int label = 0;
                _labelGetterSrc(ref label);
                var accept = label >= 0 && AcceptColumnValue(); // skip examples with negative label
                if (accept)
                    Labels.Add(label);
                return true;
            }

            public abstract IColumnFunction CreateColumnFunction();

            protected abstract bool AcceptColumnValue();
        }

        private abstract class OneColumnSupervisedBinFunctionBuilderBase<TFloat> : SupervisedBinFunctionBuilderBase
        {
            private readonly ValueGetter<TFloat> _colGetterSrc;
            protected readonly List<TFloat> ColValues;

            protected OneColumnSupervisedBinFunctionBuilderBase(IHost host, long lim, int valueColId, int labelColId,
                Row dataRow)
                : base(host, lim, labelColId, dataRow)
            {
                _colGetterSrc = dataRow.GetGetter<TFloat>(valueColId);
                ColValues = new List<TFloat>();
            }

            protected override bool AcceptColumnValue()
            {
                TFloat colValue = default(TFloat);
                _colGetterSrc(ref colValue);
                var result = AcceptColumnValue(in colValue);
                if (result)
                    ColValues.Add(colValue);
                return result;
            }

            protected abstract bool AcceptColumnValue(in TFloat colValue);
        }

        private abstract class VecColumnSupervisedBinFunctionBuilderBase<TFloat> : SupervisedBinFunctionBuilderBase
        {
            private readonly ValueGetter<VBuffer<TFloat>> _colValueGetter;
            private VBuffer<TFloat> _buffer;

            protected readonly List<TFloat>[] ColValues;
            protected readonly int ColumnSlotCount;

            protected VecColumnSupervisedBinFunctionBuilderBase(IHost host, long lim, int valueColId, int labelColId, Row dataRow)
                : base(host, lim, labelColId, dataRow)
            {
                _colValueGetter = dataRow.GetGetter<VBuffer<TFloat>>(valueColId);
                var valueColType = dataRow.Schema[valueColId].Type;
                Host.Assert(valueColType.IsKnownSizeVector());
                ColumnSlotCount = valueColType.GetValueCount();

                ColValues = new List<TFloat>[ColumnSlotCount];
                for (int i = 0; i < ColumnSlotCount; i++)
                    ColValues[i] = new List<TFloat>();

                _buffer = default(VBuffer<TFloat>);
            }

            protected override bool AcceptColumnValue()
            {
                _colValueGetter(ref _buffer);
                bool result = AcceptColumnValue(in _buffer);
                if (result)
                {
                    if (_buffer.IsDense)
                    {
                        var values = _buffer.GetValues();
                        for (int i = 0; i < ColumnSlotCount; i++)
                            ColValues[i].Add(values[i]);
                    }
                    else
                    {
                        var indices = _buffer.GetIndices();
                        var values = _buffer.GetValues();
                        int k = 0;
                        for (int i = 0; i < values.Length; i++)
                        {
                            var val = values[i];
                            var index = indices[i];
                            while (k < index)
                                ColValues[k++].Add(default(TFloat));

                            ColValues[k++].Add(val);
                        }

                        while (k < ColumnSlotCount)
                            ColValues[k++].Add(default(TFloat));
                    }
                }
                return result;
            }

            protected abstract bool AcceptColumnValue(in VBuffer<TFloat> buffer);
        }

        internal static partial class MinMaxUtils
        {
            public static IColumnFunctionBuilder CreateBuilder(MinMaxArguments args, IHost host,
                int icol, int srcIndex, ColumnType srcType, RowCursor cursor)
            {
                Contracts.AssertValue(host);
                host.AssertValue(args);

                return CreateBuilder(new NormalizingEstimator.MinMaxColumn(
<<<<<<< HEAD
                    args.Column[icol].Name,
                    args.Column[icol].Source ?? args.Column[icol].Name,
                    args.Column[icol].MaxTrainingExamples ?? args.MaxTrainingExamples,
                    args.Column[icol].FixZero ?? args.FixZero), host, srcIndex, srcType, cursor);
=======
                    args.Columns[icol].Source ?? args.Columns[icol].Name,
                    args.Columns[icol].Name,
                    args.Columns[icol].MaxTrainingExamples ?? args.MaxTrainingExamples,
                    args.Columns[icol].FixZero ?? args.FixZero), host, srcIndex, srcType, cursor);
>>>>>>> ac7ee5a2
            }

            public static IColumnFunctionBuilder CreateBuilder(NormalizingEstimator.MinMaxColumn column, IHost host,
                int srcIndex, ColumnType srcType, RowCursor cursor)
            {
                if (srcType is NumberType)
                {
                    if (srcType == NumberType.R4)
                        return Sng.MinMaxOneColumnFunctionBuilder.Create(column, host, srcType, cursor.GetGetter<Single>(srcIndex));
                    if (srcType == NumberType.R8)
                        return Dbl.MinMaxOneColumnFunctionBuilder.Create(column, host, srcType, cursor.GetGetter<Double>(srcIndex));
                }
                if (srcType is VectorType vectorType && vectorType.IsKnownSize && vectorType.ItemType is NumberType)
                {
                    if (vectorType.ItemType == NumberType.R4)
                        return Sng.MinMaxVecColumnFunctionBuilder.Create(column, host, vectorType, cursor.GetGetter<VBuffer<Single>>(srcIndex));
                    if (vectorType.ItemType == NumberType.R8)
                        return Dbl.MinMaxVecColumnFunctionBuilder.Create(column, host, vectorType, cursor.GetGetter<VBuffer<Double>>(srcIndex));
                }
                throw host.ExceptParam(nameof(srcType), "Wrong column type for input column. Expected: R4, R8, Vec<R4, n> or Vec<R8, n>. Got: {0}.", srcType.ToString());
            }
        }

        internal static partial class MeanVarUtils
        {
            public static IColumnFunctionBuilder CreateBuilder(MeanVarArguments args, IHost host,
                int icol, int srcIndex, ColumnType srcType, RowCursor cursor)
            {
                Contracts.AssertValue(host);
                host.AssertValue(args);

                return CreateBuilder(new NormalizingEstimator.MeanVarColumn(
<<<<<<< HEAD
                    args.Column[icol].Name,
                    args.Column[icol].Source ?? args.Column[icol].Name,
                    args.Column[icol].MaxTrainingExamples ?? args.MaxTrainingExamples,
                    args.Column[icol].FixZero ?? args.FixZero,
=======
                    args.Columns[icol].Source ?? args.Columns[icol].Name,
                    args.Columns[icol].Name,
                    args.Columns[icol].MaxTrainingExamples ?? args.MaxTrainingExamples,
                    args.Columns[icol].FixZero ?? args.FixZero,
>>>>>>> ac7ee5a2
                    args.UseCdf), host, srcIndex, srcType, cursor);
            }

            public static IColumnFunctionBuilder CreateBuilder(NormalizingEstimator.MeanVarColumn column, IHost host,
                int srcIndex, ColumnType srcType, RowCursor cursor)
            {
                Contracts.AssertValue(host);

                if (srcType is NumberType)
                {
                    if (srcType == NumberType.R4)
                        return Sng.MeanVarOneColumnFunctionBuilder.Create(column, host, srcType, cursor.GetGetter<Single>(srcIndex));
                    if (srcType == NumberType.R8)
                        return Dbl.MeanVarOneColumnFunctionBuilder.Create(column, host, srcType, cursor.GetGetter<Double>(srcIndex));
                }
                if (srcType is VectorType vectorType && vectorType.IsKnownSize && vectorType.ItemType is NumberType)
                {
                    if (vectorType.ItemType == NumberType.R4)
                        return Sng.MeanVarVecColumnFunctionBuilder.Create(column, host, vectorType, cursor.GetGetter<VBuffer<Single>>(srcIndex));
                    if (vectorType.ItemType == NumberType.R8)
                        return Dbl.MeanVarVecColumnFunctionBuilder.Create(column, host, vectorType, cursor.GetGetter<VBuffer<Double>>(srcIndex));
                }
                throw host.ExceptParam(nameof(srcType), "Wrong column type for input column. Expected: R4, R8, Vec<R4, n> or Vec<R8, n>. Got: {0}.", srcType.ToString());
            }

        }

        internal static partial class LogMeanVarUtils
        {
            public static IColumnFunctionBuilder CreateBuilder(LogMeanVarArguments args, IHost host,
                int icol, int srcIndex, ColumnType srcType, RowCursor cursor)
            {
                Contracts.AssertValue(host);
                host.AssertValue(args);

                return CreateBuilder(new NormalizingEstimator.LogMeanVarColumn(
<<<<<<< HEAD
                    args.Column[icol].Name,
                    args.Column[icol].Source ?? args.Column[icol].Name,
                    args.Column[icol].MaxTrainingExamples ?? args.MaxTrainingExamples,
=======
                    args.Columns[icol].Source ?? args.Columns[icol].Name,
                    args.Columns[icol].Name,
                    args.Columns[icol].MaxTrainingExamples ?? args.MaxTrainingExamples,
>>>>>>> ac7ee5a2
                    args.UseCdf), host, srcIndex, srcType, cursor);
            }

            public static IColumnFunctionBuilder CreateBuilder(NormalizingEstimator.LogMeanVarColumn column, IHost host,
                int srcIndex, ColumnType srcType, RowCursor cursor)
            {
                Contracts.AssertValue(host);
                host.AssertValue(column);

                if (srcType is NumberType)
                {
                    if (srcType == NumberType.R4)
                        return Sng.MeanVarOneColumnFunctionBuilder.Create(column, host, srcType, cursor.GetGetter<Single>(srcIndex));
                    if (srcType == NumberType.R8)
                        return Dbl.MeanVarOneColumnFunctionBuilder.Create(column, host, srcType, cursor.GetGetter<Double>(srcIndex));
                }
                if (srcType is VectorType vectorType && vectorType.IsKnownSize && vectorType.ItemType is NumberType)
                {
                    if (vectorType.ItemType == NumberType.R4)
                        return Sng.MeanVarVecColumnFunctionBuilder.Create(column, host, vectorType, cursor.GetGetter<VBuffer<Single>>(srcIndex));
                    if (vectorType.ItemType == NumberType.R8)
                        return Dbl.MeanVarVecColumnFunctionBuilder.Create(column, host, vectorType, cursor.GetGetter<VBuffer<Double>>(srcIndex));
                }
                throw host.ExceptUserArg(nameof(column), "Wrong column type for column {0}. Expected: R4, R8, Vec<R4, n> or Vec<R8, n>. Got: {1}.", column.InputColumnName, srcType.ToString());
            }
        }

        internal static partial class BinUtils
        {
            public static IColumnFunctionBuilder CreateBuilder(BinArguments args, IHost host,
                int icol, int srcIndex, ColumnType srcType, RowCursor cursor)
            {
                Contracts.AssertValue(host);
                host.AssertValue(args);

                return CreateBuilder(new NormalizingEstimator.BinningColumn(
<<<<<<< HEAD
                    args.Column[icol].Name,
                    args.Column[icol].Source ?? args.Column[icol].Name,
                    args.Column[icol].MaxTrainingExamples ?? args.MaxTrainingExamples,
                    args.Column[icol].FixZero ?? args.FixZero,
                    args.Column[icol].NumBins ?? args.NumBins), host, srcIndex, srcType, cursor);
=======
                    args.Columns[icol].Source ?? args.Columns[icol].Name,
                    args.Columns[icol].Name,
                    args.Columns[icol].MaxTrainingExamples ?? args.MaxTrainingExamples,
                    args.Columns[icol].FixZero ?? args.FixZero,
                    args.Columns[icol].NumBins ?? args.NumBins), host, srcIndex, srcType, cursor);
>>>>>>> ac7ee5a2
            }

            public static IColumnFunctionBuilder CreateBuilder(NormalizingEstimator.BinningColumn column, IHost host,
                int srcIndex, ColumnType srcType, RowCursor cursor)
            {
                Contracts.AssertValue(host);

                if (srcType is NumberType)
                {
                    if (srcType == NumberType.R4)
                        return Sng.BinOneColumnFunctionBuilder.Create(column, host, srcType, cursor.GetGetter<Single>(srcIndex));
                    if (srcType == NumberType.R8)
                        return Dbl.BinOneColumnFunctionBuilder.Create(column, host, srcType, cursor.GetGetter<Double>(srcIndex));
                }
                if (srcType is VectorType vectorType && vectorType.IsKnownSize && vectorType.ItemType is NumberType)
                {
                    if (vectorType.ItemType == NumberType.R4)
                        return Sng.BinVecColumnFunctionBuilder.Create(column, host, vectorType, cursor.GetGetter<VBuffer<Single>>(srcIndex));
                    if (vectorType.ItemType == NumberType.R8)
                        return Dbl.BinVecColumnFunctionBuilder.Create(column, host, vectorType, cursor.GetGetter<VBuffer<Double>>(srcIndex));
                }
                throw host.ExceptParam(nameof(column), "Wrong column type for column {0}. Expected: R4, R8, Vec<R4, n> or Vec<R8, n>. Got: {1}.", column.InputColumnName, srcType.ToString());
            }
        }

        internal static class SupervisedBinUtils
        {
            public static IColumnFunctionBuilder CreateBuilder(SupervisedBinArguments args, IHost host,
                int icol, int srcIndex, ColumnType srcType, RowCursor cursor)
            {
                Contracts.AssertValue(host);
                host.AssertValue(args);

                // checking for label column
                host.CheckUserArg(!string.IsNullOrWhiteSpace(args.LabelColumn), nameof(args.LabelColumn), "Must specify the label column name");
                int labelColumnId = GetLabelColumnId(host, cursor.Schema, args.LabelColumn);
                var labelColumnType = cursor.Schema[labelColumnId].Type;
                if (labelColumnType is KeyType labelKeyType)
                    host.CheckUserArg(labelKeyType.Count > 0, nameof(args.LabelColumn), "Label column must have a known cardinality");
                else
                    host.CheckUserArg(labelColumnType is NumberType, nameof(args.LabelColumn), "Label column must be a number or a key type");

                return CreateBuilder(
                    new NormalizingEstimator.SupervisedBinningColumn(
<<<<<<< HEAD
                        args.Column[icol].Name,
                        args.Column[icol].Source ?? args.Column[icol].Name,
=======
                        args.Columns[icol].Source ?? args.Columns[icol].Name,
                        args.Columns[icol].Name,
>>>>>>> ac7ee5a2
                        args.LabelColumn ?? DefaultColumnNames.Label,
                        args.Columns[icol].MaxTrainingExamples ?? args.MaxTrainingExamples,
                        args.Columns[icol].FixZero ?? args.FixZero,
                        args.Columns[icol].NumBins ?? args.NumBins,
                        args.MinBinSize),
                    host, labelColumnId, srcIndex, srcType, cursor);
            }

            public static IColumnFunctionBuilder CreateBuilder(NormalizingEstimator.SupervisedBinningColumn column, IHost host,
                 string labelColumn, int srcIndex, ColumnType srcType, RowCursor cursor)
            {
                int labelColumnId = GetLabelColumnId(host, cursor.Schema, labelColumn);
                return CreateBuilder(column, host, labelColumnId, srcIndex, srcType, cursor);
            }

            private static IColumnFunctionBuilder CreateBuilder(NormalizingEstimator.SupervisedBinningColumn column, IHost host,
                int labelColumnId, int srcIndex, ColumnType srcType, RowCursor cursor)
            {
                Contracts.AssertValue(host);

                if (srcType is NumberType)
                {
                    if (srcType == NumberType.R4)
                        return Sng.SupervisedBinOneColumnFunctionBuilder.Create(column, host, srcIndex, labelColumnId, cursor);
                    if (srcType == NumberType.R8)
                        return Dbl.SupervisedBinOneColumnFunctionBuilder.Create(column, host, srcIndex, labelColumnId, cursor);
                }
                if (srcType is VectorType vectorType && vectorType.ItemType is NumberType)
                {
                    if (vectorType.ItemType == NumberType.R4)
                        return Sng.SupervisedBinVecColumnFunctionBuilder.Create(column, host, srcIndex, labelColumnId, cursor);
                    if (vectorType.ItemType == NumberType.R8)
                        return Dbl.SupervisedBinVecColumnFunctionBuilder.Create(column, host, srcIndex, labelColumnId, cursor);
                }

                throw host.ExceptParam(nameof(column), "Wrong column type for column {0}. Expected: R4, R8, Vec<R4, n> or Vec<R8, n>. Got: {1}.",
                    column.InputColumnName,
                    srcType.ToString());
            }

            public static int GetLabelColumnId(IExceptionContext host, Schema schema, string labelColumnName)
            {
                Contracts.AssertValue(host);
                host.AssertValue(schema);
                int labelColumnId;
                if (!schema.TryGetColumnIndex(labelColumnName, out labelColumnId))
                    throw host.ExceptUserArg(nameof(SupervisedBinArguments.LabelColumn), "Label column '{0}' not found", labelColumnName);
                return labelColumnId;
            }
        }
    }

    internal static partial class AffineNormSerializationUtils
    {
        public const string LoaderSignature = "AffineNormExec";

        private static VersionInfo GetVersionInfo()
        {
            return new VersionInfo(
                modelSignature: "AFF NORM",
                // verWrittenCur: 0x00010001, // Initial
                //verWrittenCur: 0x00010002, // Sparse representation
                verWrittenCur: 0x00010003, // Scales multiply instead of divide
                verReadableCur: 0x00010003,
                verWeCanReadBack: 0x00010003,
                loaderSignature: LoaderSignature,
                loaderAssemblyName: typeof(AffineNormSerializationUtils).Assembly.FullName);
        }
    }

    internal static partial class BinNormSerializationUtils
    {
        public const string LoaderSignature = "BinNormExec";

        private static VersionInfo GetVersionInfo()
        {
            return new VersionInfo(
                modelSignature: "BIN NORM",
                verWrittenCur: 0x00010001,
                verReadableCur: 0x00010001,
                verWeCanReadBack: 0x00010001,
                loaderSignature: LoaderSignature,
                loaderAssemblyName: typeof(BinNormSerializationUtils).Assembly.FullName);
        }
    }

    internal static class MeanVarUtils
    {
        internal static void AdjustForZeros(ref Double mean, ref Double m2, ref long count, long numZeros)
        {
            Contracts.Assert(m2 >= 0);
            Contracts.Assert(count >= 0);
            Contracts.Assert(numZeros >= 0);

            if (numZeros == 0)
                return;
            count += numZeros;
            var delta = 0 - mean;
            mean += delta * numZeros / count;
            var d2 = delta * (0 - mean);
            Contracts.Assert(d2 >= 0);
            m2 += d2 * numZeros;
            Contracts.Assert(m2 >= 0);
        }
    }
}<|MERGE_RESOLUTION|>--- conflicted
+++ resolved
@@ -919,17 +919,10 @@
                 host.AssertValue(args);
 
                 return CreateBuilder(new NormalizingEstimator.MinMaxColumn(
-<<<<<<< HEAD
-                    args.Column[icol].Name,
-                    args.Column[icol].Source ?? args.Column[icol].Name,
-                    args.Column[icol].MaxTrainingExamples ?? args.MaxTrainingExamples,
-                    args.Column[icol].FixZero ?? args.FixZero), host, srcIndex, srcType, cursor);
-=======
+                    args.Columns[icol].Name,
                     args.Columns[icol].Source ?? args.Columns[icol].Name,
-                    args.Columns[icol].Name,
                     args.Columns[icol].MaxTrainingExamples ?? args.MaxTrainingExamples,
                     args.Columns[icol].FixZero ?? args.FixZero), host, srcIndex, srcType, cursor);
->>>>>>> ac7ee5a2
             }
 
             public static IColumnFunctionBuilder CreateBuilder(NormalizingEstimator.MinMaxColumn column, IHost host,
@@ -962,17 +955,10 @@
                 host.AssertValue(args);
 
                 return CreateBuilder(new NormalizingEstimator.MeanVarColumn(
-<<<<<<< HEAD
-                    args.Column[icol].Name,
-                    args.Column[icol].Source ?? args.Column[icol].Name,
-                    args.Column[icol].MaxTrainingExamples ?? args.MaxTrainingExamples,
-                    args.Column[icol].FixZero ?? args.FixZero,
-=======
+                    args.Columns[icol].Name,
                     args.Columns[icol].Source ?? args.Columns[icol].Name,
-                    args.Columns[icol].Name,
                     args.Columns[icol].MaxTrainingExamples ?? args.MaxTrainingExamples,
                     args.Columns[icol].FixZero ?? args.FixZero,
->>>>>>> ac7ee5a2
                     args.UseCdf), host, srcIndex, srcType, cursor);
             }
 
@@ -1009,15 +995,9 @@
                 host.AssertValue(args);
 
                 return CreateBuilder(new NormalizingEstimator.LogMeanVarColumn(
-<<<<<<< HEAD
-                    args.Column[icol].Name,
-                    args.Column[icol].Source ?? args.Column[icol].Name,
-                    args.Column[icol].MaxTrainingExamples ?? args.MaxTrainingExamples,
-=======
+                    args.Columns[icol].Name,
                     args.Columns[icol].Source ?? args.Columns[icol].Name,
-                    args.Columns[icol].Name,
                     args.Columns[icol].MaxTrainingExamples ?? args.MaxTrainingExamples,
->>>>>>> ac7ee5a2
                     args.UseCdf), host, srcIndex, srcType, cursor);
             }
 
@@ -1054,19 +1034,11 @@
                 host.AssertValue(args);
 
                 return CreateBuilder(new NormalizingEstimator.BinningColumn(
-<<<<<<< HEAD
-                    args.Column[icol].Name,
-                    args.Column[icol].Source ?? args.Column[icol].Name,
-                    args.Column[icol].MaxTrainingExamples ?? args.MaxTrainingExamples,
-                    args.Column[icol].FixZero ?? args.FixZero,
-                    args.Column[icol].NumBins ?? args.NumBins), host, srcIndex, srcType, cursor);
-=======
+                    args.Columns[icol].Name,
                     args.Columns[icol].Source ?? args.Columns[icol].Name,
-                    args.Columns[icol].Name,
                     args.Columns[icol].MaxTrainingExamples ?? args.MaxTrainingExamples,
                     args.Columns[icol].FixZero ?? args.FixZero,
                     args.Columns[icol].NumBins ?? args.NumBins), host, srcIndex, srcType, cursor);
->>>>>>> ac7ee5a2
             }
 
             public static IColumnFunctionBuilder CreateBuilder(NormalizingEstimator.BinningColumn column, IHost host,
@@ -1111,13 +1083,8 @@
 
                 return CreateBuilder(
                     new NormalizingEstimator.SupervisedBinningColumn(
-<<<<<<< HEAD
-                        args.Column[icol].Name,
-                        args.Column[icol].Source ?? args.Column[icol].Name,
-=======
+                        args.Columns[icol].Name,
                         args.Columns[icol].Source ?? args.Columns[icol].Name,
-                        args.Columns[icol].Name,
->>>>>>> ac7ee5a2
                         args.LabelColumn ?? DefaultColumnNames.Label,
                         args.Columns[icol].MaxTrainingExamples ?? args.MaxTrainingExamples,
                         args.Columns[icol].FixZero ?? args.FixZero,
