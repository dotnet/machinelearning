// Licensed to the .NET Foundation under one or more agreements.
// The .NET Foundation licenses this file to you under the MIT license.
// See the LICENSE file in the project root for more information.

using System;
using System.Collections.Generic;
using System.Linq;
using System.Text;
using Microsoft.Data.DataView;
using Microsoft.ML;
using Microsoft.ML.CommandLine;
using Microsoft.ML.Core.Data;
using Microsoft.ML.Data;
using Microsoft.ML.EntryPoints;
using Microsoft.ML.Internal.Utilities;
using Microsoft.ML.Model;
using Microsoft.ML.Model.Onnx;
using Microsoft.ML.Transforms;

[assembly: LoadableClass(ColumnCopyingTransformer.Summary, typeof(IDataTransform), typeof(ColumnCopyingTransformer),
    typeof(ColumnCopyingTransformer.Arguments), typeof(SignatureDataTransform),
    ColumnCopyingTransformer.UserName, "CopyColumns", "CopyColumnsTransform", ColumnCopyingTransformer.ShortName,
    DocName = "transform/CopyColumnsTransformer.md")]

[assembly: LoadableClass(ColumnCopyingTransformer.Summary, typeof(IDataTransform), typeof(ColumnCopyingTransformer), null, typeof(SignatureLoadDataTransform),
    ColumnCopyingTransformer.UserName, ColumnCopyingTransformer.LoaderSignature)]

[assembly: LoadableClass(ColumnCopyingTransformer.Summary, typeof(ColumnCopyingTransformer), null, typeof(SignatureLoadModel),
    ColumnCopyingTransformer.UserName, ColumnCopyingTransformer.LoaderSignature)]

[assembly: LoadableClass(typeof(IRowMapper), typeof(ColumnCopyingTransformer), null, typeof(SignatureLoadRowMapper),
    ColumnCopyingTransformer.UserName, ColumnCopyingTransformer.LoaderSignature)]

namespace Microsoft.ML.Transforms
{
    public sealed class ColumnCopyingEstimator : TrivialEstimator<ColumnCopyingTransformer>
    {
        public ColumnCopyingEstimator(IHostEnvironment env, string outputColumnName, string inputColumnName) :
            this(env, (outputColumnName, inputColumnName))
        {
        }

        public ColumnCopyingEstimator(IHostEnvironment env, params (string outputColumnName, string inputColumnName)[] columns)
            : base(Contracts.CheckRef(env, nameof(env)).Register(nameof(ColumnCopyingEstimator)), new ColumnCopyingTransformer(env, columns))
        {
        }

        public override SchemaShape GetOutputSchema(SchemaShape inputSchema)
        {
            Host.CheckValue(inputSchema, nameof(inputSchema));

            var resultDic = inputSchema.ToDictionary(x => x.Name);
            foreach (var (outputColumnName, inputColumnName) in Transformer.Columns)
            {
                if (!inputSchema.TryFindColumn(inputColumnName, out var originalColumn))
                    throw Host.ExceptSchemaMismatch(nameof(inputSchema), "input", inputColumnName);
                var col = new SchemaShape.Column(outputColumnName, originalColumn.Kind, originalColumn.ItemType, originalColumn.IsKey, originalColumn.Metadata);
                resultDic[outputColumnName] = col;
            }
            return new SchemaShape(resultDic.Values);
        }
    }

    public sealed class ColumnCopyingTransformer : OneToOneTransformerBase
    {
        [BestFriend]
        internal const string LoaderSignature = "CopyTransform";
        internal const string Summary = "Copy a source column to a new column.";
        internal const string UserName = "Copy Columns Transform";
        internal const string ShortName = "Copy";

        public IReadOnlyCollection<(string outputColumnName, string inputColumnName)> Columns => ColumnPairs.AsReadOnly();

        private static VersionInfo GetVersionInfo()
        {
            return new VersionInfo(
                modelSignature: "COPYCOLT",
                verWrittenCur: 0x00010001, // Initial
                verReadableCur: 0x00010001,
                verWeCanReadBack: 0x00010001,
                loaderSignature: LoaderSignature,
                loaderAssemblyName: typeof(ColumnCopyingTransformer).Assembly.FullName);
        }

        public ColumnCopyingTransformer(IHostEnvironment env, params (string outputColumnName, string inputColumnName)[] columns)
            : base(Contracts.CheckRef(env, nameof(env)).Register(nameof(ColumnCopyingTransformer)), columns)
        {
        }

        public sealed class Column : OneToOneColumn
        {
            internal static Column Parse(string str)
            {
                Contracts.AssertNonEmpty(str);

                var res = new Column();
                if (res.TryParse(str))
                    return res;
                return null;
            }

            internal bool TryUnparse(StringBuilder sb)
            {
                Contracts.AssertValue(sb);
                return TryUnparseCore(sb);
            }
        }

        public sealed class Arguments : TransformInputBase
        {
            [Argument(ArgumentType.Multiple | ArgumentType.Required, HelpText = "New column definition(s) (optional form: name:src)",
                Name = "Column", ShortName = "col", SortOrder = 1)]
            public Column[] Columns;
        }

        // Factory method corresponding to SignatureDataTransform.
        internal static IDataTransform Create(IHostEnvironment env, Arguments args, IDataView input)
        {
            Contracts.CheckValue(env, nameof(env));
            env.CheckValue(args, nameof(args));

<<<<<<< HEAD
            var transformer = new ColumnCopyingTransformer(env, args.Column.Select(x => (x.Name, x.Source)).ToArray());
=======
            var transformer = new ColumnCopyingTransformer(env, args.Columns.Select(x => (x.Source, x.Name)).ToArray());
>>>>>>> ac7ee5a2
            return transformer.MakeDataTransform(input);
        }

        // Factory method for SignatureLoadModel.
        private static ColumnCopyingTransformer Create(IHostEnvironment env, ModelLoadContext ctx)
        {
            Contracts.CheckValue(env, nameof(env));
            env.CheckValue(ctx, nameof(ctx));
            ctx.CheckAtModel(GetVersionInfo());

            // *** Binary format ***
            // int: number of added columns
            // for each added column
            //   string: output column name
            //   string: input column name

            var length = ctx.Reader.ReadInt32();
            var columns = new (string outputColumnName, string inputColumnName)[length];
            for (int i = 0; i < length; i++)
            {
                columns[i].outputColumnName = ctx.LoadNonEmptyString();
                columns[i].inputColumnName = ctx.LoadNonEmptyString();
            }
            return new ColumnCopyingTransformer(env, columns);
        }

        // Factory method for SignatureLoadDataTransform.
        private static IDataTransform Create(IHostEnvironment env, ModelLoadContext ctx, IDataView input)
            => Create(env, ctx).MakeDataTransform(input);

        // Factory method for SignatureLoadRowMapper.
        private static IRowMapper Create(IHostEnvironment env, ModelLoadContext ctx, Schema inputSchema)
            => Create(env, ctx).MakeRowMapper(inputSchema);

        public override void Save(ModelSaveContext ctx)
        {
            ctx.SetVersionInfo(GetVersionInfo());
            SaveColumns(ctx);
        }

        private protected override IRowMapper MakeRowMapper(Schema inputSchema)
            => new Mapper(this, inputSchema, ColumnPairs);

        private sealed class Mapper : OneToOneMapperBase, ISaveAsOnnx
        {
            private readonly Schema _schema;
            private readonly (string outputColumnName, string inputColumnName)[] _columns;

            public bool CanSaveOnnx(OnnxContext ctx) => ctx.GetOnnxVersion() == OnnxVersion.Experimental;

            internal Mapper(ColumnCopyingTransformer parent, Schema inputSchema, (string outputColumnName, string inputColumnName)[] columns)
                : base(parent.Host.Register(nameof(Mapper)), parent, inputSchema)
            {
                _schema = inputSchema;
                _columns = columns;
            }

            protected override Delegate MakeGetter(Row input, int iinfo, Func<int, bool> activeOutput, out Action disposer)
            {
                Host.AssertValue(input);
                Host.Assert(0 <= iinfo && iinfo < _columns.Length);
                disposer = null;

                Delegate MakeGetter<T>(Row row, int index)
                    => input.GetGetter<T>(index);

                input.Schema.TryGetColumnIndex(_columns[iinfo].inputColumnName, out int colIndex);
                var type = input.Schema[colIndex].Type;
                return Utils.MarshalInvoke(MakeGetter<int>, type.RawType, input, colIndex);
            }

            protected override Schema.DetachedColumn[] GetOutputColumnsCore()
            {
                var result = new Schema.DetachedColumn[_columns.Length];
                for (int i = 0; i < _columns.Length; i++)
                {
                    var srcCol = _schema[_columns[i].inputColumnName];
                    result[i] = new Schema.DetachedColumn(_columns[i].outputColumnName, srcCol.Type, srcCol.Metadata);
                }
                return result;
            }

            public void SaveAsOnnx(OnnxContext ctx)
            {
                var opType = "CSharp";

                foreach (var column in _columns)
                {
                    var srcVariableName = ctx.GetVariableName(column.inputColumnName);
                    _schema.TryGetColumnIndex(column.inputColumnName, out int colIndex);
                    var dstVariableName = ctx.AddIntermediateVariable(_schema[colIndex].Type, column.outputColumnName);
                    var node = ctx.CreateNode(opType, srcVariableName, dstVariableName, ctx.GetNodeName(opType));
                    node.AddAttribute("type", LoaderSignature);
                }
            }
        }
    }
}<|MERGE_RESOLUTION|>--- conflicted
+++ resolved
@@ -119,11 +119,7 @@
             Contracts.CheckValue(env, nameof(env));
             env.CheckValue(args, nameof(args));
 
-<<<<<<< HEAD
-            var transformer = new ColumnCopyingTransformer(env, args.Column.Select(x => (x.Name, x.Source)).ToArray());
-=======
-            var transformer = new ColumnCopyingTransformer(env, args.Columns.Select(x => (x.Source, x.Name)).ToArray());
->>>>>>> ac7ee5a2
+            var transformer = new ColumnCopyingTransformer(env, args.Columns.Select(x => (x.Name, x.Source)).ToArray());
             return transformer.MakeDataTransform(input);
         }
 
