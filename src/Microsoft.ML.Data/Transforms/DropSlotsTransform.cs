// Licensed to the .NET Foundation under one or more agreements.
// The .NET Foundation licenses this file to you under the MIT license.
// See the LICENSE file in the project root for more information.

using Microsoft.ML.Runtime;
using Microsoft.ML.Runtime.CommandLine;
using Microsoft.ML.Runtime.Data;
using Microsoft.ML.Runtime.Internal.Internallearn;
using Microsoft.ML.Runtime.Internal.Utilities;
using Microsoft.ML.Runtime.Model;
using Microsoft.ML.Transforms;
using System;
using System.Collections.Generic;
using System.Linq;
using System.Reflection;
using System.Text;

[assembly: LoadableClass(DropSlotsTransform.Summary, typeof(DropSlotsTransform), typeof(DropSlotsTransform.Arguments), typeof(SignatureDataTransform),
    DropSlotsTransform.FriendlyName, "DropSlots", "DropSlotsTransform")]

[assembly: LoadableClass(DropSlotsTransform.Summary, typeof(DropSlotsTransform), null, typeof(SignatureLoadDataTransform),
    DropSlotsTransform.FriendlyName, DropSlotsTransform.LoaderSignature)]

[assembly: LoadableClass(DropSlotsTransform.Summary, typeof(DropSlotsTransform), null, typeof(SignatureLoadModel),
    DropSlotsTransform.FriendlyName, DropSlotsTransform.LoaderSignature)]

[assembly: LoadableClass(typeof(IRowMapper), typeof(DropSlotsTransform), null, typeof(SignatureLoadRowMapper),
   DropSlotsTransform.FriendlyName, DropSlotsTransform.LoaderSignature)]

namespace Microsoft.ML.Transforms
{
    /// <summary>
    /// Transform to drop slots from columns. If the column is scalar, the only slot that can be dropped is slot 0.
    /// If all the slots are to be dropped, a vector valued column will be changed to a vector of length 1 (a scalar column will retain its type) and
    /// the value will be the default value.
    /// </summary>
    public sealed class DropSlotsTransform : OneToOneTransformerBase
    {
        public sealed class Arguments
        {
            [Argument(ArgumentType.Multiple | ArgumentType.Required, HelpText = "Columns to drop the slots for", ShortName = "col", SortOrder = 1)]
            public Column[] Column;
        }

        public sealed class Column : OneToOneColumn
        {
            [Argument(ArgumentType.Multiple, HelpText = "Source slot index range(s) of the column to drop")]
            public Range[] Slots;

            public static Column Parse(string str)
            {
                Contracts.CheckNonWhiteSpace(str, nameof(str));

                var res = new Column();
                if (res.TryParse(str))
                    return res;
                return null;
            }

            protected override bool TryParse(string str)
            {
                Contracts.AssertNonEmpty(str);

                // Allow name:src:slots and src:slots
                int ich = str.LastIndexOf(':');
                if (ich <= 0 || ich >= str.Length - 1)
                    return false;
                if (!base.TryParse(str.Substring(0, ich)))
                    return false;
                return TryParseSlots(str.Substring(ich + 1));
            }

            private bool TryParseSlots(string str)
            {
                Contracts.AssertValue(str);
                var strs = str.Split(',');
                if (str.Length == 0)
                    return false;
                Slots = new Range[strs.Length];
                for (int i = 0; i < strs.Length; i++)
                {
                    if ((Slots[i] = Range.Parse(strs[i])) == null)
                        return false;
                }
                return true;
            }

            public bool TryUnparse(StringBuilder sb)
            {
                Contracts.CheckValue(sb, nameof(sb));

                int ich = sb.Length;

                if (!TryUnparseCore(sb))
                    return false;

                sb.Append(':');
                string pre = "";
                foreach (var src in Slots)
                {
                    sb.Append(pre);
                    if (!src.TryUnparse(sb))
                    {
                        sb.Length = ich;
                        return false;
                    }
                    pre = ",";
                }
                return true;
            }
        }

        public sealed class Range
        {
            [Argument(ArgumentType.Required, HelpText = "First index in the range")]
            public int Min;

            // If null, it means int.MaxValue - 1. There are two reasons for this:
            // 1. max is an index, so it has to be strictly less than int.MaxValue.
            // 2. to prevent overflows when adding 1 to it.
            [Argument(ArgumentType.AtMostOnce, HelpText = "Last index in the range")]
            public int? Max;

            /// <summary>
            /// Source slot index range of the column to drop.
            /// </summary>
            /// <param name="min">Start index.</param>
            /// <param name="max">End index. If null it means int.MaxValue - 1.</param>
            public Range(int min, int? max)
            {
                Min = min;
                Max = max;
            }

            internal Range()
            {
            }

            public static Range Parse(string str)
            {
                Contracts.CheckNonWhiteSpace(str, nameof(str));

                var res = new Range();
                if (res.TryParse(str))
                    return res;
                return null;
            }

            private bool TryParse(string str)
            {
                Contracts.AssertNonEmpty(str);

                int ich = str.IndexOf('-');
                if (ich < 0)
                {
                    if (!int.TryParse(str, out Min))
                        return false;
                    Max = Min;
                    return true;
                }

                if (ich == 0 || ich >= str.Length - 1)
                {
                    return false;
                }

                if (!int.TryParse(str.Substring(0, ich), out Min))
                    return false;

                string rest = str.Substring(ich + 1);
                if (rest == "*")
                    return true;

                int tmp;
                if (!int.TryParse(rest, out tmp))
                    return false;
                Max = tmp;
                return true;
            }

            public bool TryUnparse(StringBuilder sb)
            {
                Contracts.CheckValue(sb, nameof(sb));
                sb.Append(Min);
                if (Max != null)
                {
                    if (Max != Min)
                        sb.Append("-").Append(Max);
                }
                else
                    sb.Append("-*");
                return true;
            }

            /// <summary>
            /// Returns true if the range is valid.
            /// </summary>
            public bool IsValid()
            {
                return Min >= 0 && (Max == null || Min <= Max);
            }
        }

        /// <summary>
        /// Extra information for each column (in addition to ColumnInfo).
        /// </summary>
        public sealed class ColumnInfo
        {
            public readonly string Input;
            public readonly string Output;
            public readonly Range[] Slots;

            public ColumnInfo(string input, string output, Range[] slots)
            {
                foreach (var range in slots)
                    Contracts.Assert(range.IsValid());
                Input = input;
                Output = output;
                Slots = slots;
                //GetSlotsMinMax(slots, out SlotsMin, out SlotsMax);

            }

            //internal ColumnInfo(string input, string output, int[] slotsMin, int[] slotsMax)
            //{
            //    Input = input;
            //    Output = output;
            //    SlotsMin = slotsMin;
            //    SlotsMax = slotsMax;
            //}

            internal ColumnInfo(Column column)
            {
                Input = column.Source ?? column.Name;
                Output = column.Name;
                Slots = column.Slots;
                //GetSlotsMinMax(column.Slots, out SlotsMin, out SlotsMax);
            }
        }

        private const string RegistrationName = "DropSlots";
        internal const string Summary = "Removes the selected slots from the column.";
        internal const string FriendlyName = "Drop Slots Transform";
        internal const string LoaderSignature = "DropSlotsTransform";

        internal readonly int[][] SlotsMin;
        internal readonly int[][] SlotsMax;

        private static VersionInfo GetVersionInfo()
        {
            return new VersionInfo(
                modelSignature: "DROPSLOT",
                verWrittenCur: 0x00010001, // Initial
                verReadableCur: 0x00010001,
                verWeCanReadBack: 0x00010001,
                loaderSignature: LoaderSignature,
                loaderAssemblyName: typeof(DropSlotsTransform).Assembly.FullName);
        }

        /// <summary>
        /// Initializes a new <see cref="DropSlotsTransform"/> object.
        /// </summary>
        internal DropSlotsTransform(IHostEnvironment env, params ColumnInfo[] columns)
            : base(Contracts.CheckRef(env, nameof(env)).Register(RegistrationName), GetColumnPairs(columns))
        {
            Host.AssertNonEmpty(ColumnPairs);
            GetSlotsMinMax(columns, out SlotsMin, out SlotsMax);
            Host.CheckUserArg(AreRangesValid(SlotsMin, SlotsMax), nameof(columns), "The range min and max must be non-negative and min must be less than or equal to max.");
        }

        private DropSlotsTransform(IHostEnvironment env, ModelLoadContext ctx)
            : base(Contracts.CheckRef(env, nameof(env)).Register(RegistrationName), ctx)
        {
            Host.AssertValue(ctx);
            // *** Binary format ***
            // <base>
            // for each added column
            //   int[]: slotsMin
            //   int[]: slotsMax (no count)
            Host.AssertNonEmpty(ColumnPairs);
            var size = ColumnPairs.Length;
            for (int i = 0; i < size; i++)
            {
                SlotsMin[i] = ctx.Reader.ReadIntArray();
                Host.CheckDecode(Utils.Size(SlotsMin) > 0);
                SlotsMax[i] = ctx.Reader.ReadIntArray(SlotsMin.Length);
            }
            Host.Assert(AreRangesValid(SlotsMin, SlotsMax));
        }

        // Factory method for SignatureLoadModel
        internal static DropSlotsTransform Create(IHostEnvironment env, ModelLoadContext ctx)
        {
            Contracts.CheckValue(env, nameof(env));
            ctx.CheckAtModel(GetVersionInfo());
            return new DropSlotsTransform(env, ctx);
        }

        // Factory method for SignatureDataTransform.
        internal static IDataTransform Create(IHostEnvironment env, Arguments args, IDataView input)
        {
            var columns = args.Column.Select(column => new ColumnInfo(column)).ToArray();
            return new DropSlotsTransform(env, columns).MakeDataTransform(input);
        }

        // Factory method for SignatureLoadDataTransform.
        internal static IDataTransform Create(IHostEnvironment env, ModelLoadContext ctx, IDataView input)
            => Create(env, ctx).MakeDataTransform(input);

        // Factory method for SignatureLoadRowMapper.
        internal static IRowMapper Create(IHostEnvironment env, ModelLoadContext ctx, ISchema inputSchema)
            => Create(env, ctx).MakeRowMapper(Schema.Create(inputSchema));

        public override void Save(ModelSaveContext ctx)
        {
            Host.CheckValue(ctx, nameof(ctx));
            ctx.CheckAtModel();
            ctx.SetVersionInfo(GetVersionInfo());

            // *** Binary format ***
            // <base>
            // for each added column
            //   int[]: slotsMin
            //   int[]: slotsMax (no count)
            SaveColumns(ctx);
            Host.Assert(AreRangesValid(SlotsMin, SlotsMax));
            for (int i = 0; i < ColumnPairs.Length; i++)
            {
<<<<<<< HEAD
                Host.Assert(SlotsMin[i].Length == SlotsMax[i].Length);
                ctx.Writer.WriteIntArray(SlotsMin[i]);
                ctx.Writer.WriteIntsNoCount(SlotsMax[i], SlotsMax[i].Length);
=======
                var infoEx = _exes[i];
                Host.Assert(infoEx.SlotDropper.SlotsMin.Length == infoEx.SlotDropper.SlotsMax.Length);
                Host.Assert(AreRangesValid(i));
                ctx.Writer.WriteIntArray(infoEx.SlotDropper.SlotsMin);
                ctx.Writer.WriteIntsNoCount(infoEx.SlotDropper.SlotsMax);
            }
        }

        private void GetSlotsMinMax(Column col, out int[] slotsMin, out int[] slotsMax)
        {
            slotsMin = new int[col.Slots.Length];
            slotsMax = new int[col.Slots.Length];
            for (int j = 0; j < col.Slots.Length; j++)
            {
                var range = col.Slots[j];
                Host.CheckUserArg(range.IsValid(), nameof(col.Slots), "The range min and max must be non-negative and min must be less than or equal to max.");
                slotsMin[j] = range.Min;
                // There are two reasons for setting the max to int.MaxValue - 1:
                // 1. max is an index, so it has to be strictly less than int.MaxValue.
                // 2. to prevent overflows when adding 1 to it.
                slotsMax[j] = range.Max ?? int.MaxValue - 1;
            }
            Array.Sort(slotsMin, slotsMax);
            var iDst = 0;
            for (int j = 1; j < col.Slots.Length; j++)
            {
                if (slotsMin[j] <= slotsMax[iDst] + 1)
                    slotsMax[iDst] = Math.Max(slotsMax[iDst], slotsMax[j]);
                else
                {
                    iDst++;
                    slotsMin[iDst] = slotsMin[j];
                    slotsMax[iDst] = slotsMax[j];
                }
>>>>>>> acfcdcbe
            }
        }

        private static void GetSlotsMinMax(ColumnInfo[] columns, out int[][] slotsMin, out int[][] slotsMax)
        {
            slotsMin = new int[columns.Length][];
            slotsMax = new int[columns.Length][];
            for (int i = 0; i < columns.Length; i++)
            {
                var slots = columns[i].Slots;
                slotsMin[i] = new int[slots.Length];
                slotsMax[i] = new int[slots.Length];
                for (int j = 0; j < slots.Length; j++)
                {
                    var range = slots[j];
                    slotsMin[i][j] = range.Min;
                    // There are two reasons for setting the max to int.MaxValue - 1:
                    // 1. max is an index, so it has to be strictly less than int.MaxValue.
                    // 2. to prevent overflows when adding 1 to it.
                    slotsMax[i][j] = range.Max ?? int.MaxValue - 1;
                }
                Array.Sort(slotsMin, slotsMax);
                var iDst = 0;
                for (int j = 1; j < slots.Length; j++)
                {
                    if (slotsMin[i][j] <= slotsMax[i][iDst] + 1)
                        slotsMax[i][iDst] = Math.Max(slotsMax[i][iDst], slotsMax[i][j]);
                    else
                    {
                        iDst++;
                        slotsMin[i][iDst] = slotsMin[i][j];
                        slotsMax[i][iDst] = slotsMax[i][j];
                    }
                }
                iDst++;
                Array.Resize(ref slotsMin[i], iDst);
                Array.Resize(ref slotsMax[i], iDst);
            }
        }

        private static (string input, string output)[] GetColumnPairs(ColumnInfo[] columns)
            => columns.Select(c => (c.Input, c.Output ?? c.Input)).ToArray();

        private static bool AreRangesValid(int[][] slotsMin, int[][] slotsMax)
        {
            if (slotsMin.Length != slotsMax.Length)
                return false;
            for (int iinfo = 0; iinfo < slotsMin.Length; iinfo++)
            {
                var prevmax = -2;
                for (int i = 0; i < slotsMin.Length; i++)
                {
                    if (!(0 <= slotsMin[iinfo][i] && slotsMin[iinfo][i] < int.MaxValue))
                        return false;
                    if (!(0 <= slotsMax[iinfo][i] && slotsMax[iinfo][i] < int.MaxValue))
                        return false;
                    if (!(slotsMin[iinfo][i] <= slotsMax[iinfo][i]))
                        return false;
                    if (!(slotsMin[iinfo][i] - 1 > prevmax))
                        return false;
                    prevmax = slotsMax[iinfo][i];
                }
            }
            return true;
        }

        //protected override void ActivateSourceColumns(int iinfo, bool[] active)
        //{
        //    if (!_columns[iinfo].Suppressed)
        //        active[ColumnPairs[iinfo].input] = true;
        //}

        //protected override bool WantParallelCursors(Func<int, bool> predicate)
        //{
        //    Host.AssertValue(predicate);

        //    // Parallel helps when some, but not all, slots are dropped.
        //    for (int iinfo = 0; iinfo < ColumnPairs.Length; iinfo++)
        //    {
        //        int col = ColumnIndex(iinfo);
        //        if (!predicate(col))
        //            continue;

        //        var ex = _columns[iinfo];
        //        var info = ColumnPairs[iinfo];
        //        Contracts.Assert(ex.TypeDst.IsVector == info.TypeSrc.IsVector);
        //        Contracts.Assert(ex.TypeDst.IsKnownSizeVector == info.TypeSrc.IsKnownSizeVector);
        //        Contracts.Assert(!ex.TypeDst.IsKnownSizeVector || ex.TypeDst.ValueCount <= info.TypeSrc.ValueCount);
        //        if (!ex.Suppressed &&
        //            (!ex.TypeDst.IsKnownSizeVector || ex.TypeDst.ValueCount != info.TypeSrc.ValueCount))
        //        {
        //            return true;
        //        }
        //    }

        //    // No real work to do.
        //    return false;
        //}

        protected override IRowMapper MakeRowMapper(Schema schema)
            => new Mapper(this, schema);

        private sealed class Mapper : MapperBase
        {
            private readonly DropSlotsTransform _parent;
            private readonly int[] _cols;
            private readonly ColumnType[] _srcTypes;
            private readonly ColumnType[] _dstTypes;

            private readonly SlotDropper[] _slotDropper;
            //// Track if all the slots of the column are to be dropped.
            private readonly bool[] _suppressed;
            private readonly int[][] _categoricalRanges;

            public Mapper(DropSlotsTransform parent, Schema inputSchema)
                : base(parent.Host.Register(nameof(Mapper)), parent, inputSchema)
            {
                _parent = parent;
                _cols = new int[_parent.ColumnPairs.Length];
                _srcTypes = new ColumnType[_parent.ColumnPairs.Length];
                _dstTypes = new ColumnType[_parent.ColumnPairs.Length];

                for (int i = 0; i < _parent.ColumnPairs.Length; i++)
                {
                    if (!InputSchema.TryGetColumnIndex(_parent.ColumnPairs[i].input, out _cols[i]))
                        throw Host.ExceptSchemaMismatch(nameof(inputSchema), "input", _parent.ColumnPairs[i].input);
                    _srcTypes[i] = inputSchema.GetColumnType(_cols[i]);
                    // TODO check that the types are ok if needed
                    SlotDropper slotDropper = new SlotDropper(_srcTypes[i].ValueCount, _parent.SlotsMin[i], _parent.SlotsMax[i]);
                    ComputeType(inputSchema, i, _slotDropper[i], out _suppressed[i], out _dstTypes[i], out _categoricalRanges[i]);
                }
            }

            /// <summary>
            /// Computes the types (column and slotnames), the length reduction, categorical feature indices
            /// and whether the column is suppressed.
            /// The slotsMin and slotsMax arrays should be sorted and the intervals should not overlap.
            /// </summary>
            /// <param name="input">The input schema</param>
            /// <param name="iinfo">The column index in Infos</param>
            /// <param name="slotDropper">The slots to be dropped.</param>
            /// <param name="suppressed">Whether the column is suppressed (all slots dropped)</param>
            /// <param name="type">The column type</param>
            /// <param name="categoricalRanges">Categorical feature indices.</param>
            private void ComputeType(Schema input, int iinfo, SlotDropper slotDropper,
                out bool suppressed, out ColumnType type, out int[] categoricalRanges)
            {
                var slotsMin = _parent.SlotsMin[iinfo];
                var slotsMax = _parent.SlotsMax[iinfo];
                Host.AssertValue(slotDropper);
                Host.AssertValue(input);
                Host.AssertNonEmpty(slotsMin);
                Host.AssertNonEmpty(slotsMax);
                Host.Assert(slotsMin.Length == slotsMax.Length);
                Host.Assert(0 <= iinfo && iinfo < slotsMax.Length);

                categoricalRanges = null;
                //// Register for metadata. Propagate the IsNormalized metadata.
                //using (var bldr = Metadata.BuildMetadata(iinfo, input, _parent.ColumnPairs[iinfo].input,
                //    MetadataUtils.Kinds.IsNormalized, MetadataUtils.Kinds.KeyValues))
                //{
                    var typeSrc = _srcTypes[iinfo];
                    if (!typeSrc.IsVector)
                    {
                        type = typeSrc;
                        suppressed = slotsMin.Length > 0 && slotsMin[0] == 0;
                    }
                    else if (!typeSrc.IsKnownSizeVector)
                    {
                        type = typeSrc;
                        suppressed = false;
                    }
                    else
                    {
                        Host.Assert(typeSrc.IsKnownSizeVector);
                        var dstLength = slotDropper.DstLength;
                        var hasSlotNames = input.HasSlotNames(_cols[iinfo], _srcTypes[iinfo].VectorSize);
                        type = new VectorType(typeSrc.ItemType.AsPrimitive, Math.Max(dstLength, 1));
                        suppressed = dstLength == 0;

                        //if (hasSlotNames && dstLength > 0)
                        //{
                        //    // Add slot name metadata.
                        //    bldr.AddGetter<VBuffer<ReadOnlyMemory<char>>>(MetadataUtils.Kinds.SlotNames,
                        //        new VectorType(TextType.Instance, dstLength), GetSlotNames);
                        //}
                    }

                    //if (!suppressed)
                    //{
                    //    if (MetadataUtils.TryGetCategoricalFeatureIndices(input, _cols[iinfo], out categoricalRanges))
                    //    {
                    //        VBuffer<int> dst = default(VBuffer<int>);
                    //        GetCategoricalSlotRangesCore(iinfo, slotDropper.SlotsMin, slotDropper.SlotsMax, categoricalRanges, ref dst);
                    //        // REVIEW: cache dst as opposed to caculating it again.
                    //        if (dst.Length > 0)
                    //        {
                    //            Contracts.Assert(dst.Length % 2 == 0);

                    //            bldr.AddGetter<VBuffer<int>>(MetadataUtils.Kinds.CategoricalSlotRanges,
                    //                MetadataUtils.GetCategoricalType(dst.Length / 2), GetCategoricalSlotRanges);
                    //        }
                    //    }
                    //}
                //}
            }

            //protected override ColumnType GetColumnTypeCore(int iinfo)
            //{
            //    Host.Assert(0 <= iinfo & iinfo < _parent.ColumnPairs.Length);
            //    return _columns[iinfo].TypeDst;
            //}

            private void GetSlotNames(int iinfo, ref VBuffer<ReadOnlyMemory<char>> dst)
            {
                Host.Assert(0 <= iinfo && iinfo < _parent.ColumnPairs.Length);

                var names = default(VBuffer<ReadOnlyMemory<char>>);
                InputSchema.GetMetadata(MetadataUtils.Kinds.SlotNames, _cols[iinfo], ref names);
                _slotDropper[iinfo].DropSlots(ref names, ref dst);
            }

            private void GetCategoricalSlotRanges(int iinfo, ref VBuffer<int> dst)
            {
                if (_categoricalRanges[iinfo] != null)
                {
                    GetCategoricalSlotRangesCore(iinfo, _parent.SlotsMin[iinfo],
                        _parent.SlotsMax[iinfo], _categoricalRanges[iinfo], ref dst);
                }
            }

            private void GetCategoricalSlotRangesCore(int iinfo, int[] slotsMin, int[] slotsMax, int[] catRanges, ref VBuffer<int> dst)
            {
                Host.Assert(0 <= iinfo && iinfo < _parent.ColumnPairs.Length);
                Host.Assert(slotsMax != null && slotsMin != null);
                Host.Assert(slotsMax.Length == slotsMin.Length);

                Contracts.Assert(catRanges.Length > 0 && catRanges.Length % 2 == 0);

                var ranges = new int[catRanges.Length];
                catRanges.CopyTo(ranges, 0);
                int rangesIndex = 0;
                int dropSlotsIndex = 0;
                int previousDropSlotsIndex = 0;
                int droppedSlotsCount = 0;
                bool combine = false;
                int min = -1;
                int max = -1;
                List<int> newCategoricalSlotRanges = new List<int>();

                // Six possible ways a drop slot range interacts with categorical slots range.
                //
                //                    +--------------Drop-------------+
                //                    |                               |
                //
                //                +---Drop---+   +---Drop---+   +---Drop---+
                //  +---Drop---+  |          |   |          |   |          |  +---Drop---+
                //  |          |       |____________Range____________|        |          |
                //
                // The below code is better understood as a state machine.

                while (dropSlotsIndex < slotsMin.Length && rangesIndex < ranges.Length)
                {
                    Contracts.Assert(rangesIndex % 2 == 0);
                    Contracts.Assert(ranges[rangesIndex] <= ranges[rangesIndex + 1]);

                    if (slotsMax[dropSlotsIndex] < ranges[rangesIndex])
                        dropSlotsIndex++;
                    else if (slotsMin[dropSlotsIndex] > ranges[rangesIndex + 1])
                    {
                        if (combine)
                        {
                            CombineRanges(min, max, ranges[rangesIndex] - droppedSlotsCount,
                                ranges[rangesIndex + 1] - droppedSlotsCount, out min, out max);
                        }
                        else
                        {
                            Contracts.Assert(min == -1 && max == -1);
                            min = ranges[rangesIndex] - droppedSlotsCount;
                            max = ranges[rangesIndex + 1] - droppedSlotsCount;
                        }

                        newCategoricalSlotRanges.Add(min);
                        newCategoricalSlotRanges.Add(max);
                        min = max = -1;
                        rangesIndex += 2;
                        combine = false;
                    }
                    else if (slotsMin[dropSlotsIndex] <= ranges[rangesIndex] &&
                             slotsMax[dropSlotsIndex] >= ranges[rangesIndex + 1])
                    {
                        rangesIndex += 2;
                        if (combine)
                        {
                            Contracts.Assert(min >= 0 && min <= max);
                            newCategoricalSlotRanges.Add(min);
                            newCategoricalSlotRanges.Add(max);
                            min = max = -1;
                            combine = false;
                        }

                        Contracts.Assert(min == -1 && max == -1);

                    }
                    else if (slotsMin[dropSlotsIndex] > ranges[rangesIndex] &&
                             slotsMax[dropSlotsIndex] < ranges[rangesIndex + 1])
                    {
                        if (combine)
                        {
                            CombineRanges(min, max, ranges[rangesIndex] - droppedSlotsCount,
                                slotsMin[dropSlotsIndex] - 1 - droppedSlotsCount, out min, out max);
                        }
                        else
                        {
                            Contracts.Assert(min == -1 && max == -1);

                            min = ranges[rangesIndex] - droppedSlotsCount;
                            max = slotsMin[dropSlotsIndex] - 1 - droppedSlotsCount;
                            combine = true;
                        }

                        ranges[rangesIndex] = slotsMax[dropSlotsIndex] + 1;
                        dropSlotsIndex++;
                    }
                    else if (slotsMax[dropSlotsIndex] < ranges[rangesIndex + 1])
                    {
                        ranges[rangesIndex] = slotsMax[dropSlotsIndex] + 1;
                        dropSlotsIndex++;
                    }
                    else
                        ranges[rangesIndex + 1] = slotsMin[dropSlotsIndex] - 1;

                    if (previousDropSlotsIndex < dropSlotsIndex)
                    {
                        Contracts.Assert(dropSlotsIndex - previousDropSlotsIndex == 1);
                        droppedSlotsCount += slotsMax[previousDropSlotsIndex] - slotsMin[previousDropSlotsIndex] + 1;
                        previousDropSlotsIndex = dropSlotsIndex;
                    }
                }

                Contracts.Assert(rangesIndex % 2 == 0);

                if (combine)
                {
                    Contracts.Assert(rangesIndex < ranges.Length - 1);
                    CombineRanges(min, max, ranges[rangesIndex] - droppedSlotsCount,
                        ranges[rangesIndex + 1] - droppedSlotsCount, out min, out max);

                    newCategoricalSlotRanges.Add(min);
                    newCategoricalSlotRanges.Add(max);
                    rangesIndex += 2;
                    combine = false;
                    min = max = -1;
                }

                Contracts.Assert(min == -1 && max == -1);

                for (int i = rangesIndex; i < ranges.Length; i++)
                    newCategoricalSlotRanges.Add(ranges[i] - droppedSlotsCount);

                Contracts.Assert(newCategoricalSlotRanges.Count % 2 == 0);
                Contracts.Assert(newCategoricalSlotRanges.TrueForAll(x => x >= 0));
                Contracts.Assert(0 <= droppedSlotsCount && droppedSlotsCount <= slotsMax[slotsMax.Length - 1] + 1);

                if (newCategoricalSlotRanges.Count > 0)
                    dst = new VBuffer<int>(newCategoricalSlotRanges.Count, newCategoricalSlotRanges.ToArray());
            }

            private void CombineRanges(
                int minRange1, int maxRange1, int minRange2, int maxRange2,
                out int newRangeMin, out int newRangeMax)
            {
                Contracts.Assert(minRange2 >= 0 && maxRange2 >= 0);
                Contracts.Assert(minRange2 <= maxRange2);
                Contracts.Assert(minRange1 >= 0 && maxRange1 >= 0);
                Contracts.Assert(minRange1 <= maxRange1);
                Contracts.Assert(maxRange1 + 1 == minRange2);

                newRangeMin = minRange1;
                newRangeMax = maxRange2;
            }

            protected override Delegate MakeGetter(IRow input, int iinfo, out Action disposer)
            {
                Host.AssertValue(input);
                Host.Assert(0 <= iinfo && iinfo < _parent.ColumnPairs.Length);
                disposer = null;

                var typeSrc = _srcTypes[iinfo];

                if (!typeSrc.IsVector)
                {
                    if (_suppressed[iinfo])
                        return MakeOneTrivialGetter(input, iinfo);
                    return GetSrcGetter(typeSrc, input, _cols[iinfo]);
                }
                if (_suppressed[iinfo])
                    return MakeVecTrivialGetter(input, iinfo);
                return MakeVecGetter(input, iinfo);
            }

            private Delegate MakeOneTrivialGetter(IRow input, int iinfo)
            {
                Host.AssertValue(input);
                Host.Assert(0 <= iinfo && iinfo < _parent.ColumnPairs.Length);
                Host.Assert(!_srcTypes[iinfo].IsVector);
                Host.Assert(_suppressed[iinfo]);

                Func<ValueGetter<int>> del = MakeOneTrivialGetter<int>;
                var methodInfo = del.GetMethodInfo().GetGenericMethodDefinition().MakeGenericMethod(_srcTypes[iinfo].RawType);
                return (Delegate)methodInfo.Invoke(this, new object[0]);
            }

            private ValueGetter<TDst> MakeOneTrivialGetter<TDst>()
            {
                return OneTrivialGetter;
            }

            // Delegates onto instance methods are more efficient than delegates onto static methods.
            private void OneTrivialGetter<TDst>(ref TDst value)
            {
                value = default(TDst);
            }

            private Delegate MakeVecTrivialGetter(IRow input, int iinfo)
            {
                Host.AssertValue(input);
                Host.Assert(0 <= iinfo && iinfo < _parent.ColumnPairs.Length);
                Host.Assert(_srcTypes[iinfo].IsVector);
                Host.Assert(_suppressed[iinfo]);

                Func<ValueGetter<VBuffer<int>>> del = MakeVecTrivialGetter<int>;
                var methodInfo = del.GetMethodInfo().GetGenericMethodDefinition().MakeGenericMethod(_srcTypes[iinfo].ItemType.RawType);
                return (Delegate)methodInfo.Invoke(this, new object[0]);
            }

            private ValueGetter<VBuffer<TDst>> MakeVecTrivialGetter<TDst>()
            {
                return VecTrivialGetter;
            }

            // Delegates onto instance methods are more efficient than delegates onto static methods.
            private void VecTrivialGetter<TDst>(ref VBuffer<TDst> value)
            {
                value = new VBuffer<TDst>(1, 0, value.Values, value.Indices);
            }

            private Delegate MakeVecGetter(IRow input, int iinfo)
            {
                Host.AssertValue(input);
                Host.Assert(0 <= iinfo && iinfo < _parent.ColumnPairs.Length);
                Host.Assert(_srcTypes[iinfo].IsVector);
                Host.Assert(!_suppressed[iinfo]);

                Func<IRow, int, ValueGetter<VBuffer<int>>> del = MakeVecGetter<int>;
                var methodInfo = del.GetMethodInfo().GetGenericMethodDefinition().MakeGenericMethod(_srcTypes[iinfo].ItemType.RawType);
                return (Delegate)methodInfo.Invoke(this, new object[] { input, iinfo });
            }

            private ValueGetter<VBuffer<TDst>> MakeVecGetter<TDst>(IRow input, int iinfo)
            {
                var srcGetter = GetSrcGetter<VBuffer<TDst>>(input, iinfo);
                var typeDst = _dstTypes[iinfo];
                int srcValueCount = _srcTypes[iinfo].ValueCount;
                if (typeDst.IsKnownSizeVector && typeDst.ValueCount == srcValueCount)
                    return srcGetter;

                var buffer = default(VBuffer<TDst>);
                return
                    (ref VBuffer<TDst> value) =>
                    {
                        srcGetter(ref buffer);
                        _slotDropper[iinfo].DropSlots(ref buffer, ref value);
                    };
            }

            private ValueGetter<T> GetSrcGetter<T>(IRow input, int iinfo)
            {
                Host.AssertValue(input);
                Host.Assert(0 <= iinfo && iinfo < _parent.ColumnPairs.Length);
                int src = _cols[iinfo];
                Host.Assert(input.IsColumnActive(src));
                return input.GetGetter<T>(src);
            }

            private Delegate GetSrcGetter(ColumnType typeDst, IRow row, int iinfo)
            {
                Host.CheckValue(typeDst, nameof(typeDst));
                Host.CheckValue(row, nameof(row));

                Func<IRow, int, ValueGetter<int>> del = GetSrcGetter<int>;
                var methodInfo = del.GetMethodInfo().GetGenericMethodDefinition().MakeGenericMethod(typeDst.RawType);
                return (Delegate)methodInfo.Invoke(this, new object[] { row, iinfo });
            }

            public override Schema.Column[] GetOutputColumns()
            {
                var result = new Schema.Column[_parent.ColumnPairs.Length];
                for (int iinfo = 0; iinfo < _parent.ColumnPairs.Length; iinfo++)
                {
                    InputSchema.TryGetColumnIndex(_parent.ColumnPairs[iinfo].input, out int colIndex);
                    Host.Assert(colIndex >= 0);
                    var builder = new Schema.Metadata.Builder();
                    //builder.Add(InputSchema[colIndex].Metadata, x => x == MetadataUtils.Kinds.SlotNames);

                    // Add SlotNames metadata.
                    if (_srcTypes[iinfo].IsVector && _srcTypes[iinfo].IsKnownSizeVector)
                    {
                        var dstLength = _slotDropper[iinfo].DstLength;
                        var hasSlotNames = InputSchema.HasSlotNames(_cols[iinfo], _srcTypes[iinfo].VectorSize);
                        var type = new VectorType(_srcTypes[iinfo].ItemType.AsPrimitive, Math.Max(dstLength, 1));

                        if (hasSlotNames && dstLength > 0)
                        {
                            // Add slot name metadata.
                            builder.Add(new Schema.Column(MetadataUtils.Kinds.SlotNames, new VectorType(TextType.Instance, dstLength), null), getter)<VBuffer<ReadOnlyMemory<char>>>(MetadataUtils.Kinds.SlotNames,
                                new VectorType(TextType.Instance, dstLength), GetSlotNames);
                        }
                    }

                    // Add CategoricalSlotRanges metadata.
                    if (!_suppressed[iinfo])
                    {
                        if (MetadataUtils.TryGetCategoricalFeatureIndices(InputSchema, _cols[iinfo], out _categoricalRanges[iinfo]))
                        {
                            VBuffer<int> dst = default(VBuffer<int>);
                            GetCategoricalSlotRangesCore(iinfo, _slotDropper[iinfo].SlotsMin, _slotDropper[iinfo].SlotsMax, _categoricalRanges[iinfo], ref dst);
                            // REVIEW: cache dst as opposed to caculating it again.
                            if (dst.Length > 0)
                            {
                                Contracts.Assert(dst.Length % 2 == 0);

                                builder.AddGetter<VBuffer<int>>(MetadataUtils.Kinds.CategoricalSlotRanges,
                                    MetadataUtils.GetCategoricalType(dst.Length / 2), GetCategoricalSlotRanges);
                            }
                        }
                    }

                    // Add isNormalize metada.
                    ValueGetter<bool> getter = (ref bool dst) => { dst = true; };
                    builder.Add(new Schema.Column(MetadataUtils.Kinds.IsNormalized, BoolType.Instance, null), getter);

                    result[iinfo] = new Schema.Column(_parent.ColumnPairs[iinfo].output, _dstTypes[iinfo], builder.GetMetadata());
                }
                return result;
            }
        }
    }
}<|MERGE_RESOLUTION|>--- conflicted
+++ resolved
@@ -199,6 +199,7 @@
             {
                 return Min >= 0 && (Max == null || Min <= Max);
             }
+
         }
 
         /// <summary>
@@ -208,14 +209,16 @@
         {
             public readonly string Input;
             public readonly string Output;
-            public readonly Range[] Slots;
-
-            public ColumnInfo(string input, string output, Range[] slots)
-            {
-                foreach (var range in slots)
-                    Contracts.Assert(range.IsValid());
+            public readonly (int min, int? max)[] Slots;
+
+            public ColumnInfo(string input, string output = null, params (int min, int? max)[] slots)
+            {
+                // By default drop everything.
+                slots = slots ?? new (int min, int? max)[] { (0, null) };
+                foreach (var (min, max) in slots)
+                    Contracts.Assert(min >= 0 && (max == null || min <= max));
                 Input = input;
-                Output = output;
+                Output = output ?? input;
                 Slots = slots;
                 //GetSlotsMinMax(slots, out SlotsMin, out SlotsMax);
 
@@ -233,7 +236,7 @@
             {
                 Input = column.Source ?? column.Name;
                 Output = column.Name;
-                Slots = column.Slots;
+                Slots = column.Slots.Select(range => (range.Min, range.Max)).ToArray();
                 //GetSlotsMinMax(column.Slots, out SlotsMin, out SlotsMax);
             }
         }
@@ -260,7 +263,7 @@
         /// <summary>
         /// Initializes a new <see cref="DropSlotsTransform"/> object.
         /// </summary>
-        internal DropSlotsTransform(IHostEnvironment env, params ColumnInfo[] columns)
+        public DropSlotsTransform(IHostEnvironment env, params ColumnInfo[] columns)
             : base(Contracts.CheckRef(env, nameof(env)).Register(RegistrationName), GetColumnPairs(columns))
         {
             Host.AssertNonEmpty(ColumnPairs);
@@ -268,7 +271,7 @@
             Host.CheckUserArg(AreRangesValid(SlotsMin, SlotsMax), nameof(columns), "The range min and max must be non-negative and min must be less than or equal to max.");
         }
 
-        private DropSlotsTransform(IHostEnvironment env, ModelLoadContext ctx)
+        internal DropSlotsTransform(IHostEnvironment env, ModelLoadContext ctx)
             : base(Contracts.CheckRef(env, nameof(env)).Register(RegistrationName), ctx)
         {
             Host.AssertValue(ctx);
@@ -311,6 +314,9 @@
         internal static IRowMapper Create(IHostEnvironment env, ModelLoadContext ctx, ISchema inputSchema)
             => Create(env, ctx).MakeRowMapper(Schema.Create(inputSchema));
 
+        //internal static IDataTransform MakeDataTransform(DropSlotsTransform transform, IDataView input)
+        //    => transform.MakeDataTransform(input);
+
         public override void Save(ModelSaveContext ctx)
         {
             Host.CheckValue(ctx, nameof(ctx));
@@ -326,16 +332,9 @@
             Host.Assert(AreRangesValid(SlotsMin, SlotsMax));
             for (int i = 0; i < ColumnPairs.Length; i++)
             {
-<<<<<<< HEAD
                 Host.Assert(SlotsMin[i].Length == SlotsMax[i].Length);
                 ctx.Writer.WriteIntArray(SlotsMin[i]);
-                ctx.Writer.WriteIntsNoCount(SlotsMax[i], SlotsMax[i].Length);
-=======
-                var infoEx = _exes[i];
-                Host.Assert(infoEx.SlotDropper.SlotsMin.Length == infoEx.SlotDropper.SlotsMax.Length);
-                Host.Assert(AreRangesValid(i));
-                ctx.Writer.WriteIntArray(infoEx.SlotDropper.SlotsMin);
-                ctx.Writer.WriteIntsNoCount(infoEx.SlotDropper.SlotsMax);
+                ctx.Writer.WriteIntsNoCount(SlotsMax[i]);
             }
         }
 
@@ -365,7 +364,6 @@
                     slotsMin[iDst] = slotsMin[j];
                     slotsMax[iDst] = slotsMax[j];
                 }
->>>>>>> acfcdcbe
             }
         }
 
@@ -381,11 +379,11 @@
                 for (int j = 0; j < slots.Length; j++)
                 {
                     var range = slots[j];
-                    slotsMin[i][j] = range.Min;
+                    slotsMin[i][j] = range.min;
                     // There are two reasons for setting the max to int.MaxValue - 1:
                     // 1. max is an index, so it has to be strictly less than int.MaxValue.
                     // 2. to prevent overflows when adding 1 to it.
-                    slotsMax[i][j] = range.Max ?? int.MaxValue - 1;
+                    slotsMax[i][j] = range.max ?? int.MaxValue - 1;
                 }
                 Array.Sort(slotsMin, slotsMax);
                 var iDst = 0;
@@ -474,9 +472,8 @@
             private readonly int[] _cols;
             private readonly ColumnType[] _srcTypes;
             private readonly ColumnType[] _dstTypes;
-
             private readonly SlotDropper[] _slotDropper;
-            //// Track if all the slots of the column are to be dropped.
+            // Track if all the slots of the column are to be dropped.
             private readonly bool[] _suppressed;
             private readonly int[][] _categoricalRanges;
 
@@ -487,6 +484,9 @@
                 _cols = new int[_parent.ColumnPairs.Length];
                 _srcTypes = new ColumnType[_parent.ColumnPairs.Length];
                 _dstTypes = new ColumnType[_parent.ColumnPairs.Length];
+                _slotDropper = new SlotDropper[_parent.ColumnPairs.Length];
+                _suppressed = new bool[_parent.ColumnPairs.Length];
+                _categoricalRanges = new int[_parent.ColumnPairs.Length][];
 
                 for (int i = 0; i < _parent.ColumnPairs.Length; i++)
                 {
@@ -494,7 +494,7 @@
                         throw Host.ExceptSchemaMismatch(nameof(inputSchema), "input", _parent.ColumnPairs[i].input);
                     _srcTypes[i] = inputSchema.GetColumnType(_cols[i]);
                     // TODO check that the types are ok if needed
-                    SlotDropper slotDropper = new SlotDropper(_srcTypes[i].ValueCount, _parent.SlotsMin[i], _parent.SlotsMax[i]);
+                    _slotDropper[i] = new SlotDropper(_srcTypes[i].ValueCount, _parent.SlotsMin[i], _parent.SlotsMax[i]);
                     ComputeType(inputSchema, i, _slotDropper[i], out _suppressed[i], out _dstTypes[i], out _categoricalRanges[i]);
                 }
             }
@@ -881,8 +881,8 @@
                         if (hasSlotNames && dstLength > 0)
                         {
                             // Add slot name metadata.
-                            builder.Add(new Schema.Column(MetadataUtils.Kinds.SlotNames, new VectorType(TextType.Instance, dstLength), null), getter)<VBuffer<ReadOnlyMemory<char>>>(MetadataUtils.Kinds.SlotNames,
-                                new VectorType(TextType.Instance, dstLength), GetSlotNames);
+                            ValueGetter<VBuffer<ReadOnlyMemory<char>>> slotNamesGetter = (ref VBuffer<ReadOnlyMemory<char>> dst) => GetSlotNames(iinfo, ref dst);
+                            builder.Add(new Schema.Column(MetadataUtils.Kinds.SlotNames, new VectorType(TextType.Instance, dstLength), null), slotNamesGetter);
                         }
                     }
 
@@ -897,9 +897,9 @@
                             if (dst.Length > 0)
                             {
                                 Contracts.Assert(dst.Length % 2 == 0);
-
-                                builder.AddGetter<VBuffer<int>>(MetadataUtils.Kinds.CategoricalSlotRanges,
-                                    MetadataUtils.GetCategoricalType(dst.Length / 2), GetCategoricalSlotRanges);
+                                 // Add slot name metadata.
+                                ValueGetter<VBuffer<int>> categoricalSlotRangesGetter = (ref VBuffer<int> dest) => GetCategoricalSlotRanges(iinfo, ref dest);
+                                builder.Add(new Schema.Column(MetadataUtils.Kinds.CategoricalSlotRanges, MetadataUtils.GetCategoricalType(dst.Length / 2), null), categoricalSlotRangesGetter);
                             }
                         }
                     }
