// Licensed to the .NET Foundation under one or more agreements.
// The .NET Foundation licenses this file to you under the MIT license.
// See the LICENSE file in the project root for more information.

#pragma warning disable 420 // volatile with Interlocked.CompareExchange

using Microsoft.ML.Runtime;
using Microsoft.ML.Runtime.Command;
using Microsoft.ML.Runtime.CommandLine;
using Microsoft.ML.Runtime.Data;
using Microsoft.ML.Runtime.EntryPoints;
using Microsoft.ML.Runtime.Internal.Utilities;
using Microsoft.ML.Runtime.Model;
using Microsoft.ML.Runtime.Model.Onnx;
using Microsoft.ML.Transforms;
using System;
using System.Collections.Generic;
using System.Linq;
using System.Text;
using Float = System.Single;

[assembly: LoadableClass(ConvertTransform.Summary, typeof(ConvertTransform), typeof(ConvertTransform.Arguments), typeof(SignatureDataTransform),
    ConvertTransform.UserName, ConvertTransform.ShortName, "ConvertTransform", DocName = "transform/ConvertTransform.md")]

[assembly: LoadableClass(ConvertTransform.Summary, typeof(ConvertTransform), null, typeof(SignatureLoadDataTransform),
    ConvertTransform.UserName, ConvertTransform.LoaderSignature, ConvertTransform.LoaderSignatureOld)]

[assembly: LoadableClass(typeof(ConvertTransform.TypeInfoCommand), typeof(ConvertTransform.TypeInfoCommand.Arguments), typeof(SignatureCommand),
    "", ConvertTransform.TypeInfoCommand.LoadName)]

[assembly: EntryPointModule(typeof(TypeConversion))]

namespace Microsoft.ML.Transforms
{
    public sealed class ConvertTransform : OneToOneTransformBase
    {
        public class Column : OneToOneColumn
        {
            [Argument(ArgumentType.AtMostOnce, HelpText = "The result type", ShortName = "type")]
            public DataKind? ResultType;

            [Argument(ArgumentType.Multiple, HelpText = "For a key column, this defines the range of values", ShortName = "key", Visibility = ArgumentAttribute.VisibilityType.CmdLineOnly)]
            public KeyRange KeyRange;

            [Argument(ArgumentType.AtMostOnce, HelpText = "For a key column, this defines the range of values", ShortName = "key", Visibility = ArgumentAttribute.VisibilityType.EntryPointsOnly)]
            public string Range;

            public static Column Parse(string str)
            {
                var res = new Column();
                if (res.TryParse(str))
                    return res;
                return null;
            }

            protected override bool TryParse(string str)
            {
                Contracts.AssertNonEmpty(str);

                // We accept N:T:S where N is the new column name, T is the new type,
                // and S is source column names.
                string extra;
                if (!base.TryParse(str, out extra))
                    return false;
                if (extra == null)
                    return true;

                DataKind kind;
                if (!TypeParsingUtils.TryParseDataKind(extra, out kind, out KeyRange))
                    return false;
                ResultType = kind == default(DataKind) ? default(DataKind?) : kind;
                return true;
            }

            public bool TryUnparse(StringBuilder sb)
            {
                Contracts.AssertValue(sb);
                if (ResultType == null && KeyRange == null)
                    return TryUnparseCore(sb);

                if (!TrySanitize())
                    return false;
                if (CmdQuoter.NeedsQuoting(Name) || CmdQuoter.NeedsQuoting(Source))
                    return false;

                int ich = sb.Length;
                sb.Append(Name);
                sb.Append(':');
                if (ResultType != null)
                    sb.Append(ResultType.Value.GetString());
                if (KeyRange != null)
                {
                    sb.Append('[');
                    if (!KeyRange.TryUnparse(sb))
                    {
                        sb.Length = ich;
                        return false;
                    }
                    sb.Append(']');
                }
                else if (!string.IsNullOrEmpty(Range))
                    sb.Append(Range);
                sb.Append(':');
                sb.Append(Source);
                return true;
            }
        }

        public class Arguments : TransformInputBase
        {
            [Argument(ArgumentType.Multiple | ArgumentType.Required, HelpText = "New column definition(s) (optional form: name:type:src)", ShortName = "col", SortOrder = 1)]
            public Column[] Column;

            [Argument(ArgumentType.AtMostOnce, HelpText = "The result type", ShortName = "type", SortOrder = 2)]
            public DataKind? ResultType;

            [Argument(ArgumentType.Multiple, HelpText = "For a key column, this defines the range of values", ShortName = "key", Visibility = ArgumentAttribute.VisibilityType.CmdLineOnly)]
            public KeyRange KeyRange;

            // REVIEW: Consider supporting KeyRange type in entrypoints. This may require moving the KeyRange class to MLCore.
            [Argument(ArgumentType.AtMostOnce, HelpText = "For a key column, this defines the range of values", ShortName = "key", Visibility = ArgumentAttribute.VisibilityType.EntryPointsOnly)]
            public string Range;
        }

        /// <summary>
        /// Extra information for each column (in addition to ColumnInfo).
        /// </summary>
        private sealed class ColInfoEx
        {
            public readonly DataKind Kind;
            // HasKeyRange indicates whether key type range information should be persisted.
            public readonly bool HasKeyRange;
            public readonly ColumnType TypeDst;
            public readonly VectorType SlotTypeDst;

            public ColInfoEx(DataKind kind, bool hasKeyRange, ColumnType type, VectorType slotType)
            {
                Contracts.AssertValue(type);
                Contracts.AssertValueOrNull(slotType);
                Contracts.Assert(slotType == null || type.ItemType.Equals(slotType.ItemType));

                Kind = kind;
                HasKeyRange = hasKeyRange;
                TypeDst = type;
                SlotTypeDst = slotType;
            }
        }

        internal const string Summary = "Converts a column to a different type, using standard conversions.";
        internal const string UserName = "Convert Transform";
        internal const string ShortName = "Convert";

        public const string LoaderSignature = "ConvertTransform";
        internal const string LoaderSignatureOld = "ConvertFunction";
        private static VersionInfo GetVersionInfo()
        {
            return new VersionInfo(
                modelSignature: "CONVERTF",
                // verWrittenCur: 0x00010001, // Initial
                verWrittenCur: 0x00010002, // Added support for keyRange
                verReadableCur: 0x00010002,
                verWeCanReadBack: 0x00010001,
                loaderSignature: LoaderSignature,
                loaderSignatureAlt: LoaderSignatureOld,
                loaderAssemblyName: typeof(ConvertTransform).Assembly.FullName);
        }

        private const string RegistrationName = "Convert";

        // This is parallel to Infos.
        private readonly ColInfoEx[] _exes;

        /// <summary>
        /// Convenience constructor for public facing API.
        /// </summary>
        /// <param name="env">Host Environment.</param>
        /// <param name="input">Input <see cref="IDataView"/>. This is the output from previous transform or loader.</param>
        /// <param name="resultType">The expected type of the converted column.</param>
        /// <param name="name">Name of the output column.</param>
        /// <param name="source">Name of the column to be converted.  If this is null '<paramref name="name"/>' will be used.</param>
        public ConvertTransform(IHostEnvironment env,
            IDataView input,
            DataKind resultType,
            string name,
            string source = null)
            : this(env, new Arguments() { Column = new[] { new Column() { Source = source ?? name, Name = name } }, ResultType = resultType }, input)
        {
        }

        public ConvertTransform(IHostEnvironment env, Arguments args, IDataView input)
            : base(env, RegistrationName, env.CheckRef(args, nameof(args)).Column,
                input, null)
        {
            Host.AssertNonEmpty(Infos);
            Host.Assert(Infos.Length == Utils.Size(args.Column));

            _exes = new ColInfoEx[Infos.Length];
            for (int i = 0; i < _exes.Length; i++)
            {
                DataKind kind;
                KeyRange range;
                var col = args.Column[i];
                if (col.ResultType != null)
                {
                    kind = col.ResultType.Value;
                    range = !string.IsNullOrEmpty(col.Range) ? KeyRange.Parse(col.Range) : col.KeyRange;
                }
                else if (col.KeyRange != null || !string.IsNullOrEmpty(col.Range))
                {
                    kind = Infos[i].TypeSrc.IsKey ? Infos[i].TypeSrc.RawKind : DataKind.U4;
                    range = col.KeyRange ?? KeyRange.Parse(col.Range);
                }
                else if (args.ResultType != null)
                {
                    kind = args.ResultType.Value;
                    range = !string.IsNullOrEmpty(args.Range) ? KeyRange.Parse(args.Range) : args.KeyRange;
                }
                else if (args.KeyRange != null || !string.IsNullOrEmpty(args.Range))
                {
                    kind = Infos[i].TypeSrc.IsKey ? Infos[i].TypeSrc.RawKind : DataKind.U4;
                    range = args.KeyRange ?? KeyRange.Parse(args.Range);
                }
                else
                {
                    kind = DataKind.Num;
                    range = null;
                }
                Host.CheckUserArg(Enum.IsDefined(typeof(DataKind), kind), nameof(args.ResultType));

                PrimitiveType itemType;
                if (!TryCreateEx(Host, Infos[i], kind, range, out itemType, out _exes[i]))
                {
                    throw Host.ExceptUserArg(nameof(args.Column),
                        "source column '{0}' with item type '{1}' is not compatible with destination type '{2}'",
                        input.Schema.GetColumnName(Infos[i].Source), Infos[i].TypeSrc.ItemType, itemType);
                }
            }
            SetMetadata();
        }

        private void SetMetadata()
        {
            var md = Metadata;
            for (int iinfo = 0; iinfo < Infos.Length; iinfo++)
            {
                var info = Infos[iinfo];
                using (var bldr = md.BuildMetadata(iinfo, Source.Schema, info.Source, PassThrough))
                {
                    if (info.TypeSrc.IsBool && _exes[iinfo].TypeDst.ItemType.IsNumber)
                        bldr.AddPrimitive(MetadataUtils.Kinds.IsNormalized, BoolType.Instance, true);
                }
            }
            md.Seal();
        }

        /// <summary>
        /// Returns whether metadata of the indicated kind should be passed through from the source column.
        /// </summary>
        private bool PassThrough(string kind, int iinfo)
        {
            var typeSrc = Infos[iinfo].TypeSrc;
            var typeDst = _exes[iinfo].TypeDst;
            switch (kind)
            {
            case MetadataUtils.Kinds.SlotNames:
                Host.Assert(typeSrc.VectorSize == typeDst.VectorSize);
                return typeDst.IsKnownSizeVector;
            case MetadataUtils.Kinds.KeyValues:
                return typeSrc.ItemType.IsKey && typeDst.ItemType.IsKey && typeSrc.ItemType.KeyCount > 0 &&
                    typeSrc.ItemType.KeyCount == typeDst.ItemType.KeyCount;
            case MetadataUtils.Kinds.IsNormalized:
                return typeSrc.ItemType.IsNumber && typeDst.ItemType.IsNumber;
            }
            return false;
        }

        private ConvertTransform(IHost host, ModelLoadContext ctx, IDataView input)
            : base(host, ctx, input, null)
        {
            Host.AssertValue(ctx);

            // *** Binary format ***
            // <prefix handled in static Create method>
            // <base>
            // for each added column
            //   byte: data kind, with high bit set if there is a key range
            //   if there is a key range
            //     ulong: min
            //     int: count (0 for unspecified)
            //     byte: contiguous

            Host.AssertNonEmpty(Infos);
            _exes = new ColInfoEx[Infos.Length];
            for (int i = 0; i < _exes.Length; i++)
            {
                byte b = ctx.Reader.ReadByte();
                var kind = (DataKind)(b & 0x7F);
                Host.CheckDecode(Enum.IsDefined(typeof(DataKind), kind));
                KeyRange range = null;
                if ((b & 0x80) != 0)
                {
                    range = new KeyRange();
                    range.Min = ctx.Reader.ReadUInt64();
                    int count = ctx.Reader.ReadInt32();
                    if (count != 0)
                    {
                        if (count < 0 || (ulong)(count - 1) > ulong.MaxValue - range.Min)
                            throw Host.ExceptDecode();
                        range.Max = range.Min + (ulong)(count - 1);
                    }
                    range.Contiguous = ctx.Reader.ReadBoolByte();
                }

                PrimitiveType itemType;
                if (!TryCreateEx(Host, Infos[i], kind, range, out itemType, out _exes[i]))
                    throw Host.ExceptParam(nameof(input), "source column '{0}' is not of compatible type", input.Schema.GetColumnName(Infos[i].Source));
            }
            SetMetadata();
        }

        public static ConvertTransform Create(IHostEnvironment env, ModelLoadContext ctx, IDataView input)
        {
            Contracts.CheckValue(env, nameof(env));
            var h = env.Register(RegistrationName);
            h.CheckValue(ctx, nameof(ctx));
            ctx.CheckAtModel(GetVersionInfo());
            h.CheckValue(input, nameof(input));
            return h.Apply("Loading Model",
                ch =>
                {
                    // *** Binary format ***
                    // int: sizeof(Float)
                    // <remainder handled in ctors>
                    int cbFloat = ctx.Reader.ReadInt32();
                    ch.CheckDecode(cbFloat == sizeof(Float));
                    return new ConvertTransform(h, ctx, input);
                });
        }

        public override void Save(ModelSaveContext ctx)
        {
            Host.CheckValue(ctx, nameof(ctx));
            ctx.CheckAtModel();
            ctx.SetVersionInfo(GetVersionInfo());

            // *** Binary format ***
            // int: sizeof(Float)
            // <base>
            // for each added column
            //   byte: data kind, with high bit set if there is a key range
            //   if there is a key range
            //     ulong: min
            //     int: count (0 for unspecified)
            //     byte: contiguous
            ctx.Writer.Write(sizeof(Float));
            SaveBase(ctx);

            for (int i = 0; i < _exes.Length; i++)
            {
                var ex = _exes[i];
                Host.Assert((DataKind)(byte)ex.Kind == ex.Kind);
                if (!ex.HasKeyRange)
                    ctx.Writer.Write((byte)ex.Kind);
                else
                {
                    Host.Assert(ex.TypeDst.ItemType.IsKey);
                    var key = ex.TypeDst.ItemType.AsKey;
                    byte b = (byte)ex.Kind;
                    b |= 0x80;
                    ctx.Writer.Write(b);
                    ctx.Writer.Write(key.Min);
                    ctx.Writer.Write(key.Count);
                    ctx.Writer.WriteBoolByte(key.Contiguous);
                }
            }
        }

        public override bool CanSaveOnnx(OnnxContext ctx) => ctx.GetOnnxVersion() == OnnxVersion.Experimental;

        protected override bool SaveAsOnnxCore(OnnxContext ctx, int iinfo, ColInfo info, string srcVariableName, string dstVariableName)
        {
            var opType = "CSharp";

            for (int i = 0; i < _exes.Length; i++)
            {
                var ex = _exes[i];
                var node = ctx.CreateNode(opType, srcVariableName, dstVariableName, ctx.GetNodeName(opType));
                node.AddAttribute("type", LoaderSignature);
                node.AddAttribute("to", (byte)ex.Kind);
                if (ex.HasKeyRange)
                {
                    var key = ex.TypeDst.ItemType.AsKey;
                    node.AddAttribute("min", key.Min);
                    node.AddAttribute("max", key.Count);
                    node.AddAttribute("contiguous", key.Contiguous);
                }
            }

            return true;
        }

        private static bool TryCreateEx(IExceptionContext ectx, ColInfo info, DataKind kind, KeyRange range, out PrimitiveType itemType, out ColInfoEx ex)
        {
            ectx.AssertValue(info);
            ectx.Assert(Enum.IsDefined(typeof(DataKind), kind));

            ex = null;

            var typeSrc = info.TypeSrc;
            if (range != null)
            {
                itemType = TypeParsingUtils.ConstructKeyType(kind, range);
                if (!typeSrc.ItemType.IsKey && !typeSrc.ItemType.IsText)
                    return false;
            }
            else if (!typeSrc.ItemType.IsKey)
                itemType = PrimitiveType.FromKind(kind);
            else if (!KeyType.IsValidDataKind(kind))
            {
                itemType = PrimitiveType.FromKind(kind);
                return false;
            }
            else
            {
                var key = typeSrc.ItemType.AsKey;
                ectx.Assert(KeyType.IsValidDataKind(key.RawKind));
                int count = key.Count;
                // Technically, it's an error for the counts not to match, but we'll let the Conversions
                // code return false below. There's a possibility we'll change the standard conversions to
                // map out of bounds values to zero, in which case, this is the right thing to do.
                ulong max = kind.ToMaxInt();
                if ((ulong)count > max)
                    count = (int)max;
                itemType = new KeyType(kind, key.Min, count, key.Contiguous);
            }

            // Ensure that the conversion is legal. We don't actually cache the delegate here. It will get
            // re-fetched by the utils code when needed.
            bool identity;
            Delegate del;
            if (!Runtime.Data.Conversion.Conversions.Instance.TryGetStandardConversion(typeSrc.ItemType, itemType, out del, out identity))
                return false;

            ColumnType typeDst = itemType;
            if (typeSrc.IsVector)
                typeDst = new VectorType(itemType, typeSrc.AsVector);

            // An output column is transposable iff the input column was transposable.
            VectorType slotType = null;
            if (info.SlotTypeSrc != null)
                slotType = new VectorType(itemType, info.SlotTypeSrc);

            ex = new ColInfoEx(kind, range != null, typeDst, slotType);
            return true;
        }

        protected override ColumnType GetColumnTypeCore(int iinfo)
        {
            Host.Assert(0 <= iinfo & iinfo < Infos.Length);
            Host.Assert(_exes.Length == Infos.Length);
            return _exes[iinfo].TypeDst;
        }

        protected override Delegate GetGetterCore(IChannel ch, IRow input, int iinfo, out Action disposer)
        {
            Host.AssertValueOrNull(ch);
            Host.AssertValue(input);
            Host.Assert(0 <= iinfo && iinfo < Infos.Length);
            disposer = null;

            var typeSrc = Infos[iinfo].TypeSrc;
            var typeDst = _exes[iinfo].TypeDst;

            if (!typeDst.IsVector)
                return RowCursorUtils.GetGetterAs(typeDst, input, Infos[iinfo].Source);
            return RowCursorUtils.GetVecGetterAs(typeDst.AsVector.ItemType, input, Infos[iinfo].Source);
        }

        protected override VectorType GetSlotTypeCore(int iinfo)
        {
            Host.Assert(0 <= iinfo && iinfo < Infos.Length);
            return _exes[iinfo].SlotTypeDst;
        }

        protected override ISlotCursor GetSlotCursorCore(int iinfo)
        {
            Host.Assert(0 <= iinfo && iinfo < Infos.Length);
            Host.AssertValue(Infos[iinfo].SlotTypeSrc);
            Host.AssertValue(_exes[iinfo].SlotTypeDst);

            ISlotCursor cursor = InputTranspose.GetSlotCursor(Infos[iinfo].Source);
            return new SlotCursor(Host, cursor, _exes[iinfo].SlotTypeDst);
        }

        private sealed class SlotCursor : SynchronizedCursorBase<IRowCursor>, ISlotCursor
        {
            private readonly Delegate _getter;
            private readonly VectorType _type;

            public SlotCursor(IChannelProvider provider, ISlotCursor cursor, VectorType typeDst)
                : base(provider, TransposerUtils.GetRowCursorShim(provider, cursor))
            {
                Ch.Assert(Input.Schema.ColumnCount == 1);
                Ch.Assert(Input.Schema.GetColumnType(0) == cursor.GetSlotType());
                Ch.AssertValue(typeDst);
                _getter = RowCursorUtils.GetVecGetterAs(typeDst.ItemType, Input, 0);
                _type = typeDst;
            }

            public VectorType GetSlotType()
            {
                return _type;
            }

            public ValueGetter<VBuffer<TValue>> GetGetter<TValue>()
            {
                ValueGetter<VBuffer<TValue>> getter = _getter as ValueGetter<VBuffer<TValue>>;
                if (getter == null)
                    throw Ch.Except("Invalid TValue: '{0}'", typeof(TValue));
                return getter;
            }
        }

        public sealed class TypeInfoCommand : ICommand
        {
            public const string LoadName = "TypeInfo";
            public const string Summary = "Displays information about the standard primitive " +
                "non-key types, and conversions among them.";

            public sealed class Arguments
            {
            }

            private readonly IHost _host;

            public TypeInfoCommand(IHostEnvironment env, Arguments args)
            {
                Contracts.CheckValue(env, nameof(env));
                _host = env.Register(LoadName);
                _host.CheckValue(args, nameof(args));
            }

            private struct TypeNaInfo
            {
                public readonly bool HasNa;
                public readonly bool DefaultIsNa;

                public TypeNaInfo(bool hasNa, bool defaultIsNa)
                {
                    HasNa = hasNa;
                    DefaultIsNa = defaultIsNa;
                }
            }

            private sealed class KindSetComparer : IEqualityComparer<ISet<DataKind>>
            {
                public bool Equals(ISet<DataKind> x, ISet<DataKind> y)
                {
                    Contracts.AssertValueOrNull(x);
                    Contracts.AssertValueOrNull(y);
                    if (x == null || y == null)
                        return (x == null) && (y == null);
                    return x.SetEquals(y);
                }

                public int GetHashCode(ISet<DataKind> obj)
                {
                    Contracts.AssertValueOrNull(obj);
                    int hash = 0;
                    if (obj != null)
                    {
                        foreach (var kind in obj.OrderBy(x => x))
                            hash = Hashing.CombineHash(hash, kind.GetHashCode());
                    }
                    return hash;
                }
            }

            public void Run()
            {
                using (var ch = _host.Start("Run"))
                {
                    var conv = Runtime.Data.Conversion.Conversions.Instance;
                    var comp = new KindSetComparer();
                    var dstToSrcMap = new Dictionary<HashSet<DataKind>, HashSet<DataKind>>(comp);
                    var srcToDstMap = new Dictionary<DataKind, HashSet<DataKind>>();

                    var kinds = Enum.GetValues(typeof(DataKind)).Cast<DataKind>().Distinct().OrderBy(k => k).ToArray();
                    var types = kinds.Select(kind => PrimitiveType.FromKind(kind)).ToArray();

                    HashSet<DataKind> nonIdentity = null;
                    // For each kind and its associated type.
                    for (int i = 0; i < types.Length; ++i)
                    {
                        ch.AssertValue(types[i]);
                        var info = Utils.MarshalInvoke(KindReport<int>, types[i].RawType, ch, types[i]);

                        var dstKinds = new HashSet<DataKind>();
                        Delegate del;
                        bool isIdentity;
                        for (int j = 0; j < types.Length; ++j)
                        {
                            if (conv.TryGetStandardConversion(types[i], types[j], out del, out isIdentity))
                                dstKinds.Add(types[j].RawKind);
                        }
                        if (!conv.TryGetStandardConversion(types[i], types[i], out del, out isIdentity))
                            Utils.Add(ref nonIdentity, types[i].RawKind);
                        else
                            ch.Assert(isIdentity);

                        srcToDstMap[types[i].RawKind] = dstKinds;
                        HashSet<DataKind> srcKinds;
                        if (!dstToSrcMap.TryGetValue(dstKinds, out srcKinds))
                            dstToSrcMap[dstKinds] = srcKinds = new HashSet<DataKind>();
                        srcKinds.Add(types[i].RawKind);
                    }

                    // Now perform the final outputs.
                    for (int i = 0; i < kinds.Length; ++i)
                    {
                        var dsts = srcToDstMap[kinds[i]];
                        HashSet<DataKind> srcs;
                        if (!dstToSrcMap.TryGetValue(dsts, out srcs))
                            continue;
                        ch.Assert(Utils.Size(dsts) >= 1);
                        ch.Assert(Utils.Size(srcs) >= 1);
                        string srcStrings = string.Join(", ", srcs.OrderBy(k => k).Select(k => '`' + k.GetString() + '`'));
                        string dstStrings = string.Join(", ", dsts.OrderBy(k => k).Select(k => '`' + k.GetString() + '`'));
                        dstToSrcMap.Remove(dsts);
                        ch.Info(srcStrings + " | " + dstStrings);
                    }

                    if (Utils.Size(nonIdentity) > 0)
                    {
                        ch.Warning("The following kinds did not have an identity conversion: {0}",
                            string.Join(", ", nonIdentity.OrderBy(k => k).Select(DataKindExtensions.GetString)));
                    }
                }
            }

            private TypeNaInfo KindReport<T>(IChannel ch, PrimitiveType type)
            {
                Contracts.AssertValue(ch);
                ch.AssertValue(type);
                ch.Assert(type.IsStandardScalar);

<<<<<<< HEAD
                var conv = Runtime.Data.Conversion.Conversions.Instance;
                RefPredicate<T> isNaDel;
=======
                var conv = Conversions.Instance;
                InPredicate<T> isNaDel;
>>>>>>> b495a037
                bool hasNaPred = conv.TryGetIsNAPredicate(type, out isNaDel);
                bool defaultIsNa = false;
                if (hasNaPred)
                {
                    T def = default(T);
                    defaultIsNa = isNaDel(in def);
                }
                return new TypeNaInfo(hasNaPred, defaultIsNa);
            }
        }
    }

    public static class TypeConversion
    {
        [TlcModule.EntryPoint(Name = "Transforms.ColumnTypeConverter", Desc = ConvertTransform.Summary, UserName = ConvertTransform.UserName, ShortName = ConvertTransform.ShortName)]
        public static CommonOutputs.TransformOutput Convert(IHostEnvironment env, ConvertTransform.Arguments input)
        {
            Contracts.CheckValue(env, nameof(env));
            env.CheckValue(input, nameof(input));

            var h = EntryPointUtils.CheckArgsAndCreateHost(env, "Convert", input);
            var view = new ConvertTransform(h, input, input.Data);
            return new CommonOutputs.TransformOutput()
            {
                Model = new TransformModel(h, view, input.Data),
                OutputData = view
            };
        }
    }
}<|MERGE_RESOLUTION|>--- conflicted
+++ resolved
@@ -644,13 +644,8 @@
                 ch.AssertValue(type);
                 ch.Assert(type.IsStandardScalar);
 
-<<<<<<< HEAD
                 var conv = Runtime.Data.Conversion.Conversions.Instance;
-                RefPredicate<T> isNaDel;
-=======
-                var conv = Conversions.Instance;
                 InPredicate<T> isNaDel;
->>>>>>> b495a037
                 bool hasNaPred = conv.TryGetIsNAPredicate(type, out isNaDel);
                 bool defaultIsNa = false;
                 if (hasNaPred)
