--- conflicted
+++ resolved
@@ -11,11 +11,7 @@
 using System.IO;
 using System.Text;
 
-<<<<<<< HEAD
-namespace Microsoft.ML.Transforms.CategoricalTransforms
-=======
 namespace Microsoft.ML.Transforms.Categorical
->>>>>>> a09669f9
 {
     public sealed partial class TermTransform
     {
