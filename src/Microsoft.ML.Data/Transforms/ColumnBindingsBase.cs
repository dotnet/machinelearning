--- conflicted
+++ resolved
@@ -323,13 +323,8 @@
             // warning if we decide to rename this argument, and so know to change the below hard-coded
             // standard column name.
             const string standardColumnArgName = "Column";
-<<<<<<< HEAD
             Contracts.Assert(nameof(ValueToKeyMappingTransformer.Arguments.Column) == standardColumnArgName);
-            Contracts.Assert(nameof(ConcatTransform.Arguments.Column) == standardColumnArgName);
-=======
-            Contracts.Assert(nameof(TermTransform.Arguments.Column) == standardColumnArgName);
             Contracts.Assert(nameof(ColumnConcatenatingTransformer.Arguments.Column) == standardColumnArgName);
->>>>>>> 18d7ea30
 
             for (int iinfo = 0; iinfo < names.Length; iinfo++)
             {
@@ -822,13 +817,8 @@
             // warning if we decide to rename this argument, and so know to change the below hard-coded
             // standard column name.
             const string standardColumnArgName = "Column";
-<<<<<<< HEAD
             Contracts.Assert(nameof(ValueToKeyMappingTransformer.Arguments.Column) == standardColumnArgName);
-            Contracts.Assert(nameof(ConcatTransform.Arguments.Column) == standardColumnArgName);
-=======
-            Contracts.Assert(nameof(TermTransform.Arguments.Column) == standardColumnArgName);
             Contracts.Assert(nameof(ColumnConcatenatingTransformer.Arguments.Column) == standardColumnArgName);
->>>>>>> 18d7ea30
 
             Infos = new ColInfo[InfoCount];
             for (int i = 0; i < Infos.Length; i++)
