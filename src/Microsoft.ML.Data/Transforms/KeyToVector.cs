// Licensed to the .NET Foundation under one or more agreements.
// The .NET Foundation licenses this file to you under the MIT license.
// See the LICENSE file in the project root for more information.

using System;
using System.Collections.Generic;
using System.Linq;
using System.Text;
using Microsoft.ML;
using Microsoft.ML.CommandLine;
using Microsoft.ML.Data;
using Microsoft.ML.Internal.Utilities;
using Microsoft.ML.Model.OnnxConverter;
using Microsoft.ML.Model.Pfa;
using Microsoft.ML.Runtime;
using Microsoft.ML.Transforms;
using Newtonsoft.Json.Linq;

[assembly: LoadableClass(KeyToVectorMappingTransformer.Summary, typeof(IDataTransform), typeof(KeyToVectorMappingTransformer), typeof(KeyToVectorMappingTransformer.Options), typeof(SignatureDataTransform),
    "Key To Vector Transform", KeyToVectorMappingTransformer.UserName, "KeyToVector", "ToVector", DocName = "transform/KeyToVectorTransform.md")]

[assembly: LoadableClass(KeyToVectorMappingTransformer.Summary, typeof(IDataTransform), typeof(KeyToVectorMappingTransformer), null, typeof(SignatureLoadDataTransform),
    "Key To Vector Transform", KeyToVectorMappingTransformer.LoaderSignature)]

[assembly: LoadableClass(KeyToVectorMappingTransformer.Summary, typeof(KeyToVectorMappingTransformer), null, typeof(SignatureLoadModel),
    KeyToVectorMappingTransformer.UserName, KeyToVectorMappingTransformer.LoaderSignature)]

[assembly: LoadableClass(typeof(IRowMapper), typeof(KeyToVectorMappingTransformer), null, typeof(SignatureLoadRowMapper),
   KeyToVectorMappingTransformer.UserName, KeyToVectorMappingTransformer.LoaderSignature)]

namespace Microsoft.ML.Transforms
{
    /// <summary>
    /// <see cref="ITransformer"/> resulting from fitting a <see cref="KeyToVectorMappingEstimator"/>.
    /// </summary>
    public sealed class KeyToVectorMappingTransformer : OneToOneTransformerBase
    {
        internal abstract class ColumnBase : OneToOneColumn
        {
            [Argument(ArgumentType.AtMostOnce,
                HelpText = "Whether to combine multiple indicator vectors into a single bag vector instead of concatenating them. This is only relevant when the input is a vector.")]
            public bool? Bag;

            private protected ColumnBase()
            {
            }

            private protected override bool TryUnparseCore(StringBuilder sb)
            {
                Contracts.AssertValue(sb);
                if (Bag != null)
                    return false;
                return base.TryUnparseCore(sb);
            }

            private protected override bool TryUnparseCore(StringBuilder sb, string extra)
            {
                Contracts.AssertValue(sb);
                Contracts.AssertNonEmpty(extra);
                if (Bag != null)
                    return false;
                return base.TryUnparseCore(sb, extra);
            }
        }

        [BestFriend]
        internal sealed class Column : ColumnBase
        {
            internal static Column Parse(string str)
            {
                Contracts.AssertNonEmpty(str);

                var res = new Column();
                if (res.TryParse(str))
                    return res;
                return null;
            }

            internal bool TryUnparse(StringBuilder sb)
            {
                Contracts.AssertValue(sb);
                return TryUnparseCore(sb);
            }
        }
        internal sealed class Options
        {
            [Argument(ArgumentType.Multiple, HelpText = "New column definition(s) (optional form: name:src)",
                Name = "Column", ShortName = "col", SortOrder = 1)]
            public Column[] Columns;

            [Argument(ArgumentType.AtMostOnce,
                HelpText = "Whether to combine multiple indicator vectors into a single bag vector instead of concatenating them. This is only relevant when the input is a vector.")]
            public bool Bag = KeyToVectorMappingEstimator.Defaults.OutputCountVector;
        }

        private const string RegistrationName = "KeyToVector";

        internal IReadOnlyCollection<KeyToVectorMappingEstimator.ColumnOptions> Columns => _columns.AsReadOnly();
        private readonly KeyToVectorMappingEstimator.ColumnOptions[] _columns;

        private static (string outputColumnName, string inputColumnName)[] GetColumnPairs(KeyToVectorMappingEstimator.ColumnOptions[] columns)
        {
            Contracts.CheckValue(columns, nameof(columns));
            return columns.Select(x => (x.Name, x.InputColumnName)).ToArray();
        }

        private string TestIsKey(DataViewType type)
        {
            if (type.GetItemType().GetKeyCount() > 0)
                return null;
            return "key type of known cardinality";
        }

        private protected override void CheckInputColumn(DataViewSchema inputSchema, int col, int srcCol)
        {
            var type = inputSchema[srcCol].Type;
            string reason = TestIsKey(type);
            if (reason != null)
                throw Host.ExceptSchemaMismatch(nameof(inputSchema), "input", ColumnPairs[col].inputColumnName, reason, type.ToString());
        }

        internal KeyToVectorMappingTransformer(IHostEnvironment env, params KeyToVectorMappingEstimator.ColumnOptions[] columns) :
            base(Contracts.CheckRef(env, nameof(env)).Register(RegistrationName), GetColumnPairs(columns))
        {
            _columns = columns.ToArray();
        }

        internal const string LoaderSignature = "KeyToVectorTransform";
        internal const string UserName = "KeyToVectorTransform";
        internal const string Summary = "Converts a key column to an indicator vector.";

        private static VersionInfo GetVersionInfo()
        {
            return new VersionInfo(
                modelSignature: "KEY2VECT",
                //verWrittenCur: 0x00010001, // Initial
                verWrittenCur: 0x00010002, // Get rid of writing float size in model context
                verReadableCur: 0x00010001,
                verWeCanReadBack: 0x00010001,
                loaderSignature: LoaderSignature,
                loaderAssemblyName: typeof(KeyToVectorMappingTransformer).Assembly.FullName);
        }

        private protected override void SaveModel(ModelSaveContext ctx)
        {
            Host.CheckValue(ctx, nameof(ctx));
            ctx.CheckAtModel();
            ctx.SetVersionInfo(GetVersionInfo());
            // *** Binary format ***
            // <base>
            // for each added column
            //   byte: bag as 0/1
            SaveColumns(ctx);

            Host.Assert(_columns.Length == ColumnPairs.Length);
            for (int i = 0; i < _columns.Length; i++)
                ctx.Writer.WriteBoolByte(_columns[i].OutputCountVector);
        }

        // Factory method for SignatureLoadModel.
        private static KeyToVectorMappingTransformer Create(IHostEnvironment env, ModelLoadContext ctx)
        {
            Contracts.CheckValue(env, nameof(env));
            var host = env.Register(RegistrationName);

            host.CheckValue(ctx, nameof(ctx));
            ctx.CheckAtModel(GetVersionInfo());
            if (ctx.Header.ModelVerWritten == 0x00010001)
            {
                int cbFloat = ctx.Reader.ReadInt32();
                env.CheckDecode(cbFloat == sizeof(float));
            }
            return new KeyToVectorMappingTransformer(host, ctx);
        }

        private KeyToVectorMappingTransformer(IHost host, ModelLoadContext ctx)
          : base(host, ctx)
        {
            var columnsLength = ColumnPairs.Length;
            // *** Binary format ***
            // <base>
            // for each added column
            //   byte: bag as 0/1
            var bags = new bool[columnsLength];
            bags = ctx.Reader.ReadBoolArray(columnsLength);

            _columns = new KeyToVectorMappingEstimator.ColumnOptions[columnsLength];
            for (int i = 0; i < columnsLength; i++)
                _columns[i] = new KeyToVectorMappingEstimator.ColumnOptions(ColumnPairs[i].outputColumnName, ColumnPairs[i].inputColumnName, bags[i]);
        }

        // Factory method for SignatureDataTransform.
        private static IDataTransform Create(IHostEnvironment env, Options options, IDataView input)
        {
            Contracts.CheckValue(env, nameof(env));
            env.CheckValue(options, nameof(options));
            env.CheckValue(input, nameof(input));

            env.CheckValue(options.Columns, nameof(options.Columns));
            var cols = new KeyToVectorMappingEstimator.ColumnOptions[options.Columns.Length];
            for (int i = 0; i < cols.Length; i++)
            {
                var item = options.Columns[i];

                cols[i] = new KeyToVectorMappingEstimator.ColumnOptions(
                    item.Name,
                    item.Source ?? item.Name,
                    item.Bag ?? options.Bag);
            };
            return new KeyToVectorMappingTransformer(env, cols).MakeDataTransform(input);
        }

        // Factory method for SignatureLoadDataTransform.
        private static IDataTransform Create(IHostEnvironment env, ModelLoadContext ctx, IDataView input)
            => Create(env, ctx).MakeDataTransform(input);

        // Factory method for SignatureLoadRowMapper.
        private static IRowMapper Create(IHostEnvironment env, ModelLoadContext ctx, DataViewSchema inputSchema)
            => Create(env, ctx).MakeRowMapper(inputSchema);

        private protected override IRowMapper MakeRowMapper(DataViewSchema schema) => new Mapper(this, schema);

        private sealed class Mapper : OneToOneMapperBase, ISaveAsOnnx, ISaveAsPfa
        {
            private sealed class ColInfo
            {
                public readonly string Name;
                public readonly string InputColumnName;
                public readonly DataViewType TypeSrc;

                public ColInfo(string outputColumnName, string inputColumnName, DataViewType type)
                {
                    Name = outputColumnName;
                    InputColumnName = inputColumnName;
                    TypeSrc = type;
                }
            }

            private readonly KeyToVectorMappingTransformer _parent;
            private readonly ColInfo[] _infos;
            private readonly VectorDataViewType[] _types;

            public Mapper(KeyToVectorMappingTransformer parent, DataViewSchema inputSchema)
                : base(parent.Host.Register(nameof(Mapper)), parent, inputSchema)
            {
                _parent = parent;
                _infos = CreateInfos(inputSchema);
                _types = new VectorDataViewType[_parent.ColumnPairs.Length];
                for (int i = 0; i < _parent.ColumnPairs.Length; i++)
                {
                    int valueCount = _infos[i].TypeSrc.GetValueCount();
                    int keyCount = _infos[i].TypeSrc.GetItemType().GetKeyCountAsInt32(Host);
                    if (_parent._columns[i].OutputCountVector || valueCount == 1)
                        _types[i] = new VectorDataViewType(NumberDataViewType.Single, keyCount);
                    else
                        _types[i] = new VectorDataViewType(NumberDataViewType.Single, valueCount, keyCount);
                }
            }

            private ColInfo[] CreateInfos(DataViewSchema inputSchema)
            {
                Host.AssertValue(inputSchema);
                var infos = new ColInfo[_parent.ColumnPairs.Length];
                for (int i = 0; i < _parent.ColumnPairs.Length; i++)
                {
                    if (!inputSchema.TryGetColumnIndex(_parent.ColumnPairs[i].inputColumnName, out int colSrc))
                        throw Host.ExceptSchemaMismatch(nameof(inputSchema), "input", _parent.ColumnPairs[i].inputColumnName);
                    var type = inputSchema[colSrc].Type;
                    _parent.CheckInputColumn(inputSchema, i, colSrc);
                    infos[i] = new ColInfo(_parent.ColumnPairs[i].outputColumnName, _parent.ColumnPairs[i].inputColumnName, type);
                }
                return infos;
            }

            protected override DataViewSchema.DetachedColumn[] GetOutputColumnsCore()
            {
                var result = new DataViewSchema.DetachedColumn[_parent.ColumnPairs.Length];
                for (int i = 0; i < _parent.ColumnPairs.Length; i++)
                {
                    InputSchema.TryGetColumnIndex(_parent.ColumnPairs[i].inputColumnName, out int colIndex);
                    Host.Assert(colIndex >= 0);
                    var builder = new DataViewSchema.Annotations.Builder();
                    AddMetadata(i, builder);
                    result[i] = new DataViewSchema.DetachedColumn(_parent.ColumnPairs[i].outputColumnName, _types[i], builder.ToAnnotations());
                }
                return result;
            }

            private void AddMetadata(int iinfo, DataViewSchema.Annotations.Builder builder)
            {
                InputSchema.TryGetColumnIndex(_infos[iinfo].InputColumnName, out int srcCol);
                var inputMetadata = InputSchema[srcCol].Annotations;

                var srcType = _infos[iinfo].TypeSrc;
                int srcValueCount = srcType.GetValueCount();

                VectorDataViewType typeNames = null;

                var keyValuesColumn = inputMetadata.Schema.GetColumnOrNull(AnnotationUtils.Kinds.KeyValues);
                if (keyValuesColumn.HasValue)
                    typeNames = keyValuesColumn.Value.Type as VectorDataViewType;
                if (typeNames == null || !typeNames.IsKnownSize || !(typeNames.ItemType is TextDataViewType) ||
                    typeNames.Size != srcType.GetItemType().GetKeyCountAsInt32(Host))
                {
                    typeNames = null;
                }

                if (_parent._columns[iinfo].OutputCountVector || srcType is PrimitiveDataViewType)
                {
                    if (typeNames != null)
                    {
                        var getter = inputMetadata.GetGetter<VBuffer<ReadOnlyMemory<char>>>(keyValuesColumn.Value);
                        var slotNamesType = new VectorDataViewType(TextDataViewType.Instance, _types[iinfo].Dimensions);
                        builder.AddSlotNames(slotNamesType.Size, getter);
                    }
                }
                else
                {
                    if (typeNames != null && _types[iinfo].IsKnownSize)
                    {
                        ValueGetter<VBuffer<ReadOnlyMemory<char>>> getter = (ref VBuffer<ReadOnlyMemory<char>> dst) =>
                        {
                            GetSlotNames(iinfo, ref dst);
                        };
                        var slotNamesType = new VectorDataViewType(TextDataViewType.Instance, _types[iinfo].Dimensions);
                        builder.Add(AnnotationUtils.Kinds.SlotNames, slotNamesType, getter);
                    }
                }

                if (!_parent._columns[iinfo].OutputCountVector && srcValueCount > 0)
                {
                    ValueGetter<VBuffer<int>> getter = (ref VBuffer<int> dst) =>
                    {
                        GetCategoricalSlotRanges(iinfo, ref dst);
                    };
                    builder.Add(AnnotationUtils.Kinds.CategoricalSlotRanges, AnnotationUtils.GetCategoricalType(srcValueCount), getter);
                }

                if (!_parent._columns[iinfo].OutputCountVector || srcType is PrimitiveDataViewType)
                {
                    ValueGetter<bool> getter = (ref bool dst) =>
                    {
                        dst = true;
                    };
                    builder.Add(AnnotationUtils.Kinds.IsNormalized, BooleanDataViewType.Instance, getter);
                }
            }

            // Combines source key names and slot names to produce final slot names.
            private void GetSlotNames(int iinfo, ref VBuffer<ReadOnlyMemory<char>> dst)
            {
                Host.Assert(0 <= iinfo && iinfo < _infos.Length);
                var typeSrc = _infos[iinfo].TypeSrc as VectorDataViewType;
                Host.Assert(typeSrc != null && typeSrc.IsKnownSize);

                // Size one should have been treated the same as Bag (by the caller).
                // Variable size should have thrown (by the caller).
                Host.Assert(typeSrc.Size > 1);

                // Get the source slot names, defaulting to empty text.
                var namesSlotSrc = default(VBuffer<ReadOnlyMemory<char>>);

                var inputMetadata = InputSchema[_infos[iinfo].InputColumnName].Annotations;
                Contracts.AssertValue(inputMetadata);
                var typeSlotSrc = inputMetadata.Schema.GetColumnOrNull(AnnotationUtils.Kinds.SlotNames)?.Type as VectorDataViewType;
                if (typeSlotSrc != null && typeSlotSrc.Size == typeSrc.Size && typeSlotSrc.ItemType is TextDataViewType)
                {
                    inputMetadata.GetValue(AnnotationUtils.Kinds.SlotNames, ref namesSlotSrc);
                    Host.Check(namesSlotSrc.Length == typeSrc.Size);
                }
                else
                    namesSlotSrc = VBufferUtils.CreateEmpty<ReadOnlyMemory<char>>(typeSrc.Size);

                int keyCount = typeSrc.ItemType.GetKeyCountAsInt32(Host);
                int slotLim = _types[iinfo].Size;
                Host.Assert(slotLim == (long)typeSrc.Size * keyCount);

                // Get the source key names, in an array (since we will use them multiple times).
                var namesKeySrc = default(VBuffer<ReadOnlyMemory<char>>);
                inputMetadata.GetValue(AnnotationUtils.Kinds.KeyValues, ref namesKeySrc);
                Host.Check(namesKeySrc.Length == keyCount);
                var keys = new ReadOnlyMemory<char>[keyCount];
                namesKeySrc.CopyTo(keys);

                var editor = VBufferEditor.Create(ref dst, slotLim);

                var sb = new StringBuilder();
                int slot = 0;
                foreach (var kvpSlot in namesSlotSrc.Items(all: true))
                {
                    Contracts.Assert(slot == (long)kvpSlot.Key * keyCount);
                    sb.Clear();
                    if (!kvpSlot.Value.IsEmpty)
                        sb.AppendMemory(kvpSlot.Value);
                    else
                        sb.Append('[').Append(kvpSlot.Key).Append(']');
                    sb.Append('.');

                    int len = sb.Length;
                    foreach (var key in keys)
                    {
                        sb.Length = len;
                        sb.AppendMemory(key);
                        editor.Values[slot++] = sb.ToString().AsMemory();
                    }
                }
                Host.Assert(slot == slotLim);

                dst = editor.Commit();
            }

            private void GetCategoricalSlotRanges(int iinfo, ref VBuffer<int> dst)
            {
                Host.Assert(0 <= iinfo && iinfo < _infos.Length);

                var info = _infos[iinfo];
                int valueCount = info.TypeSrc.GetValueCount();

                Host.Assert(valueCount > 0);

                int[] ranges = new int[valueCount * 2];
                int size = info.TypeSrc.GetItemType().GetKeyCountAsInt32(Host);

                ranges[0] = 0;
                ranges[1] = size - 1;
                for (int i = 2; i < ranges.Length; i += 2)
                {
                    ranges[i] = ranges[i - 1] + 1;
                    ranges[i + 1] = ranges[i] + size - 1;
                }

                dst = new VBuffer<int>(ranges.Length, ranges);
            }

            protected override Delegate MakeGetter(DataViewRow input, int iinfo, Func<int, bool> activeOutput, out Action disposer)
            {
                Host.AssertValue(input);
                Host.Assert(0 <= iinfo && iinfo < _infos.Length);
                disposer = null;

                var info = _infos[iinfo];
                if (!(info.TypeSrc is VectorDataViewType))
                    return MakeGetterOne(input, iinfo);
                if (_parent._columns[iinfo].OutputCountVector)
                    return MakeGetterBag(input, iinfo);
                return MakeGetterInd(input, iinfo);
            }

            /// <summary>
            /// This is for the singleton case. This should be equivalent to both Bag and Ord over
            /// a vector of size one.
            /// </summary>
            private ValueGetter<VBuffer<float>> MakeGetterOne(DataViewRow input, int iinfo)
            {
                Host.AssertValue(input);
                KeyDataViewType keyTypeSrc = _infos[iinfo].TypeSrc as KeyDataViewType;
                Host.Assert(keyTypeSrc != null);
                int size = keyTypeSrc.GetCountAsInt32(Host);
                Host.Assert(size == _types[iinfo].Size);
                Host.Assert(size > 0);
                input.Schema.TryGetColumnIndex(_infos[iinfo].InputColumnName, out int srcCol);
                Host.Assert(srcCol >= 0);
                var getSrc = RowCursorUtils.GetGetterAs<uint>(NumberDataViewType.UInt32, input, srcCol);
                var src = default(uint);
                return
                    (ref VBuffer<float> dst) =>
                    {
                        getSrc(ref src);
                        if (src == 0 || src > size)
                        {
                            VBufferUtils.Resize(ref dst, size, 0);
                            return;
                        }

                        var editor = VBufferEditor.Create(ref dst, size, 1, requireIndicesOnDense: true);
                        editor.Values[0] = 1;
                        editor.Indices[0] = (int)src - 1;

                        dst = editor.Commit();
                    };
            }

            /// <summary>
            /// This is for the bagging case - vector input and outputs should be added.
            /// </summary>
            private ValueGetter<VBuffer<float>> MakeGetterBag(DataViewRow input, int iinfo)
            {
                Host.AssertValue(input);
                var info = _infos[iinfo];
                VectorDataViewType srcVectorType = info.TypeSrc as VectorDataViewType;
                Host.Assert(srcVectorType != null);

                KeyDataViewType keyTypeSrc = srcVectorType.ItemType as KeyDataViewType;
                Host.Assert(keyTypeSrc != null);
                Host.Assert(_parent._columns[iinfo].OutputCountVector);
                int size = keyTypeSrc.GetCountAsInt32(Host);
                Host.Assert(size == _types[iinfo].Size);
                Host.Assert(size > 0);

                int cv = srcVectorType.Size;
                Host.Assert(cv >= 0);
                input.Schema.TryGetColumnIndex(info.InputColumnName, out int srcCol);
                Host.Assert(srcCol >= 0);
                var getSrc = RowCursorUtils.GetVecGetterAs<uint>(NumberDataViewType.UInt32, input, srcCol);
                var src = default(VBuffer<uint>);
                var bldr = BufferBuilder<float>.CreateDefault();
                return
                    (ref VBuffer<float> dst) =>
                    {
                        bldr.Reset(size, false);

                        getSrc(ref src);
                        Host.Check(cv == 0 || src.Length == cv);

                        // The indices are irrelevant in the bagging case.
                        var values = src.GetValues();
                        int count = values.Length;
                        for (int slot = 0; slot < count; slot++)
                        {
                            uint key = values[slot] - 1;
                            if (key < size)
                                bldr.AddFeature((int)key, 1);
                        }

                        bldr.GetResult(ref dst);
                    };
            }

            /// <summary>
            /// This is for the indicator (non-bagging) case - vector input and outputs should be concatenated.
            /// </summary>
            private ValueGetter<VBuffer<float>> MakeGetterInd(DataViewRow input, int iinfo)
            {
                Host.AssertValue(input);
                var info = _infos[iinfo];
                VectorDataViewType srcVectorType = info.TypeSrc as VectorDataViewType;
                Host.Assert(srcVectorType != null);

                KeyDataViewType keyTypeSrc = srcVectorType.ItemType as KeyDataViewType;
                Host.Assert(keyTypeSrc != null);
                Host.Assert(!_parent._columns[iinfo].OutputCountVector);

                int size = keyTypeSrc.GetCountAsInt32(Host);
                Host.Assert(size > 0);

                int cv = srcVectorType.Size;
                Host.Assert(cv >= 0);
                Host.Assert(_types[iinfo].Size == size * cv);
                input.Schema.TryGetColumnIndex(info.InputColumnName, out int srcCol);
                var getSrc = RowCursorUtils.GetVecGetterAs<uint>(NumberDataViewType.UInt32, input, srcCol);
                var src = default(VBuffer<uint>);
                return
                    (ref VBuffer<float> dst) =>
                    {
                        getSrc(ref src);
                        int lenSrc = src.Length;
                        Host.Check(lenSrc == cv || cv == 0);

                        // Since we generate values in order, no need for a builder.
                        int lenDst = checked(size * lenSrc);
                        var values = src.GetValues();
                        int cntSrc = values.Length;
                        var editor = VBufferEditor.Create(ref dst, lenDst, cntSrc, keepOldOnResize: false, requireIndicesOnDense: true);

                        int count = 0;
                        if (src.IsDense)
                        {
                            Host.Assert(lenSrc == cntSrc);
                            for (int slot = 0; slot < cntSrc; slot++)
                            {
                                Host.Assert(count < cntSrc);
                                uint key = values[slot] - 1;
                                if (key >= (uint)size)
                                    continue;
                                editor.Values[count] = 1;
                                editor.Indices[count++] = slot * size + (int)key;
                            }
                        }
                        else
                        {
                            var indices = src.GetIndices();
                            for (int islot = 0; islot < cntSrc; islot++)
                            {
                                Host.Assert(count < cntSrc);
                                uint key = values[islot] - 1;
                                if (key >= (uint)size)
                                    continue;
                                editor.Values[count] = 1;
                                editor.Indices[count++] = indices[islot] * size + (int)key;
                            }
                        }
                        dst = editor.CommitTruncated(count);
                    };
            }

            public bool CanSaveOnnx(OnnxContext ctx) => true;

            public bool CanSavePfa => true;

            public void SaveAsOnnx(OnnxContext ctx)
            {
                Host.CheckValue(ctx, nameof(ctx));

                for (int iinfo = 0; iinfo < _infos.Length; ++iinfo)
                {
                    ColInfo info = _infos[iinfo];
                    string inputColumnName = info.InputColumnName;
                    if (!ctx.ContainsColumn(inputColumnName))
                        continue;

                    var srcVariableName = ctx.GetVariableName(inputColumnName);
                    var dstVariableName = ctx.AddIntermediateVariable(_types[iinfo], info.Name);
                    SaveAsOnnxCore(ctx, iinfo, info, srcVariableName, dstVariableName);
                }
            }

            public void SaveAsPfa(BoundPfaContext ctx)
            {
                Host.CheckValue(ctx, nameof(ctx));

                var toHide = new List<string>();
                var toDeclare = new List<KeyValuePair<string, JToken>>();

                for (int iinfo = 0; iinfo < _infos.Length; ++iinfo)
                {
                    var info = _infos[iinfo];
                    var srcName = info.InputColumnName;
                    string srcToken = ctx.TokenOrNullForName(srcName);
                    if (srcToken == null)
                    {
                        toHide.Add(info.Name);
                        continue;
                    }
                    var result = SaveAsPfaCore(ctx, iinfo, info, srcToken);
                    if (result == null)
                    {
                        toHide.Add(info.Name);
                        continue;
                    }
                    toDeclare.Add(new KeyValuePair<string, JToken>(info.Name, result));
                }
                ctx.Hide(toHide.ToArray());
                ctx.DeclareVar(toDeclare.ToArray());
            }

            private JToken SaveAsPfaCore(BoundPfaContext ctx, int iinfo, ColInfo info, JToken srcToken)
            {
                Contracts.AssertValue(ctx);
                Contracts.Assert(0 <= iinfo && iinfo < _infos.Length);
                Contracts.Assert(_infos[iinfo] == info);
                Contracts.AssertValue(srcToken);
                Contracts.Assert(CanSavePfa);

                DataViewType srcType = info.TypeSrc;
                DataViewType srcItemType = srcType.GetItemType();
                int keyCount = srcItemType.GetKeyCountAsInt32(Host);
                Host.Assert(keyCount > 0);
                // If the input type is scalar, we can just use the fanout function.
                if (!(srcType is VectorDataViewType srcVectorType))
                    return PfaUtils.Call("cast.fanoutDouble", srcToken, 0, keyCount, false);

                JToken arrType = PfaUtils.Type.Array(PfaUtils.Type.Double);
                if (!(_parent._columns[iinfo].OutputCountVector || srcVectorType.Size == 1))
                {
                    // The concatenation case. We can still use fanout, but we just append them all together.
                    return PfaUtils.Call("a.flatMap", srcToken,
                        PfaContext.CreateFuncBlock(new JArray() { PfaUtils.Param("k", PfaUtils.Type.Int) },
                        arrType, PfaUtils.Call("cast.fanoutDouble", "k", 0, keyCount, false)));
                }

                // The bag case, while the most useful, is the most elaborate and difficult: we create
                // an all-zero array and then add items to it.
                const string funcName = "keyToVecUpdate";
                if (!ctx.Pfa.ContainsFunc(funcName))
                {
                    var toFunc = PfaContext.CreateFuncBlock(
                        new JArray() { PfaUtils.Param("v", PfaUtils.Type.Double) }, PfaUtils.Type.Double,
                        PfaUtils.Call("+", "v", 1));

                    ctx.Pfa.AddFunc(funcName,
                        new JArray(PfaUtils.Param("a", arrType), PfaUtils.Param("i", PfaUtils.Type.Int)),
                        arrType, PfaUtils.If(PfaUtils.Call(">=", "i", 0),
                        PfaUtils.Index("a", "i").AddReturn("to", toFunc), "a"));
                }

                return PfaUtils.Call("a.fold", srcToken,
                    PfaUtils.Call("cast.fanoutDouble", -1, 0, keyCount, false), PfaUtils.FuncRef("u." + funcName));
            }

            private void SaveAsOnnxCore(OnnxContext ctx, int iinfo, ColInfo info, string srcVariableName, string dstVariableName)
            {
                var shape = ctx.RetrieveShapeOrNull(srcVariableName);
                // Make sure that shape must present for calculating the reduction axes. The shape here is generally not null
                // because inputs and outputs of a transform are declared with shapes.
                Contracts.CheckValue(shape, nameof(shape));

                // If Bag is true, the output of ONNX LabelEncoder needs to be fed into ONNX ReduceSum because
                // default ONNX LabelEncoder just matches the behavior of Bag=false.
                var encodedVariableName = _parent._columns[iinfo].OutputCountVector ? ctx.AddIntermediateVariable(null, "encoded", true) : dstVariableName;
<<<<<<< HEAD
                string opType = "Cast";
                ctx.AddIntermediateVariable(info.TypeSrc, opType, true);
                var node = ctx.CreateNode(opType, srcVariableName, ctx.GetVariableName(opType), ctx.GetNodeName(opType), "");
                node.AddAttribute("to", typeof(long));
                opType = "OneHotEncoder";
                node = ctx.CreateNode(opType, ctx.GetVariableName("Cast"), encodedVariableName, ctx.GetNodeName(opType));
=======

                string opType = "Cast";
                var castOutput = ctx.AddIntermediateVariable(info.TypeSrc, opType, true);
                var castNode = ctx.CreateNode(opType, srcVariableName, castOutput, ctx.GetNodeName(opType), "");
                castNode.AddAttribute("to", typeof(long));

                opType = "OneHotEncoder";
                var node = ctx.CreateNode(opType, castOutput, encodedVariableName, ctx.GetNodeName(opType));
>>>>>>> fb52620a
                node.AddAttribute("cats_int64s", Enumerable.Range(0, info.TypeSrc.GetItemType().GetKeyCountAsInt32(Host)).Select(x => (long)x));
                node.AddAttribute("zeros", true);
                if (_parent._columns[iinfo].OutputCountVector)
                {
                    // If input shape is [1, 3], then OneHotEncoder may produce a 3-D tensor. Thus, we need to do a
                    // reduction along the second last axis to merge the one-hot vectors produced by all input features.
                    // Note that one input feature got expended to an one-hot vector.
                    opType = "ReduceSum";
                    var reduceNode = ctx.CreateNode(opType, encodedVariableName, dstVariableName, ctx.GetNodeName(opType), "");
                    reduceNode.AddAttribute("axes", new long[] { shape.Count - 1 });
                    reduceNode.AddAttribute("keepdims", 1); // Why is it 0?
                }
            }
        }
    }

    /// <summary>
    /// Estimator for <see cref="KeyToVectorMappingTransformer"/>. Maps the value of a key
    /// into a known-sized vector of <see cref="System.Single"/>.
    /// </summary>
    /// <remarks>
    /// <format type="text/markdown"><![CDATA[
    /// ###  Estimator Characteristics
    /// |  |  |
    /// | -- | -- |
    /// | Does this estimator need to look at the data to train its parameters? | No |
    /// | Input column data type | Scalar or known-size vector of [key](xref:Microsoft.Ml.Data.KeyDataViewType) type. |
    /// | Output column data type | A known-size vector of [System.Single](xref:System.Single). |
    ///
    /// It iterates over keys in data, and for each key it produces vector of key cardinality filled with zeros except position of key value in which it put's `1.0`.
    /// For vector of keys it can either produce vector of counts for each key or concatenate them together into one vector.
    ///
    /// Check the See Also section for links to usage examples.
    /// ]]></format>
    /// </remarks>
    /// <seealso cref=" ConversionsExtensionsCatalog.MapKeyToVector(TransformsCatalog.ConversionTransforms, InputOutputColumnPair[], bool)"/>
    /// <seealso cref=" ConversionsExtensionsCatalog.MapKeyToVector(TransformsCatalog.ConversionTransforms, string, string, bool)"/>
    public sealed class KeyToVectorMappingEstimator : TrivialEstimator<KeyToVectorMappingTransformer>
    {
        internal static class Defaults
        {
            public const bool OutputCountVector = false;
        }

        /// <summary>
        /// Describes how the transformer handles one column pair.
        /// </summary>
        [BestFriend]
        internal sealed class ColumnOptions
        {
            /// <summary> Name of the column resulting from the transformation of <cref see="InputColumnName"/>.</summary>
            public readonly string Name;
            /// <summary> Name of column to transform.</summary>
            public readonly string InputColumnName;
            /// <summary>
            /// Whether to combine multiple indicator vectors into a single vector of counts instead of concatenating them.
            /// This is only relevant when the input column is a vector of keys.
            /// </summary>
            public readonly bool OutputCountVector;

            /// <summary>
            /// Describes how the transformer handles one column pair.
            /// </summary>
            /// <param name="name">Name of the column resulting from the transformation of <paramref name="inputColumnName"/>.</param>
            /// <param name="inputColumnName">Name of column to transform. If set to <see langword="null"/>, the value of the <paramref name="name"/> will be used as source.</param>
            /// <param name="outputCountVector">Whether to combine multiple indicator vectors into a single vector of counts instead of concatenating them.
            /// This is only relevant when the input column is a vector of keys.</param>
            public ColumnOptions(string name, string inputColumnName = null, bool outputCountVector = Defaults.OutputCountVector)
            {
                Contracts.CheckNonWhiteSpace(name, nameof(name));
                Name = name;
                InputColumnName = inputColumnName ?? name;
                OutputCountVector = outputCountVector;
            }
        }

        internal KeyToVectorMappingEstimator(IHostEnvironment env, params ColumnOptions[] columns)
            : this(env, new KeyToVectorMappingTransformer(env, columns))
        {
        }

        internal KeyToVectorMappingEstimator(IHostEnvironment env, string outputColumnName, string inputColumnName = null, bool outputCountVector = Defaults.OutputCountVector)
            : this(env, new KeyToVectorMappingTransformer(env, new ColumnOptions(outputColumnName, inputColumnName ?? outputColumnName, outputCountVector)))
        {
        }

        private KeyToVectorMappingEstimator(IHostEnvironment env, KeyToVectorMappingTransformer transformer)
            : base(Contracts.CheckRef(env, nameof(env)).Register(nameof(KeyToVectorMappingEstimator)), transformer)
        {
        }

        /// <summary>
        /// Returns the <see cref="SchemaShape"/> of the schema which will be produced by the transformer.
        /// Used for schema propagation and verification in a pipeline.
        /// </summary>
        public override SchemaShape GetOutputSchema(SchemaShape inputSchema)
        {
            Host.CheckValue(inputSchema, nameof(inputSchema));
            var result = inputSchema.ToDictionary(x => x.Name);
            foreach (var colInfo in Transformer.Columns)
            {
                if (!inputSchema.TryFindColumn(colInfo.InputColumnName, out var col))
                    throw Host.ExceptSchemaMismatch(nameof(inputSchema), "input", colInfo.InputColumnName);
                if (!col.ItemType.IsStandardScalar())
                    throw Host.ExceptSchemaMismatch(nameof(inputSchema), "input", colInfo.InputColumnName);

                var metadata = new List<SchemaShape.Column>();
                if (col.Annotations.TryFindColumn(AnnotationUtils.Kinds.KeyValues, out var keyMeta))
                    if (((colInfo.OutputCountVector && col.IsKey) || col.Kind != SchemaShape.Column.VectorKind.VariableVector) && keyMeta.ItemType is TextDataViewType)
                        metadata.Add(new SchemaShape.Column(AnnotationUtils.Kinds.SlotNames, SchemaShape.Column.VectorKind.Vector, keyMeta.ItemType, false));
                if (!colInfo.OutputCountVector && (col.Kind == SchemaShape.Column.VectorKind.Scalar || col.Kind == SchemaShape.Column.VectorKind.Vector))
                    metadata.Add(new SchemaShape.Column(AnnotationUtils.Kinds.CategoricalSlotRanges, SchemaShape.Column.VectorKind.Vector, NumberDataViewType.Int32, false));
                if (!colInfo.OutputCountVector || (col.Kind == SchemaShape.Column.VectorKind.Scalar))
                    metadata.Add(new SchemaShape.Column(AnnotationUtils.Kinds.IsNormalized, SchemaShape.Column.VectorKind.Scalar, BooleanDataViewType.Instance, false));

                result[colInfo.Name] = new SchemaShape.Column(colInfo.Name,
                    col.Kind == SchemaShape.Column.VectorKind.VariableVector && !colInfo.OutputCountVector ? SchemaShape.Column.VectorKind.VariableVector : SchemaShape.Column.VectorKind.Vector,
                    NumberDataViewType.Single, false, new SchemaShape(metadata));
            }

            return new SchemaShape(result.Values);
        }
    }
}<|MERGE_RESOLUTION|>--- conflicted
+++ resolved
@@ -697,14 +697,6 @@
                 // If Bag is true, the output of ONNX LabelEncoder needs to be fed into ONNX ReduceSum because
                 // default ONNX LabelEncoder just matches the behavior of Bag=false.
                 var encodedVariableName = _parent._columns[iinfo].OutputCountVector ? ctx.AddIntermediateVariable(null, "encoded", true) : dstVariableName;
-<<<<<<< HEAD
-                string opType = "Cast";
-                ctx.AddIntermediateVariable(info.TypeSrc, opType, true);
-                var node = ctx.CreateNode(opType, srcVariableName, ctx.GetVariableName(opType), ctx.GetNodeName(opType), "");
-                node.AddAttribute("to", typeof(long));
-                opType = "OneHotEncoder";
-                node = ctx.CreateNode(opType, ctx.GetVariableName("Cast"), encodedVariableName, ctx.GetNodeName(opType));
-=======
 
                 string opType = "Cast";
                 var castOutput = ctx.AddIntermediateVariable(info.TypeSrc, opType, true);
@@ -713,7 +705,6 @@
 
                 opType = "OneHotEncoder";
                 var node = ctx.CreateNode(opType, castOutput, encodedVariableName, ctx.GetNodeName(opType));
->>>>>>> fb52620a
                 node.AddAttribute("cats_int64s", Enumerable.Range(0, info.TypeSrc.GetItemType().GetKeyCountAsInt32(Host)).Select(x => (long)x));
                 node.AddAttribute("zeros", true);
                 if (_parent._columns[iinfo].OutputCountVector)
