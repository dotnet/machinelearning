﻿// Licensed to the .NET Foundation under one or more agreements.
// The .NET Foundation licenses this file to you under the MIT license.
// See the LICENSE file in the project root for more information.

using Microsoft.ML.Runtime;
using Microsoft.ML.Runtime.Data;
using Microsoft.ML.Transforms.Conversions;

namespace Microsoft.ML
{
<<<<<<< HEAD
    using HashDefaults = HashEstimator.Defaults;
    using ConvertDefaults = ConvertingEstimator.Defaults;
=======
    using HashDefaults = HashingEstimator.Defaults;
>>>>>>> 7e5ee22c

    /// <summary>
    /// Extensions for the HashEstimator.
    /// </summary>
    public static class HashingEstimatorCatalog
    {
        /// <summary>
        /// Hashes the values in the input column.
        /// </summary>
        /// <param name="catalog">The transform's catalog.</param>
        /// <param name="inputColumn">Name of the input column.</param>
        /// <param name="outputColumn">Name of the column to be transformed. If this is null '<paramref name="inputColumn"/>' will be used.</param>
        /// <param name="hashBits">Number of bits to hash into. Must be between 1 and 31, inclusive.</param>
        /// <param name="invertHash">Limit the number of keys used to generate the slot name to this many. 0 means no invert hashing, -1 means no limit.</param>
        public static HashingEstimator Hash(this TransformsCatalog.Conversions catalog, string inputColumn, string outputColumn = null,
            int hashBits = HashDefaults.HashBits, int invertHash = HashDefaults.InvertHash)
            => new HashingEstimator(CatalogUtils.GetEnvironment(catalog), inputColumn, outputColumn, hashBits, invertHash);

        /// <summary>
        /// Hashes the values in the input column.
        /// </summary>
        /// <param name="catalog">The transform's catalog.</param>
        /// <param name="columns">Description of dataset columns and how to process them.</param>
        public static HashingEstimator Hash(this TransformsCatalog.Conversions catalog, params HashTransformer.ColumnInfo[] columns)
            => new HashingEstimator(CatalogUtils.GetEnvironment(catalog), columns);

        /// <summary>
        /// Changes column type of the input column.
        /// </summary>
        /// <param name="catalog">The transform's catalog.</param>
        /// <param name="inputColumn">Name of the input column.</param>
        /// <param name="outputColumn">Name of the column to be transformed. If this is null '<paramref name="inputColumn"/>' will be used.</param>
        /// <param name="outputKind">Number of bits to hash into. Must be between 1 and 31, inclusive.</param>
        public static ConvertingEstimator ConvertTo(this TransformsCatalog.Conversions catalog, string inputColumn, string outputColumn = null,
            DataKind outputKind = ConvertDefaults.DefaultOutputKind)
            => new ConvertingEstimator(CatalogUtils.GetEnvironment(catalog), inputColumn, outputColumn, outputKind);

        /// <summary>
        /// Changes column type of the input column.
        /// </summary>
        /// <param name="catalog">The transform's catalog.</param>
        /// <param name="columns">Description of dataset columns and how to process them.</param>
        public static ConvertingEstimator ConvertTo(this TransformsCatalog.Conversions catalog, params ConvertingTransform.ColumnInfo[] columns)
            => new ConvertingEstimator(CatalogUtils.GetEnvironment(catalog), columns);
    }
}<|MERGE_RESOLUTION|>--- conflicted
+++ resolved
@@ -8,12 +8,8 @@
 
 namespace Microsoft.ML
 {
-<<<<<<< HEAD
-    using HashDefaults = HashEstimator.Defaults;
+    using HashDefaults = HashingEstimator.Defaults;
     using ConvertDefaults = ConvertingEstimator.Defaults;
-=======
-    using HashDefaults = HashingEstimator.Defaults;
->>>>>>> 7e5ee22c
 
     /// <summary>
     /// Extensions for the HashEstimator.
