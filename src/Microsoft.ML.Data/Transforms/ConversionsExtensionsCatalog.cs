--- conflicted
+++ resolved
@@ -1,15 +1,10 @@
-﻿// Licensed to the .NET Foundation under one or more agreements.
+// Licensed to the .NET Foundation under one or more agreements.
 // The .NET Foundation licenses this file to you under the MIT license.
 // See the LICENSE file in the project root for more information.
 
-<<<<<<< HEAD
-using Microsoft.ML.Runtime;
-using Microsoft.ML.Runtime.Data;
 using Microsoft.ML.Transforms;
-=======
 using Microsoft.ML;
 using Microsoft.ML.Data;
->>>>>>> 83ea473c
 using Microsoft.ML.Transforms.Conversions;
 using System.Collections.Generic;
 
