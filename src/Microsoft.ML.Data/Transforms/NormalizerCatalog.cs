﻿// Licensed to the .NET Foundation under one or more agreements.
// The .NET Foundation licenses this file to you under the MIT license.
// See the LICENSE file in the project root for more information.

using Microsoft.ML.Runtime;
using Microsoft.ML.Runtime.Data;
using Microsoft.ML.Transforms.Normalizers;

namespace Microsoft.ML
{
    /// <summary>
    /// Extensions for normalizer operations.
    /// </summary>
    public static class NormalizerCatalog
    {
        /// <summary>
        /// Normalize (rescale) the column according to the specified <paramref name="mode"/>.
        /// </summary>
        /// <param name="catalog">The transform catalog</param>
        /// <param name="inputName">The column name</param>
        /// <param name="outputName">The column name</param>
<<<<<<< HEAD
        /// <param name="mode">The <see cref="NormalizerEstimator.NormalizerMode"/> used to map the old values in the new scale. </param>
        public static NormalizerEstimator Normalize(this TransformsCatalog catalog, string inputName, string outputName = null, NormalizerEstimator.NormalizerMode mode = NormalizerEstimator.NormalizerMode.MinMax)
            => new NormalizerEstimator(CatalogUtils.GetEnvironment(catalog), inputName, outputName, mode);
=======
        /// <param name="mode">The <see cref="NormalizingEstimator.NormalizerMode"/> used to map the old values in the new scale. </param>
        public static NormalizingEstimator Normalizer(this TransformsCatalog catalog, string inputName, string outputName = null, NormalizingEstimator.NormalizerMode mode = NormalizingEstimator.NormalizerMode.MinMax)
            => new NormalizingEstimator(CatalogUtils.GetEnvironment(catalog), inputName, outputName, mode);
>>>>>>> 3863a465

        /// <summary>
        /// Normalize (rescale) several columns according to the specified <paramref name="mode"/>.
        /// </summary>
        /// <param name="catalog">The transform catalog</param>
<<<<<<< HEAD
        /// <param name="mode">The <see cref="NormalizerEstimator.NormalizerMode"/> used to map the old values to the new ones. </param>
        /// <param name="columns">The pairs of input and output columns.</param>
        public static NormalizerEstimator Normalize(this TransformsCatalog catalog, NormalizerEstimator.NormalizerMode mode, params (string input, string output)[] columns)
            => new NormalizerEstimator(CatalogUtils.GetEnvironment(catalog), mode, columns);
=======
        /// <param name="mode">The <see cref="NormalizingEstimator.NormalizerMode"/> used to map the old values to the new ones. </param>
        /// <param name="columns">The pairs of input and output columns.</param>
        public static NormalizingEstimator Normalizer(this TransformsCatalog catalog, NormalizingEstimator.NormalizerMode mode, params (string input, string output)[] columns)
            => new NormalizingEstimator(CatalogUtils.GetEnvironment(catalog), mode, columns);
>>>>>>> 3863a465

        /// <summary>
        /// Normalize (rescale) columns according to specified custom parameters.
        /// </summary>
        /// <param name="catalog">The transform catalog</param>
        /// <param name="columns">The normalization settings for all the columns</param>
<<<<<<< HEAD
        public static NormalizerEstimator Normalize(this TransformsCatalog catalog, params NormalizerEstimator.ColumnBase[] columns)
            => new NormalizerEstimator(CatalogUtils.GetEnvironment(catalog), columns);
=======
        public static NormalizingEstimator Normalizer(this TransformsCatalog catalog, params NormalizingEstimator.ColumnBase[] columns)
            => new NormalizingEstimator(CatalogUtils.GetEnvironment(catalog), columns);
>>>>>>> 3863a465
    }
}<|MERGE_RESOLUTION|>--- conflicted
+++ resolved
@@ -19,43 +19,25 @@
         /// <param name="catalog">The transform catalog</param>
         /// <param name="inputName">The column name</param>
         /// <param name="outputName">The column name</param>
-<<<<<<< HEAD
-        /// <param name="mode">The <see cref="NormalizerEstimator.NormalizerMode"/> used to map the old values in the new scale. </param>
-        public static NormalizerEstimator Normalize(this TransformsCatalog catalog, string inputName, string outputName = null, NormalizerEstimator.NormalizerMode mode = NormalizerEstimator.NormalizerMode.MinMax)
-            => new NormalizerEstimator(CatalogUtils.GetEnvironment(catalog), inputName, outputName, mode);
-=======
         /// <param name="mode">The <see cref="NormalizingEstimator.NormalizerMode"/> used to map the old values in the new scale. </param>
-        public static NormalizingEstimator Normalizer(this TransformsCatalog catalog, string inputName, string outputName = null, NormalizingEstimator.NormalizerMode mode = NormalizingEstimator.NormalizerMode.MinMax)
+        public static NormalizingEstimator Normalize(this TransformsCatalog catalog, string inputName, string outputName = null, NormalizingEstimator.NormalizerMode mode = NormalizingEstimator.NormalizerMode.MinMax)
             => new NormalizingEstimator(CatalogUtils.GetEnvironment(catalog), inputName, outputName, mode);
->>>>>>> 3863a465
 
         /// <summary>
         /// Normalize (rescale) several columns according to the specified <paramref name="mode"/>.
         /// </summary>
         /// <param name="catalog">The transform catalog</param>
-<<<<<<< HEAD
-        /// <param name="mode">The <see cref="NormalizerEstimator.NormalizerMode"/> used to map the old values to the new ones. </param>
-        /// <param name="columns">The pairs of input and output columns.</param>
-        public static NormalizerEstimator Normalize(this TransformsCatalog catalog, NormalizerEstimator.NormalizerMode mode, params (string input, string output)[] columns)
-            => new NormalizerEstimator(CatalogUtils.GetEnvironment(catalog), mode, columns);
-=======
         /// <param name="mode">The <see cref="NormalizingEstimator.NormalizerMode"/> used to map the old values to the new ones. </param>
         /// <param name="columns">The pairs of input and output columns.</param>
-        public static NormalizingEstimator Normalizer(this TransformsCatalog catalog, NormalizingEstimator.NormalizerMode mode, params (string input, string output)[] columns)
+        public static NormalizingEstimator Normalize(this TransformsCatalog catalog, NormalizingEstimator.NormalizerMode mode, params (string input, string output)[] columns)
             => new NormalizingEstimator(CatalogUtils.GetEnvironment(catalog), mode, columns);
->>>>>>> 3863a465
 
         /// <summary>
         /// Normalize (rescale) columns according to specified custom parameters.
         /// </summary>
         /// <param name="catalog">The transform catalog</param>
         /// <param name="columns">The normalization settings for all the columns</param>
-<<<<<<< HEAD
-        public static NormalizerEstimator Normalize(this TransformsCatalog catalog, params NormalizerEstimator.ColumnBase[] columns)
-            => new NormalizerEstimator(CatalogUtils.GetEnvironment(catalog), columns);
-=======
-        public static NormalizingEstimator Normalizer(this TransformsCatalog catalog, params NormalizingEstimator.ColumnBase[] columns)
+        public static NormalizingEstimator Normalize(this TransformsCatalog catalog, params NormalizingEstimator.ColumnBase[] columns)
             => new NormalizingEstimator(CatalogUtils.GetEnvironment(catalog), columns);
->>>>>>> 3863a465
     }
 }