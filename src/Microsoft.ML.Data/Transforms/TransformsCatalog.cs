--- conflicted
+++ resolved
@@ -16,10 +16,7 @@
         public ConversionTransforms Conversion { get; }
         public TextTransforms Text { get; }
         public ProjectionTransforms Projection { get; }
-<<<<<<< HEAD
-=======
         public FeatureSelectionTransforms FeatureSelection { get; }
->>>>>>> 1ad24e11
 
         internal TransformsCatalog(IHostEnvironment env)
         {
@@ -30,10 +27,7 @@
             Conversion = new ConversionTransforms(this);
             Text = new TextTransforms(this);
             Projection = new ProjectionTransforms(this);
-<<<<<<< HEAD
-=======
             FeatureSelection = new FeatureSelectionTransforms(this);
->>>>>>> 1ad24e11
         }
 
         public abstract class SubCatalogBase
