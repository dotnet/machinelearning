﻿// Licensed to the .NET Foundation under one or more agreements.
// The .NET Foundation licenses this file to you under the MIT license.
// See the LICENSE file in the project root for more information.

using Microsoft.ML.Core.Data;
using Microsoft.ML.Runtime;
using Microsoft.ML.Runtime.Data;
using Microsoft.ML.Runtime.Model;
using Microsoft.ML.Runtime.Model.Onnx;
using Microsoft.ML.Runtime.Model.Pfa;
using Microsoft.ML.Transforms.Normalizers;
using Newtonsoft.Json.Linq;
using System;
using System.Collections;
using System.Collections.Generic;
using System.Collections.Immutable;
using System.Linq;

[assembly: LoadableClass(typeof(NormalizingTransformer), null, typeof(SignatureLoadModel),
    "", NormalizingTransformer.LoaderSignature)]

[assembly: LoadableClass(typeof(IRowMapper), typeof(NormalizingTransformer), null, typeof(SignatureLoadRowMapper),
    "", NormalizingTransformer.LoaderSignature)]

namespace Microsoft.ML.Transforms.Normalizers
{
    public sealed class NormalizingEstimator : IEstimator<NormalizingTransformer>
    {
        internal static class Defaults
        {
            public const bool FixZero = true;
            public const bool MeanVarCdf = false;
            public const bool LogMeanVarCdf = true;
            public const int NumBins = 1024;
            public const int MinBinSize = 10;
            public const long MaxTrainingExamples = 1000000000;
        }

        public enum NormalizerMode
        {
            /// <summary>
            /// Linear rescale such that minimum and maximum values are mapped between -1 and 1.
            /// </summary>
            MinMax = 0,
            /// <summary>
            /// Rescale to unit variance and, optionally, zero mean.
            /// </summary>
            MeanVariance = 1,
            /// <summary>
            /// Rescale to unit variance on the log scale.
            /// </summary>
            LogMeanVariance = 2,
            /// <summary>
            /// Bucketize and then rescale to between -1 and 1.
            /// </summary>
            Binning = 3
        }

        public abstract class ColumnBase
        {
            public readonly string Input;
            public readonly string Output;
            public readonly long MaxTrainingExamples;

            private protected ColumnBase(string input, string output, long maxTrainingExamples)
            {
                Contracts.CheckNonEmpty(input, nameof(input));
                Contracts.CheckNonEmpty(output, nameof(output));
                Contracts.CheckParam(maxTrainingExamples > 1, nameof(maxTrainingExamples), "Must be greater than 1");

                Input = input;
                Output = output;
                MaxTrainingExamples = maxTrainingExamples;
            }

            internal abstract IColumnFunctionBuilder MakeBuilder(IHost host, int srcIndex, ColumnType srcType, IRowCursor cursor);

            internal static ColumnBase Create(string input, string output, NormalizerMode mode)
            {
                switch (mode)
                {
                    case NormalizerMode.MinMax:
                        return new MinMaxColumn(input, output);
                    case NormalizerMode.MeanVariance:
                        return new MeanVarColumn(input, output);
                    case NormalizerMode.LogMeanVariance:
                        return new LogMeanVarColumn(input, output);
                    case NormalizerMode.Binning:
                        return new BinningColumn(input, output);
                    default:
                        throw Contracts.ExceptParam(nameof(mode), "Unknown normalizer mode");
                }
            }
        }

        public abstract class FixZeroColumnBase : ColumnBase
        {
            public readonly bool FixZero;

            private protected FixZeroColumnBase(string input, string output, long maxTrainingExamples, bool fixZero)
                : base(input, output, maxTrainingExamples)
            {
                FixZero = fixZero;
            }
        }

        public sealed class MinMaxColumn : FixZeroColumnBase
        {
            public MinMaxColumn(string input, string output = null, long maxTrainingExamples = Defaults.MaxTrainingExamples, bool fixZero = Defaults.FixZero)
                : base(input, output ?? input, maxTrainingExamples, fixZero)
            {
            }

            internal override IColumnFunctionBuilder MakeBuilder(IHost host, int srcIndex, ColumnType srcType, IRowCursor cursor)
                => NormalizeTransform.MinMaxUtils.CreateBuilder(this, host, srcIndex, srcType, cursor);
        }

        public sealed class MeanVarColumn : FixZeroColumnBase
        {
            public readonly bool UseCdf;

            public MeanVarColumn(string input, string output = null,
                long maxTrainingExamples = Defaults.MaxTrainingExamples, bool fixZero = Defaults.FixZero, bool useCdf = Defaults.MeanVarCdf)
                : base(input, output ?? input, maxTrainingExamples, fixZero)
            {
                UseCdf = useCdf;
            }

            internal override IColumnFunctionBuilder MakeBuilder(IHost host, int srcIndex, ColumnType srcType, IRowCursor cursor)
                => NormalizeTransform.MeanVarUtils.CreateBuilder(this, host, srcIndex, srcType, cursor);
        }

        public sealed class LogMeanVarColumn : ColumnBase
        {
            public readonly bool UseCdf;

            public LogMeanVarColumn(string input, string output = null,
                long maxTrainingExamples = Defaults.MaxTrainingExamples, bool useCdf = Defaults.LogMeanVarCdf)
                : base(input, output ?? input, maxTrainingExamples)
            {
                UseCdf = useCdf;
            }

            internal override IColumnFunctionBuilder MakeBuilder(IHost host, int srcIndex, ColumnType srcType, IRowCursor cursor)
                => NormalizeTransform.LogMeanVarUtils.CreateBuilder(this, host, srcIndex, srcType, cursor);
        }

        public sealed class BinningColumn : FixZeroColumnBase
        {
            public readonly int NumBins;

            public BinningColumn(string input, string output = null,
                long maxTrainingExamples = Defaults.MaxTrainingExamples, bool fixZero = true, int numBins = Defaults.NumBins)
                : base(input, output ?? input, maxTrainingExamples, fixZero)
            {
                NumBins = numBins;
            }

            internal override IColumnFunctionBuilder MakeBuilder(IHost host, int srcIndex, ColumnType srcType, IRowCursor cursor)
                => NormalizeTransform.BinUtils.CreateBuilder(this, host, srcIndex, srcType, cursor);
        }

        private readonly IHost _host;
        private readonly ColumnBase[] _columns;

        /// <summary>
        /// Initializes a new instance of <see cref="NormalizingEstimator"/>.
        /// </summary>
        /// <param name="env">Host Environment.</param>
        /// <param name="inputColumn">Name of the output column.</param>
        /// <param name="outputColumn">Name of the column to be transformed. If this is null '<paramref name="inputColumn"/>' will be used.</param>
        /// <param name="mode">The <see cref="NormalizerMode"/> indicating how to the old values are mapped to the new values.</param>
        public NormalizingEstimator(IHostEnvironment env, string inputColumn, string outputColumn = null, NormalizerMode mode = NormalizerMode.MinMax)
            : this(env, mode, (inputColumn, outputColumn ?? inputColumn))
        {
        }

        /// <summary>
        /// Initializes a new instance of <see cref="NormalizingEstimator"/>.
        /// </summary>
        /// <param name="env">The private instance of <see cref="IHostEnvironment"/>.</param>
        /// <param name="mode">The <see cref="NormalizerMode"/> indicating how to the old values are mapped to the new values.</param>
        /// <param name="columns">An array of (inputColumn, outputColumn) tuples.</param>
        public NormalizingEstimator(IHostEnvironment env, NormalizerMode mode, params (string inputColumn, string outputColumn)[] columns)
        {
            Contracts.CheckValue(env, nameof(env));
            _host = env.Register(nameof(NormalizingEstimator));
            _host.CheckValue(columns, nameof(columns));
            _columns = columns.Select(x => ColumnBase.Create(x.inputColumn, x.outputColumn, mode)).ToArray();
        }

        /// <summary>
        /// Initializes a new instance of <see cref="NormalizingEstimator"/>.
        /// </summary>
        /// <param name="env">The private instance of the <see cref="IHostEnvironment"/>.</param>
        /// <param name="columns">An array of <see cref="ColumnBase"/> defining the inputs to the Normalizer, and their settings.</param>
        public NormalizingEstimator(IHostEnvironment env, params ColumnBase[] columns)
        {
            Contracts.CheckValue(env, nameof(env));
            _host = env.Register(nameof(NormalizingEstimator));
            _host.CheckValue(columns, nameof(columns));

            _columns = columns.ToArray();
        }

        public NormalizingTransformer Fit(IDataView input)
        {
            _host.CheckValue(input, nameof(input));
            return NormalizingTransformer.Train(_host, input, _columns);
        }

        public SchemaShape GetOutputSchema(SchemaShape inputSchema)
        {
            _host.CheckValue(inputSchema, nameof(inputSchema));
            var result = inputSchema.Columns.ToDictionary(x => x.Name);

            foreach (var colInfo in _columns)
            {
                if (!inputSchema.TryFindColumn(colInfo.Input, out var col))
                    throw _host.ExceptSchemaMismatch(nameof(inputSchema), "input", colInfo.Input);
                if (col.Kind == SchemaShape.Column.VectorKind.VariableVector)
                    throw _host.ExceptSchemaMismatch(nameof(inputSchema), "input", colInfo.Input, "fixed-size vector or scalar", col.GetTypeString());

                if (!col.ItemType.Equals(NumberType.R4) && !col.ItemType.Equals(NumberType.R8))
                    throw _host.ExceptSchemaMismatch(nameof(inputSchema), "input", colInfo.Input, "vector or scalar of R4 or R8", col.GetTypeString());

                var isNormalizedMeta = new SchemaShape.Column(MetadataUtils.Kinds.IsNormalized, SchemaShape.Column.VectorKind.Scalar,
                    BoolType.Instance, false);
                var newMetadataKinds = new List<SchemaShape.Column> { isNormalizedMeta };
                if (col.Metadata.TryFindColumn(MetadataUtils.Kinds.SlotNames, out var slotMeta))
                    newMetadataKinds.Add(slotMeta);
                var meta = new SchemaShape(newMetadataKinds);
                result[colInfo.Output] = new SchemaShape.Column(colInfo.Output, col.Kind, col.ItemType, col.IsKey, meta);
            }

            return new SchemaShape(result.Values);
        }
    }

    public sealed partial class NormalizingTransformer : OneToOneTransformerBase
    {
        public const string LoaderSignature = "Normalizer";
        private static VersionInfo GetVersionInfo()
        {
            return new VersionInfo(
                modelSignature: "NORMALZR",
                verWrittenCur: 0x00010001, // Initial
                verReadableCur: 0x00010001,
                verWeCanReadBack: 0x00010001,
                loaderSignature: LoaderSignature,
                loaderAssemblyName: typeof(NormalizingTransformer).Assembly.FullName);
        }

        public sealed class ColumnInfo
        {
            public readonly string Input;
            public readonly string Output;
            public readonly NormalizerModelParametersBase ModelParameters;
            internal readonly ColumnType InputType;
            internal readonly IColumnFunction ColumnFunction;

            internal ColumnInfo(string input, string output, ColumnType inputType, IColumnFunction columnFunction)
            {
                Input = input;
                Output = output;
                InputType = inputType;
                ColumnFunction = columnFunction;
                ModelParameters = columnFunction.GetNormalizerModelParams();
            }

            internal static ColumnType LoadType(ModelLoadContext ctx)
            {
                Contracts.AssertValue(ctx);
                // *** Binary format ***
                //   - bool: is vector
                //   - int: vector size
                //   - byte: ItemKind of input column (only R4 and R8 are valid)
                bool isVector = ctx.Reader.ReadBoolean();
                int vectorSize = ctx.Reader.ReadInt32();
                Contracts.CheckDecode(vectorSize >= 0);
                Contracts.CheckDecode(vectorSize > 0 || !isVector);

                DataKind itemKind = (DataKind)ctx.Reader.ReadByte();
                Contracts.CheckDecode(itemKind == DataKind.R4 || itemKind == DataKind.R8);

                var itemType = PrimitiveType.FromKind(itemKind);
                return isVector ? (ColumnType)(new VectorType(itemType, vectorSize)) : itemType;
            }

            internal static void SaveType(ModelSaveContext ctx, ColumnType type)
            {
                Contracts.AssertValue(ctx);
                // *** Binary format ***
                //   - bool: is vector
                //   - int: vector size
                //   - byte: ItemKind of input column (only R4 and R8 are valid)
                ctx.Writer.Write(type.IsVector);

                Contracts.Assert(!type.IsVector || type.VectorSize > 0);
                ctx.Writer.Write(type.VectorSize);

                var itemKind = type.ItemType.RawKind;
                Contracts.Assert(itemKind == DataKind.R4 || itemKind == DataKind.R8);
                ctx.Writer.Write((byte)itemKind);
            }
        }

        private sealed class ColumnFunctionAccessor : IReadOnlyList<IColumnFunction>
        {
            private readonly ImmutableArray<ColumnInfo> _infos;

            public ColumnFunctionAccessor(ImmutableArray<ColumnInfo> infos)
            {
                _infos = infos;
            }

            public IColumnFunction this[int index] => _infos[index].ColumnFunction;
            public int Count => _infos.Length;
            public IEnumerator<IColumnFunction> GetEnumerator() => _infos.Select(info => info.ColumnFunction).GetEnumerator();
            IEnumerator IEnumerable.GetEnumerator() => GetEnumerator();
        }

        /// <summary>An accessor of the column functions within <see cref="Columns"/>.</summary>
        internal readonly IReadOnlyList<IColumnFunction> ColumnFunctions;

<<<<<<< HEAD
        public readonly ImmutableArray<ColumnInfo> Columns;
        private NormalizerTransformer(IHostEnvironment env, ColumnInfo[] columns)
            : base(env.Register(nameof(NormalizerTransformer)), columns.Select(x => (x.Input, x.Output)).ToArray())
=======
        private readonly ColumnInfo[] _columns;

        public (string input, string output)[] Columns => ColumnPairs;

        private NormalizingTransformer(IHostEnvironment env, ColumnInfo[] columns)
            : base(env.Register(nameof(NormalizingTransformer)), columns.Select(x => (x.Input, x.Output)).ToArray())
>>>>>>> e74bc655
        {
            Columns = ImmutableArray.Create(columns);
            ColumnFunctions = new ColumnFunctionAccessor(Columns);
        }

        public static NormalizingTransformer Train(IHostEnvironment env, IDataView data, NormalizingEstimator.ColumnBase[] columns)
        {
            Contracts.CheckValue(env, nameof(env));
            env.CheckValue(data, nameof(data));
            env.CheckValue(columns, nameof(columns));

            bool[] activeInput = new bool[data.Schema.ColumnCount];

            var srcCols = new int[columns.Length];
            var srcTypes = new ColumnType[columns.Length];
            for (int i = 0; i < columns.Length; i++)
            {
                var info = columns[i];
                bool success = data.Schema.TryGetColumnIndex(info.Input, out srcCols[i]);
                if (!success)
                    throw env.ExceptSchemaMismatch(nameof(data), "input", info.Input);
                srcTypes[i] = data.Schema.GetColumnType(srcCols[i]);
                activeInput[srcCols[i]] = true;
            }

            var functionBuilders = new IColumnFunctionBuilder[columns.Length];
            var needMoreData = new bool[columns.Length];

            // Go through the input data and pass it to the column function builders.
            using (var pch = env.StartProgressChannel("Normalize"))
            {
                long numRows = 0;

                pch.SetHeader(new ProgressHeader("examples"), e => e.SetProgress(0, numRows));
                using (var cursor = data.GetRowCursor(col => activeInput[col]))
                {
                    for (int i = 0; i < columns.Length; i++)
                    {
                        needMoreData[i] = true;
                        var info = columns[i];
                        var host = env.Register($"Column_{i:000}");

                        functionBuilders[i] = info.MakeBuilder(host, srcCols[i], srcTypes[i], cursor);
                    }

                    while (cursor.MoveNext())
                    {
                        // If the row has bad values, the good values are still being used for training.
                        // The comparisons in the code below are arranged so that NaNs in the input are not recorded.
                        // REVIEW: Should infinities and/or NaNs be filtered before the normalization? Should we not record infinities for min/max?
                        // Currently, infinities are recorded and will result in zero scale which in turn will result in NaN output for infinity input.
                        bool any = false;
                        for (int i = 0; i < columns.Length; i++)
                        {
                            if (!needMoreData[i])
                                continue;
                            var info = columns[i];
                            env.Assert(!srcTypes[i].IsVector || srcTypes[i].IsVector && srcTypes[i].IsKnownSizeVector);
                            env.Assert(functionBuilders[i] != null);
                            any |= needMoreData[i] = functionBuilders[i].ProcessValue();
                        }
                        numRows++;

                        if (!any)
                            break;
                    }
                }

                pch.Checkpoint(numRows);

                var result = new ColumnInfo[columns.Length];
                for (int i = 0; i < columns.Length; i++)
                {
                    var func = functionBuilders[i].CreateColumnFunction();
                    result[i] = new ColumnInfo(columns[i].Input, columns[i].Output, srcTypes[i], func);
                }

                return new NormalizingTransformer(env, result);
            }
        }

        private NormalizingTransformer(IHost host, ModelLoadContext ctx)
            : base(host, ctx)
        {
            // *** Binary format ***
            // <base>
            // for each added column:
            //   - source type
            //   - separate model for column function
            var cols = new ColumnInfo[ColumnPairs.Length];
            ColumnFunctions = new ColumnFunctionAccessor(Columns);
            for (int iinfo = 0; iinfo < ColumnPairs.Length; iinfo++)
            {
                var dir = string.Format("Normalizer_{0:000}", iinfo);
                var typeSrc = ColumnInfo.LoadType(ctx);
                ctx.LoadModel<IColumnFunction, SignatureLoadColumnFunction>(Host, out var function, dir, Host, typeSrc);
                cols[iinfo] = new ColumnInfo(ColumnPairs[iinfo].input, ColumnPairs[iinfo].output, typeSrc, function);
            }

            Columns = ImmutableArray.Create(cols);
        }

        public static NormalizingTransformer Create(IHostEnvironment env, ModelLoadContext ctx)
        {
            Contracts.CheckValue(env, nameof(env));
            env.CheckValue(ctx, nameof(ctx));
            ctx.CheckAtModel(GetVersionInfo());
            return new NormalizingTransformer(env.Register(nameof(NormalizingTransformer)), ctx);
        }

        // Factory method for SignatureLoadRowMapper.
        private static IRowMapper Create(IHostEnvironment env, ModelLoadContext ctx, ISchema inputSchema)
            => Create(env, ctx).MakeRowMapper(Schema.Create(inputSchema));

        public override void Save(ModelSaveContext ctx)
        {
            Host.CheckValue(ctx, nameof(ctx));
            ctx.CheckAtModel();
            ctx.SetVersionInfo(GetVersionInfo());

            // *** Binary format ***
            // <base>
            // for each added column:
            //   - source type
            //   - separate model for column function
            base.SaveColumns(ctx);

            // Individual normalization models.
            for (int iinfo = 0; iinfo < Columns.Length; iinfo++)
            {
                ColumnInfo.SaveType(ctx, Columns[iinfo].InputType);
                var dir = string.Format("Normalizer_{0:000}", iinfo);
                ctx.SaveSubModel(dir, Columns[iinfo].ColumnFunction.Save);
            }
        }

        protected override void CheckInputColumn(ISchema inputSchema, int col, int srcCol)
        {
            const string expectedType = "scalar or known-size vector of R4";

            var colType = inputSchema.GetColumnType(srcCol);
            if (colType.IsVector && !colType.IsKnownSizeVector)
                throw Host.ExceptSchemaMismatch(nameof(inputSchema), "input", ColumnPairs[col].input, expectedType, "variable-size vector");
            if (!colType.ItemType.Equals(NumberType.R4) && !colType.ItemType.Equals(NumberType.R8))
                throw Host.ExceptSchemaMismatch(nameof(inputSchema), "input", ColumnPairs[col].input, expectedType, colType.ToString());
        }

        // Temporary: enables SignatureDataTransform factory methods.
        public new IDataTransform MakeDataTransform(IDataView input)
            => base.MakeDataTransform(input);

        protected override IRowMapper MakeRowMapper(Schema schema) => new Mapper(this, schema);

        private sealed class Mapper : MapperBase, ISaveAsOnnx, ISaveAsPfa
        {
            private NormalizingTransformer _parent;

            public bool CanSaveOnnx(OnnxContext ctx) => true;
            public bool CanSavePfa => true;

            public Mapper(NormalizingTransformer parent, Schema schema)
                : base(parent.Host.Register(nameof(Mapper)), parent, schema)
            {
                _parent = parent;
            }

            public override Schema.Column[] GetOutputColumns()
            {
                var result = new Schema.Column[_parent.Columns.Length];
                for (int i = 0; i < _parent.Columns.Length; i++)
                    result[i] = new Schema.Column(_parent.Columns[i].Output, _parent.Columns[i].InputType, MakeMetadata(i));
                return result;
            }

            private Schema.Metadata MakeMetadata(int iinfo)
            {
                var colInfo = _parent.Columns[iinfo];
                var builder = new Schema.Metadata.Builder();

                builder.Add(new Schema.Column(MetadataUtils.Kinds.IsNormalized, BoolType.Instance, null), (ValueGetter<bool>)IsNormalizedGetter);
                builder.Add(InputSchema[ColMapNewToOld[iinfo]].Metadata, name => name == MetadataUtils.Kinds.SlotNames);
                return builder.GetMetadata();
            }

            private void IsNormalizedGetter(ref bool dst)
            {
                dst = true;
            }

            protected override Delegate MakeGetter(IRow input, int iinfo, out Action disposer)
            {
                disposer = null;
                return _parent.Columns[iinfo].ColumnFunction.GetGetter(input, ColMapNewToOld[iinfo]);
            }

            public void SaveAsOnnx(OnnxContext ctx)
            {
                Host.CheckValue(ctx, nameof(ctx));

                for (int iinfo = 0; iinfo < _parent.Columns.Length; ++iinfo)
                {
                    var info = _parent.Columns[iinfo];
                    string sourceColumnName = info.Input;
                    if (!ctx.ContainsColumn(sourceColumnName))
                    {
                        ctx.RemoveColumn(info.Output, false);
                        continue;
                    }

                    if (!SaveAsOnnxCore(ctx, iinfo, info, ctx.GetVariableName(sourceColumnName),
                        ctx.AddIntermediateVariable(info.InputType, info.Output)))
                    {
                        ctx.RemoveColumn(info.Output, true);
                    }
                }
            }

            public void SaveAsPfa(BoundPfaContext ctx)
            {
                Host.CheckValue(ctx, nameof(ctx));

                var toHide = new List<string>();
                var toDeclare = new List<KeyValuePair<string, JToken>>();

                for (int iinfo = 0; iinfo < _parent.Columns.Length; ++iinfo)
                {
                    var info = _parent.Columns[iinfo];
                    var srcName = info.Input;
                    string srcToken = ctx.TokenOrNullForName(srcName);
                    if (srcToken == null)
                    {
                        toHide.Add(info.Output);
                        continue;
                    }
                    var result = SaveAsPfaCore(ctx, iinfo, info, srcToken);
                    if (result == null)
                    {
                        toHide.Add(info.Output);
                        continue;
                    }
                    toDeclare.Add(new KeyValuePair<string, JToken>(info.Output, result));
                }
                ctx.Hide(toHide.ToArray());
                ctx.DeclareVar(toDeclare.ToArray());
            }

            private JToken SaveAsPfaCore(BoundPfaContext ctx, int iinfo, ColumnInfo info, JToken srcToken)
            {
                Contracts.AssertValue(ctx);
                Contracts.Assert(0 <= iinfo && iinfo < _parent.Columns.Length);
                Contracts.Assert(_parent.Columns[iinfo] == info);
                Contracts.AssertValue(srcToken);
                Contracts.Assert(CanSavePfa);
                return info.ColumnFunction.PfaInfo(ctx, srcToken);
            }

            private bool SaveAsOnnxCore(OnnxContext ctx, int iinfo, ColumnInfo info, string srcVariableName, string dstVariableName)
            {
                Contracts.AssertValue(ctx);
                Contracts.Assert(0 <= iinfo && iinfo < _parent.Columns.Length);
                Contracts.Assert(_parent.Columns[iinfo] == info);
                Contracts.Assert(CanSaveOnnx(ctx));

                if (info.InputType.ValueCount == 0)
                    return false;

                if (info.ColumnFunction.CanSaveOnnx(ctx))
                {
                    string opType = "Scaler";
                    var node = ctx.CreateNode(opType, srcVariableName, dstVariableName, ctx.GetNodeName(opType));
                    info.ColumnFunction.OnnxInfo(ctx, node, info.InputType.ValueCount);
                    return true;
                }

                return false;
            }
        }

        /// <summary>
        /// Base class for all the NormalizerData classes: <see cref="AffineNormalizerModelParameters{TData}"/>,
        /// <see cref="BinNormalizerModelParameters{TData}"/>, <see cref="CdfNormalizerModelParameters{TData}"/>.
        /// </summary>
        public abstract class NormalizerModelParametersBase
        {
        }

        /// <summary>
        /// The model parameters generated by affine normalization transformations, like
        /// <see cref="T:Microsoft.ML.StaticPipe.NormalizerStaticExtensions.Normalize{Vector, bool, long, OnFitAffine}"/>,
        /// <see cref="T:Microsoft.ML.StaticPipe.NormalizerStaticExtensions.NormalizeByMeanVar{Vector, bool, bool, long, OnFitAffine}"/>
        /// or methods in the <see cref="NormalizerCatalog"/> having the <see cref="NormalizingEstimator.NormalizerMode"/> parameter set to either
        /// <see cref="NormalizingEstimator.NormalizerMode.MinMax"/> or <see cref="NormalizingEstimator.NormalizerMode.MeanVariance"/>.
        /// </summary>
        public sealed class AffineNormalizerModelParameters<TData> : NormalizerModelParametersBase
        {
            /// <summary>
            /// The scales. In the scalar case, this is a single value. In the vector case this is of length equal
            /// to the number of slots. Function is <c>(input - offset) * scale</c>.
            /// </summary>
            public TData Scale { get; internal set; }

            /// <summary>
            /// The offsets. In the scalar case, this is a single value. In the vector case this is of length equal
            /// to the number of slots, or of length zero if all the offsets are zero.
            /// </summary>
            public TData Offset { get; internal set; }
        }

        /// <summary>
        /// The model parameters generated by affine normalization transformations, like
        /// <see cref="T:Microsoft.ML.StaticPipe.NormalizerStaticExtensions.NormalizeByCumulativeDistribution{Vector, bool,bool, long, OnFitAffine}"/>
        /// or methods in the <see cref="NormalizerCatalog"/> having the <see cref="NormalizingEstimator.NormalizerMode"/> parameter set to either
        /// <see cref="NormalizingEstimator.NormalizerMode.LogMeanVariance"/> or <see cref="NormalizingEstimator.NormalizerMode.MeanVariance"/>.
        /// The function producing the model paramters is a cumulative density function of a normal distribution parameterized by
        /// the means and variance as observed during fitting.
        /// </summary>
        public sealed class CdfNormalizerModelParameters<TData> : NormalizerModelParametersBase
        {
            /// <summary>
            /// The mean(s). In the scalar case, this is a single value. In the vector case this is of length equal
            /// to the number of slots.
            /// </summary>
            public TData Mean { get; internal set; }

            /// <summary>
            /// The standard deviation(s). In the scalar case, this is a single value. In the vector case this is of
            /// length equal to the number of slots.
            /// </summary>
            public TData Stddev { get; internal set; }

            /// <summary>
            /// Whether the we ought to apply a logarithm to the input first.
            /// </summary>
            public bool UseLog { get; internal set; }
        }

        /// <summary>
        /// The model parameters generated by affine normalization transformations, like
        /// <see cref="T:Microsoft.ML.StaticPipe.NormalizerStaticExtensions.NormalizeByBinning{Vector, int, bool, long, OnFitBinned}"/>
        /// or methods in the <see cref="NormalizerCatalog"/> having the <see cref="NormalizingEstimator.NormalizerMode"/> parameter set to either
        /// <see cref="NormalizingEstimator.NormalizerMode.Binning"/>.
        /// </summary>
        public sealed class BinNormalizerModelParameters<TData> : NormalizerModelParametersBase
        {
            /// <summary>
            /// The standard deviation(s). In the scalar case, these are the bin upper bounds for that single value.
            /// In the vector case it is a jagged array of the bin upper bounds for all slots.
            /// </summary>
            public ImmutableArray<TData> UpperBounds { get; internal set; }

            /// <summary>
            /// The bin frequency density.
            /// </summary>
            public TData Density { get; internal set; }

            /// <summary>
            /// The offset between bins.
            /// </summary>
            public TData Offset { get; internal set; }
        }
    }
}<|MERGE_RESOLUTION|>--- conflicted
+++ resolved
@@ -323,18 +323,9 @@
         /// <summary>An accessor of the column functions within <see cref="Columns"/>.</summary>
         internal readonly IReadOnlyList<IColumnFunction> ColumnFunctions;
 
-<<<<<<< HEAD
         public readonly ImmutableArray<ColumnInfo> Columns;
-        private NormalizerTransformer(IHostEnvironment env, ColumnInfo[] columns)
-            : base(env.Register(nameof(NormalizerTransformer)), columns.Select(x => (x.Input, x.Output)).ToArray())
-=======
-        private readonly ColumnInfo[] _columns;
-
-        public (string input, string output)[] Columns => ColumnPairs;
-
         private NormalizingTransformer(IHostEnvironment env, ColumnInfo[] columns)
             : base(env.Register(nameof(NormalizingTransformer)), columns.Select(x => (x.Input, x.Output)).ToArray())
->>>>>>> e74bc655
         {
             Columns = ImmutableArray.Create(columns);
             ColumnFunctions = new ColumnFunctionAccessor(Columns);
