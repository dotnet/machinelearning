﻿// Licensed to the .NET Foundation under one or more agreements.
// The .NET Foundation licenses this file to you under the MIT license.
// See the LICENSE file in the project root for more information.

using Microsoft.ML.Core.Data;
using Microsoft.ML.Data;
using Microsoft.ML.Runtime;
using Microsoft.ML.Runtime.Data;
using Microsoft.ML.Runtime.Model;
using Microsoft.ML.Runtime.Model.Onnx;
using Microsoft.ML.Runtime.Model.Pfa;
using Microsoft.ML.Transforms.Normalizers;
using Newtonsoft.Json.Linq;
using System;
using System.Collections;
using System.Collections.Generic;
using System.Collections.Immutable;
using System.Linq;
using static Microsoft.ML.Transforms.Normalizers.NormalizeTransform;

[assembly: LoadableClass(typeof(NormalizingTransformer), null, typeof(SignatureLoadModel),
    "", NormalizingTransformer.LoaderSignature)]

[assembly: LoadableClass(typeof(IRowMapper), typeof(NormalizingTransformer), null, typeof(SignatureLoadRowMapper),
    "", NormalizingTransformer.LoaderSignature)]

namespace Microsoft.ML.Transforms.Normalizers
{
    public sealed class NormalizingEstimator : IEstimator<NormalizingTransformer>
    {
        internal static class Defaults
        {
            public const bool FixZero = true;
            public const bool MeanVarCdf = false;
            public const bool LogMeanVarCdf = true;
            public const int NumBins = 1024;
            public const int MinBinSize = 10;
            public const long MaxTrainingExamples = 1000000000;
        }

        public enum NormalizerMode
        {
            /// <summary>
            /// Linear rescale such that minimum and maximum values are mapped between -1 and 1.
            /// </summary>
            MinMax = 0,
            /// <summary>
            /// Rescale to unit variance and, optionally, zero mean.
            /// </summary>
            MeanVariance = 1,
            /// <summary>
            /// Rescale to unit variance on the log scale.
            /// </summary>
            LogMeanVariance = 2,
            /// <summary>
            /// Bucketize and then rescale to between -1 and 1.
            /// </summary>
            Binning = 3,
            /// <summary>
            /// Bucketize and then rescale to between -1 and 1.
            /// </summary>
            SupervisedBinning = 4
        }

        public abstract class ColumnBase
        {
            public readonly string Input;
            public readonly string Output;
            public readonly long MaxTrainingExamples;

            private protected ColumnBase(string input, string output, long maxTrainingExamples)
            {
                Contracts.CheckNonEmpty(input, nameof(input));
                Contracts.CheckNonEmpty(output, nameof(output));
                Contracts.CheckParam(maxTrainingExamples > 1, nameof(maxTrainingExamples), "Must be greater than 1");

                Input = input;
                Output = output;
                MaxTrainingExamples = maxTrainingExamples;
            }

            internal abstract IColumnFunctionBuilder MakeBuilder(IHost host, int srcIndex, ColumnType srcType, RowCursor cursor);

            internal static ColumnBase Create(string input, string output, NormalizerMode mode)
            {
                switch (mode)
                {
                    case NormalizerMode.MinMax:
                        return new MinMaxColumn(input, output);
                    case NormalizerMode.MeanVariance:
                        return new MeanVarColumn(input, output);
                    case NormalizerMode.LogMeanVariance:
                        return new LogMeanVarColumn(input, output);
                    case NormalizerMode.Binning:
                        return new BinningColumn(input, output);
                    case NormalizerMode.SupervisedBinning:
                        return new SupervisedBinningColumn(input, output);
                    default:
                        throw Contracts.ExceptParam(nameof(mode), "Unknown normalizer mode");
                }
            }
        }

        public abstract class FixZeroColumnBase : ColumnBase
        {
            public readonly bool FixZero;

            private protected FixZeroColumnBase(string input, string output, long maxTrainingExamples, bool fixZero)
                : base(input, output, maxTrainingExamples)
            {
                FixZero = fixZero;
            }
        }

        public sealed class MinMaxColumn : FixZeroColumnBase
        {
            public MinMaxColumn(string input, string output = null, long maxTrainingExamples = Defaults.MaxTrainingExamples, bool fixZero = Defaults.FixZero)
                : base(input, output ?? input, maxTrainingExamples, fixZero)
            {
            }

            internal override IColumnFunctionBuilder MakeBuilder(IHost host, int srcIndex, ColumnType srcType, RowCursor cursor)
                => NormalizeTransform.MinMaxUtils.CreateBuilder(this, host, srcIndex, srcType, cursor);
        }

        public sealed class MeanVarColumn : FixZeroColumnBase
        {
            public readonly bool UseCdf;

            public MeanVarColumn(string input, string output = null,
                long maxTrainingExamples = Defaults.MaxTrainingExamples, bool fixZero = Defaults.FixZero, bool useCdf = Defaults.MeanVarCdf)
                : base(input, output ?? input, maxTrainingExamples, fixZero)
            {
                UseCdf = useCdf;
            }

            internal override IColumnFunctionBuilder MakeBuilder(IHost host, int srcIndex, ColumnType srcType, RowCursor cursor)
                => NormalizeTransform.MeanVarUtils.CreateBuilder(this, host, srcIndex, srcType, cursor);
        }

        public sealed class LogMeanVarColumn : ColumnBase
        {
            public readonly bool UseCdf;

            public LogMeanVarColumn(string input, string output = null,
                long maxTrainingExamples = Defaults.MaxTrainingExamples, bool useCdf = Defaults.LogMeanVarCdf)
                : base(input, output ?? input, maxTrainingExamples)
            {
                UseCdf = useCdf;
            }

            internal override IColumnFunctionBuilder MakeBuilder(IHost host, int srcIndex, ColumnType srcType, RowCursor cursor)
                => NormalizeTransform.LogMeanVarUtils.CreateBuilder(this, host, srcIndex, srcType, cursor);
        }

        public sealed class BinningColumn : FixZeroColumnBase
        {
            public readonly int NumBins;

            public BinningColumn(string input, string output = null,
                long maxTrainingExamples = Defaults.MaxTrainingExamples, bool fixZero = true, int numBins = Defaults.NumBins)
                : base(input, output ?? input, maxTrainingExamples, fixZero)
            {
                NumBins = numBins;
            }

            internal override IColumnFunctionBuilder MakeBuilder(IHost host, int srcIndex, ColumnType srcType, RowCursor cursor)
                => NormalizeTransform.BinUtils.CreateBuilder(this, host, srcIndex, srcType, cursor);
        }

        public sealed class SupervisedBinningColumn : FixZeroColumnBase
        {
            public readonly int NumBins;
            public readonly string LabelColumn;
            public readonly int MinBinSize;

            public SupervisedBinningColumn(string input, string output = null,
                long maxTrainingExamples = Defaults.MaxTrainingExamples,
                bool fixZero = true,
                int numBins = Defaults.NumBins,
                string labelColumn = "Label",
                int minBinSize = Defaults.MinBinSize)
                : base(input, output ?? input, maxTrainingExamples, fixZero)
            {
                NumBins = numBins;
                LabelColumn = labelColumn;
                MinBinSize = minBinSize;
            }

            internal override IColumnFunctionBuilder MakeBuilder(IHost host, int srcIndex, ColumnType srcType, RowCursor cursor)
                => NormalizeTransform.SupervisedBinUtils.CreateBuilder(this, host, LabelColumn, srcIndex, srcType, cursor);
        }

        private readonly IHost _host;
        private readonly ColumnBase[] _columns;

        /// <summary>
        /// Initializes a new instance of <see cref="NormalizingEstimator"/>.
        /// </summary>
        /// <param name="env">Host Environment.</param>
        /// <param name="inputColumn">Name of the output column.</param>
        /// <param name="outputColumn">Name of the column to be transformed. If this is null '<paramref name="inputColumn"/>' will be used.</param>
        /// <param name="mode">The <see cref="NormalizerMode"/> indicating how to the old values are mapped to the new values.</param>
        public NormalizingEstimator(IHostEnvironment env, string inputColumn, string outputColumn = null, NormalizerMode mode = NormalizerMode.MinMax)
            : this(env, mode, (inputColumn, outputColumn ?? inputColumn))
        {
        }

        /// <summary>
        /// Initializes a new instance of <see cref="NormalizingEstimator"/>.
        /// </summary>
        /// <param name="env">The private instance of <see cref="IHostEnvironment"/>.</param>
        /// <param name="mode">The <see cref="NormalizerMode"/> indicating how to the old values are mapped to the new values.</param>
        /// <param name="columns">An array of (inputColumn, outputColumn) tuples.</param>
        public NormalizingEstimator(IHostEnvironment env, NormalizerMode mode, params (string inputColumn, string outputColumn)[] columns)
        {
            Contracts.CheckValue(env, nameof(env));
            _host = env.Register(nameof(NormalizingEstimator));
            _host.CheckValue(columns, nameof(columns));
            _columns = columns.Select(x => ColumnBase.Create(x.inputColumn, x.outputColumn, mode)).ToArray();
        }

        /// <summary>
        /// Initializes a new instance of <see cref="NormalizingEstimator"/>.
        /// </summary>
        /// <param name="env">The private instance of the <see cref="IHostEnvironment"/>.</param>
        /// <param name="columns">An array of <see cref="ColumnBase"/> defining the inputs to the Normalizer, and their settings.</param>
        public NormalizingEstimator(IHostEnvironment env, params ColumnBase[] columns)
        {
            Contracts.CheckValue(env, nameof(env));
            _host = env.Register(nameof(NormalizingEstimator));
            _host.CheckValue(columns, nameof(columns));

            _columns = columns.ToArray();
        }

        public NormalizingTransformer Fit(IDataView input)
        {
            _host.CheckValue(input, nameof(input));
            return NormalizingTransformer.Train(_host, input, _columns);
        }

        public SchemaShape GetOutputSchema(SchemaShape inputSchema)
        {
            _host.CheckValue(inputSchema, nameof(inputSchema));
            var result = inputSchema.ToDictionary(x => x.Name);

            foreach (var colInfo in _columns)
            {
                if (!inputSchema.TryFindColumn(colInfo.Input, out var col))
                    throw _host.ExceptSchemaMismatch(nameof(inputSchema), "input", colInfo.Input);
                if (col.Kind == SchemaShape.Column.VectorKind.VariableVector)
                    throw _host.ExceptSchemaMismatch(nameof(inputSchema), "input", colInfo.Input, "fixed-size vector or scalar", col.GetTypeString());

                if (!col.ItemType.Equals(NumberType.R4) && !col.ItemType.Equals(NumberType.R8))
                    throw _host.ExceptSchemaMismatch(nameof(inputSchema), "input", colInfo.Input, "vector or scalar of R4 or R8", col.GetTypeString());

                var isNormalizedMeta = new SchemaShape.Column(MetadataUtils.Kinds.IsNormalized, SchemaShape.Column.VectorKind.Scalar,
                    BoolType.Instance, false);
                var newMetadataKinds = new List<SchemaShape.Column> { isNormalizedMeta };
                if (col.Metadata.TryFindColumn(MetadataUtils.Kinds.SlotNames, out var slotMeta))
                    newMetadataKinds.Add(slotMeta);
                var meta = new SchemaShape(newMetadataKinds);
                result[colInfo.Output] = new SchemaShape.Column(colInfo.Output, col.Kind, col.ItemType, col.IsKey, meta);
            }

            return new SchemaShape(result.Values);
        }
    }

    public sealed partial class NormalizingTransformer : RowToRowTransformerBase
    {
        public const string LoaderSignature = "Normalizer";
        private static VersionInfo GetVersionInfo()
        {
            return new VersionInfo(
                modelSignature: "NORMALZR",
                verWrittenCur: 0x00010001, // Initial
                verReadableCur: 0x00010001,
                verWeCanReadBack: 0x00010001,
                loaderSignature: LoaderSignature,
                loaderAssemblyName: typeof(NormalizingTransformer).Assembly.FullName);
        }

        public sealed class ColumnInfo
        {
            public readonly string Input;
            public readonly string Output;
            public readonly NormalizerModelParametersBase ModelParameters;
            internal readonly ColumnType InputType;
            internal readonly IColumnFunction ColumnFunction;

            internal ColumnInfo(string input, string output, ColumnType inputType, IColumnFunction columnFunction)
            {
                Input = input;
                Output = output;
                InputType = inputType;
                ColumnFunction = columnFunction;
                ModelParameters = columnFunction.GetNormalizerModelParams();
            }

            internal static ColumnType LoadType(ModelLoadContext ctx)
            {
                Contracts.AssertValue(ctx);
                // *** Binary format ***
                //   - bool: is vector
                //   - int: vector size
                //   - byte: ItemKind of input column (only R4 and R8 are valid)
                bool isVector = ctx.Reader.ReadBoolean();
                int vectorSize = ctx.Reader.ReadInt32();
                Contracts.CheckDecode(vectorSize >= 0);
                Contracts.CheckDecode(vectorSize > 0 || !isVector);

                DataKind itemKind = (DataKind)ctx.Reader.ReadByte();
                Contracts.CheckDecode(itemKind == DataKind.R4 || itemKind == DataKind.R8);

                var itemType = PrimitiveType.FromKind(itemKind);
                return isVector ? (ColumnType)(new VectorType(itemType, vectorSize)) : itemType;
            }

            internal static void SaveType(ModelSaveContext ctx, ColumnType type)
            {
                Contracts.AssertValue(ctx);
                // *** Binary format ***
                //   - bool: is vector
                //   - int: vector size
                //   - byte: ItemKind of input column (only R4 and R8 are valid)
                ctx.Writer.Write(type.IsVector);

                Contracts.Assert(!type.IsVector || type.VectorSize > 0);
                ctx.Writer.Write(type.VectorSize);

                var itemKind = type.ItemType.RawKind;
                Contracts.Assert(itemKind == DataKind.R4 || itemKind == DataKind.R8);
                ctx.Writer.Write((byte)itemKind);
            }
        }

        private sealed class ColumnFunctionAccessor : IReadOnlyList<IColumnFunction>
        {
            private readonly ImmutableArray<ColumnInfo> _infos;

            public ColumnFunctionAccessor(ImmutableArray<ColumnInfo> infos)
            {
                _infos = infos;
            }

            public IColumnFunction this[int index] => _infos[index].ColumnFunction;
            public int Count => _infos.Length;
            public IEnumerator<IColumnFunction> GetEnumerator() => _infos.Select(info => info.ColumnFunction).GetEnumerator();
            IEnumerator IEnumerable.GetEnumerator() => GetEnumerator();
        }

        /// <summary>An accessor of the column functions within <see cref="Columns"/>.</summary>
        internal readonly IReadOnlyList<IColumnFunction> ColumnFunctions;

        public readonly ImmutableArray<ColumnInfo> Columns;
        private NormalizingTransformer(IHostEnvironment env, ColumnInfo[] columns)
            : base(env.Register(nameof(NormalizingTransformer)))
        {
            Columns = ImmutableArray.Create(columns);
            ColumnFunctions = new ColumnFunctionAccessor(Columns);
        }

        public static NormalizingTransformer Train(IHostEnvironment env, IDataView data, NormalizingEstimator.ColumnBase[] columns)
        {
            Contracts.CheckValue(env, nameof(env));
            env.CheckValue(data, nameof(data));
            env.CheckValue(columns, nameof(columns));

            bool[] activeInput = new bool[data.Schema.ColumnCount];

            var srcCols = new int[columns.Length];
            var srcTypes = new ColumnType[columns.Length];
            for (int i = 0; i < columns.Length; i++)
            {
                var info = columns[i];
                bool success = data.Schema.TryGetColumnIndex(info.Input, out srcCols[i]);
                if (!success)
                    throw env.ExceptSchemaMismatch(nameof(data), "input", info.Input);
                srcTypes[i] = data.Schema.GetColumnType(srcCols[i]);
                activeInput[srcCols[i]] = true;

                var supervisedBinColumn = info as NormalizingEstimator.SupervisedBinningColumn;
                if(supervisedBinColumn != null)
                {
                    var labelColumnId = SupervisedBinUtils.GetLabelColumnId(env, data.Schema, supervisedBinColumn.LabelColumn);
                    activeInput[labelColumnId] = true;
                }
            }

            var functionBuilders = new IColumnFunctionBuilder[columns.Length];
            var needMoreData = new bool[columns.Length];

            // Go through the input data and pass it to the column function builders.
            using (var pch = env.StartProgressChannel("Normalize"))
            {
                long numRows = 0;

                pch.SetHeader(new ProgressHeader("examples"), e => e.SetProgress(0, numRows));
                using (var cursor = data.GetRowCursor(col => activeInput[col]))
                {
                    for (int i = 0; i < columns.Length; i++)
                    {
                        needMoreData[i] = true;
                        var info = columns[i];
                        var host = env.Register($"Column_{i:000}");

                        functionBuilders[i] = info.MakeBuilder(host, srcCols[i], srcTypes[i], cursor);
                    }

                    while (cursor.MoveNext())
                    {
                        // If the row has bad values, the good values are still being used for training.
                        // The comparisons in the code below are arranged so that NaNs in the input are not recorded.
                        // REVIEW: Should infinities and/or NaNs be filtered before the normalization? Should we not record infinities for min/max?
                        // Currently, infinities are recorded and will result in zero scale which in turn will result in NaN output for infinity input.
                        bool any = false;
                        for (int i = 0; i < columns.Length; i++)
                        {
                            if (!needMoreData[i])
                                continue;
                            var info = columns[i];
                            env.Assert(!srcTypes[i].IsVector || srcTypes[i].IsVector && srcTypes[i].IsKnownSizeVector);
                            env.Assert(functionBuilders[i] != null);
                            any |= needMoreData[i] = functionBuilders[i].ProcessValue();
                        }
                        numRows++;

                        if (!any)
                            break;
                    }
                }

                pch.Checkpoint(numRows);

                var result = new ColumnInfo[columns.Length];
                for (int i = 0; i < columns.Length; i++)
                {
                    var func = functionBuilders[i].CreateColumnFunction();
                    result[i] = new ColumnInfo(columns[i].Input, columns[i].Output, srcTypes[i], func);
                }

                return new NormalizingTransformer(env, result);
            }
        }

        private NormalizingTransformer(IHost host, ModelLoadContext ctx)
            : base(host)
        {
            // *** Binary format ***
            // int: number of added columns
            // for each added column
            //   int: id of output column name
            //   int: id of input column name

            int n = ctx.Reader.ReadInt32();
            var columnPairs = new (string input, string output)[n];
            for (int i = 0; i < n; i++)
            {
                string output = ctx.LoadNonEmptyString();
                string input = ctx.LoadNonEmptyString();
                columnPairs[i] = (input, output);
            }

            // *** Binary format ***
            // <base>
            // for each added column:
            //   - source type
            //   - separate model for column function

            var cols = new ColumnInfo[columnPairs.Length];
            ColumnFunctions = new ColumnFunctionAccessor(Columns);
            for (int iinfo = 0; iinfo < columnPairs.Length; iinfo++)
            {
                var dir = string.Format("Normalizer_{0:000}", iinfo);
                var typeSrc = ColumnInfo.LoadType(ctx);
                ctx.LoadModel<IColumnFunction, SignatureLoadColumnFunction>(Host, out var function, dir, Host, typeSrc);
                cols[iinfo] = new ColumnInfo(columnPairs[iinfo].input, columnPairs[iinfo].output, typeSrc, function);
            }

            Columns = ImmutableArray.Create(cols);
        }

        public static NormalizingTransformer Create(IHostEnvironment env, ModelLoadContext ctx)
        {
            Contracts.CheckValue(env, nameof(env));
            env.CheckValue(ctx, nameof(ctx));
            ctx.CheckAtModel(GetVersionInfo());
            return new NormalizingTransformer(env.Register(nameof(NormalizingTransformer)), ctx);
        }

        // Factory method for SignatureLoadRowMapper.
        private static IRowMapper Create(IHostEnvironment env, ModelLoadContext ctx, Schema inputSchema)
            => Create(env, ctx).MakeRowMapper(inputSchema);

        public override void Save(ModelSaveContext ctx)
        {
            Host.CheckValue(ctx, nameof(ctx));
            ctx.CheckAtModel();
            ctx.SetVersionInfo(GetVersionInfo());

            // *** Binary format ***
            // int: number of added columns
            // for each added column
            //   int: id of output column name
            //   int: id of input column name

            ctx.Writer.Write(Columns.Length);
            for (int i = 0; i < Columns.Length; i++)
            {
                ctx.SaveNonEmptyString(Columns[i].Output);
                ctx.SaveNonEmptyString(Columns[i].Input);
            }

            // *** Binary format ***
            // <base>
            // for each added column:
            //   - source type
            //   - separate model for column function

            // Individual normalization models.
            for (int iinfo = 0; iinfo < Columns.Length; iinfo++)
            {
                ColumnInfo.SaveType(ctx, Columns[iinfo].InputType);
                var dir = string.Format("Normalizer_{0:000}", iinfo);
                ctx.SaveSubModel(dir, Columns[iinfo].ColumnFunction.Save);
            }
        }

<<<<<<< HEAD
        private void CheckInput(ISchema inputSchema, int col, out int srcCol)
        {
            Contracts.AssertValue(inputSchema);
            Contracts.Assert(0 <= col && col < Columns.Length);

            if (!inputSchema.TryGetColumnIndex(Columns[col].Input, out srcCol))
                throw Host.ExceptSchemaMismatch(nameof(inputSchema), "input", Columns[col].Input);
            CheckInputColumn(inputSchema, col, srcCol);
        }

        private void CheckInputColumn(ISchema inputSchema, int col, int srcCol)
=======
        protected override void CheckInputColumn(Schema inputSchema, int col, int srcCol)
>>>>>>> 616dca28
        {
            const string expectedType = "scalar or known-size vector of R4";

            var colType = inputSchema.GetColumnType(srcCol);
            if (colType.IsVector && !colType.IsKnownSizeVector)
                throw Host.ExceptSchemaMismatch(nameof(inputSchema), "input", Columns[col].Input, expectedType, "variable-size vector");
            if (!colType.ItemType.Equals(NumberType.R4) && !colType.ItemType.Equals(NumberType.R8))
                throw Host.ExceptSchemaMismatch(nameof(inputSchema), "input", Columns[col].Input, expectedType, colType.ToString());
        }

        // Temporary: enables SignatureDataTransform factory methods.
        public new IDataTransform MakeDataTransform(IDataView input)
            => base.MakeDataTransform(input);

        private protected override IRowMapper MakeRowMapper(Schema schema) => new Mapper(this, schema);

        private sealed class Mapper : MapperBase, ISaveAsOnnx, ISaveAsPfa
        {
            private readonly Dictionary<int, int> _colMapNewToOld;
            private NormalizingTransformer _parent;

            public bool CanSaveOnnx(OnnxContext ctx) => true;
            public bool CanSavePfa => true;

            public Mapper(NormalizingTransformer parent, Schema schema)
                : base(parent.Host.Register(nameof(Mapper)), schema)
            {
                _parent = parent;

                _colMapNewToOld = new Dictionary<int, int>();
                for (int i = 0; i < _parent.Columns.Length; i++)
                {
                    _parent.CheckInput(schema, i, out int srcCol);
                    _colMapNewToOld.Add(i, srcCol);
                }
            }

            protected override Schema.DetachedColumn[] GetOutputColumnsCore()
            {
                var result = new Schema.DetachedColumn[_parent.Columns.Length];
                for (int i = 0; i < _parent.Columns.Length; i++)
                    result[i] = new Schema.DetachedColumn(_parent.Columns[i].Output, _parent.Columns[i].InputType, MakeMetadata(i));
                return result;
            }

            private Schema.Metadata MakeMetadata(int iinfo)
            {
                var colInfo = _parent.Columns[iinfo];
                var builder = new MetadataBuilder();

                builder.Add(MetadataUtils.Kinds.IsNormalized, BoolType.Instance, (ValueGetter<bool>)IsNormalizedGetter);
                builder.Add(InputSchema[_colMapNewToOld[iinfo]].Metadata, name => name == MetadataUtils.Kinds.SlotNames);
                return builder.GetMetadata();
            }

            private void IsNormalizedGetter(ref bool dst)
            {
                dst = true;
            }

            protected override Delegate MakeGetter(Row input, int iinfo, Func<int, bool> activeOutput, out Action disposer)
            {
                disposer = null;
                return _parent.Columns[iinfo].ColumnFunction.GetGetter(input, _colMapNewToOld[iinfo]);
            }

            public void SaveAsOnnx(OnnxContext ctx)
            {
                Host.CheckValue(ctx, nameof(ctx));

                for (int iinfo = 0; iinfo < _parent.Columns.Length; ++iinfo)
                {
                    var info = _parent.Columns[iinfo];
                    string sourceColumnName = info.Input;
                    if (!ctx.ContainsColumn(sourceColumnName))
                    {
                        ctx.RemoveColumn(info.Output, false);
                        continue;
                    }

                    if (!SaveAsOnnxCore(ctx, iinfo, info, ctx.GetVariableName(sourceColumnName),
                        ctx.AddIntermediateVariable(info.InputType, info.Output)))
                    {
                        ctx.RemoveColumn(info.Output, true);
                    }
                }
            }

            public void SaveAsPfa(BoundPfaContext ctx)
            {
                Host.CheckValue(ctx, nameof(ctx));

                var toHide = new List<string>();
                var toDeclare = new List<KeyValuePair<string, JToken>>();

                for (int iinfo = 0; iinfo < _parent.Columns.Length; ++iinfo)
                {
                    var info = _parent.Columns[iinfo];
                    var srcName = info.Input;
                    string srcToken = ctx.TokenOrNullForName(srcName);
                    if (srcToken == null)
                    {
                        toHide.Add(info.Output);
                        continue;
                    }
                    var result = SaveAsPfaCore(ctx, iinfo, info, srcToken);
                    if (result == null)
                    {
                        toHide.Add(info.Output);
                        continue;
                    }
                    toDeclare.Add(new KeyValuePair<string, JToken>(info.Output, result));
                }
                ctx.Hide(toHide.ToArray());
                ctx.DeclareVar(toDeclare.ToArray());
            }

            private JToken SaveAsPfaCore(BoundPfaContext ctx, int iinfo, ColumnInfo info, JToken srcToken)
            {
                Contracts.AssertValue(ctx);
                Contracts.Assert(0 <= iinfo && iinfo < _parent.Columns.Length);
                Contracts.Assert(_parent.Columns[iinfo] == info);
                Contracts.AssertValue(srcToken);
                Contracts.Assert(CanSavePfa);
                return info.ColumnFunction.PfaInfo(ctx, srcToken);
            }

            private bool SaveAsOnnxCore(OnnxContext ctx, int iinfo, ColumnInfo info, string srcVariableName, string dstVariableName)
            {
                Contracts.AssertValue(ctx);
                Contracts.Assert(0 <= iinfo && iinfo < _parent.Columns.Length);
                Contracts.Assert(_parent.Columns[iinfo] == info);
                Contracts.Assert(CanSaveOnnx(ctx));

                if (info.InputType.ValueCount == 0)
                    return false;

                if (info.ColumnFunction.CanSaveOnnx(ctx))
                {
                    string opType = "Scaler";
                    var node = ctx.CreateNode(opType, srcVariableName, dstVariableName, ctx.GetNodeName(opType));
                    info.ColumnFunction.OnnxInfo(ctx, node, info.InputType.ValueCount);
                    return true;
                }

                return false;
            }

            private protected override Func<int, bool> GetDependenciesCore(Func<int, bool> activeOutput)
            {
                var active = new bool[InputSchema.ColumnCount];
                foreach (var pair in _colMapNewToOld)
                    if (activeOutput(pair.Key))
                        active[pair.Value] = true;
                return col => active[col];
            }

            public override void Save(ModelSaveContext ctx)
            {
                _parent.Save(ctx);
            }
        }

        /// <summary>
        /// Base class for all the NormalizerData classes: <see cref="AffineNormalizerModelParameters{TData}"/>,
        /// <see cref="BinNormalizerModelParameters{TData}"/>, <see cref="CdfNormalizerModelParameters{TData}"/>.
        /// </summary>
        public abstract class NormalizerModelParametersBase
        {
            private protected NormalizerModelParametersBase() { }
        }

        /// <summary>
        /// The model parameters generated by affine normalization transformations.
        /// </summary>
        /// <example>
        /// <format type="text/markdown">
        /// <![CDATA[
        /// [!code-csharp[Normalize](~/../docs/samples/docs/samples/Microsoft.ML.Samples/Dynamic/Normalizer.cs)]
        /// ]]>
        /// </format>
        /// </example>
        public sealed class AffineNormalizerModelParameters<TData> : NormalizerModelParametersBase
        {
            /// <summary>
            /// The scales. In the scalar case, this is a single value. In the vector case this is of length equal
            /// to the number of slots. Function is <c>(input - offset) * scale</c>.
            /// </summary>
            public TData Scale { get; }

            /// <summary>
            /// The offsets. In the scalar case, this is a single value. In the vector case this is of length equal
            /// to the number of slots, or of length zero if all the offsets are zero.
            /// </summary>
            public TData Offset { get; }

            /// <summary>
            /// Initializes a new instance of <see cref="AffineNormalizerModelParameters{TData}"/>
            /// </summary>
            internal AffineNormalizerModelParameters(TData scale, TData offset)
            {
                Scale = scale;
                Offset = offset;
            }
        }

        /// <summary>
        /// The model parameters generated by cumulative distribution normalization transformations.
        /// The cumulative density function is parameterized by <see cref="CdfNormalizerModelParameters{TData}.Mean"/> and
        /// the <see cref="CdfNormalizerModelParameters{TData}.Stddev"/> as observed during fitting.
        /// </summary>
        /// <example>
        /// <format type="text/markdown">
        /// <![CDATA[
        /// [!code-csharp[Normalize](~/../docs/samples/docs/samples/Microsoft.ML.Samples/Dynamic/Normalizer.cs)]
        /// ]]>
        /// </format>
        /// </example>
        public sealed class CdfNormalizerModelParameters<TData> : NormalizerModelParametersBase
        {
            /// <summary>
            /// The mean(s). In the scalar case, this is a single value. In the vector case this is of length equal
            /// to the number of slots.
            /// </summary>
            public TData Mean { get; }

            /// <summary>
            /// The standard deviation(s). In the scalar case, this is a single value. In the vector case this is of
            /// length equal to the number of slots.
            /// </summary>
            public TData Stddev { get; }

            /// <summary>
            /// Whether the we ought to apply a logarithm to the input first.
            /// </summary>
            public bool UseLog { get; }

            /// <summary>
            /// Initializes a new instance of <see cref="CdfNormalizerModelParameters{TData}"/>
            /// </summary>
            internal CdfNormalizerModelParameters(TData mean, TData stddev, bool useLog)
            {
                Mean = mean;
                Stddev = stddev;
                UseLog = useLog;
            }
        }

        /// <summary>
        /// The model parameters generated by buckettizing the data into bins with monotonically
        /// increasing <see cref="BinNormalizerModelParameters{TData}.UpperBounds"/>.
        /// The <see cref="BinNormalizerModelParameters{TData}.Density"/> value is constant from bin to bin, for most cases.
        /// /// </summary>
        public sealed class BinNormalizerModelParameters<TData> : NormalizerModelParametersBase
        {
            /// <summary>
            /// The standard deviation(s). In the scalar case, these are the bin upper bounds for that single value.
            /// In the vector case it is a jagged array of the bin upper bounds for all slots.
            /// </summary>
            public ImmutableArray<TData> UpperBounds { get; }

            /// <summary>
            /// The frequency of the datapoints per each bin.
            /// </summary>
            public TData Density { get; }

            /// <summary>
            /// If normalization is performed with <see cref="NormalizeTransform.FixZeroArgumentsBase.FixZero"/> set to <value>true</value>,
            /// the offset indicates the displacement of zero, if any.
            /// </summary>
            public TData Offset { get; }

            /// <summary>
            /// Initializes a new instance of <see cref="BinNormalizerModelParameters{TData}"/>
            /// </summary>
            internal BinNormalizerModelParameters(ImmutableArray<TData> upperBounds, TData density, TData offset)
            {
                UpperBounds = upperBounds;
                Density = density;
                Offset = offset;
            }
        }
    }
}<|MERGE_RESOLUTION|>--- conflicted
+++ resolved
@@ -528,8 +528,7 @@
             }
         }
 
-<<<<<<< HEAD
-        private void CheckInput(ISchema inputSchema, int col, out int srcCol)
+        private void CheckInput(Schema inputSchema, int col, out int srcCol)
         {
             Contracts.AssertValue(inputSchema);
             Contracts.Assert(0 <= col && col < Columns.Length);
@@ -539,10 +538,7 @@
             CheckInputColumn(inputSchema, col, srcCol);
         }
 
-        private void CheckInputColumn(ISchema inputSchema, int col, int srcCol)
-=======
         protected override void CheckInputColumn(Schema inputSchema, int col, int srcCol)
->>>>>>> 616dca28
         {
             const string expectedType = "scalar or known-size vector of R4";
 
