--- conflicted
+++ resolved
@@ -576,30 +576,16 @@
             for (int iinfo = 0; iinfo < infos.Length; iinfo++)
             {
                 // First check whether we have a terms argument, and handle it appropriately.
-<<<<<<< HEAD
-                var terms = column[iinfo].Terms.AsMemory();
-                var termsArray = column[iinfo].Term;
-                if (terms.IsEmpty && termsArray == null)
-                {
-                    terms = args.Terms.AsMemory();
-                    termsArray = args.Term;
-                }
-=======
                 var terms = new DvText(columns[iinfo].Terms);
                 var termsArray = columns[iinfo].Term;
->>>>>>> 5a25ed1d
-
-                terms = ReadOnlyMemoryUtils.Trim(terms);
-                if (!terms.IsEmpty || (termsArray != null && termsArray.Length > 0))
+
+                terms = terms.Trim();
+                if (terms.HasChars || (termsArray != null && termsArray.Length > 0))
                 {
                     // We have terms! Pass it in.
                     var sortOrder = columns[iinfo].Sort;
                     var bldr = Builder.Create(infos[iinfo].TypeSrc, sortOrder);
-<<<<<<< HEAD
-                    if(!terms.IsEmpty)
-=======
                     if (terms.HasChars)
->>>>>>> 5a25ed1d
                         bldr.ParseAddTermArg(ref terms, ch);
                     else
                         bldr.ParseAddTermArg(termsArray, ch);
@@ -757,21 +743,6 @@
                 throw Host.ExceptSchemaMismatch(nameof(inputSchema), "input", ColumnPairs[col].input, "image", inputSchema.GetColumnType(srcCol).ToString());
         }
 
-<<<<<<< HEAD
-            if (!info.TypeSrc.ItemType.IsText)
-                return null;
-            var terms = default(VBuffer<ReadOnlyMemory<char>>);
-            TermMap<ReadOnlyMemory<char>> map = (TermMap<ReadOnlyMemory<char>>)_termMap[iinfo].Map;
-            map.GetTerms(ref terms);
-            var jsonMap = new JObject();
-            foreach (var kv in terms.Items())
-                jsonMap[kv.Value.ToString()] = kv.Key;
-            string cellName = ctx.DeclareCell(
-                "TermMap", PfaUtils.Type.Map(PfaUtils.Type.Int), jsonMap);
-            JObject cellRef = PfaUtils.Cell(cellName);
-
-            if (info.TypeSrc.IsVector)
-=======
         private sealed class Mapper : MapperBase, ISaveAsOnnx, ISaveAsPfa
         {
             private readonly ColumnType[] _types;
@@ -786,7 +757,6 @@
 
             public Mapper(TermTransform parent, ISchema inputSchema)
                : base(parent.Host.Register(nameof(Mapper)), parent, inputSchema)
->>>>>>> 5a25ed1d
             {
                 _parent = parent;
                 _infos = _parent.CreateInfos(inputSchema);
@@ -809,26 +779,6 @@
                 }
             }
 
-<<<<<<< HEAD
-        protected override bool SaveAsOnnxCore(OnnxContext ctx, int iinfo, ColInfo info, string srcVariableName, string dstVariableName)
-        {
-            if (!info.TypeSrc.ItemType.IsText)
-                return false;
-
-            var terms = default(VBuffer<ReadOnlyMemory<char>>);
-            TermMap<ReadOnlyMemory<char>> map = (TermMap<ReadOnlyMemory<char>>)_termMap[iinfo].Map;
-            map.GetTerms(ref terms);
-            string opType = "LabelEncoder";
-            var node = ctx.CreateNode(opType, srcVariableName, dstVariableName, ctx.GetNodeName(opType));
-            node.AddAttribute("classes_strings", terms.DenseValues());
-            node.AddAttribute("default_int64", -1);
-            //default_string needs to be an empty string but there is a BUG in Lotus that
-            //throws a validation error when default_string is empty. As a work around, set
-            //default_string to a space.
-            node.AddAttribute("default_string", " ");
-            return true;
-        }
-=======
             public override RowMapperColumnInfo[] GetOutputColumns()
             {
                 var result = new RowMapperColumnInfo[_parent.ColumnPairs.Length];
@@ -838,7 +788,6 @@
                     Host.Assert(colIndex >= 0);
                     var colMetaInfo = new ColumnMetadataInfo(_parent.ColumnPairs[i].output);
                     _termMap[i].AddMetadata(colMetaInfo);
->>>>>>> 5a25ed1d
 
                     foreach (var type in InputSchema.GetMetadataTypes(colIndex).Where(x => x.Key == MetadataUtils.Kinds.SlotNames))
                     {
