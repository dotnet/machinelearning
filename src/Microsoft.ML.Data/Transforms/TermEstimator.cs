﻿// Licensed to the .NET Foundation under one or more agreements.
// The .NET Foundation licenses this file to you under the MIT license.
// See the LICENSE file in the project root for more information.

using Microsoft.ML.Core.Data;
using Microsoft.ML.Data.StaticPipe.Runtime;
using System;
using System.Collections.Generic;
using System.Linq;

namespace Microsoft.ML.Runtime.Data
{
    public sealed class TermEstimator : IEstimator<TermTransform>
    {
        public static class Defaults
        {
            public const int MaxNumTerms = 1000000;
            public const TermTransform.SortOrder Sort = TermTransform.SortOrder.Occurrence;
        }

        private readonly IHost _host;
        private readonly TermTransform.ColumnInfo[] _columns;

<<<<<<< HEAD
        public TermEstimator(IHostEnvironment env, string name, string source = null, int maxNumTerms = TermTransform.Defaults.MaxNumTerms, TermTransform.SortOrder sort = TermTransform.Defaults.Sort) :
=======
        /// <summary>
        /// Convenience constructor for public facing API.
        /// </summary>
        /// <param name="env">Host Environment.</param>
        /// <param name="name">Name of the output column.</param>
        /// <param name="source">Name of the column to be transformed. If this is null '<paramref name="name"/>' will be used.</param>
        /// <param name="maxNumTerms">Maximum number of terms to keep per column when auto-training.</param>
        /// <param name="sort">How items should be ordered when vectorized. By default, they will be in the order encountered.
        /// If by value items are sorted according to their default comparison, e.g., text sorting will be case sensitive (e.g., 'A' then 'Z' then 'a').</param>
        public TermEstimator(IHostEnvironment env, string name, string source = null, int maxNumTerms = Defaults.MaxNumTerms, TermTransform.SortOrder sort = Defaults.Sort) :
>>>>>>> 5e2ed11f
           this(env, new TermTransform.ColumnInfo(name, source ?? name, maxNumTerms, sort))
        {
        }

        public TermEstimator(IHostEnvironment env, params TermTransform.ColumnInfo[] columns)
        {
            Contracts.CheckValue(env, nameof(env));
            _host = env.Register(nameof(TermEstimator));
            _columns = columns;
        }

        public TermTransform Fit(IDataView input) => new TermTransform(_host, input, _columns);

        public SchemaShape GetOutputSchema(SchemaShape inputSchema)
        {
            _host.CheckValue(inputSchema, nameof(inputSchema));
            var result = inputSchema.Columns.ToDictionary(x => x.Name);
            foreach (var colInfo in _columns)
            {
                if (!inputSchema.TryFindColumn(colInfo.Input, out var col))
                    throw _host.ExceptSchemaMismatch(nameof(inputSchema), "input", colInfo.Input);

                if ((col.ItemType.ItemType.RawKind == default) || !(col.ItemType.IsVector || col.ItemType.IsPrimitive))
                    throw _host.ExceptSchemaMismatch(nameof(inputSchema), "input", colInfo.Input);
                SchemaShape metadata;

                // In the event that we are transforming something that is of type key, we will get their type of key value
                // metadata, unless it has none or is not vector in which case we back off to having key values over the item type.
                if (!col.IsKey || !col.Metadata.TryFindColumn(MetadataUtils.Kinds.KeyValues, out var kv) || kv.Kind != SchemaShape.Column.VectorKind.Vector)
                {
                    kv = new SchemaShape.Column(MetadataUtils.Kinds.KeyValues, SchemaShape.Column.VectorKind.Vector,
                        colInfo.TextKeyValues ? TextType.Instance : col.ItemType, col.IsKey);
                }
                Contracts.AssertValue(kv);

                if (col.Metadata.TryFindColumn(MetadataUtils.Kinds.SlotNames, out var slotMeta))
                    metadata = new SchemaShape(new[] { slotMeta, kv });
                else
                    metadata = new SchemaShape(new[] { kv });
                result[colInfo.Output] = new SchemaShape.Column(colInfo.Output, col.Kind, NumberType.U4, true, metadata);
            }

            return new SchemaShape(result.Values);
        }
    }

    public enum KeyValueOrder : byte
    {
        /// <summary>
        /// Terms will be assigned ID in the order in which they appear.
        /// </summary>
        Occurence = TermTransform.SortOrder.Occurrence,

        /// <summary>
        /// Terms will be assigned ID according to their sort via an ordinal comparison for the type.
        /// </summary>
        Value = TermTransform.SortOrder.Value
    }

    /// <summary>
    /// Information on the result of fitting a to-key transform.
    /// </summary>
    /// <typeparam name="T">The type of the values.</typeparam>
    public sealed class ToKeyFitResult<T>
    {
        /// <summary>
        /// For user defined delegates that accept instances of the containing type.
        /// </summary>
        /// <param name="result"></param>
        public delegate void OnFit(ToKeyFitResult<T> result);

        // At the moment this is empty. Once PR #863 clears, we can change this class to hold the output
        // key-values metadata.

        public ToKeyFitResult(TermTransform.TermMap map)
        {
        }
    }

    public static partial class TermStaticExtensions
    {
        // I am not certain I see a good way to cover the distinct types beyond complete enumeration.
        // Raw generics would allow illegal possible inputs, e.g., Scalar<Bitmap>. So, this is a partial
        // class, and all the public facing extension methods for each possible type are in a T4 generated result.

        private const KeyValueOrder DefSort = (KeyValueOrder)TermEstimator.Defaults.Sort;
        private const int DefMax = TermEstimator.Defaults.MaxNumTerms;

        private struct Config
        {
            public readonly KeyValueOrder Order;
            public readonly int Max;
            public readonly Action<TermTransform.TermMap> OnFit;

            public Config(KeyValueOrder order, int max, Action<TermTransform.TermMap> onFit)
            {
                Order = order;
                Max = max;
                OnFit = onFit;
            }
        }

        private static Action<TermTransform.TermMap> Wrap<T>(ToKeyFitResult<T>.OnFit onFit)
        {
            if (onFit == null)
                return null;
            // The type T asociated with the delegate will be the actual value type once #863 goes in.
            // However, until such time as #863 goes in, it would be too awkward to attempt to extract the metadata.
            // For now construct the useless object then pass it into the delegate.
            return map => onFit(new ToKeyFitResult<T>(map));
        }

        private interface ITermCol
        {
            PipelineColumn Input { get; }
            Config Config { get; }
        }

        private sealed class ImplScalar<T> : Key<uint, T>, ITermCol
        {
            public PipelineColumn Input { get; }
            public Config Config { get; }
            public ImplScalar(PipelineColumn input, Config config) : base(Rec.Inst, input)
            {
                Input = input;
                Config = config;
            }
        }

        private sealed class ImplVector<T> : Vector<Key<uint, T>>, ITermCol
        {
            public PipelineColumn Input { get; }
            public Config Config { get; }
            public ImplVector(PipelineColumn input, Config config) : base(Rec.Inst, input)
            {
                Input = input;
                Config = config;
            }
        }

        private sealed class ImplVarVector<T> : VarVector<Key<uint, T>>, ITermCol
        {
            public PipelineColumn Input { get; }
            public Config Config { get; }
            public ImplVarVector(PipelineColumn input, Config config) : base(Rec.Inst, input)
            {
                Input = input;
                Config = config;
            }
        }

        private sealed class Rec : EstimatorReconciler
        {
            public static readonly Rec Inst = new Rec();

            public override IEstimator<ITransformer> Reconcile(IHostEnvironment env, PipelineColumn[] toOutput,
                IReadOnlyDictionary<PipelineColumn, string> inputNames, IReadOnlyDictionary<PipelineColumn, string> outputNames, IReadOnlyCollection<string> usedNames)
            {
                var infos = new TermTransform.ColumnInfo[toOutput.Length];
                Action<TermTransform> onFit = null;
                for (int i = 0; i < toOutput.Length; ++i)
                {
                    var tcol = (ITermCol)toOutput[i];
                    infos[i] = new TermTransform.ColumnInfo(inputNames[tcol.Input], outputNames[toOutput[i]],
                        tcol.Config.Max, (TermTransform.SortOrder)tcol.Config.Order);
                    if (tcol.Config.OnFit != null)
                    {
                        int ii = i; // Necessary because if we capture i that will change to toOutput.Length on call.
                        onFit += tt => tcol.Config.OnFit(tt.GetTermMap(ii));
                    }
                }
                var est = new TermEstimator(env, infos);
                if (onFit == null)
                    return est;
                return est.WithOnFitDelegate(onFit);
            }
        }
    }
}<|MERGE_RESOLUTION|>--- conflicted
+++ resolved
@@ -21,9 +21,6 @@
         private readonly IHost _host;
         private readonly TermTransform.ColumnInfo[] _columns;
 
-<<<<<<< HEAD
-        public TermEstimator(IHostEnvironment env, string name, string source = null, int maxNumTerms = TermTransform.Defaults.MaxNumTerms, TermTransform.SortOrder sort = TermTransform.Defaults.Sort) :
-=======
         /// <summary>
         /// Convenience constructor for public facing API.
         /// </summary>
@@ -34,7 +31,6 @@
         /// <param name="sort">How items should be ordered when vectorized. By default, they will be in the order encountered.
         /// If by value items are sorted according to their default comparison, e.g., text sorting will be case sensitive (e.g., 'A' then 'Z' then 'a').</param>
         public TermEstimator(IHostEnvironment env, string name, string source = null, int maxNumTerms = Defaults.MaxNumTerms, TermTransform.SortOrder sort = Defaults.Sort) :
->>>>>>> 5e2ed11f
            this(env, new TermTransform.ColumnInfo(name, source ?? name, maxNumTerms, sort))
         {
         }
