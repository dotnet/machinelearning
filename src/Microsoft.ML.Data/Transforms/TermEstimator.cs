﻿// Licensed to the .NET Foundation under one or more agreements.
// The .NET Foundation licenses this file to you under the MIT license.
// See the LICENSE file in the project root for more information.

using Microsoft.ML.Core.Data;
using Microsoft.ML.Runtime;
using Microsoft.ML.Runtime.Data;
using Microsoft.ML.StaticPipe;
using Microsoft.ML.StaticPipe.Runtime;
using System;
using System.Collections.Generic;
using System.Linq;

namespace Microsoft.ML.Transforms.CategoricalTransforms
{
    public sealed class ValueToKeyMappingEstimator: IEstimator<TermTransform>
    {
        public static class Defaults
        {
            public const int MaxNumTerms = 1000000;
            public const TermTransform.SortOrder Sort = TermTransform.SortOrder.Occurrence;
        }

        private readonly IHost _host;
        private readonly TermTransform.ColumnInfo[] _columns;
        private readonly string _file;
        private readonly string _termsColumn;
        private readonly IComponentFactory<IMultiStreamSource, IDataLoader> _loaderFactory;

        /// <summary>
        /// Convenience constructor for public facing API.
        /// </summary>
        /// <param name="env">Host Environment.</param>
        /// <param name="inputColumn">Name of the column to be transformed.</param>
        /// <param name="outputColumn">Name of the output column. If this is null '<paramref name="inputColumn"/>' will be used.</param>
        /// <param name="maxNumTerms">Maximum number of keys to keep per column when auto-training.</param>
        /// <param name="sort">How items should be ordered when vectorized. By default, they will be in the order encountered.
        /// If by value items are sorted according to their default comparison, for example, text sorting will be case sensitive (for example, 'A' then 'Z' then 'a').</param>
<<<<<<< HEAD
        public ValueToKeyMappingEstimator(IHostEnvironment env, string inputColumn, string outputColumn = null, int maxNumTerms = Defaults.MaxNumTerms, TermTransform.SortOrder sort = Defaults.Sort) :
           this(env, new TermTransform.ColumnInfo(inputColumn, outputColumn ?? inputColumn, maxNumTerms, sort))
        {
        }

        public ValueToKeyMappingEstimator(IHostEnvironment env, params TermTransform.ColumnInfo[] columns)
=======
        public TermEstimator(IHostEnvironment env, string inputColumn, string outputColumn = null, int maxNumTerms = Defaults.MaxNumTerms, TermTransform.SortOrder sort = Defaults.Sort) :
           this(env, new[] { new TermTransform.ColumnInfo(inputColumn, outputColumn ?? inputColumn, maxNumTerms, sort) })
        {
        }

        public TermEstimator(IHostEnvironment env, TermTransform.ColumnInfo[] columns,
            string file = null, string termsColumn = null,
            IComponentFactory<IMultiStreamSource, IDataLoader> loaderFactory = null)
>>>>>>> 6b700ff4
        {
            Contracts.CheckValue(env, nameof(env));
            _host = env.Register(nameof(ValueToKeyMappingEstimator));
            _columns = columns;
            _file = file;
            _termsColumn = termsColumn;
            _loaderFactory = loaderFactory;
        }

        public TermTransform Fit(IDataView input) => new TermTransform(_host, input, _columns, _file, _termsColumn, _loaderFactory);

        public SchemaShape GetOutputSchema(SchemaShape inputSchema)
        {
            _host.CheckValue(inputSchema, nameof(inputSchema));
            var result = inputSchema.Columns.ToDictionary(x => x.Name);
            foreach (var colInfo in _columns)
            {
                if (!inputSchema.TryFindColumn(colInfo.Input, out var col))
                    throw _host.ExceptSchemaMismatch(nameof(inputSchema), "input", colInfo.Input);

                if ((col.ItemType.ItemType.RawKind == default) || !(col.ItemType.IsVector || col.ItemType.IsPrimitive))
                    throw _host.ExceptSchemaMismatch(nameof(inputSchema), "input", colInfo.Input);
                SchemaShape metadata;

                // In the event that we are transforming something that is of type key, we will get their type of key value
                // metadata, unless it has none or is not vector in which case we back off to having key values over the item type.
                if (!col.IsKey || !col.Metadata.TryFindColumn(MetadataUtils.Kinds.KeyValues, out var kv) || kv.Kind != SchemaShape.Column.VectorKind.Vector)
                {
                    kv = new SchemaShape.Column(MetadataUtils.Kinds.KeyValues, SchemaShape.Column.VectorKind.Vector,
                        colInfo.TextKeyValues ? TextType.Instance : col.ItemType, col.IsKey);
                }
                Contracts.AssertValue(kv);

                if (col.Metadata.TryFindColumn(MetadataUtils.Kinds.SlotNames, out var slotMeta))
                    metadata = new SchemaShape(new[] { slotMeta, kv });
                else
                    metadata = new SchemaShape(new[] { kv });
                result[colInfo.Output] = new SchemaShape.Column(colInfo.Output, col.Kind, NumberType.U4, true, metadata);
            }

            return new SchemaShape(result.Values);
        }
    }

    public enum KeyValueOrder : byte
    {
        /// <summary>
        /// Terms will be assigned ID in the order in which they appear.
        /// </summary>
        Occurence = TermTransform.SortOrder.Occurrence,

        /// <summary>
        /// Terms will be assigned ID according to their sort via an ordinal comparison for the type.
        /// </summary>
        Value = TermTransform.SortOrder.Value
    }

    /// <summary>
    /// Information on the result of fitting a to-key transform.
    /// </summary>
    /// <typeparam name="T">The type of the values.</typeparam>
    public sealed class ToKeyFitResult<T>
    {
        /// <summary>
        /// For user defined delegates that accept instances of the containing type.
        /// </summary>
        /// <param name="result"></param>
        public delegate void OnFit(ToKeyFitResult<T> result);

        // At the moment this is empty. Once PR #863 clears, we can change this class to hold the output
        // key-values metadata.

        public ToKeyFitResult(TermTransform.TermMap map)
        {
        }
    }

    public static partial class TermStaticExtensions
    {
        // I am not certain I see a good way to cover the distinct types beyond complete enumeration.
        // Raw generics would allow illegal possible inputs, for example, Scalar<Bitmap>. So, this is a partial
        // class, and all the public facing extension methods for each possible type are in a T4 generated result.

        private const KeyValueOrder DefSort = (KeyValueOrder)ValueToKeyMappingEstimator.Defaults.Sort;
        private const int DefMax = ValueToKeyMappingEstimator.Defaults.MaxNumTerms;

        private struct Config
        {
            public readonly KeyValueOrder Order;
            public readonly int Max;
            public readonly Action<TermTransform.TermMap> OnFit;

            public Config(KeyValueOrder order, int max, Action<TermTransform.TermMap> onFit)
            {
                Order = order;
                Max = max;
                OnFit = onFit;
            }
        }

        private static Action<TermTransform.TermMap> Wrap<T>(ToKeyFitResult<T>.OnFit onFit)
        {
            if (onFit == null)
                return null;
            // The type T asociated with the delegate will be the actual value type once #863 goes in.
            // However, until such time as #863 goes in, it would be too awkward to attempt to extract the metadata.
            // For now construct the useless object then pass it into the delegate.
            return map => onFit(new ToKeyFitResult<T>(map));
        }

        private interface ITermCol
        {
            PipelineColumn Input { get; }
            Config Config { get; }
        }

        private sealed class ImplScalar<T> : Key<uint, T>, ITermCol
        {
            public PipelineColumn Input { get; }
            public Config Config { get; }
            public ImplScalar(PipelineColumn input, Config config) : base(Rec.Inst, input)
            {
                Input = input;
                Config = config;
            }
        }

        private sealed class ImplVector<T> : Vector<Key<uint, T>>, ITermCol
        {
            public PipelineColumn Input { get; }
            public Config Config { get; }
            public ImplVector(PipelineColumn input, Config config) : base(Rec.Inst, input)
            {
                Input = input;
                Config = config;
            }
        }

        private sealed class ImplVarVector<T> : VarVector<Key<uint, T>>, ITermCol
        {
            public PipelineColumn Input { get; }
            public Config Config { get; }
            public ImplVarVector(PipelineColumn input, Config config) : base(Rec.Inst, input)
            {
                Input = input;
                Config = config;
            }
        }

        private sealed class Rec : EstimatorReconciler
        {
            public static readonly Rec Inst = new Rec();

            public override IEstimator<ITransformer> Reconcile(IHostEnvironment env, PipelineColumn[] toOutput,
                IReadOnlyDictionary<PipelineColumn, string> inputNames, IReadOnlyDictionary<PipelineColumn, string> outputNames, IReadOnlyCollection<string> usedNames)
            {
                var infos = new TermTransform.ColumnInfo[toOutput.Length];
                Action<TermTransform> onFit = null;
                for (int i = 0; i < toOutput.Length; ++i)
                {
                    var tcol = (ITermCol)toOutput[i];
                    infos[i] = new TermTransform.ColumnInfo(inputNames[tcol.Input], outputNames[toOutput[i]],
                        tcol.Config.Max, (TermTransform.SortOrder)tcol.Config.Order);
                    if (tcol.Config.OnFit != null)
                    {
                        int ii = i; // Necessary because if we capture i that will change to toOutput.Length on call.
                        onFit += tt => tcol.Config.OnFit(tt.GetTermMap(ii));
                    }
                }
                var est = new ValueToKeyMappingEstimator(env, infos);
                if (onFit == null)
                    return est;
                return est.WithOnFitDelegate(onFit);
            }
        }
    }
}<|MERGE_RESOLUTION|>--- conflicted
+++ resolved
@@ -36,23 +36,14 @@
         /// <param name="maxNumTerms">Maximum number of keys to keep per column when auto-training.</param>
         /// <param name="sort">How items should be ordered when vectorized. By default, they will be in the order encountered.
         /// If by value items are sorted according to their default comparison, for example, text sorting will be case sensitive (for example, 'A' then 'Z' then 'a').</param>
-<<<<<<< HEAD
         public ValueToKeyMappingEstimator(IHostEnvironment env, string inputColumn, string outputColumn = null, int maxNumTerms = Defaults.MaxNumTerms, TermTransform.SortOrder sort = Defaults.Sort) :
            this(env, new TermTransform.ColumnInfo(inputColumn, outputColumn ?? inputColumn, maxNumTerms, sort))
         {
         }
 
-        public ValueToKeyMappingEstimator(IHostEnvironment env, params TermTransform.ColumnInfo[] columns)
-=======
-        public TermEstimator(IHostEnvironment env, string inputColumn, string outputColumn = null, int maxNumTerms = Defaults.MaxNumTerms, TermTransform.SortOrder sort = Defaults.Sort) :
-           this(env, new[] { new TermTransform.ColumnInfo(inputColumn, outputColumn ?? inputColumn, maxNumTerms, sort) })
-        {
-        }
-
-        public TermEstimator(IHostEnvironment env, TermTransform.ColumnInfo[] columns,
+        public ValueToKeyMappingEstimator(IHostEnvironment env, TermTransform.ColumnInfo[] columns,
             string file = null, string termsColumn = null,
             IComponentFactory<IMultiStreamSource, IDataLoader> loaderFactory = null)
->>>>>>> 6b700ff4
         {
             Contracts.CheckValue(env, nameof(env));
             _host = env.Register(nameof(ValueToKeyMappingEstimator));
