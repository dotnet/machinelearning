// Licensed to the .NET Foundation under one or more agreements.
// The .NET Foundation licenses this file to you under the MIT license.
// See the LICENSE file in the project root for more information.

using System;
using System.Collections.Generic;
using System.Linq;
using System.Runtime.CompilerServices;
using System.Text;
using Microsoft.ML;
using Microsoft.ML.CommandLine;
using Microsoft.ML.Data;
using Microsoft.ML.Internal.Utilities;
using Microsoft.ML.Model.OnnxConverter;
using Microsoft.ML.Runtime;
using Microsoft.ML.Transforms;

[assembly: LoadableClass(HashingTransformer.Summary, typeof(IDataTransform), typeof(HashingTransformer), typeof(HashingTransformer.Options), typeof(SignatureDataTransform),
    "Hash Transform", "HashTransform", "Hash", DocName = "transform/HashTransform.md")]

[assembly: LoadableClass(HashingTransformer.Summary, typeof(IDataTransform), typeof(HashingTransformer), null, typeof(SignatureLoadDataTransform),
    "Hash Transform", HashingTransformer.LoaderSignature)]

[assembly: LoadableClass(HashingTransformer.Summary, typeof(HashingTransformer), null, typeof(SignatureLoadModel),
     "Hash Transform", HashingTransformer.LoaderSignature)]

[assembly: LoadableClass(typeof(IRowMapper), typeof(HashingTransformer), null, typeof(SignatureLoadRowMapper),
   "Hash Transform", HashingTransformer.LoaderSignature)]

namespace Microsoft.ML.Transforms
{
    /// <summary>
    /// <see cref="ITransformer"/> resulting from fitting a <see cref="HashingEstimator"/>.
    /// </summary>
    public sealed class HashingTransformer : OneToOneTransformerBase
    {
        internal sealed class Options
        {
            [Argument(ArgumentType.Multiple, HelpText = "New column definition(s) (optional form: name:src)",
                Name = "Column", ShortName = "col", SortOrder = 1)]
            public Column[] Columns;

            [Argument(ArgumentType.AtMostOnce, HelpText = "Number of bits to hash into. Must be between 1 and 31, inclusive",
                ShortName = "bits", SortOrder = 2)]
            public int NumberOfBits = HashingEstimator.Defaults.NumberOfBits;

            [Argument(ArgumentType.AtMostOnce, HelpText = "Hashing seed")]
            public uint Seed = HashingEstimator.Defaults.Seed;

            [Argument(ArgumentType.AtMostOnce, HelpText = "Whether the position of each term should be included in the hash",
                ShortName = "ord")]
            public bool Ordered = HashingEstimator.Defaults.UseOrderedHashing;

            [Argument(ArgumentType.AtMostOnce, HelpText = "Limit the number of keys used to generate the slot name to this many. 0 means no invert hashing, -1 means no limit.",
                ShortName = "ih")]
            public int MaximumNumberOfInverts = HashingEstimator.Defaults.MaximumNumberOfInverts;

            [Argument(ArgumentType.AtMostOnce, HelpText = "Whether the slots of a vector column should be hashed into a single value.")]
            public bool Combine = HashingEstimator.Defaults.Combine;
        }

        internal sealed class Column : OneToOneColumn
        {
            [Argument(ArgumentType.AtMostOnce, HelpText = "Number of bits to hash into. Must be between 1 and 31, inclusive", ShortName = "bits")]
            public int? NumberOfBits;

            [Argument(ArgumentType.AtMostOnce, HelpText = "Hashing seed")]
            public uint? Seed;

            [Argument(ArgumentType.AtMostOnce, HelpText = "Whether the position of each term should be included in the hash",
                ShortName = "ord")]
            public bool? Ordered;

            [Argument(ArgumentType.AtMostOnce, HelpText = "Limit the number of keys used to generate the slot name to this many. 0 means no invert hashing, -1 means no limit.",
                ShortName = "ih")]
            public int? MaximumNumberOfInverts;

            [Argument(ArgumentType.AtMostOnce, HelpText = "Whether the slots of a vector column should be hashed into a single value.")]
            public bool? Combine;

            internal static Column Parse(string str)
            {
                Contracts.AssertNonEmpty(str);

                var res = new Column();
                if (res.TryParse(str))
                    return res;
                return null;
            }

            private protected override bool TryParse(string str)
            {
                Contracts.AssertNonEmpty(str);

                // We accept N:B:S where N is the new column name, B is the number of bits,
                // and S is source column names.
                if (!base.TryParse(str, out string extra))
                    return false;
                if (extra == null)
                    return true;

                int bits;
                if (!int.TryParse(extra, out bits))
                    return false;
                NumberOfBits = bits;
                return true;
            }

            internal bool TryUnparse(StringBuilder sb)
            {
                Contracts.AssertValue(sb);
                if (Seed != null || Ordered != null || MaximumNumberOfInverts != null || Combine != null)
                    return false;
                if (NumberOfBits == null)
                    return TryUnparseCore(sb);
                string extra = NumberOfBits.Value.ToString();
                return TryUnparseCore(sb, extra);
            }
        }

        private const string RegistrationName = "Hash";

        internal const string Summary = "Converts column values into hashes. This transform accepts text and keys as inputs. It works on single- and vector-valued columns, "
            + "and hashes each slot in a vector separately.";

        internal const string LoaderSignature = "HashTransform";
        private static VersionInfo GetVersionInfo()
        {
            return new VersionInfo(
                modelSignature: "HASHTRNS",
                // verWrittenCur: 0x00010001, // Initial
                // verWrittenCur: 0x00010002, // Invert hash key values, hash fix
                //verWrittenCur: 0x00010003, // Uses MurmurHash3_x86_32
                verWrittenCur: 0x00010004, // Add Combine option
                verReadableCur: 0x00010004,
                verWeCanReadBack: 0x00010002,
                loaderSignature: LoaderSignature,
                loaderAssemblyName: typeof(HashingTransformer).Assembly.FullName);
        }

        private readonly HashingEstimator.ColumnOptions[] _columns;
        private readonly VBuffer<ReadOnlyMemory<char>>[] _keyValues;
        private readonly VectorDataViewType[] _kvTypes;
        private readonly bool _nonOnnxExportableVersion;

        private protected override void CheckInputColumn(DataViewSchema inputSchema, int col, int srcCol)
        {
            var type = inputSchema[srcCol].Type;
            if (!HashingEstimator.IsColumnTypeValid(type))
                throw Host.ExceptParam(nameof(inputSchema), HashingEstimator.ExpectedColumnType);
        }

        private static (string outputColumnName, string inputColumnName)[] GetColumnPairs(HashingEstimator.ColumnOptions[] columns)
        {
            Contracts.CheckNonEmpty(columns, nameof(columns));
            return columns.Select(x => (x.Name, x.InputColumnName)).ToArray();
        }

        private DataViewType GetOutputType(DataViewSchema inputSchema, HashingEstimator.ColumnOptions column)
        {
            var keyCount = (ulong)1 << column.NumberOfBits;
            inputSchema.TryGetColumnIndex(column.InputColumnName, out int srcCol);
            var itemType = new KeyDataViewType(typeof(uint), keyCount);
            var srcType = inputSchema[srcCol].Type;
            if (srcType is VectorDataViewType vectorType && !column.Combine)
                return new VectorDataViewType(itemType, vectorType.Size);
            else
                return itemType;
        }

        /// <summary>
        /// Constructor for case where you don't need to 'train' transform on data, for example, InvertHash for all columns set to zero.
        /// </summary>
        /// <param name="env">Host Environment.</param>
        /// <param name="columns">Description of dataset columns and how to process them.</param>
        internal HashingTransformer(IHostEnvironment env, params HashingEstimator.ColumnOptions[] columns) :
              base(Contracts.CheckRef(env, nameof(env)).Register(RegistrationName), GetColumnPairs(columns))
        {
            _columns = columns;
            foreach (var column in _columns)
            {
                if (column.MaximumNumberOfInverts != 0)
                    throw Host.ExceptParam(nameof(columns), $"Found column with {nameof(column.MaximumNumberOfInverts)} set to non zero value, please use { nameof(HashingEstimator)} instead");

                if (column.Combine && column.UseOrderedHashing)
                    throw Host.ExceptParam(nameof(HashingEstimator.ColumnOptions.Combine), "When the 'Combine' option is specified, ordered hashing is not supported.");
            }
        }

        internal HashingTransformer(IHostEnvironment env, IDataView input, params HashingEstimator.ColumnOptions[] columns) :
            base(Contracts.CheckRef(env, nameof(env)).Register(RegistrationName), GetColumnPairs(columns))
        {
            _columns = columns;
            var types = new DataViewType[_columns.Length];
            List<int> invertIinfos = null;
            List<int> invertHashMaxCounts = null;
            var sourceColumnsForInvertHash = new List<DataViewSchema.Column>();
            for (int i = 0; i < _columns.Length; i++)
            {
                DataViewSchema.Column? srcCol = input.Schema.GetColumnOrNull(ColumnPairs[i].inputColumnName);
                if (srcCol == null)
                    throw Host.ExceptSchemaMismatch(nameof(input), "input", ColumnPairs[i].inputColumnName);
                CheckInputColumn(input.Schema, i, srcCol.Value.Index);

                types[i] = GetOutputType(input.Schema, _columns[i]);

                // If Combine is specified, there are no invert hashes.
                if (_columns[i].Combine)
                    continue;

                int invertHashMaxCount;
                if (_columns[i].MaximumNumberOfInverts == -1)
                    invertHashMaxCount = int.MaxValue;
                else
                    invertHashMaxCount = _columns[i].MaximumNumberOfInverts;
                if (invertHashMaxCount > 0)
                {
                    Utils.Add(ref invertIinfos, i);
                    Utils.Add(ref invertHashMaxCounts, invertHashMaxCount);
                    sourceColumnsForInvertHash.Add(srcCol.Value);
                }
            }
            if (Utils.Size(sourceColumnsForInvertHash) > 0)
            {
                using (DataViewRowCursor srcCursor = input.GetRowCursor(sourceColumnsForInvertHash))
                {
                    using (var ch = Host.Start("Invert hash building"))
                    {
                        InvertHashHelper[] helpers = new InvertHashHelper[invertIinfos.Count];
                        Action disposer = null;
                        for (int i = 0; i < helpers.Length; ++i)
                        {
                            int iinfo = invertIinfos[i];
                            Host.Assert(types[iinfo].GetItemType().GetKeyCount() > 0);
                            var dstGetter = GetGetterCore(srcCursor, iinfo, out disposer);
                            Host.Assert(disposer == null);
                            var ex = _columns[iinfo];
                            var maxCount = invertHashMaxCounts[i];
                            helpers[i] = InvertHashHelper.Create(srcCursor, ex, maxCount, dstGetter);
                        }
                        while (srcCursor.MoveNext())
                        {
                            for (int i = 0; i < helpers.Length; ++i)
                                helpers[i].Process();
                        }
                        _keyValues = new VBuffer<ReadOnlyMemory<char>>[_columns.Length];
                        _kvTypes = new VectorDataViewType[_columns.Length];
                        for (int i = 0; i < helpers.Length; ++i)
                        {
                            _keyValues[invertIinfos[i]] = helpers[i].GetKeyValuesMetadata();
                            Host.Assert(_keyValues[invertIinfos[i]].Length == types[invertIinfos[i]].GetItemType().GetKeyCountAsInt32(Host));
                            _kvTypes[invertIinfos[i]] = new VectorDataViewType(TextDataViewType.Instance, _keyValues[invertIinfos[i]].Length);
                        }
                    }
                }
            }
        }

        private Delegate GetGetterCore(DataViewRow input, int iinfo, out Action disposer)
        {
            Host.AssertValue(input);
            Host.Assert(0 <= iinfo && iinfo < _columns.Length);
            disposer = null;
            input.Schema.TryGetColumnIndex(_columns[iinfo].InputColumnName, out int srcCol);
            var srcType = input.Schema[srcCol].Type;
            if (!(srcType is VectorDataViewType vectorType))
                return ComposeGetterOne(input, iinfo, srcCol, srcType);
            if (_columns[iinfo].Combine)
                return ComposeGetterCombined(input, iinfo, srcCol, vectorType);
            return ComposeGetterVec(input, iinfo, srcCol, vectorType);
        }

        private protected override IRowMapper MakeRowMapper(DataViewSchema schema) => new Mapper(this, schema);

        // Factory method for SignatureLoadModel.
        private static HashingTransformer Create(IHostEnvironment env, ModelLoadContext ctx)
        {
            Contracts.CheckValue(env, nameof(env));
            var host = env.Register(RegistrationName);

            host.CheckValue(ctx, nameof(ctx));
            ctx.CheckAtModel(GetVersionInfo());
            return new HashingTransformer(host, ctx);
        }

        private HashingTransformer(IHost host, ModelLoadContext ctx)
          : base(host, ctx)
        {
            var columnsLength = ColumnPairs.Length;
            _columns = new HashingEstimator.ColumnOptions[columnsLength];
            _nonOnnxExportableVersion = (ctx.Header.ModelVerWritten < 0x00010003); // Version 0x00010003 will use MurmurHash3_x86_32
            for (int i = 0; i < columnsLength; i++)
                _columns[i] = new HashingEstimator.ColumnOptions(ColumnPairs[i].outputColumnName, ColumnPairs[i].inputColumnName, ctx);
            TextModelHelper.LoadAll(Host, ctx, columnsLength, out _keyValues, out _kvTypes);
        }

        private protected override void SaveModel(ModelSaveContext ctx)
        {
            Host.CheckValue(ctx, nameof(ctx));

            ctx.CheckAtModel();
            ctx.SetVersionInfo(GetVersionInfo());

            SaveColumns(ctx);

            // <prefix handled in static Create method>
            // <base>
            // <columns>
            Host.Assert(_columns.Length == ColumnPairs.Length);
            foreach (var col in _columns)
                col.Save(ctx);

            TextModelHelper.SaveAll(Host, ctx, _columns.Length, _keyValues);
        }

        // Factory method for SignatureLoadDataTransform.
        private static IDataTransform Create(IHostEnvironment env, ModelLoadContext ctx, IDataView input)
            => Create(env, ctx).MakeDataTransform(input);

        // Factory method for SignatureLoadRowMapper.
        private static IRowMapper Create(IHostEnvironment env, ModelLoadContext ctx, DataViewSchema inputSchema)
            => Create(env, ctx).MakeRowMapper(inputSchema);

        // Factory method for SignatureDataTransform.
        private static IDataTransform Create(IHostEnvironment env, Options options, IDataView input)
        {
            Contracts.CheckValue(env, nameof(env));
            env.CheckValue(options, nameof(options));
            env.CheckValue(input, nameof(input));

            env.CheckValue(options.Columns, nameof(options.Columns));
            var cols = new HashingEstimator.ColumnOptions[options.Columns.Length];
            for (int i = 0; i < cols.Length; i++)
            {
                var item = options.Columns[i];
                cols[i] = new HashingEstimator.ColumnOptions(
                    item.Name,
                    item.Source ?? item.Name,
                    item.NumberOfBits ?? options.NumberOfBits,
                    item.Seed ?? options.Seed,
                    item.Ordered ?? options.Ordered,
                    item.MaximumNumberOfInverts ?? options.MaximumNumberOfInverts);
            };
            return new HashingTransformer(env, input, cols).MakeDataTransform(input);
        }

        #region Getters
        private ValueGetter<uint> ComposeGetterOne(DataViewRow input, int iinfo, int srcCol, DataViewType srcType)
        {
            Host.Assert(HashingEstimator.IsColumnTypeValid(srcType));

            var mask = (1U << _columns[iinfo].NumberOfBits) - 1;
            uint seed = _columns[iinfo].Seed;
            // In case of single valued input column, hash in 0 for the slot index.
            if (_columns[iinfo].UseOrderedHashing)
                seed = Hashing.MurmurRound(seed, 0);

            if (srcType is KeyDataViewType)
            {
                if (srcType.RawType == typeof(uint))
                    return MakeScalarHashGetter<uint, HashKey4>(input, srcCol, seed, mask, _nonOnnxExportableVersion);
                else if (srcType.RawType == typeof(ulong))
                    return MakeScalarHashGetter<ulong, HashKey8>(input, srcCol, seed, mask, _nonOnnxExportableVersion);
                else if (srcType.RawType == typeof(ushort))
                    return MakeScalarHashGetter<ushort, HashKey2>(input, srcCol, seed, mask, _nonOnnxExportableVersion);

                Host.Assert(srcType.RawType == typeof(byte));
                return MakeScalarHashGetter<byte, HashKey1>(input, srcCol, seed, mask, _nonOnnxExportableVersion);
            }

            if (srcType.RawType == typeof(ReadOnlyMemory<char>))
                return MakeScalarHashGetter<ReadOnlyMemory<char>, HashText>(input, srcCol, seed, mask, _nonOnnxExportableVersion);
            else if (srcType.RawType == typeof(float))
                return MakeScalarHashGetter<float, HashFloat>(input, srcCol, seed, mask, _nonOnnxExportableVersion);
            else if (srcType.RawType == typeof(double))
                return MakeScalarHashGetter<double, HashDouble>(input, srcCol, seed, mask, _nonOnnxExportableVersion);
            else if (srcType.RawType == typeof(sbyte))
                return MakeScalarHashGetter<sbyte, HashI1>(input, srcCol, seed, mask, _nonOnnxExportableVersion);
            else if (srcType.RawType == typeof(short))
                return MakeScalarHashGetter<short, HashI2>(input, srcCol, seed, mask, _nonOnnxExportableVersion);
            else if (srcType.RawType == typeof(int))
                return MakeScalarHashGetter<int, HashI4>(input, srcCol, seed, mask, _nonOnnxExportableVersion);
            else if (srcType.RawType == typeof(long))
                return MakeScalarHashGetter<long, HashI8>(input, srcCol, seed, mask, _nonOnnxExportableVersion);
            else if (srcType.RawType == typeof(byte))
                return MakeScalarHashGetter<byte, HashU1>(input, srcCol, seed, mask, _nonOnnxExportableVersion);
            else if (srcType.RawType == typeof(ushort))
                return MakeScalarHashGetter<ushort, HashU2>(input, srcCol, seed, mask, _nonOnnxExportableVersion);
            else if (srcType.RawType == typeof(uint))
                return MakeScalarHashGetter<uint, HashU4>(input, srcCol, seed, mask, _nonOnnxExportableVersion);
            else if (srcType.RawType == typeof(ulong))
                return MakeScalarHashGetter<ulong, HashU8>(input, srcCol, seed, mask, _nonOnnxExportableVersion);
            else if (srcType.RawType == typeof(DataViewRowId))
                return MakeScalarHashGetter<DataViewRowId, HashU16>(input, srcCol, seed, mask, _nonOnnxExportableVersion);

            Host.Assert(srcType.RawType == typeof(bool));
            return MakeScalarHashGetter<bool, HashBool>(input, srcCol, seed, mask, _nonOnnxExportableVersion);
        }

        private ValueGetter<VBuffer<uint>> ComposeGetterVec(DataViewRow input, int iinfo, int srcCol, VectorDataViewType srcType)
        {
            Host.Assert(HashingEstimator.IsColumnTypeValid(srcType.ItemType));

            Type rawType = srcType.ItemType.RawType;
            if (srcType.ItemType is KeyDataViewType)
            {
                if (rawType == typeof(byte))
                    return ComposeGetterVecCore<byte, HashKey1>(input, iinfo, srcCol, srcType);
                else if (rawType == typeof(ushort))
                    return ComposeGetterVecCore<ushort, HashKey2>(input, iinfo, srcCol, srcType);
                else if (rawType == typeof(uint))
                    return ComposeGetterVecCore<uint, HashKey4>(input, iinfo, srcCol, srcType);

                Host.Assert(rawType == typeof(ulong));
                return ComposeGetterVecCore<ulong, HashKey8>(input, iinfo, srcCol, srcType);
            }

            if (rawType == typeof(byte))
                return ComposeGetterVecCore<byte, HashU1>(input, iinfo, srcCol, srcType);
            else if (rawType == typeof(ushort))
                return ComposeGetterVecCore<ushort, HashU2>(input, iinfo, srcCol, srcType);
            else if (rawType == typeof(uint))
                return ComposeGetterVecCore<uint, HashU4>(input, iinfo, srcCol, srcType);
            else if (rawType == typeof(ulong))
                return ComposeGetterVecCore<ulong, HashU8>(input, iinfo, srcCol, srcType);
            else if (rawType == typeof(DataViewRowId))
                return ComposeGetterVecCore<DataViewRowId, HashU16>(input, iinfo, srcCol, srcType);
            else if (rawType == typeof(sbyte))
                return ComposeGetterVecCore<sbyte, HashI1>(input, iinfo, srcCol, srcType);
            else if (rawType == typeof(short))
                return ComposeGetterVecCore<short, HashI2>(input, iinfo, srcCol, srcType);
            else if (rawType == typeof(int))
                return ComposeGetterVecCore<int, HashI4>(input, iinfo, srcCol, srcType);
            else if (rawType == typeof(long))
                return ComposeGetterVecCore<long, HashI8>(input, iinfo, srcCol, srcType);
            else if (rawType == typeof(float))
                return ComposeGetterVecCore<float, HashFloat>(input, iinfo, srcCol, srcType);
            else if (rawType == typeof(double))
                return ComposeGetterVecCore<double, HashDouble>(input, iinfo, srcCol, srcType);
            else if (rawType == typeof(bool))
                return ComposeGetterVecCore<bool, HashBool>(input, iinfo, srcCol, srcType);

            Host.Assert(srcType.ItemType == TextDataViewType.Instance);
            return ComposeGetterVecCore<ReadOnlyMemory<char>, HashText>(input, iinfo, srcCol, srcType);
        }

        private ValueGetter<VBuffer<uint>> ComposeGetterVecCore<T, THash>(DataViewRow input, int iinfo, int srcCol, VectorDataViewType srcType)
            where THash : struct, IHasher<T>
        {
            Host.Assert(srcType.ItemType.RawType == typeof(T));

            var getSrc = input.GetGetter<VBuffer<T>>(input.Schema[srcCol]);
            var ex = _columns[iinfo];
            var mask = (1U << ex.NumberOfBits) - 1;
            var seed = ex.Seed;

            if (!ex.UseOrderedHashing)
                return MakeVectorHashGetter<T, THash>(seed, mask, getSrc, _nonOnnxExportableVersion);
            return MakeVectorOrderedHashGetter<T, THash>(seed, mask, getSrc, _nonOnnxExportableVersion);
        }

        private ValueGetter<uint> ComposeGetterCombined(DataViewRow input, int iinfo, int srcCol, VectorDataViewType srcType)
        {
            Host.Assert(HashingEstimator.IsColumnTypeValid(srcType));

            var mask = (1U << _columns[iinfo].NumberOfBits) - 1;
            uint seed = _columns[iinfo].Seed;

            Type rawType = srcType.ItemType.RawType;
            if (srcType.ItemType is KeyDataViewType)
            {
                if (rawType == typeof(uint))
                    return MakeCombinedVectorHashGetter<uint, HashKey4>(input, srcCol, seed, mask);
                else if (rawType == typeof(ulong))
                    return MakeCombinedVectorHashGetter<ulong, HashKey8>(input, srcCol, seed, mask);
                else if (rawType == typeof(ushort))
                    return MakeCombinedVectorHashGetter<ushort, HashKey2>(input, srcCol, seed, mask);

                Host.Assert(rawType == typeof(byte));
                return MakeCombinedVectorHashGetter<byte, HashKey1>(input, srcCol, seed, mask);
            }

            if (rawType == typeof(ReadOnlyMemory<char>))
                return MakeCombinedVectorHashGetter<ReadOnlyMemory<char>, HashText>(input, srcCol, seed, mask);
            else if (rawType == typeof(float))
                return MakeCombinedVectorHashGetter<float, HashFloat>(input, srcCol, seed, mask);
            else if (rawType == typeof(double))
                return MakeCombinedVectorHashGetter<double, HashDouble>(input, srcCol, seed, mask);
            else if (rawType == typeof(sbyte))
                return MakeCombinedVectorHashGetter<sbyte, HashI1>(input, srcCol, seed, mask);
            else if (rawType == typeof(short))
                return MakeCombinedVectorHashGetter<short, HashI2>(input, srcCol, seed, mask);
            else if (rawType == typeof(int))
                return MakeCombinedVectorHashGetter<int, HashI4>(input, srcCol, seed, mask);
            else if (rawType == typeof(long))
                return MakeCombinedVectorHashGetter<long, HashI8>(input, srcCol, seed, mask);
            else if (rawType == typeof(byte))
                return MakeCombinedVectorHashGetter<byte, HashU1>(input, srcCol, seed, mask);
            else if (rawType == typeof(ushort))
                return MakeCombinedVectorHashGetter<ushort, HashU2>(input, srcCol, seed, mask);
            else if (rawType == typeof(uint))
                return MakeCombinedVectorHashGetter<uint, HashU4>(input, srcCol, seed, mask);
            else if (rawType == typeof(ulong))
                return MakeCombinedVectorHashGetter<ulong, HashU8>(input, srcCol, seed, mask);
            else if (rawType == typeof(DataViewRowId))
                return MakeCombinedVectorHashGetter<DataViewRowId, HashU16>(input, srcCol, seed, mask);

            Host.Assert(rawType == typeof(bool));
            return MakeCombinedVectorHashGetter<bool, HashBool>(input, srcCol, seed, mask);
        }

        #endregion

        /// <summary>
        /// The usage of this interface may seem a bit strange, but it is deliberately structured in this way.
        /// One will note all implementors of this interface are structs, and that where used, you never use
        /// the interface itself, but instead an implementing type. This is due to how .NET and the JIT handles
        /// generic types that are also value types. For value types, it will actually generate new assembly
        /// code, which will allow effectively code generation in a way that would not happen if the hasher
        /// implementor was a class, or if the hasher implementation was just passed in with a delegate, or
        /// the hashing logic was encapsulated as the abstract method of some class.
        ///
        /// In a prior time, there were methods for all possible combinations of types, scalar-ness, vector
        /// sparsity/density, whether the hash was sparsity preserving or not, whether it was ordered or not.
        /// This resulted in an explosion of methods that made the hash transform code somewhat hard to maintain.
        /// On the other hand, the methods were fast, since they were effectively (by brute enumeration) completely
        /// inlined, so introducing any levels of abstraction would slow things down. By doing things in this
        /// fashion using generics over struct types, we are effectively (via the JIT) doing code generation so
        /// things are inlined and just as fast as the explicit implementation, while making the code rather
        /// easier to maintain.
        /// </summary>
        private interface IHasher<T>
        {
            uint HashCoreOld(uint seed, uint mask, in T value);
            uint HashCore(uint seed, uint mask, in T value);
            uint HashCore(uint seed, uint mask, in VBuffer<T> values);
        }

        private readonly struct HashFloat : IHasher<float>
        {
            [MethodImpl(MethodImplOptions.AggressiveInlining)]
            public uint HashCoreOld(uint seed, uint mask, in float value)
                => float.IsNaN(value) ? 0 : (Hashing.MixHash(Hashing.MurmurRound(seed, FloatUtils.GetBits(value == 0 ? 0 : value))) & mask) + 1;

            [MethodImpl(MethodImplOptions.AggressiveInlining)]
            public uint HashCore(uint seed, uint mask, in float value)
<<<<<<< HEAD
                => float.IsNaN(value) ? 0 : (Hashing.MixHashV2(Hashing.MurmurRound(seed, FloatUtils.GetBits(value == 0 ? 0 : value)), sizeof(float)) & mask) + 1;
=======
                => float.IsNaN(value) ? 0 : (Hashing.MixHash(Hashing.MurmurRound(seed, FloatUtils.GetBits(value == 0 ? 0 : value)), sizeof(uint)) & mask) + 1;

            [MethodImpl(MethodImplOptions.AggressiveInlining)]
            public uint HashCore(uint seed, uint mask, in VBuffer<float> values)
            {
                var hash = seed;
                foreach (var value in values.DenseValues())
                {
                    if (float.IsNaN(value))
                        return 0;
                    hash = Hashing.MurmurRound(hash, FloatUtils.GetBits(value == 0 ? 0 : value));
                }
                return (Hashing.MixHash(hash, sizeof(uint)) & mask) + 1;
            }
>>>>>>> 24ca4439
        }

        private readonly struct HashDouble : IHasher<double>
        {
            [MethodImpl(MethodImplOptions.AggressiveInlining)]

            public uint HashCoreOld(uint seed, uint mask, in double value)
            {
                if (double.IsNaN(value))
                    return 0;

                return (Hashing.MixHash(HashRound(seed, value)) & mask) + 1;
            }

            [MethodImpl(MethodImplOptions.AggressiveInlining)]
            public uint HashCore(uint seed, uint mask, in double value)
            {
                if (double.IsNaN(value))
                    return 0;

                return (Hashing.MixHash(HashRound(seed, value), sizeof(uint)) & mask) + 1;
            }

            [MethodImpl(MethodImplOptions.AggressiveInlining)]
            public uint HashCore(uint seed, uint mask, in VBuffer<double> values)
            {
                var hash = seed;
                foreach (var value in values.DenseValues())
                {
                    if (double.IsNaN(value))
                        return 0;
                    hash = HashRound(hash, value);
                }
                return (Hashing.MixHash(hash, sizeof(uint)) & mask) + 1;
            }

            [MethodImpl(MethodImplOptions.AggressiveInlining)]
            private uint HashRound(uint seed, double value)
            {
                ulong v = FloatUtils.GetBits(value == 0 ? 0 : value);
                var hash = Hashing.MurmurRound(seed, Utils.GetLo(v));
                var hi = Utils.GetHi(v);
<<<<<<< HEAD
                hash = Hashing.MurmurRound(hash, hi);
                return (Hashing.MixHashV2(hash, sizeof(double)) & mask) + 1;
=======
                if (hi == 0)
                    return hash;
                return Hashing.MurmurRound(hash, hi);
>>>>>>> 24ca4439
            }
        }

        private readonly struct HashText : IHasher<ReadOnlyMemory<char>>
        {
            [MethodImpl(MethodImplOptions.AggressiveInlining)]
            public uint HashCoreOld(uint seed, uint mask, in ReadOnlyMemory<char> value)
                => value.IsEmpty ? 0 : (Hashing.MurmurHash(seed, value.Span.Trim(' ')) & mask) + 1;

            [MethodImpl(MethodImplOptions.AggressiveInlining)]
            public uint HashCore(uint seed, uint mask, in ReadOnlyMemory<char> value)
                => value.IsEmpty ? 0 : (Hashing.MurmurHashV2(seed, value.Span.Trim(' ')) & mask) + 1;

            [MethodImpl(MethodImplOptions.AggressiveInlining)]
            public uint HashCore(uint seed, uint mask, in VBuffer<ReadOnlyMemory<char>> values)
            {
                var hash = seed;
                foreach (var value in values.DenseValues())
                {
                    if (value.IsEmpty)
                        return 0;
                    hash = Hashing.MurmurHashV2(hash, value.Span.Trim(' '));
                }
                return (hash & mask) + 1;
            }
        }

        private readonly struct HashKey1 : IHasher<byte>
        {
            [MethodImpl(MethodImplOptions.AggressiveInlining)]
            public uint HashCoreOld(uint seed, uint mask, in byte value)
                => value == 0 ? 0 : (Hashing.MixHash(Hashing.MurmurRound(seed, value)) & mask) + 1;

            [MethodImpl(MethodImplOptions.AggressiveInlining)]
            public uint HashCore(uint seed, uint mask, in byte value)
                => value == 0 ? 0 : (Hashing.MixHash(Hashing.MurmurRound(seed, value), sizeof(uint)) & mask) + 1;

            [MethodImpl(MethodImplOptions.AggressiveInlining)]
            public uint HashCore(uint seed, uint mask, in VBuffer<byte> values)
            {
                var hash = seed;
                foreach (var value in values.DenseValues())
                {
                    if (value == 0)
                        return 0;
                    hash = Hashing.MurmurRound(hash, value);
                }
                return (Hashing.MixHash(hash, sizeof(uint)) & mask) + 1;
            }
        }

        private readonly struct HashKey2 : IHasher<ushort>
        {
            [MethodImpl(MethodImplOptions.AggressiveInlining)]
            public uint HashCoreOld(uint seed, uint mask, in ushort value)
                => value == 0 ? 0 : (Hashing.MixHash(Hashing.MurmurRound(seed, value)) & mask) + 1;

            [MethodImpl(MethodImplOptions.AggressiveInlining)]
            public uint HashCore(uint seed, uint mask, in ushort value)
                => value == 0 ? 0 : (Hashing.MixHash(Hashing.MurmurRound(seed, value), sizeof(uint)) & mask) + 1;

            [MethodImpl(MethodImplOptions.AggressiveInlining)]
            public uint HashCore(uint seed, uint mask, in VBuffer<ushort> values)
            {
                var hash = seed;
                foreach (var value in values.DenseValues())
                {
                    if (value == 0)
                        return 0;
                    hash = Hashing.MurmurRound(hash, value);
                }
                return (Hashing.MixHash(hash, sizeof(uint)) & mask) + 1;
            }
        }

        private readonly struct HashKey4 : IHasher<uint>
        {
            [MethodImpl(MethodImplOptions.AggressiveInlining)]
            public uint HashCoreOld(uint seed, uint mask, in uint value)
                => value == 0 ? 0 : (Hashing.MixHash(Hashing.MurmurRound(seed, value)) & mask) + 1;

            [MethodImpl(MethodImplOptions.AggressiveInlining)]
            public uint HashCore(uint seed, uint mask, in uint value)
                => value == 0 ? 0 : (Hashing.MixHash(Hashing.MurmurRound(seed, value), sizeof(uint)) & mask) + 1;

            [MethodImpl(MethodImplOptions.AggressiveInlining)]
            public uint HashCore(uint seed, uint mask, in VBuffer<uint> values)
            {
                var hash = seed;
                foreach (var value in values.DenseValues())
                {
                    if (value == 0)
                        return 0;
                    hash = Hashing.MurmurRound(hash, value);
                }
                return (Hashing.MixHash(hash, sizeof(uint)) & mask) + 1;
            }
        }

        private readonly struct HashKey8 : IHasher<ulong>
        {
            [MethodImpl(MethodImplOptions.AggressiveInlining)]
            public uint HashCoreOld(uint seed, uint mask, in ulong value)
            {
                if (value == 0)
                    return 0;
                return (Hashing.MixHash(HashRound(seed, value)) & mask) + 1;
            }

            [MethodImpl(MethodImplOptions.AggressiveInlining)]
            public uint HashCore(uint seed, uint mask, in ulong value)
            {
                if (value == 0)
                    return 0;
                return (Hashing.MixHash(HashRound(seed, value), sizeof(uint)) & mask) + 1;
            }

            [MethodImpl(MethodImplOptions.AggressiveInlining)]
            public uint HashCore(uint seed, uint mask, in VBuffer<ulong> values)
            {
                var hash = seed;
                foreach (var value in values.DenseValues())
                {
                    if (value == 0)
                        return 0;
                    hash = HashRound(hash, value);
                }
                return (Hashing.MixHash(hash, sizeof(uint)) & mask) + 1;
            }

            [MethodImpl(MethodImplOptions.AggressiveInlining)]
            private uint HashRound(uint seed, ulong value)
            {
                var hash = Hashing.MurmurRound(seed, Utils.GetLo(value));
                var hi = Utils.GetHi(value);
                if (hi == 0)
                    return hash;
                return Hashing.MurmurRound(hash, hi);
            }
        }

        private readonly struct HashU1 : IHasher<byte>
        {
            [MethodImpl(MethodImplOptions.AggressiveInlining)]
            public uint HashCoreOld(uint seed, uint mask, in byte value)
                => (Hashing.MixHash(Hashing.MurmurRound(seed, value)) & mask) + 1;

            [MethodImpl(MethodImplOptions.AggressiveInlining)]
            public uint HashCore(uint seed, uint mask, in byte value)
                => (Hashing.MixHash(Hashing.MurmurRound(seed, value), sizeof(uint)) & mask) + 1;

            [MethodImpl(MethodImplOptions.AggressiveInlining)]
            public uint HashCore(uint seed, uint mask, in VBuffer<byte> values)
            {
                var hash = seed;
                foreach (var value in values.DenseValues())
                    hash = Hashing.MurmurRound(hash, value);
                return (Hashing.MixHash(hash, sizeof(uint)) & mask) + 1;
            }
        }

        private readonly struct HashU2 : IHasher<ushort>
        {
            [MethodImpl(MethodImplOptions.AggressiveInlining)]
            public uint HashCoreOld(uint seed, uint mask, in ushort value)
                => (Hashing.MixHash(Hashing.MurmurRound(seed, value)) & mask) + 1;

            [MethodImpl(MethodImplOptions.AggressiveInlining)]
            public uint HashCore(uint seed, uint mask, in ushort value)
                => (Hashing.MixHash(Hashing.MurmurRound(seed, value), sizeof(uint)) & mask) + 1;

            [MethodImpl(MethodImplOptions.AggressiveInlining)]
            public uint HashCore(uint seed, uint mask, in VBuffer<ushort> values)
            {
                var hash = seed;
                foreach (var value in values.DenseValues())
                    hash = Hashing.MurmurRound(hash, value);
                return (Hashing.MixHash(hash, sizeof(uint)) & mask) + 1;
            }
        }

        private readonly struct HashU4 : IHasher<uint>
        {
            [MethodImpl(MethodImplOptions.AggressiveInlining)]
            public uint HashCoreOld(uint seed, uint mask, in uint value)
                => (Hashing.MixHash(Hashing.MurmurRound(seed, value)) & mask) + 1;

            [MethodImpl(MethodImplOptions.AggressiveInlining)]
            public uint HashCore(uint seed, uint mask, in uint value)
                => (Hashing.MixHash(Hashing.MurmurRound(seed, value), sizeof(uint)) & mask) + 1;

            [MethodImpl(MethodImplOptions.AggressiveInlining)]
            public uint HashCore(uint seed, uint mask, in VBuffer<uint> values)
            {
                var hash = seed;
                foreach (var value in values.DenseValues())
                    hash = Hashing.MurmurRound(hash, value);
                return (Hashing.MixHash(hash, sizeof(uint)) & mask) + 1;
            }
        }

        private readonly struct HashU8 : IHasher<ulong>
        {
            [MethodImpl(MethodImplOptions.AggressiveInlining)]
            public uint HashCoreOld(uint seed, uint mask, in ulong value)
            {
                return (Hashing.MixHash(HashRound(seed, value)) & mask) + 1;
            }

            [MethodImpl(MethodImplOptions.AggressiveInlining)]
            public uint HashCore(uint seed, uint mask, in ulong value)
            {
                return (Hashing.MixHash(HashRound(seed, value), sizeof(uint)) & mask) + 1;
            }

            [MethodImpl(MethodImplOptions.AggressiveInlining)]
            public uint HashCore(uint seed, uint mask, in VBuffer<ulong> values)
            {
                var hash = seed;
                foreach (var value in values.DenseValues())
                    hash = HashRound(hash, value);
                return (Hashing.MixHash(hash, sizeof(uint)) & mask) + 1;
            }

            [MethodImpl(MethodImplOptions.AggressiveInlining)]
            private uint HashRound(uint seed, ulong value)
            {
                var hash = Hashing.MurmurRound(seed, Utils.GetLo(value));
                var hi = Utils.GetHi(value);
<<<<<<< HEAD
                hash = Hashing.MurmurRound(hash, hi);
                return (Hashing.MixHashV2(hash, sizeof(ulong)) & mask) + 1;
=======
                if (hi == 0)
                    return hash;
                return Hashing.MurmurRound(hash, hi);
>>>>>>> 24ca4439
            }
        }

        private readonly struct HashU16 : IHasher<DataViewRowId>
        {
            [MethodImpl(MethodImplOptions.AggressiveInlining)]
            public uint HashCoreOld(uint seed, uint mask, in DataViewRowId value)
            {
                return (Hashing.MixHash(HashRound(seed, value)) & mask) + 1;
            }

            [MethodImpl(MethodImplOptions.AggressiveInlining)]
            public uint HashCore(uint seed, uint mask, in DataViewRowId value)
            {
                return (Hashing.MixHash(HashRound(seed, value), sizeof(uint)) & mask) + 1;
            }

            [MethodImpl(MethodImplOptions.AggressiveInlining)]
            public uint HashCore(uint seed, uint mask, in VBuffer<DataViewRowId> values)
            {
                var hash = seed;
                foreach (var value in values.DenseValues())
                    hash = HashRound(hash, value);
                return (Hashing.MixHash(hash, sizeof(uint)) & mask) + 1;
            }

            [MethodImpl(MethodImplOptions.AggressiveInlining)]
            private uint HashRound(uint seed, DataViewRowId value)
            {
                var hash = Hashing.MurmurRound(seed, Utils.GetLo(value.Low));
                var hi = Utils.GetHi(value.Low);
                if (hi != 0)
                    hash = Hashing.MurmurRound(hash, hi);
                if (value.High != 0)
                {
                    hash = Hashing.MurmurRound(hash, Utils.GetLo(value.High));
                    hi = Utils.GetHi(value.High);
                    if (hi != 0)
                        hash = Hashing.MurmurRound(hash, hi);
                }
                return hash;
            }
        }

        private readonly struct HashBool : IHasher<bool>
        {
            [MethodImpl(MethodImplOptions.AggressiveInlining)]
            public uint HashCoreOld(uint seed, uint mask, in bool value)
                => (Hashing.MixHash(Hashing.MurmurRound(seed, value ? 1u : 0u)) & mask) + 1;

            [MethodImpl(MethodImplOptions.AggressiveInlining)]
            public uint HashCore(uint seed, uint mask, in bool value)
                => (Hashing.MixHash(Hashing.MurmurRound(seed, value ? 1u : 0u), sizeof(uint)) & mask) + 1;

            [MethodImpl(MethodImplOptions.AggressiveInlining)]
            public uint HashCore(uint seed, uint mask, in VBuffer<bool> values)
            {
                var hash = seed;
                foreach (var value in values.DenseValues())
                    hash = Hashing.MurmurRound(hash, value ? 1u : 0u);
                return (Hashing.MixHash(hash, sizeof(uint)) & mask) + 1;
            }
        }

        private readonly struct HashI1 : IHasher<sbyte>
        {
            [MethodImpl(MethodImplOptions.AggressiveInlining)]
            public uint HashCoreOld(uint seed, uint mask, in sbyte value)
                => (Hashing.MixHash(Hashing.MurmurRound(seed, (uint)value)) & mask) + 1;

            [MethodImpl(MethodImplOptions.AggressiveInlining)]
            public uint HashCore(uint seed, uint mask, in sbyte value)
                => (Hashing.MixHash(Hashing.MurmurRound(seed, (uint)value), sizeof(uint)) & mask) + 1;

            [MethodImpl(MethodImplOptions.AggressiveInlining)]
            public uint HashCore(uint seed, uint mask, in VBuffer<sbyte> values)
            {
                var hash = seed;
                foreach (var value in values.DenseValues())
                    hash = Hashing.MurmurRound(hash, (uint)value);
                return (Hashing.MixHash(hash, sizeof(uint)) & mask) + 1;
            }
        }

        private readonly struct HashI2 : IHasher<short>
        {
            [MethodImpl(MethodImplOptions.AggressiveInlining)]
            public uint HashCoreOld(uint seed, uint mask, in short value)
                => (Hashing.MixHash(Hashing.MurmurRound(seed, (uint)value)) & mask) + 1;

            [MethodImpl(MethodImplOptions.AggressiveInlining)]
            public uint HashCore(uint seed, uint mask, in short value)
                => (Hashing.MixHash(Hashing.MurmurRound(seed, (uint)value), sizeof(uint)) & mask) + 1;

            [MethodImpl(MethodImplOptions.AggressiveInlining)]
            public uint HashCore(uint seed, uint mask, in VBuffer<short> values)
            {
                var hash = seed;
                foreach (var value in values.DenseValues())
                    hash = Hashing.MurmurRound(hash, (uint)value);
                return (Hashing.MixHash(hash, sizeof(uint)) & mask) + 1;
            }
        }

        private readonly struct HashI4 : IHasher<int>
        {
            [MethodImpl(MethodImplOptions.AggressiveInlining)]
            public uint HashCoreOld(uint seed, uint mask, in int value)
                => (Hashing.MixHash(Hashing.MurmurRound(seed, (uint)value)) & mask) + 1;

            [MethodImpl(MethodImplOptions.AggressiveInlining)]
            public uint HashCore(uint seed, uint mask, in int value)
                => (Hashing.MixHash(Hashing.MurmurRound(seed, (uint)value), sizeof(uint)) & mask) + 1;

            [MethodImpl(MethodImplOptions.AggressiveInlining)]
            public uint HashCore(uint seed, uint mask, in VBuffer<int> values)
            {
                var hash = seed;
                foreach (var value in values.DenseValues())
                    hash = Hashing.MurmurRound(hash, (uint)value);
                return (Hashing.MixHash(hash, sizeof(uint)) & mask) + 1;
            }
        }

        private readonly struct HashI8 : IHasher<long>
        {
            [MethodImpl(MethodImplOptions.AggressiveInlining)]
            public uint HashCoreOld(uint seed, uint mask, in long value)
            {
                return (Hashing.MixHash(HashRound(seed, value)) & mask) + 1;
            }

            [MethodImpl(MethodImplOptions.AggressiveInlining)]
            public uint HashCore(uint seed, uint mask, in long value)
            {
                return (Hashing.MixHash(HashRound(seed, value), sizeof(uint)) & mask) + 1;
            }

            [MethodImpl(MethodImplOptions.AggressiveInlining)]
            public uint HashCore(uint seed, uint mask, in VBuffer<long> values)
            {
                var hash = seed;
                foreach (var value in values.DenseValues())
                    hash = HashRound(hash, value);
                return (Hashing.MixHash(hash, sizeof(uint)) & mask) + 1;
            }

            [MethodImpl(MethodImplOptions.AggressiveInlining)]
            private uint HashRound(uint seed, long value)
            {
                var hash = Hashing.MurmurRound(seed, Utils.GetLo((ulong)value));
                var hi = Utils.GetHi((ulong)value);
<<<<<<< HEAD
                hash = Hashing.MurmurRound(hash, hi);
                return (Hashing.MixHashV2(hash, sizeof(long)) & mask) + 1;
=======
                if (hi == 0)
                    return hash;
                return Hashing.MurmurRound(hash, hi);
>>>>>>> 24ca4439
            }
        }

        private static ValueGetter<uint> MakeScalarHashGetter<T, THash>(DataViewRow input, int srcCol, uint seed, uint mask, bool useOldHashing)
            where THash : struct, IHasher<T>
        {
            Contracts.Assert(Utils.IsPowerOfTwo(mask + 1));
            Contracts.AssertValue(input);
            Contracts.Assert(0 <= srcCol && srcCol < input.Schema.Count);
            Contracts.Assert(input.Schema[srcCol].Type.RawType == typeof(T));

            var srcGetter = input.GetGetter<T>(input.Schema[srcCol]);
            T src = default;
            THash hasher = default;
            if (useOldHashing)
            {
                return (ref uint dst) =>
                {
                    srcGetter(ref src);
                    dst = hasher.HashCoreOld(seed, mask, src);
                };
            }
            return (ref uint dst) =>
            {
                srcGetter(ref src);
                dst = hasher.HashCore(seed, mask, src);
            };
        }

        private static ValueGetter<VBuffer<uint>> MakeVectorHashGetter<T, THash>(uint seed, uint mask, ValueGetter<VBuffer<T>> srcGetter, bool useOldHashing)
            where THash : struct, IHasher<T>
        {
            Contracts.Assert(Utils.IsPowerOfTwo(mask + 1));
            Contracts.AssertValue(srcGetter);
            VBuffer<T> src = default;
            THash hasher = default;

            if (useOldHashing)
            {
                // Determine whether this transformation is sparsity preserving, or not. It is sparsity preserving
                // if the default of T maps to the "missing" key value, that is, 0.
                uint defaultHashOld = hasher.HashCoreOld(seed, mask, default(T));
                if (defaultHashOld == 0)
                {
                    // It is sparsity preserving.
                    return (ref VBuffer<uint> dst) =>
                    {
                        srcGetter(ref src);
                        var srcValues = src.GetValues();
                        if (srcValues.Length == 0)
                        {
                            VBufferUtils.Resize(ref dst, src.Length, 0);
                            return;
                        }
                        var editor = VBufferEditor.Create(ref dst, src.Length, srcValues.Length);

                        for (int i = 0; i < srcValues.Length; ++i)
                            editor.Values[i] = hasher.HashCoreOld(seed, mask, srcValues[i]);
                        if (!src.IsDense)
                            src.GetIndices().CopyTo(editor.Indices);

                        dst = editor.Commit();
                    };
                }
                // It is not sparsity preserving.
                return (ref VBuffer<uint> dst) =>
                {
                    srcGetter(ref src);
                    var editor = VBufferEditor.Create(ref dst, src.Length);

                    var srcValues = src.GetValues();
                    if (src.IsDense)
                    {
                        for (int i = 0; i < srcValues.Length; ++i)
                            editor.Values[i] = hasher.HashCoreOld(seed, mask, srcValues[i]);
                    }
                    else
                    {
                        // First fill in the values of the destination. This strategy assumes, of course,
                        // that it is more performant to initialize then fill in the exceptional (non-sparse)
                        // values, rather than having complicated logic to do a simultaneous traversal of the
                        // sparse vs. dense array.
                        for (int i = 0; i < src.Length; ++i)
                            editor.Values[i] = defaultHashOld;
                        // Next overwrite the values in the explicit entries.
                        var srcIndices = src.GetIndices();
                        for (int i = 0; i < srcValues.Length; ++i)
                            editor.Values[srcIndices[i]] = hasher.HashCoreOld(seed, mask, srcValues[i]);
                    }
                    dst = editor.Commit();
                };
            }

            // Determine whether this transformation is sparsity preserving, or not. It is sparsity preserving
            // if the default of T maps to the "missing" key value, that is, 0.
            uint defaultHash = hasher.HashCore(seed, mask, default(T));
            if (defaultHash == 0)
            {
                // It is sparsity preserving.
                return (ref VBuffer<uint> dst) =>
                {
                    srcGetter(ref src);
                    var srcValues = src.GetValues();
                    if (srcValues.Length == 0)
                    {
                        VBufferUtils.Resize(ref dst, src.Length, 0);
                        return;
                    }
                    var editor = VBufferEditor.Create(ref dst, src.Length, srcValues.Length);

                    for (int i = 0; i < srcValues.Length; ++i)
                        editor.Values[i] = hasher.HashCore(seed, mask, srcValues[i]);
                    if (!src.IsDense)
                        src.GetIndices().CopyTo(editor.Indices);

                    dst = editor.Commit();
                };
            }
            // It is not sparsity preserving.
            return (ref VBuffer<uint> dst) =>
            {
                srcGetter(ref src);
                var editor = VBufferEditor.Create(ref dst, src.Length);

                var srcValues = src.GetValues();
                if (src.IsDense)
                {
                    for (int i = 0; i < srcValues.Length; ++i)
                        editor.Values[i] = hasher.HashCore(seed, mask, srcValues[i]);
                }
                else
                {
                    // First fill in the values of the destination. This strategy assumes, of course,
                    // that it is more performant to initialize then fill in the exceptional (non-sparse)
                    // values, rather than having complicated logic to do a simultaneous traversal of the
                    // sparse vs. dense array.
                    for (int i = 0; i < src.Length; ++i)
                        editor.Values[i] = defaultHash;
                    // Next overwrite the values in the explicit entries.
                    var srcIndices = src.GetIndices();
                    for (int i = 0; i < srcValues.Length; ++i)
                        editor.Values[srcIndices[i]] = hasher.HashCore(seed, mask, srcValues[i]);
                }
                dst = editor.Commit();
            };
        }

        private static ValueGetter<VBuffer<uint>> MakeVectorOrderedHashGetter<T, THash>(uint seed, uint mask, ValueGetter<VBuffer<T>> srcGetter, bool useOldHashing)
            where THash : struct, IHasher<T>
        {
            Contracts.Assert(Utils.IsPowerOfTwo(mask + 1));
            Contracts.AssertValue(srcGetter);
            VBuffer<T> src = default;
            THash hasher = default;

            if (useOldHashing)
            {
                // Determine whether this transformation is sparsity preserving, or not. It is sparsity preserving
                // if the default of T maps to the "missing" key value, that is, 0.
                uint defaultHashOld = hasher.HashCoreOld(seed, mask, default(T));
                if (defaultHashOld == 0)
                {
                    // It is sparsity preserving.
                    return (ref VBuffer<uint> dst) =>
                    {
                        srcGetter(ref src);
                        var srcValues = src.GetValues();
                        if (srcValues.Length == 0)
                        {
                            VBufferUtils.Resize(ref dst, src.Length, 0);
                            return;
                        }
                        var editor = VBufferEditor.Create(ref dst, src.Length, srcValues.Length);

                        if (src.IsDense)
                        {
                            for (int i = 0; i < srcValues.Length; ++i)
                                editor.Values[i] = hasher.HashCoreOld(Hashing.MurmurRound(seed, (uint)i), mask, srcValues[i]);
                        }
                        else
                        {
                            var srcIndices = src.GetIndices();
                            for (int i = 0; i < srcValues.Length; ++i)
                                editor.Values[i] = hasher.HashCoreOld(Hashing.MurmurRound(seed, (uint)srcIndices[i]), mask, srcValues[i]);
                            srcIndices.CopyTo(editor.Indices);

                        }
                        dst = editor.Commit();
                    };
                }
                // It is not sparsity preserving.
                return (ref VBuffer<uint> dst) =>
                {
                    srcGetter(ref src);
                    var editor = VBufferEditor.Create(ref dst, src.Length);

                    var srcValues = src.GetValues();
                    if (src.IsDense)
                    {
                        for (int i = 0; i < srcValues.Length; ++i)
                            editor.Values[i] = hasher.HashCoreOld(Hashing.MurmurRound(seed, (uint)i), mask, srcValues[i]);
                    }
                    else
                    {
                        var srcIndices = src.GetIndices();
                        int j = 0;
                        for (int i = 0; i < src.Length; i++)
                        {
                            uint indexSeed = Hashing.MurmurRound(seed, (uint)i);
                            if (srcIndices.Length <= j || srcIndices[j] > i)
                                editor.Values[i] = hasher.HashCoreOld(indexSeed, mask, default(T));
                            else if (srcIndices[j] == i)
                                editor.Values[i] = hasher.HashCoreOld(indexSeed, mask, srcValues[j++]);
                            else
                                Contracts.Assert(false, "this should have never happened.");
                        }
                    }
                    dst = editor.Commit();
                };
            }

            // Determine whether this transformation is sparsity preserving, or not. It is sparsity preserving
            // if the default of T maps to the "missing" key value, that is, 0.
            uint defaultHash = hasher.HashCore(seed, mask, default(T));
            if (defaultHash == 0)
            {
                // It is sparsity preserving.
                return (ref VBuffer<uint> dst) =>
                {
                    srcGetter(ref src);
                    var srcValues = src.GetValues();
                    if (srcValues.Length == 0)
                    {
                        VBufferUtils.Resize(ref dst, src.Length, 0);
                        return;
                    }
                    var editor = VBufferEditor.Create(ref dst, src.Length, srcValues.Length);

                    if (src.IsDense)
                    {
                        for (int i = 0; i < srcValues.Length; ++i)
                            editor.Values[i] = hasher.HashCore(Hashing.MurmurRound(seed, (uint)i), mask, srcValues[i]);
                    }
                    else
                    {
                        var srcIndices = src.GetIndices();
                        for (int i = 0; i < srcValues.Length; ++i)
                            editor.Values[i] = hasher.HashCore(Hashing.MurmurRound(seed, (uint)srcIndices[i]), mask, srcValues[i]);
                        srcIndices.CopyTo(editor.Indices);

                    }
                    dst = editor.Commit();
                };
            }
            // It is not sparsity preserving.
            return (ref VBuffer<uint> dst) =>
            {
                srcGetter(ref src);
                var editor = VBufferEditor.Create(ref dst, src.Length);

                var srcValues = src.GetValues();
                if (src.IsDense)
                {
                    for (int i = 0; i < srcValues.Length; ++i)
                        editor.Values[i] = hasher.HashCore(Hashing.MurmurRound(seed, (uint)i), mask, srcValues[i]);
                }
                else
                {
                    var srcIndices = src.GetIndices();
                    int j = 0;
                    for (int i = 0; i < src.Length; i++)
                    {
                        uint indexSeed = Hashing.MurmurRound(seed, (uint)i);
                        if (srcIndices.Length <= j || srcIndices[j] > i)
                            editor.Values[i] = hasher.HashCore(indexSeed, mask, default(T));
                        else if (srcIndices[j] == i)
                            editor.Values[i] = hasher.HashCore(indexSeed, mask, srcValues[j++]);
                        else
                            Contracts.Assert(false, "this should have never happened.");
                    }
                }
                dst = editor.Commit();
            };
        }

        private static ValueGetter<uint> MakeCombinedVectorHashGetter<T, THash>(DataViewRow input, int srcCol, uint seed, uint mask)
            where THash : struct, IHasher<T>
        {
            Contracts.Assert(Utils.IsPowerOfTwo(mask + 1));
            Contracts.AssertValue(input);

            var getSrc = input.GetGetter<VBuffer<T>>(input.Schema[srcCol]);
            VBuffer<T> src = default;
            THash hasher = default;

            return (ref uint dst) =>
            {
                getSrc(ref src);
                dst = hasher.HashCore(seed, mask, src);
            };
        }

        private sealed class Mapper : OneToOneMapperBase, ISaveAsOnnx
        {
            private sealed class ColInfo
            {
                public readonly string Name;
                public readonly string InputColumnName;
                public readonly DataViewType TypeSrc;

                public ColInfo(string outputColumnName, string inputColumnName, DataViewType type)
                {
                    Name = outputColumnName;
                    InputColumnName = inputColumnName;
                    TypeSrc = type;
                }
            }

            private readonly DataViewType[] _srcTypes;
            private readonly DataViewType[] _dstTypes;
            private readonly HashingTransformer _parent;

            public Mapper(HashingTransformer parent, DataViewSchema inputSchema)
                : base(parent.Host.Register(nameof(Mapper)), parent, inputSchema)
            {
                _parent = parent;
                _srcTypes = new DataViewType[_parent._columns.Length];
                _dstTypes = new DataViewType[_parent._columns.Length];
                for (int i = 0; i < _dstTypes.Length; i++)
                {
                    _dstTypes[i] = _parent.GetOutputType(inputSchema, _parent._columns[i]);
                    _srcTypes[i] = inputSchema[_parent.ColumnPairs[i].inputColumnName].Type;
                }
            }

            protected override DataViewSchema.DetachedColumn[] GetOutputColumnsCore()
            {
                var result = new DataViewSchema.DetachedColumn[_parent.ColumnPairs.Length];
                for (int i = 0; i < _parent.ColumnPairs.Length; i++)
                {
                    InputSchema.TryGetColumnIndex(_parent.ColumnPairs[i].inputColumnName, out int colIndex);
                    var meta = new DataViewSchema.Annotations.Builder();

                    meta.Add(InputSchema[colIndex].Annotations, name => name == AnnotationUtils.Kinds.SlotNames);

                    if (_parent._kvTypes != null && _parent._kvTypes[i] != null)
                        AddMetaKeyValues(i, meta);
                    result[i] = new DataViewSchema.DetachedColumn(_parent.ColumnPairs[i].outputColumnName, _dstTypes[i], meta.ToAnnotations());
                }
                return result;
            }
            private void AddMetaKeyValues(int i, DataViewSchema.Annotations.Builder builder)
            {
                ValueGetter<VBuffer<ReadOnlyMemory<char>>> getter = (ref VBuffer<ReadOnlyMemory<char>> dst) =>
                {
                    _parent._keyValues[i].CopyTo(ref dst);
                };
                builder.AddKeyValues(_parent._kvTypes[i].Size, (PrimitiveDataViewType)_parent._kvTypes[i].ItemType, getter);
            }

            protected override Delegate MakeGetter(DataViewRow input, int iinfo, Func<int, bool> activeOutput, out Action disposer) => _parent.GetGetterCore(input, iinfo, out disposer);

            private bool SaveAsOnnxCore(OnnxContext ctx, int iinfo, string srcVariable, string dstVariable)
            {
                string castOutput;
                OnnxNode castNode;
                OnnxNode murmurNode;

                var srcType = _srcTypes[iinfo].GetItemType();
                if (srcType is KeyDataViewType)
                    return false;
                if (_parent._columns[iinfo].Combine)
                    return false;

                var opType = "MurmurHash3";
                string murmurOutput = ctx.AddIntermediateVariable(_dstTypes[iinfo], "MurmurOutput");

                // Numeric input types are limited to those supported by the Onnxruntime MurmurHash operator, which currently only supports
                // uints and ints. Thus, ulongs, longs, doubles and floats are not supported.
                if (srcType == NumberDataViewType.UInt16 || srcType == NumberDataViewType.Int16 ||
                    srcType == NumberDataViewType.SByte || srcType == NumberDataViewType.Byte ||
                    srcType == BooleanDataViewType.Instance)
                {
                    castOutput = ctx.AddIntermediateVariable(NumberDataViewType.UInt32, "CastOutput", true);
                    castNode = ctx.CreateNode("Cast", srcVariable, castOutput, ctx.GetNodeName(opType), "");
                    castNode.AddAttribute("to", NumberDataViewType.UInt32.RawType);
                    murmurNode = ctx.CreateNode(opType, castOutput, murmurOutput, ctx.GetNodeName(opType), "com.microsoft");
                }
<<<<<<< HEAD
                else if (srcType == typeof(uint) || srcType == typeof(int) || srcType == typeof(ulong) ||
                         srcType == typeof(long) || srcType == typeof(float) || srcType == typeof(double) || srcType == typeof(ReadOnlyMemory<char>))
=======
                else if (srcType == NumberDataViewType.UInt32 ||
                    srcType == NumberDataViewType.Int32 || srcType == TextDataViewType.Instance)
>>>>>>> 24ca4439
                {
                    murmurNode = ctx.CreateNode(opType, srcVariable, murmurOutput, ctx.GetNodeName(opType), "com.microsoft");
                }
                else
                {
                    return false;
                }

                murmurNode.AddAttribute("positive", 1);
                var seed = _parent._columns[iinfo].Seed;
                if (_parent._columns[iinfo].UseOrderedHashing)
                {
                    if (_srcTypes[iinfo] is VectorDataViewType)
                        return false;
                    seed = Hashing.MurmurRound(seed, 0);
                }
                murmurNode.AddAttribute("seed", seed);

                // masking is done via bitshifts, until bitwise AND is supported by Onnxruntime
                opType = "BitShift";
                string bitShiftOutput = ctx.AddIntermediateVariable(_dstTypes[iinfo], "BitShiftOutput");
                var shiftValue = ctx.AddInitializer((ulong)(32 - _parent._columns[iinfo].NumberOfBits), false);
                var shiftNode = ctx.CreateNode(opType, new[] { murmurOutput, shiftValue }, new[] { bitShiftOutput }, ctx.GetNodeName(opType), "");
                shiftNode.AddAttribute("direction", "LEFT");

                opType = "BitShift";
                string bitShiftOutput2 = ctx.AddIntermediateVariable(_dstTypes[iinfo], "BitShiftOutput2");
                shiftNode = ctx.CreateNode(opType, new[] { bitShiftOutput, shiftValue }, new[] { bitShiftOutput2 }, ctx.GetNodeName(opType), "");
                shiftNode.AddAttribute("direction", "RIGHT");

                var vectorShape = new VectorDataViewType(NumberDataViewType.Int64, _srcTypes[iinfo].GetValueCount());
                opType = "Cast";
                castOutput = ctx.AddIntermediateVariable(vectorShape, "CastOutput2");
                castNode = ctx.CreateNode(opType, bitShiftOutput2, castOutput, ctx.GetNodeName(opType), "");
                var t = NumberDataViewType.Int64.RawType;
                castNode.AddAttribute("to", t);

                opType = "Add";
                string addOutput = ctx.AddIntermediateVariable(vectorShape, "AddOutput");
                string one = ctx.AddInitializer(1);
                ctx.CreateNode(opType, new[] { castOutput, one }, new[] { addOutput }, ctx.GetNodeName(opType), "");

                opType = "Cast";
                var castNodeFinal = ctx.CreateNode(opType, addOutput, dstVariable, ctx.GetNodeName(opType), "");
                castNodeFinal.AddAttribute("to", _dstTypes[iinfo].GetItemType().RawType);

                return true;
            }

            void ISaveAsOnnx.SaveAsOnnx(OnnxContext ctx)
            {
                Host.CheckValue(ctx, nameof(ctx));
                for (int iinfo = 0; iinfo < _parent._columns.Length; ++iinfo)
                {
                    var info = _parent.ColumnPairs[iinfo];
                    string inputColumnName = info.inputColumnName;
                    if (!ctx.ContainsColumn(inputColumnName))
                    {
                        ctx.RemoveColumn(inputColumnName, false);
                        continue;
                    }

                    if (!SaveAsOnnxCore(ctx, iinfo, ctx.GetVariableName(inputColumnName), ctx.AddIntermediateVariable(_dstTypes[iinfo], info.outputColumnName)))
                    {
                        ctx.RemoveColumn(inputColumnName, true);
                    }
                }
            }

            bool ICanSaveOnnx.CanSaveOnnx(OnnxContext ctx) => true;
        }

        private abstract class InvertHashHelper
        {
            protected readonly DataViewRow Row;
            private readonly bool _includeSlot;
            private readonly HashingEstimator.ColumnOptions _ex;
            private readonly DataViewType _srcType;
            private readonly int _srcCol;

            private InvertHashHelper(DataViewRow row, HashingEstimator.ColumnOptions ex)
            {
                Contracts.AssertValue(row);
                Row = row;
                row.Schema.TryGetColumnIndex(ex.InputColumnName, out int srcCol);
                _srcCol = srcCol;
                _srcType = row.Schema[srcCol].Type;
                _ex = ex;
                // If this is a vector and ordered, then we must include the slot as part of the representation.
                _includeSlot = _srcType is VectorDataViewType && _ex.UseOrderedHashing;
            }

            /// <summary>
            /// Constructs an <see cref="InvertHashHelper"/> instance to accumulate hash/value pairs
            /// from a single column as parameterized by this transform, with values fetched from
            /// the row.
            /// </summary>
            /// <param name="row">The input source row, from which the hashed values can be fetched</param>
            /// <param name="ex">The extra column info</param>
            /// <param name="invertHashMaxCount">The number of input hashed valuPres to accumulate per output hash value</param>
            /// <param name="dstGetter">A hash getter, built on top of <paramref name="row"/>.</param>
            public static InvertHashHelper Create(DataViewRow row, HashingEstimator.ColumnOptions ex, int invertHashMaxCount, Delegate dstGetter)
            {
                row.Schema.TryGetColumnIndex(ex.InputColumnName, out int srcCol);
                DataViewType typeSrc = row.Schema[srcCol].Type;
                VectorDataViewType vectorTypeSrc = typeSrc as VectorDataViewType;

                Type t = vectorTypeSrc != null ? (ex.UseOrderedHashing ? typeof(ImplVecOrdered<>) : typeof(ImplVec<>)) : typeof(ImplOne<>);
                DataViewType itemType = vectorTypeSrc?.ItemType ?? typeSrc;

                t = t.MakeGenericType(itemType.RawType);

                var consTypes = new Type[] { typeof(DataViewRow), typeof(HashingEstimator.ColumnOptions), typeof(int), typeof(Delegate) };
                var constructorInfo = t.GetConstructor(consTypes);
                return (InvertHashHelper)constructorInfo.Invoke(new object[] { row, ex, invertHashMaxCount, dstGetter });
            }

            /// <summary>
            /// This calculates the hash/value pair from the current value of the column, and does
            /// appropriate processing of them to build the invert hash map.
            /// </summary>
            public abstract void Process();

            public abstract VBuffer<ReadOnlyMemory<char>> GetKeyValuesMetadata();

            private sealed class TextEqualityComparer : IEqualityComparer<ReadOnlyMemory<char>>
            {
                // REVIEW: Is this sufficiently useful? Should we be using term map, instead?
                private readonly uint _seed;

                public TextEqualityComparer(uint seed)
                {
                    _seed = seed;
                }

                public bool Equals(ReadOnlyMemory<char> x, ReadOnlyMemory<char> y) => x.Span.SequenceEqual(y.Span);

                public int GetHashCode(ReadOnlyMemory<char> obj)
                {
                    if (obj.IsEmpty)
                        return 0;
                    return (int)Hashing.MurmurHash(_seed, obj.Span.Trim(' ')) + 1;
                }
            }

            private sealed class KeyValueComparer<T> : IEqualityComparer<KeyValuePair<int, T>>
            {
                private readonly IEqualityComparer<T> _tComparer;

                public KeyValueComparer(IEqualityComparer<T> tComparer)
                {
                    _tComparer = tComparer;
                }

                public bool Equals(KeyValuePair<int, T> x, KeyValuePair<int, T> y)
                {
                    return (x.Key == y.Key) && _tComparer.Equals(x.Value, y.Value);
                }

                public int GetHashCode(KeyValuePair<int, T> obj)
                {
                    return Hashing.CombineHash(obj.Key, _tComparer.GetHashCode(obj.Value));
                }
            }

            private IEqualityComparer<T> GetSimpleComparer<T>()
            {
                Contracts.Assert(_srcType.GetItemType().RawType == typeof(T));
                if (typeof(T) == typeof(ReadOnlyMemory<char>))
                {
                    // We are hashing twice, once to assign to the slot, and then again,
                    // to build a set of encountered elements. Obviously we cannot use the
                    // same seed used to assign to a slot, or otherwise this per-slot hash
                    // would have a lot of collisions. We ensure that we have different
                    // hash function by inverting the seed's bits.
                    var c = new TextEqualityComparer(~_ex.Seed);
                    return c as IEqualityComparer<T>;
                }
                // I assume I hope correctly that the default .NET hash function for uint
                // is sufficiently different from our implementation. The current
                // implementation at the time of this writing is to just return the
                // value itself cast to an int, so we should be fine.
                return EqualityComparer<T>.Default;
            }

            private abstract class Impl<T> : InvertHashHelper
            {
                protected readonly InvertHashCollector<T> Collector;

                protected Impl(DataViewRow row, HashingEstimator.ColumnOptions ex, int invertHashMaxCount)
                    : base(row, ex)
                {
                    Contracts.AssertValue(row);
                    Contracts.AssertValue(ex);

                    Collector = new InvertHashCollector<T>(1 << ex.NumberOfBits, invertHashMaxCount, GetTextMap(), GetComparer());
                }

                protected virtual ValueMapper<T, StringBuilder> GetTextMap()
                {
                    return InvertHashUtils.GetSimpleMapper<T>(Row.Schema, _srcCol);
                }

                protected virtual IEqualityComparer<T> GetComparer()
                {
                    return GetSimpleComparer<T>();
                }

                public override VBuffer<ReadOnlyMemory<char>> GetKeyValuesMetadata()
                {
                    return Collector.GetMetadata();
                }
            }

            private sealed class ImplOne<T> : Impl<T>
            {
                private readonly ValueGetter<T> _srcGetter;
                private readonly ValueGetter<uint> _dstGetter;

                private T _value;
                private uint _hash;

                public ImplOne(DataViewRow row, HashingEstimator.ColumnOptions ex, int invertHashMaxCount, Delegate dstGetter)
                    : base(row, ex, invertHashMaxCount)
                {
                    _srcGetter = Row.GetGetter<T>(Row.Schema[_srcCol]);
                    _dstGetter = dstGetter as ValueGetter<uint>;
                    Contracts.AssertValue(_dstGetter);
                }

                public override void Process()
                {
                    // REVIEW: This is suboptimal. We're essentially getting the source value
                    // twice, since the hash function will also do this. On the other hand, the obvious
                    // refactoring of changing the hash getter to be a value mapper and using that, I
                    // think has a disadvantage of incurring an *additional* delegate call within the
                    // getter, and possibly that's worse than this (since that would always be a cost
                    // for every application of the transform, and this is a cost only at the start,
                    // in some very specific situations I suspect will be a minority case).

                    // We don't get the source until we're certain we want to retain that value.
                    _dstGetter(ref _hash);
                    // Missing values do not get KeyValues. The first entry in the KeyValues metadata
                    // array corresponds to the first valid key, that is, where dstSlot is 1.
                    Collector.Add(_hash, _srcGetter, ref _value);
                }
            }

            private sealed class ImplVec<T> : Impl<T>
            {
                private readonly ValueGetter<VBuffer<T>> _srcGetter;
                private readonly ValueGetter<VBuffer<uint>> _dstGetter;

                private VBuffer<T> _value;
                private VBuffer<uint> _hash;

                public ImplVec(DataViewRow row, HashingEstimator.ColumnOptions ex, int invertHashMaxCount, Delegate dstGetter)
                    : base(row, ex, invertHashMaxCount)
                {
                    _srcGetter = Row.GetGetter<VBuffer<T>>(Row.Schema[_srcCol]);
                    _dstGetter = dstGetter as ValueGetter<VBuffer<uint>>;
                    Contracts.AssertValue(_dstGetter);
                }

                public override void Process()
                {
                    _srcGetter(ref _value);
                    _dstGetter(ref _hash);

                    var valueValues = _value.GetValues();
                    var hashValues = _hash.GetValues();

                    // The two arrays should be consistent in their density, length, count, etc.
                    Contracts.Assert(_value.IsDense == _hash.IsDense);
                    Contracts.Assert(_value.Length == _hash.Length);
                    Contracts.Assert(valueValues.Length == hashValues.Length);

                    for (int i = 0; i < valueValues.Length; ++i)
                        Collector.Add(hashValues[i], valueValues[i]);
                }
            }

            private sealed class ImplVecOrdered<T> : Impl<KeyValuePair<int, T>>
            {
                private readonly ValueGetter<VBuffer<T>> _srcGetter;
                private readonly ValueGetter<VBuffer<uint>> _dstGetter;

                private VBuffer<T> _value;
                private VBuffer<uint> _hash;

                public ImplVecOrdered(DataViewRow row, HashingEstimator.ColumnOptions ex, int invertHashMaxCount, Delegate dstGetter)
                    : base(row, ex, invertHashMaxCount)
                {
                    _srcGetter = Row.GetGetter<VBuffer<T>>(Row.Schema[_srcCol]);
                    _dstGetter = dstGetter as ValueGetter<VBuffer<uint>>;
                    Contracts.AssertValue(_dstGetter);
                }

                protected override ValueMapper<KeyValuePair<int, T>, StringBuilder> GetTextMap()
                {
                    var simple = InvertHashUtils.GetSimpleMapper<T>(Row.Schema, _srcCol);
                    return InvertHashUtils.GetPairMapper(simple);
                }

                protected override IEqualityComparer<KeyValuePair<int, T>> GetComparer()
                {
                    return new KeyValueComparer<T>(GetSimpleComparer<T>());
                }

                public override void Process()
                {
                    _srcGetter(ref _value);
                    _dstGetter(ref _hash);

                    var valueValues = _value.GetValues();
                    var hashValues = _hash.GetValues();

                    // The two arrays should be consistent in their density, length, count, etc.
                    Contracts.Assert(_value.IsDense == _hash.IsDense);
                    Contracts.Assert(_value.Length == _hash.Length);
                    Contracts.Assert(valueValues.Length == hashValues.Length);
                    if (_hash.IsDense)
                    {
                        for (int i = 0; i < valueValues.Length; ++i)
                            Collector.Add(hashValues[i], new KeyValuePair<int, T>(i, valueValues[i]));
                    }
                    else
                    {
                        var hashIndices = _hash.GetIndices();
                        for (int i = 0; i < valueValues.Length; ++i)
                            Collector.Add(hashValues[i], new KeyValuePair<int, T>(hashIndices[i], valueValues[i]));
                    }
                }
            }
        }
    }

    /// <summary>
    /// Estimator for <see cref="HashingTransformer"/>, which hashes either single valued columns or vector columns. For vector columns,
    /// it hashes each slot separately.
    /// </summary>
    /// <remarks>
    /// <format type="text/markdown"><![CDATA[
    ///
    /// ###  Estimator Characteristics
    /// |  |  |
    /// | -- | -- |
    /// | Does this estimator need to look at the data to train its parameters? | Yes, if the mapping of the hashes to the values is required. |
    /// | Input column data type | Vector or scalars of numeric, boolean, [text](xref:Microsoft.ML.Data.TextDataViewType), [DateTime](xref:System.DateTime) and [key](xref:Microsoft.ML.Data.KeyDataViewType) type. |
    /// | Output column data type | Vector or scalar [key](xref:Microsoft.ML.Data.KeyDataViewType) type. |
    /// | Exportable to ONNX | Yes - on estimators trained on v1.5 and up. <xref:System.Int64>, <xref:System.UInt64>, <xref:System.Single>, <xref:System.Double> and OrderedHashing are not supported. |
    ///
    /// Check the See Also section for links to usage examples.
    /// ]]></format>
    /// </remarks>
    /// <seealso cref="ConversionsExtensionsCatalog.Hash(TransformsCatalog.ConversionTransforms, string, string, int, int)"/>
    /// <seealso cref="ConversionsExtensionsCatalog.Hash(TransformsCatalog.ConversionTransforms, HashingEstimator.ColumnOptions[])"/>
    public sealed class HashingEstimator : IEstimator<HashingTransformer>
    {
        internal const int NumBitsMin = 1;
        internal const int NumBitsLim = 32;

        internal static class Defaults
        {
            public const int NumberOfBits = NumBitsLim - 1;
            public const uint Seed = 314489979;
            public const bool UseOrderedHashing = false;
            public const int MaximumNumberOfInverts = 0;
            public const bool Combine = false;
        }

        /// <summary>
        /// Describes how the transformer handles one column pair.
        /// </summary>
        public sealed class ColumnOptions
        {
            /// <summary>
            /// Name of the column resulting from the transformation of <see cref="InputColumnName"/>.
            /// </summary>
            public string Name { get; set; }

            /// <summary> Name of column to transform.</summary>
            public string InputColumnName { get; set; }

            /// <summary> Number of bits to hash into. Must be between 1 and 31, inclusive.</summary>
            public int NumberOfBits { get; set; }

            /// <summary> Hashing seed.</summary>
            public uint Seed { get; set; }

            /// <summary> Whether the position of each term should be included in the hash, only applies to inputs of vector type.</summary>
            public bool UseOrderedHashing { get; set; }

            /// <summary>
            /// During hashing we constuct mappings between original values and the produced hash values.
            /// Text representation of original values are stored in the key names of the annotations for the new column. Hashing, as such, can map many initial values to one.
            /// <see cref="MaximumNumberOfInverts"/> specifies the upper bound of the number of distinct input values mapping to a hash that should be retained.
            /// <value>0</value> does not retain any input values. <value>-1</value> retains all input values mapping to each hash.
            /// </summary>
            public int MaximumNumberOfInverts { get; set; }

            /// <summary>
            /// Whether the slots of a vector column should be hashed into a single value.
            /// </summary>
            public bool Combine { get; set; }

            private const uint VersionNoCombineOption = 0x00010003;

            /// <summary>
            /// Describes how the transformer handles one column pair.
            /// </summary>
            /// <param name="name">Name of the column resulting from the transformation of <paramref name="inputColumnName"/>.</param>
            /// <param name="inputColumnName">Name of column to transform. If set to <see langword="null"/>, the value of the <paramref name="name"/> will be used as source.</param>
            /// <param name="numberOfBits">Number of bits to hash into. Must be between 1 and 31, inclusive.</param>
            /// <param name="seed">Hashing seed.</param>
            /// <param name="useOrderedHashing">Whether the position of each term should be included in the hash, only applies to inputs of vector type.</param>
            /// <param name="maximumNumberOfInverts">During hashing we construct mappings between original values and the produced hash values.
            /// Text representation of original values are stored in the slot names of the annotations for the new column.Hashing, as such, can map many initial values to one.
            /// <paramref name="maximumNumberOfInverts"/> specifies the upper bound of the number of distinct input values mapping to a hash that should be retained.
            /// <value>0</value> does not retain any input values. <value>-1</value> retains all input values mapping to each hash.</param>
            /// <param name="combine">Whether the slots of a vector column should be hashed into a single value.</param>
            public ColumnOptions(string name,
                string inputColumnName = null,
                int numberOfBits = Defaults.NumberOfBits,
                uint seed = Defaults.Seed,
                bool useOrderedHashing = Defaults.UseOrderedHashing,
                int maximumNumberOfInverts = Defaults.MaximumNumberOfInverts,
                bool combine = Defaults.Combine)
            {
                if (maximumNumberOfInverts < -1)
                    throw Contracts.ExceptParam(nameof(maximumNumberOfInverts), "Value too small, must be -1 or larger");
                if (maximumNumberOfInverts != 0 && numberOfBits >= 31)
                    throw Contracts.ExceptParam(nameof(numberOfBits), $"Cannot support maximumNumberOfInverts for a {0} bit hash. 30 is the maximum possible.", numberOfBits);
                Contracts.CheckNonWhiteSpace(name, nameof(name));
                Name = name;
                InputColumnName = inputColumnName ?? name;
                NumberOfBits = numberOfBits;
                Seed = seed;
                UseOrderedHashing = useOrderedHashing;
                MaximumNumberOfInverts = maximumNumberOfInverts;
                Combine = combine;
            }

            internal ColumnOptions(string name, string inputColumnName, ModelLoadContext ctx)
            {
                Name = name;
                InputColumnName = inputColumnName;

                // *** Binary format ***
                // int: NumberOfBits
                // uint: HashSeed
                // byte: Ordered
                // byte: Combine

                NumberOfBits = ctx.Reader.ReadInt32();
                Contracts.CheckDecode(NumBitsMin <= NumberOfBits && NumberOfBits < NumBitsLim);
                Seed = ctx.Reader.ReadUInt32();
                UseOrderedHashing = ctx.Reader.ReadBoolByte();
                if (ctx.Header.ModelVerWritten > VersionNoCombineOption)
                    Combine = ctx.Reader.ReadBoolByte();
            }

            internal void Save(ModelSaveContext ctx)
            {
                // *** Binary format ***
                // int: NumberOfBits
                // uint: HashSeed
                // byte: Ordered
                // byte: Combine

                Contracts.Assert(NumBitsMin <= NumberOfBits && NumberOfBits < NumBitsLim);
                ctx.Writer.Write(NumberOfBits);

                ctx.Writer.Write(Seed);
                ctx.Writer.WriteBoolByte(UseOrderedHashing);
                ctx.Writer.WriteBoolByte(Combine);
            }
        }

        private readonly IHost _host;
        private readonly ColumnOptions[] _columns;

        internal static bool IsColumnTypeValid(DataViewType type)
        {
            var itemType = type.GetItemType();
            return itemType is TextDataViewType || itemType is KeyDataViewType || itemType is NumberDataViewType ||
                itemType is BooleanDataViewType || itemType is RowIdDataViewType;
        }

        internal const string ExpectedColumnType = "Expected Text, Key, numeric, Boolean or DataViewRowId item type";

        /// <summary>
        /// Initializes a new instance of <see cref="HashingEstimator"/>.
        /// </summary>
        /// <param name="env">Host Environment.</param>
        /// <param name="outputColumnName">Name of the column resulting from the transformation of <paramref name="inputColumnName"/>.</param>
        /// <param name="inputColumnName">Name of the column to transform.
        /// If set to <see langword="null"/>, the value of the <paramref name="outputColumnName"/> will be used as source.</param>
        /// <param name="numberOfBits">Number of bits to hash into. Must be between 1 and 31, inclusive.</param>
        /// <param name="maximumNumberOfInverts">During hashing we construct mappings between original values and the produced hash values.
        /// Text representation of original values are stored in the slot names of the  metadata for the new column.Hashing, as such, can map many initial values to one.
        /// <paramref name="maximumNumberOfInverts"/> specifies the upper bound of the number of distinct input values mapping to a hash that should be retained.
        /// <value>0</value> does not retain any input values. <value>-1</value> retains all input values mapping to each hash.</param>
        /// <param name="useOrderedHashing">Whether the position of each term should be included in the hash, only applies to inputs of vector type.</param>
        /// <param name="combine">Whether the slots of a vector column should be hashed into a single value.</param>
        internal HashingEstimator(IHostEnvironment env, string outputColumnName, string inputColumnName = null,
            int numberOfBits = Defaults.NumberOfBits, int maximumNumberOfInverts = Defaults.MaximumNumberOfInverts,
            bool useOrderedHashing = Defaults.UseOrderedHashing, bool combine = Defaults.Combine)
            : this(env, new ColumnOptions(outputColumnName, inputColumnName ?? outputColumnName,
                numberOfBits: numberOfBits, useOrderedHashing: useOrderedHashing, maximumNumberOfInverts: maximumNumberOfInverts, combine: combine))
        {
        }

        /// <summary>
        /// Initializes a new instance of <see cref="HashingEstimator"/>.
        /// </summary>
        /// <param name="env">Host Environment.</param>
        /// <param name="columns">Description of dataset columns and how to process them.</param>
        [BestFriend]
        internal HashingEstimator(IHostEnvironment env, params ColumnOptions[] columns)
        {
            Contracts.CheckValue(env, nameof(env));
            _host = env.Register(nameof(HashingEstimator));
            _columns = columns;

            // Validate the options.
            foreach (var columnOptions in _columns)
            {
                if (columnOptions.Combine && columnOptions.MaximumNumberOfInverts != 0)
                    throw _host.ExceptParam(nameof(ColumnOptions.Combine), "When the 'Combine' option is specified, invert hashes are not supported.");
                if (columnOptions.Combine && columnOptions.UseOrderedHashing)
                    throw _host.ExceptParam(nameof(ColumnOptions.Combine), "When the 'Combine' option is specified, ordered hashing is not supported.");
            }
        }

        /// <summary>
        /// Trains and returns a <see cref="HashingTransformer"/>.
        /// </summary>
        public HashingTransformer Fit(IDataView input) => new HashingTransformer(_host, input, _columns);

        /// <summary>
        /// Returns the <see cref="SchemaShape"/> of the schema which will be produced by the transformer.
        /// Used for schema propagation and verification in a pipeline.
        /// </summary>
        public SchemaShape GetOutputSchema(SchemaShape inputSchema)
        {
            _host.CheckValue(inputSchema, nameof(inputSchema));
            var result = inputSchema.ToDictionary(x => x.Name);
            foreach (var colInfo in _columns)
            {
                if (!inputSchema.TryFindColumn(colInfo.InputColumnName, out var col))
                    throw _host.ExceptSchemaMismatch(nameof(inputSchema), "input", colInfo.InputColumnName);
                if (!IsColumnTypeValid(col.ItemType))
                    throw _host.ExceptParam(nameof(inputSchema), ExpectedColumnType);
                var metadata = new List<SchemaShape.Column>();
                if (!colInfo.Combine && col.Annotations.TryFindColumn(AnnotationUtils.Kinds.SlotNames, out var slotMeta))
                    metadata.Add(slotMeta);
                if (colInfo.MaximumNumberOfInverts != 0)
                    metadata.Add(new SchemaShape.Column(AnnotationUtils.Kinds.KeyValues, SchemaShape.Column.VectorKind.Vector, TextDataViewType.Instance, false));
                result[colInfo.Name] = new SchemaShape.Column(colInfo.Name, colInfo.Combine ? SchemaShape.Column.VectorKind.Scalar : col.Kind,
                    NumberDataViewType.UInt32, true, new SchemaShape(metadata));
            }
            return new SchemaShape(result.Values);
        }
    }
}
<|MERGE_RESOLUTION|>--- conflicted
+++ resolved
@@ -544,10 +544,7 @@
 
             [MethodImpl(MethodImplOptions.AggressiveInlining)]
             public uint HashCore(uint seed, uint mask, in float value)
-<<<<<<< HEAD
                 => float.IsNaN(value) ? 0 : (Hashing.MixHashV2(Hashing.MurmurRound(seed, FloatUtils.GetBits(value == 0 ? 0 : value)), sizeof(float)) & mask) + 1;
-=======
-                => float.IsNaN(value) ? 0 : (Hashing.MixHash(Hashing.MurmurRound(seed, FloatUtils.GetBits(value == 0 ? 0 : value)), sizeof(uint)) & mask) + 1;
 
             [MethodImpl(MethodImplOptions.AggressiveInlining)]
             public uint HashCore(uint seed, uint mask, in VBuffer<float> values)
@@ -561,7 +558,6 @@
                 }
                 return (Hashing.MixHash(hash, sizeof(uint)) & mask) + 1;
             }
->>>>>>> 24ca4439
         }
 
         private readonly struct HashDouble : IHasher<double>
@@ -582,7 +578,7 @@
                 if (double.IsNaN(value))
                     return 0;
 
-                return (Hashing.MixHash(HashRound(seed, value), sizeof(uint)) & mask) + 1;
+                return (Hashing.MixHash(HashRound(seed, value), sizeof(double)) & mask) + 1;
             }
 
             [MethodImpl(MethodImplOptions.AggressiveInlining)]
@@ -604,14 +600,7 @@
                 ulong v = FloatUtils.GetBits(value == 0 ? 0 : value);
                 var hash = Hashing.MurmurRound(seed, Utils.GetLo(v));
                 var hi = Utils.GetHi(v);
-<<<<<<< HEAD
-                hash = Hashing.MurmurRound(hash, hi);
-                return (Hashing.MixHashV2(hash, sizeof(double)) & mask) + 1;
-=======
-                if (hi == 0)
-                    return hash;
                 return Hashing.MurmurRound(hash, hi);
->>>>>>> 24ca4439
             }
         }
 
@@ -841,14 +830,7 @@
             {
                 var hash = Hashing.MurmurRound(seed, Utils.GetLo(value));
                 var hi = Utils.GetHi(value);
-<<<<<<< HEAD
-                hash = Hashing.MurmurRound(hash, hi);
-                return (Hashing.MixHashV2(hash, sizeof(ulong)) & mask) + 1;
-=======
-                if (hi == 0)
-                    return hash;
                 return Hashing.MurmurRound(hash, hi);
->>>>>>> 24ca4439
             }
         }
 
@@ -1001,14 +983,7 @@
             {
                 var hash = Hashing.MurmurRound(seed, Utils.GetLo((ulong)value));
                 var hi = Utils.GetHi((ulong)value);
-<<<<<<< HEAD
-                hash = Hashing.MurmurRound(hash, hi);
-                return (Hashing.MixHashV2(hash, sizeof(long)) & mask) + 1;
-=======
-                if (hi == 0)
-                    return hash;
                 return Hashing.MurmurRound(hash, hi);
->>>>>>> 24ca4439
             }
         }
 
@@ -1397,13 +1372,9 @@
                     castNode.AddAttribute("to", NumberDataViewType.UInt32.RawType);
                     murmurNode = ctx.CreateNode(opType, castOutput, murmurOutput, ctx.GetNodeName(opType), "com.microsoft");
                 }
-<<<<<<< HEAD
-                else if (srcType == typeof(uint) || srcType == typeof(int) || srcType == typeof(ulong) ||
-                         srcType == typeof(long) || srcType == typeof(float) || srcType == typeof(double) || srcType == typeof(ReadOnlyMemory<char>))
-=======
-                else if (srcType == NumberDataViewType.UInt32 ||
-                    srcType == NumberDataViewType.Int32 || srcType == TextDataViewType.Instance)
->>>>>>> 24ca4439
+                else if (srcType == NumberDataViewType.UInt32 || srcType == NumberDataViewType.Int32 || srcType == typeof(ulong) ||
+                         srcType == typeof(long) || srcType == typeof(float) || srcType == typeof(double) || srcType == TextDataViewType.Instance)
+
                 {
                     murmurNode = ctx.CreateNode(opType, srcVariable, murmurOutput, ctx.GetNodeName(opType), "com.microsoft");
                 }
