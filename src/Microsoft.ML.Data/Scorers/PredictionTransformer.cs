﻿// Licensed to the .NET Foundation under one or more agreements.
// The .NET Foundation licenses this file to you under the MIT license.
// See the LICENSE file in the project root for more information.

using System.IO;
using Microsoft.ML.Runtime;
using Microsoft.ML.Runtime.Data;
using Microsoft.ML.Runtime.Data.IO;
using Microsoft.ML.Runtime.Model;

[assembly: LoadableClass(typeof(BinaryPredictionTransformer<IPredictorProducing<float>>), typeof(BinaryPredictionTransformer), null, typeof(SignatureLoadModel),
    "", BinaryPredictionTransformer.LoaderSignature)]

[assembly: LoadableClass(typeof(MulticlassPredictionTransformer<IPredictorProducing<VBuffer<float>>>), typeof(MulticlassPredictionTransformer), null, typeof(SignatureLoadModel),
    "", MulticlassPredictionTransformer.LoaderSignature)]

[assembly: LoadableClass(typeof(RegressionPredictionTransformer<IPredictorProducing<float>>), typeof(RegressionPredictionTransformer), null, typeof(SignatureLoadModel),
    "", RegressionPredictionTransformer.LoaderSignature)]

[assembly: LoadableClass(typeof(RankingPredictionTransformer<IPredictorProducing<float>>), typeof(RankingPredictionTransformer), null, typeof(SignatureLoadModel),
    "", RankingPredictionTransformer.LoaderSignature)]

namespace Microsoft.ML.Runtime.Data
{

    /// <summary>
    /// Base class for transformers with no feature column, or more than one feature columns.
    /// </summary>
    /// <typeparam name="TModel"></typeparam>
    public abstract class PredictionTransformerBase<TModel> : IPredictionTransformer<TModel>
        where TModel : class, IPredictor
    {
        /// <summary>
        /// The model.
        /// </summary>
        public TModel Model { get; }

        protected const string DirModel = "Model";
        protected const string DirTransSchema = "TrainSchema";
        protected readonly IHost Host;
        protected ISchemaBindableMapper BindableMapper;
        protected ISchema TrainSchema;

        protected PredictionTransformerBase(IHost host, TModel model, ISchema trainSchema)
        {
            Contracts.CheckValue(host, nameof(host));
            Contracts.CheckValueOrNull(featureColumn);
            Host = host;
            Host.CheckValue(trainSchema, nameof(trainSchema));

            Model = model;
<<<<<<< HEAD
=======
            FeatureColumn = featureColumn;
            if (featureColumn == null)
                FeatureColumnType = null;
            else if (!trainSchema.TryGetColumnIndex(featureColumn, out int col))
                throw Host.ExceptSchemaMismatch(nameof(featureColumn), RoleMappedSchema.ColumnRole.Feature.Value, featureColumn);
            else
                FeatureColumnType = trainSchema.GetColumnType(col);

>>>>>>> 86f4d932
            TrainSchema = trainSchema;
        }

        protected PredictionTransformerBase(IHost host, ModelLoadContext ctx)

        {
            Host = host;

            // *** Binary format ***
            // model: prediction model.
            // stream: empty data view that contains train schema.
            // id of string: feature column.

            ctx.LoadModel<TModel, SignatureLoadModel>(host, out TModel model, DirModel);
            Model = model;

            // Clone the stream with the schema into memory.
            var ms = new MemoryStream();
            ctx.TryLoadBinaryStream(DirTransSchema, reader =>
            {
                reader.BaseStream.CopyTo(ms);
            });

            ms.Position = 0;
            var loader = new BinaryLoader(host, new BinaryLoader.Arguments(), ms);
            TrainSchema = loader.Schema;
        }

        /// <summary>
        /// Gets the output schema resulting from the <see cref="Transform(IDataView)"/>
        /// </summary>
        /// <param name="inputSchema">The <see cref="ISchema"/> of the input data.</param>
        /// <returns>The resulting <see cref="ISchema"/>.</returns>
        public abstract ISchema GetOutputSchema(ISchema inputSchema);

        /// <summary>
        /// Transforms the input data.
        /// </summary>
        /// <param name="input">The input data.</param>
        /// <returns>The transformed <see cref="IDataView"/></returns>
        public abstract IDataView Transform(IDataView input);

        protected void SaveModel(ModelSaveContext ctx)
        {
            // *** Binary format ***
            // <base info>
            // model: prediction model.
            // stream: empty data view that contains train schema.

            ctx.SaveModel(Model, DirModel);
            ctx.SaveBinaryStream(DirTransSchema, writer =>
            {
                using (var ch = Host.Start("Saving train schema"))
                {
                    var saver = new BinarySaver(Host, new BinarySaver.Arguments { Silent = true });
                    DataSaverUtils.SaveDataView(ch, saver, new EmptyDataView(Host, TrainSchema), writer.BaseStream);
                }
            });
        }
    }

    /// <summary>
    /// The base class for all the transformers implementing the <see cref="ISingleFeaturePredictionTransformer{TModel}"/>.
    /// Those are all the transformers that work with one feature column.
    /// </summary>
    /// <typeparam name="TModel">The model used to transform the data.</typeparam>
    public abstract class SingleFeaturePredictionTransformerBase<TModel> : PredictionTransformerBase<TModel>, ISingleFeaturePredictionTransformer<TModel>, ICanSaveModel
        where TModel : class, IPredictor
    {
        /// <summary>
        /// The name of the feature column used by the prediction transformer.
        /// </summary>
        public string FeatureColumn { get; }

        /// <summary>
        /// The type of the prediction transformer
        /// </summary>
        public ColumnType FeatureColumnType { get; }

        public SingleFeaturePredictionTransformerBase(IHost host, TModel model, ISchema trainSchema, string featureColumn)
            :base(host, model, trainSchema)
        {
            FeatureColumn = featureColumn;
            if (!trainSchema.TryGetColumnIndex(featureColumn, out int col))
                throw Host.ExceptSchemaMismatch(nameof(featureColumn), RoleMappedSchema.ColumnRole.Feature.Value, featureColumn);
            FeatureColumnType = trainSchema.GetColumnType(col);

            BindableMapper = ScoreUtils.GetSchemaBindableMapper(Host, model);
        }

<<<<<<< HEAD
        internal SingleFeaturePredictionTransformerBase(IHost host, ModelLoadContext ctx)
            :base(host, ctx)
        {
            FeatureColumn = ctx.LoadString();
            if (!TrainSchema.TryGetColumnIndex(FeatureColumn, out int col))
=======
            FeatureColumn = ctx.LoadStringOrNull();
            if (FeatureColumn == null)
                FeatureColumnType = null;
            else if (!TrainSchema.TryGetColumnIndex(FeatureColumn, out int col))
>>>>>>> 86f4d932
                throw Host.ExceptSchemaMismatch(nameof(FeatureColumn), RoleMappedSchema.ColumnRole.Feature.Value, FeatureColumn);
            else
                FeatureColumnType = TrainSchema.GetColumnType(col);

            BindableMapper = ScoreUtils.GetSchemaBindableMapper(Host, Model);
        }

        public override ISchema GetOutputSchema(ISchema inputSchema)
        {
            Host.CheckValue(inputSchema, nameof(inputSchema));

            if(FeatureColumn != null)
            {
                if (!inputSchema.TryGetColumnIndex(FeatureColumn, out int col))
                    throw Host.ExceptSchemaMismatch(nameof(inputSchema), RoleMappedSchema.ColumnRole.Feature.Value, FeatureColumn, FeatureColumnType.ToString(), null);
                if (!inputSchema.GetColumnType(col).Equals(FeatureColumnType))
                    throw Host.ExceptSchemaMismatch(nameof(inputSchema), RoleMappedSchema.ColumnRole.Feature.Value, FeatureColumn, FeatureColumnType.ToString(), inputSchema.GetColumnType(col).ToString());
            }

            return Transform(new EmptyDataView(Host, inputSchema)).Schema;
        }

        public void Save(ModelSaveContext ctx)
        {
            Host.CheckValue(ctx, nameof(ctx));
            ctx.CheckAtModel();
            SaveCore(ctx);
        }

        protected virtual void SaveCore(ModelSaveContext ctx)
        {
<<<<<<< HEAD
            SaveModel(ctx);
            ctx.SaveString(FeatureColumn);
=======
            // *** Binary format ***
            // model: prediction model.
            // stream: empty data view that contains train schema.
            // id of string: feature column.

            ctx.SaveModel(Model, DirModel);
            ctx.SaveBinaryStream(DirTransSchema, writer =>
            {
                using (var ch = Host.Start("Saving train schema"))
                {
                    var saver = new BinarySaver(Host, new BinarySaver.Arguments { Silent = true });
                    DataSaverUtils.SaveDataView(ch, saver, new EmptyDataView(Host, TrainSchema), writer.BaseStream);
                }
            });

            ctx.SaveStringOrNull(FeatureColumn);
>>>>>>> 86f4d932
        }
    }

    /// <summary>
    /// Base class for the <see cref="ISingleFeaturePredictionTransformer{TModel}"/> working on binary classification tasks.
    /// </summary>
    /// <typeparam name="TModel">An implementation of the <see cref="IPredictorProducing{TResult}"/></typeparam>
    public sealed class BinaryPredictionTransformer<TModel> : SingleFeaturePredictionTransformerBase<TModel>
        where TModel : class, IPredictorProducing<float>
    {
        private readonly BinaryClassifierScorer _scorer;

        public readonly string ThresholdColumn;
        public readonly float Threshold;

        public BinaryPredictionTransformer(IHostEnvironment env, TModel model, ISchema inputSchema, string featureColumn,
            float threshold = 0f, string thresholdColumn = DefaultColumnNames.Score)
            : base(Contracts.CheckRef(env, nameof(env)).Register(nameof(BinaryPredictionTransformer<TModel>)), model, inputSchema, featureColumn)
        {
            Host.CheckNonEmpty(thresholdColumn, nameof(thresholdColumn));
            var schema = new RoleMappedSchema(inputSchema, null, featureColumn);
            Threshold = threshold;
            ThresholdColumn = thresholdColumn;

            var args = new BinaryClassifierScorer.Arguments { Threshold = Threshold, ThresholdColumn = ThresholdColumn };
            _scorer = new BinaryClassifierScorer(Host, args, new EmptyDataView(Host, inputSchema), BindableMapper.Bind(Host, schema), schema);
        }

        public BinaryPredictionTransformer(IHostEnvironment env, ModelLoadContext ctx)
            : base(Contracts.CheckRef(env, nameof(env)).Register(nameof(BinaryPredictionTransformer<TModel>)), ctx)
        {
            // *** Binary format ***
            // <base info>
            // float: scorer threshold
            // id of string: scorer threshold column

            Threshold = ctx.Reader.ReadSingle();
            ThresholdColumn = ctx.LoadString();

            var schema = new RoleMappedSchema(TrainSchema, null, FeatureColumn);
            var args = new BinaryClassifierScorer.Arguments { Threshold = Threshold, ThresholdColumn = ThresholdColumn };
            _scorer = new BinaryClassifierScorer(Host, args, new EmptyDataView(Host, TrainSchema), BindableMapper.Bind(Host, schema), schema);
        }

        public override IDataView Transform(IDataView input)
        {
            Host.CheckValue(input, nameof(input));
            return _scorer.ApplyToData(Host, input);
        }

        protected override void SaveCore(ModelSaveContext ctx)
        {
            Contracts.AssertValue(ctx);
            ctx.SetVersionInfo(GetVersionInfo());

            // *** Binary format ***
            // <base info>
            // float: scorer threshold
            // id of string: scorer threshold column
            base.SaveCore(ctx);

            ctx.Writer.Write(Threshold);
            ctx.SaveString(ThresholdColumn);
        }

        private static VersionInfo GetVersionInfo()
        {
            return new VersionInfo(
                modelSignature: "BIN PRED",
                verWrittenCur: 0x00010001, // Initial
                verReadableCur: 0x00010001,
                verWeCanReadBack: 0x00010001,
                loaderSignature: BinaryPredictionTransformer.LoaderSignature);
        }
    }

    /// <summary>
    /// Base class for the <see cref="ISingleFeaturePredictionTransformer{TModel}"/> working on multi-class classification tasks.
    /// </summary>
    /// <typeparam name="TModel">An implementation of the <see cref="IPredictorProducing{TResult}"/></typeparam>
    public sealed class MulticlassPredictionTransformer<TModel> : SingleFeaturePredictionTransformerBase<TModel>
        where TModel : class, IPredictorProducing<VBuffer<float>>
    {
        private readonly MultiClassClassifierScorer _scorer;
        private readonly string _trainLabelColumn;

        public MulticlassPredictionTransformer(IHostEnvironment env, TModel model, ISchema inputSchema, string featureColumn, string labelColumn)
            : base(Contracts.CheckRef(env, nameof(env)).Register(nameof(MulticlassPredictionTransformer<TModel>)), model, inputSchema, featureColumn)
        {
            Host.CheckValueOrNull(labelColumn);

            _trainLabelColumn = labelColumn;
            var schema = new RoleMappedSchema(inputSchema, labelColumn, featureColumn);
            var args = new MultiClassClassifierScorer.Arguments();
            _scorer = new MultiClassClassifierScorer(Host, args, new EmptyDataView(Host, inputSchema), BindableMapper.Bind(Host, schema), schema);
        }

        public MulticlassPredictionTransformer(IHostEnvironment env, ModelLoadContext ctx)
            : base(Contracts.CheckRef(env, nameof(env)).Register(nameof(MulticlassPredictionTransformer<TModel>)), ctx)
        {
            // *** Binary format ***
            // <base info>
            // id of string: train label column

            _trainLabelColumn = ctx.LoadStringOrNull();

            var schema = new RoleMappedSchema(TrainSchema, _trainLabelColumn, FeatureColumn);
            var args = new MultiClassClassifierScorer.Arguments();
            _scorer = new MultiClassClassifierScorer(Host, args, new EmptyDataView(Host, TrainSchema), BindableMapper.Bind(Host, schema), schema);
        }

        public override IDataView Transform(IDataView input)
        {
            Host.CheckValue(input, nameof(input));
            return _scorer.ApplyToData(Host, input);
        }

        protected override void SaveCore(ModelSaveContext ctx)
        {
            Contracts.AssertValue(ctx);
            ctx.SetVersionInfo(GetVersionInfo());

            // *** Binary format ***
            // <base info>
            // id of string: train label column
            base.SaveCore(ctx);

            ctx.SaveStringOrNull(_trainLabelColumn);
        }

        private static VersionInfo GetVersionInfo()
        {
            return new VersionInfo(
                modelSignature: "MC  PRED",
                verWrittenCur: 0x00010001, // Initial
                verReadableCur: 0x00010001,
                verWeCanReadBack: 0x00010001,
                loaderSignature: MulticlassPredictionTransformer.LoaderSignature);
        }
    }

    /// <summary>
    /// Base class for the <see cref="ISingleFeaturePredictionTransformer{TModel}"/> working on regression tasks.
    /// </summary>
    /// <typeparam name="TModel">An implementation of the <see cref="IPredictorProducing{TResult}"/></typeparam>
    public sealed class RegressionPredictionTransformer<TModel> : SingleFeaturePredictionTransformerBase<TModel>
        where TModel : class, IPredictorProducing<float>
    {
        private readonly GenericScorer _scorer;

        public RegressionPredictionTransformer(IHostEnvironment env, TModel model, ISchema inputSchema, string featureColumn)
            : base(Contracts.CheckRef(env, nameof(env)).Register(nameof(RegressionPredictionTransformer<TModel>)), model, inputSchema, featureColumn)
        {
            var schema = new RoleMappedSchema(inputSchema, null, featureColumn);
            _scorer = new GenericScorer(Host, new GenericScorer.Arguments(), new EmptyDataView(Host, inputSchema), BindableMapper.Bind(Host, schema), schema);
        }

        internal RegressionPredictionTransformer(IHostEnvironment env, ModelLoadContext ctx)
            : base(Contracts.CheckRef(env, nameof(env)).Register(nameof(RegressionPredictionTransformer<TModel>)), ctx)
        {
            var schema = new RoleMappedSchema(TrainSchema, null, FeatureColumn);
            _scorer = new GenericScorer(Host, new GenericScorer.Arguments(), new EmptyDataView(Host, TrainSchema), BindableMapper.Bind(Host, schema), schema);
        }

        public override IDataView Transform(IDataView input)
        {
            Host.CheckValue(input, nameof(input));
            return _scorer.ApplyToData(Host, input);
        }

        protected override void SaveCore(ModelSaveContext ctx)
        {
            Contracts.AssertValue(ctx);
            ctx.SetVersionInfo(GetVersionInfo());

            // *** Binary format ***
            // <base info>
            base.SaveCore(ctx);
        }

        private static VersionInfo GetVersionInfo()
        {
            return new VersionInfo(
                modelSignature: "MC  PRED",
                verWrittenCur: 0x00010001, // Initial
                verReadableCur: 0x00010001,
                verWeCanReadBack: 0x00010001,
                loaderSignature: RegressionPredictionTransformer.LoaderSignature);
        }
    }

    public sealed class RankingPredictionTransformer<TModel> : PredictionTransformerBase<TModel>
    where TModel : class, IPredictorProducing<float>
    {
        private readonly GenericScorer _scorer;

        public RankingPredictionTransformer(IHostEnvironment env, TModel model, ISchema inputSchema, string featureColumn)
            : base(Contracts.CheckRef(env, nameof(env)).Register(nameof(RankingPredictionTransformer<TModel>)), model, inputSchema, featureColumn)
        {
            var schema = new RoleMappedSchema(inputSchema, null, featureColumn);
            _scorer = new GenericScorer(Host, new GenericScorer.Arguments(), new EmptyDataView(Host, inputSchema), BindableMapper.Bind(Host, schema), schema);
        }

        internal RankingPredictionTransformer(IHostEnvironment env, ModelLoadContext ctx)
            : base(Contracts.CheckRef(env, nameof(env)).Register(nameof(RankingPredictionTransformer<TModel>)), ctx)
        {
            var schema = new RoleMappedSchema(TrainSchema, null, FeatureColumn);
            _scorer = new GenericScorer(Host, new GenericScorer.Arguments(), new EmptyDataView(Host, TrainSchema), BindableMapper.Bind(Host, schema), schema);
        }

        public override IDataView Transform(IDataView input)
        {
            Host.CheckValue(input, nameof(input));
            return _scorer.ApplyToData(Host, input);
        }

        protected override void SaveCore(ModelSaveContext ctx)
        {
            Contracts.AssertValue(ctx);
            ctx.SetVersionInfo(GetVersionInfo());

            // *** Binary format ***
            // <base info>
            base.SaveCore(ctx);
        }

        private static VersionInfo GetVersionInfo()
        {
            return new VersionInfo(
                modelSignature: "MC  RANK",
                verWrittenCur: 0x00010001, // Initial
                verReadableCur: 0x00010001,
                verWeCanReadBack: 0x00010001,
                loaderSignature: RankingPredictionTransformer.LoaderSignature);
        }
    }

    internal static class BinaryPredictionTransformer
    {
        public const string LoaderSignature = "BinaryPredXfer";

        public static BinaryPredictionTransformer<IPredictorProducing<float>> Create(IHostEnvironment env, ModelLoadContext ctx)
            => new BinaryPredictionTransformer<IPredictorProducing<float>>(env, ctx);
    }

    internal static class MulticlassPredictionTransformer
    {
        public const string LoaderSignature = "MulticlassPredXfer";

        public static MulticlassPredictionTransformer<IPredictorProducing<VBuffer<float>>> Create(IHostEnvironment env, ModelLoadContext ctx)
            => new MulticlassPredictionTransformer<IPredictorProducing<VBuffer<float>>>(env, ctx);
    }

    internal static class RegressionPredictionTransformer
    {
        public const string LoaderSignature = "RegressionPredXfer";

        public static RegressionPredictionTransformer<IPredictorProducing<float>> Create(IHostEnvironment env, ModelLoadContext ctx)
            => new RegressionPredictionTransformer<IPredictorProducing<float>>(env, ctx);
    }

    internal static class RankingPredictionTransformer
    {
        public const string LoaderSignature = "RankingPredXfer";

        public static RankingPredictionTransformer<IPredictorProducing<float>> Create(IHostEnvironment env, ModelLoadContext ctx)
            => new RankingPredictionTransformer<IPredictorProducing<float>>(env, ctx);
    }
}<|MERGE_RESOLUTION|>--- conflicted
+++ resolved
@@ -49,8 +49,6 @@
             Host.CheckValue(trainSchema, nameof(trainSchema));
 
             Model = model;
-<<<<<<< HEAD
-=======
             FeatureColumn = featureColumn;
             if (featureColumn == null)
                 FeatureColumnType = null;
@@ -59,7 +57,6 @@
             else
                 FeatureColumnType = trainSchema.GetColumnType(col);
 
->>>>>>> 86f4d932
             TrainSchema = trainSchema;
         }
 
@@ -143,6 +140,9 @@
             :base(host, model, trainSchema)
         {
             FeatureColumn = featureColumn;
+
+            if (FeatureColumn == null)
+                FeatureColumnType = null;
             if (!trainSchema.TryGetColumnIndex(featureColumn, out int col))
                 throw Host.ExceptSchemaMismatch(nameof(featureColumn), RoleMappedSchema.ColumnRole.Feature.Value, featureColumn);
             FeatureColumnType = trainSchema.GetColumnType(col);
@@ -150,18 +150,14 @@
             BindableMapper = ScoreUtils.GetSchemaBindableMapper(Host, model);
         }
 
-<<<<<<< HEAD
         internal SingleFeaturePredictionTransformerBase(IHost host, ModelLoadContext ctx)
             :base(host, ctx)
         {
-            FeatureColumn = ctx.LoadString();
-            if (!TrainSchema.TryGetColumnIndex(FeatureColumn, out int col))
-=======
             FeatureColumn = ctx.LoadStringOrNull();
+
             if (FeatureColumn == null)
                 FeatureColumnType = null;
             else if (!TrainSchema.TryGetColumnIndex(FeatureColumn, out int col))
->>>>>>> 86f4d932
                 throw Host.ExceptSchemaMismatch(nameof(FeatureColumn), RoleMappedSchema.ColumnRole.Feature.Value, FeatureColumn);
             else
                 FeatureColumnType = TrainSchema.GetColumnType(col);
@@ -193,27 +189,8 @@
 
         protected virtual void SaveCore(ModelSaveContext ctx)
         {
-<<<<<<< HEAD
             SaveModel(ctx);
-            ctx.SaveString(FeatureColumn);
-=======
-            // *** Binary format ***
-            // model: prediction model.
-            // stream: empty data view that contains train schema.
-            // id of string: feature column.
-
-            ctx.SaveModel(Model, DirModel);
-            ctx.SaveBinaryStream(DirTransSchema, writer =>
-            {
-                using (var ch = Host.Start("Saving train schema"))
-                {
-                    var saver = new BinarySaver(Host, new BinarySaver.Arguments { Silent = true });
-                    DataSaverUtils.SaveDataView(ch, saver, new EmptyDataView(Host, TrainSchema), writer.BaseStream);
-                }
-            });
-
             ctx.SaveStringOrNull(FeatureColumn);
->>>>>>> 86f4d932
         }
     }
 
