--- conflicted
+++ resolved
@@ -6,11 +6,7 @@
 using Microsoft.ML.Runtime.Data;
 using Microsoft.ML.Runtime.EntryPoints;
 using Microsoft.ML.Runtime.TextAnalytics;
-<<<<<<< HEAD
 using Microsoft.ML.Transforms.CategoricalTransforms;
-=======
-using Microsoft.ML.Runtime.Transforms;
->>>>>>> 586533cb
 using Microsoft.ML.Transforms.Text;
 
 [assembly: LoadableClass(typeof(void), typeof(TextAnalytics), null, typeof(SignatureEntryPointModule), "TextAnalytics")]
@@ -40,15 +36,9 @@
         }
 
         [TlcModule.EntryPoint(Name = "Transforms.WordTokenizer",
-<<<<<<< HEAD
-            Desc = Text.DelimitedTokenizeTransform.Summary,
-            UserName = Text.DelimitedTokenizeTransform.UserName,
-            ShortName = Text.DelimitedTokenizeTransform.LoaderSignature,
-=======
             Desc = ML.Transforms.Text.WordTokenizeTransform.Summary,
             UserName = ML.Transforms.Text.WordTokenizeTransform.UserName,
             ShortName = ML.Transforms.Text.WordTokenizeTransform.LoaderSignature,
->>>>>>> 586533cb
             XmlInclude = new[] { @"<include file='../Microsoft.ML.Transforms/Text/doc.xml' path='doc/members/member[@name=""WordTokenizer""]/*' />",
                                  @"<include file='../Microsoft.ML.Transforms/Text/doc.xml' path='doc/members/example[@name=""WordTokenizer""]/*' />"})]
         public static CommonOutputs.TransformOutput DelimitedTokenizeTransform(IHostEnvironment env, WordTokenizeTransform.Arguments input)
