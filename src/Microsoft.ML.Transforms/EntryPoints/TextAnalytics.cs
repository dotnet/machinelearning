﻿// Licensed to the .NET Foundation under one or more agreements.
// The .NET Foundation licenses this file to you under the MIT license.
// See the LICENSE file in the project root for more information.

using Microsoft.ML.Runtime;
using Microsoft.ML.Runtime.Data;
using Microsoft.ML.Runtime.EntryPoints;
using Microsoft.ML.Runtime.TextAnalytics;
using Microsoft.ML.Transforms.Categorical;
using Microsoft.ML.Transforms.Text;

[assembly: LoadableClass(typeof(void), typeof(TextAnalytics), null, typeof(SignatureEntryPointModule), "TextAnalytics")]

namespace Microsoft.ML.Transforms.Text
{
    /// <summary>
    /// Entry points for text anylytics transforms.
    /// </summary>
    public static class TextAnalytics
    {
        [TlcModule.EntryPoint(Name = "Transforms.TextFeaturizer",
            Desc = TextFeaturizingEstimator.Summary,
            UserName = TextFeaturizingEstimator.UserName,
            ShortName = TextFeaturizingEstimator.LoaderSignature,
            XmlInclude = new[] { @"<include file='../Microsoft.ML.Transforms/Text/doc.xml' path='doc/members/member[@name=""FeaturizeTextEstimator""]/*' />" ,
                                 @"<include file='../Microsoft.ML.Transforms/Text/doc.xml' path='doc/members/example[@name=""FeaturizeTextEstimator""]/*' />"})]
        public static CommonOutputs.TransformOutput TextTransform(IHostEnvironment env, TextFeaturizingEstimator.Arguments input)
        {
            var h = EntryPointUtils.CheckArgsAndCreateHost(env, "FeaturizeTextEstimator", input);
            var xf = TextFeaturizingEstimator.Create(h, input, input.Data);
            return new CommonOutputs.TransformOutput()
            {
                Model = new TransformModel(h, xf, input.Data),
                OutputData = xf
            };
        }

        [TlcModule.EntryPoint(Name = "Transforms.WordTokenizer",
            Desc = ML.Transforms.Text.WordTokenizingTransformer.Summary,
            UserName = ML.Transforms.Text.WordTokenizingTransformer.UserName,
            ShortName = ML.Transforms.Text.WordTokenizingTransformer.LoaderSignature,
            XmlInclude = new[] { @"<include file='../Microsoft.ML.Transforms/Text/doc.xml' path='doc/members/member[@name=""WordTokenizer""]/*' />",
                                 @"<include file='../Microsoft.ML.Transforms/Text/doc.xml' path='doc/members/example[@name=""WordTokenizer""]/*' />"})]
        public static CommonOutputs.TransformOutput DelimitedTokenizeTransform(IHostEnvironment env, WordTokenizingTransformer.Arguments input)
        {
            var h = EntryPointUtils.CheckArgsAndCreateHost(env, "DelimitedTokenizeTransform", input);
            var xf = ML.Transforms.Text.WordTokenizingTransformer.Create(h, input, input.Data);
            return new CommonOutputs.TransformOutput()
            {
                Model = new TransformModel(h, xf, input.Data),
                OutputData = xf
            };
        }

        [TlcModule.EntryPoint(Name = "Transforms.NGramTranslator",
<<<<<<< HEAD
            Desc = NgramTransformer.Summary,
            UserName = NgramTransformer.UserName,
            ShortName = NgramTransformer.LoaderSignature,
            XmlInclude = new[] { @"<include file='../Microsoft.ML.Transforms/Text/doc.xml' path='doc/members/member[@name=""NgramTranslator""]/*' />" })]
        public static CommonOutputs.TransformOutput NGramTransform(IHostEnvironment env, NgramTransformer.Arguments input)
        {
            var h = EntryPointUtils.CheckArgsAndCreateHost(env, "NGramTransform", input);
            var xf =  NgramTransformer.Create(h, input, input.Data);
=======
            Desc = NgramCountingTransformer.Summary,
            UserName = NgramCountingTransformer.UserName,
            ShortName = NgramCountingTransformer.LoaderSignature,
            XmlInclude = new[] { @"<include file='../Microsoft.ML.Transforms/Text/doc.xml' path='doc/members/member[@name=""NgramTranslator""]/*' />" })]
        public static CommonOutputs.TransformOutput NGramTransform(IHostEnvironment env, NgramCountingTransformer.Arguments input)
        {
            var h = EntryPointUtils.CheckArgsAndCreateHost(env, "NGramTransform", input);
            var xf = new NgramCountingTransformer(h, input, input.Data);
>>>>>>> 1a9ba926
            return new CommonOutputs.TransformOutput()
            {
                Model = new TransformModel(h, xf, input.Data),
                OutputData = xf
            };
        }

        [TlcModule.EntryPoint(Name = "Transforms.Dictionarizer",
            Desc = Categorical.TermTransform.Summary,
            UserName = Categorical.TermTransform.UserName,
            ShortName = Categorical.TermTransform.LoaderSignature)]
        public static CommonOutputs.TransformOutput TermTransform(IHostEnvironment env, TermTransform.Arguments input)
        {
            var h = EntryPointUtils.CheckArgsAndCreateHost(env, "TermTransform", input);
            var xf = Categorical.TermTransform.Create(h, input, input.Data);
            return new CommonOutputs.TransformOutput()
            {
                Model = new TransformModel(h, xf, input.Data),
                OutputData = xf
            };
        }

        [TlcModule.EntryPoint(Name = "Transforms.SentimentAnalyzer",
            Desc = "Uses a pretrained sentiment model to score input strings",
            UserName = SentimentAnalyzingTransformer.UserName,
            ShortName = SentimentAnalyzingTransformer.ShortName,
            XmlInclude = new[] { @"<include file='../Microsoft.ML.Transforms/Text/doc.xml' path='doc/members/member[@name=""SentimentAnalyzer""]/*' />",
                                 @"<include file='../Microsoft.ML.Transforms/Text/doc.xml' path='doc/members/example[@name=""SentimentAnalyzer""]/*' />"})]
        public static CommonOutputs.TransformOutput AnalyzeSentiment(IHostEnvironment env, SentimentAnalyzingTransformer.Arguments input)
        {
            var h = EntryPointUtils.CheckArgsAndCreateHost(env, "SentimentAnalyzer", input);
            var view = SentimentAnalyzingTransformer.Create(h, input, input.Data);
            return new CommonOutputs.TransformOutput()
            {
                Model = new TransformModel(h, view, input.Data),
                OutputData = view
            };
        }

        [TlcModule.EntryPoint(Name = "Transforms.CharacterTokenizer",
            Desc = TokenizingByCharactersTransformer.Summary,
            UserName = TokenizingByCharactersTransformer.UserName,
            ShortName = TokenizingByCharactersTransformer.LoaderSignature,
            XmlInclude = new[] { @"<include file='../Microsoft.ML.Transforms/Text/doc.xml' path='doc/members/member[@name=""CharacterTokenizer""]/*' />" })]
        public static CommonOutputs.TransformOutput CharTokenize(IHostEnvironment env, TokenizingByCharactersTransformer.Arguments input)
        {
            Contracts.CheckValue(env, nameof(env));
            env.CheckValue(input, nameof(input));

            var h = EntryPointUtils.CheckArgsAndCreateHost(env, "CharTokenize", input);
            var view = TokenizingByCharactersTransformer.Create(h, input, input.Data);
            return new CommonOutputs.TransformOutput()
            {
                Model = new TransformModel(h, view, input.Data),
                OutputData = view
            };
        }

        [TlcModule.EntryPoint(Name = "Transforms.LightLda",
            Desc = LdaTransform.Summary,
            UserName = LdaTransform.UserName,
            ShortName = LdaTransform.ShortName,
            XmlInclude = new[] { @"<include file='../Microsoft.ML.Transforms/Text/doc.xml' path='doc/members/member[@name=""LightLDA""]/*' />",
                                 @"<include file='../Microsoft.ML.Transforms/Text/doc.xml' path='doc/members/example[@name=""LightLDA""]/*' />" })]
        public static CommonOutputs.TransformOutput LightLda(IHostEnvironment env, LdaTransform.Arguments input)
        {
            Contracts.CheckValue(env, nameof(env));
            env.CheckValue(input, nameof(input));

            var h = EntryPointUtils.CheckArgsAndCreateHost(env, "LightLda", input);
            var view = new LdaTransform(h, input, input.Data);
            return new CommonOutputs.TransformOutput()
            {
                Model = new TransformModel(h, view, input.Data),
                OutputData = view
            };
        }

        [TlcModule.EntryPoint(Name = "Transforms.WordEmbeddings",
            Desc = WordEmbeddingsExtractingTransformer.Summary,
            UserName = WordEmbeddingsExtractingTransformer.UserName,
            ShortName = WordEmbeddingsExtractingTransformer.ShortName,
            XmlInclude = new[] { @"<include file='../Microsoft.ML.Transforms/Text/doc.xml' path='doc/members/member[@name=""WordEmbeddings""]/*' />",
                                 @"<include file='../Microsoft.ML.Transforms/Text/doc.xml' path='doc/members/example[@name=""WordEmbeddings""]/*' />" })]
        public static CommonOutputs.TransformOutput WordEmbeddings(IHostEnvironment env, WordEmbeddingsExtractingTransformer.Arguments input)
        {
            Contracts.CheckValue(env, nameof(env));
            env.CheckValue(input, nameof(input));

            var h = EntryPointUtils.CheckArgsAndCreateHost(env, "WordEmbeddings", input);
            var view = WordEmbeddingsExtractingTransformer.Create(h, input, input.Data);
            return new CommonOutputs.TransformOutput()
            {
                Model = new TransformModel(h, view, input.Data),
                OutputData = view
            };
        }
    }
}<|MERGE_RESOLUTION|>--- conflicted
+++ resolved
@@ -53,16 +53,6 @@
         }
 
         [TlcModule.EntryPoint(Name = "Transforms.NGramTranslator",
-<<<<<<< HEAD
-            Desc = NgramTransformer.Summary,
-            UserName = NgramTransformer.UserName,
-            ShortName = NgramTransformer.LoaderSignature,
-            XmlInclude = new[] { @"<include file='../Microsoft.ML.Transforms/Text/doc.xml' path='doc/members/member[@name=""NgramTranslator""]/*' />" })]
-        public static CommonOutputs.TransformOutput NGramTransform(IHostEnvironment env, NgramTransformer.Arguments input)
-        {
-            var h = EntryPointUtils.CheckArgsAndCreateHost(env, "NGramTransform", input);
-            var xf =  NgramTransformer.Create(h, input, input.Data);
-=======
             Desc = NgramCountingTransformer.Summary,
             UserName = NgramCountingTransformer.UserName,
             ShortName = NgramCountingTransformer.LoaderSignature,
@@ -70,8 +60,7 @@
         public static CommonOutputs.TransformOutput NGramTransform(IHostEnvironment env, NgramCountingTransformer.Arguments input)
         {
             var h = EntryPointUtils.CheckArgsAndCreateHost(env, "NGramTransform", input);
-            var xf = new NgramCountingTransformer(h, input, input.Data);
->>>>>>> 1a9ba926
+            var xf = NgramCountingTransformer.Create(h, input, input.Data);
             return new CommonOutputs.TransformOutput()
             {
                 Model = new TransformModel(h, xf, input.Data),
