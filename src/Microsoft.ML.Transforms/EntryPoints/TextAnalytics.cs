--- conflicted
+++ resolved
@@ -17,9 +17,9 @@
     /// </summary>
     public static class TextAnalytics
     {
-        [TlcModule.EntryPoint(Name = "Transforms.TextFeaturizer", 
-            Desc = Data.TextTransform.Summary, 
-            UserName = Data.TextTransform.UserName, 
+        [TlcModule.EntryPoint(Name = "Transforms.TextFeaturizer",
+            Desc = Data.TextTransform.Summary,
+            UserName = Data.TextTransform.UserName,
             ShortName = Data.TextTransform.LoaderSignature,
             XmlInclude = new[] { @"<include file='../Microsoft.ML.Transforms/Text/doc.xml' path='doc/members/member[@name=""TextTransform""]/*' />" ,
                                  @"<include file='../Microsoft.ML.Transforms/Text/doc.xml' path='doc/members/example[@name=""TextTransform""]/*' />"})]
@@ -34,9 +34,9 @@
             };
         }
 
-        [TlcModule.EntryPoint(Name = "Transforms.WordTokenizer", 
+        [TlcModule.EntryPoint(Name = "Transforms.WordTokenizer",
             Desc = Data.DelimitedTokenizeTransform.Summary,
-            UserName = Data.DelimitedTokenizeTransform.UserName, 
+            UserName = Data.DelimitedTokenizeTransform.UserName,
             ShortName = Data.DelimitedTokenizeTransform.LoaderSignature,
             XmlInclude = new[] { @"<include file='../Microsoft.ML.Transforms/Text/doc.xml' path='doc/members/member[@name=""WordTokenizer""]/*' />",
                                  @"<include file='../Microsoft.ML.Transforms/Text/doc.xml' path='doc/members/example[@name=""WordTokenizer""]/*' />"})]
@@ -51,16 +51,11 @@
             };
         }
 
-<<<<<<< HEAD
-        [TlcModule.EntryPoint(Name = "Transforms.NGramTranslator", Desc = Data.NgramTransform.Summary, 
-            UserName = Data.NgramTransform.UserName, ShortName = Data.NgramTransform.LoaderSignature)]
-=======
-        [TlcModule.EntryPoint(Name = "Transforms.NGramTranslator", 
-            Desc = NgramTransform.Summary, 
-            UserName = NgramTransform.UserName, 
+        [TlcModule.EntryPoint(Name = "Transforms.NGramTranslator",
+            Desc = NgramTransform.Summary,
+            UserName = NgramTransform.UserName,
             ShortName = NgramTransform.LoaderSignature,
             XmlInclude = new[] { @"<include file='../Microsoft.ML.Transforms/Text/doc.xml' path='doc/members/member[@name=""NgramTranslator""]/*' />" })]
->>>>>>> 8ce2a232
         public static CommonOutputs.TransformOutput NGramTransform(IHostEnvironment env, NgramTransform.Arguments input)
         {
             var h = EntryPointUtils.CheckArgsAndCreateHost(env, "NGramTransform", input);
@@ -72,15 +67,10 @@
             };
         }
 
-<<<<<<< HEAD
-        [TlcModule.EntryPoint(Name = "Transforms.Dictionarizer", Desc = Data.TermTransform.Summary, 
-            UserName = Data.TermTransform.UserName, ShortName = Data.TermTransform.LoaderSignature)]
-=======
-        [TlcModule.EntryPoint(Name = "Transforms.Dictionarizer", 
-            Desc = Data.TermTransform.Summary, 
-            UserName = Data.TermTransform.UserName, 
+        [TlcModule.EntryPoint(Name = "Transforms.Dictionarizer",
+            Desc = Data.TermTransform.Summary,
+            UserName = Data.TermTransform.UserName,
             ShortName = Data.TermTransform.LoaderSignature)]
->>>>>>> 8ce2a232
         public static CommonOutputs.TransformOutput TermTransform(IHostEnvironment env, TermTransform.Arguments input)
         {
             var h = EntryPointUtils.CheckArgsAndCreateHost(env, "TermTransform", input);
@@ -92,17 +82,12 @@
             };
         }
 
-<<<<<<< HEAD
-        [TlcModule.EntryPoint(Name = "Transforms.SentimentAnalyzer", Desc = "Uses a pretrained sentiment model to score input strings",
-            UserName = SentimentAnalyzingTransform.UserName, ShortName = SentimentAnalyzingTransform.ShortName)]
-=======
-        [TlcModule.EntryPoint(Name = "Transforms.SentimentAnalyzer", 
-            Desc = "Uses a pretrained sentiment model to score input strings", 
-            UserName = SentimentAnalyzingTransform.UserName, 
+        [TlcModule.EntryPoint(Name = "Transforms.SentimentAnalyzer",
+            Desc = "Uses a pretrained sentiment model to score input strings",
+            UserName = SentimentAnalyzingTransform.UserName,
             ShortName = SentimentAnalyzingTransform.ShortName,
             XmlInclude = new[] { @"<include file='../Microsoft.ML.Transforms/Text/doc.xml' path='doc/members/member[@name=""SentimentAnalyzer""]/*' />",
                                  @"<include file='../Microsoft.ML.Transforms/Text/doc.xml' path='doc/members/example[@name=""SentimentAnalyzer""]/*' />"})]
->>>>>>> 8ce2a232
         public static CommonOutputs.TransformOutput AnalyzeSentiment(IHostEnvironment env, SentimentAnalyzingTransform.Arguments input)
         {
             var h = EntryPointUtils.CheckArgsAndCreateHost(env, "SentimentAnalyzer", input);
@@ -114,16 +99,11 @@
             };
         }
 
-<<<<<<< HEAD
-        [TlcModule.EntryPoint(Name = "Transforms.CharacterTokenizer", Desc = CharTokenizeTransform.Summary,
-            UserName = CharTokenizeTransform.UserName, ShortName = CharTokenizeTransform.LoaderSignature)]
-=======
-        [TlcModule.EntryPoint(Name = "Transforms.CharacterTokenizer", 
-            Desc = CharTokenizeTransform.Summary, 
-            UserName = CharTokenizeTransform.UserName, 
+        [TlcModule.EntryPoint(Name = "Transforms.CharacterTokenizer",
+            Desc = CharTokenizeTransform.Summary,
+            UserName = CharTokenizeTransform.UserName,
             ShortName = CharTokenizeTransform.LoaderSignature,
             XmlInclude = new[] { @"<include file='../Microsoft.ML.Transforms/Text/doc.xml' path='doc/members/member[@name=""CharacterTokenizer""]/*' />" })]
->>>>>>> 8ce2a232
         public static CommonOutputs.TransformOutput CharTokenize(IHostEnvironment env, CharTokenizeTransform.Arguments input)
         {
             Contracts.CheckValue(env, nameof(env));
@@ -138,17 +118,12 @@
             };
         }
 
-<<<<<<< HEAD
-        [TlcModule.EntryPoint(Name = "Transforms.LightLda", Desc = LdaTransform.Summary,
-            UserName = LdaTransform.UserName, ShortName = LdaTransform.ShortName)]
-=======
-        [TlcModule.EntryPoint(Name = "Transforms.LightLda", 
-            Desc = LdaTransform.Summary, 
-            UserName = LdaTransform.UserName, 
+        [TlcModule.EntryPoint(Name = "Transforms.LightLda",
+            Desc = LdaTransform.Summary,
+            UserName = LdaTransform.UserName,
             ShortName = LdaTransform.ShortName,
             XmlInclude = new[] { @"<include file='../Microsoft.ML.Transforms/Text/doc.xml' path='doc/members/member[@name=""LightLDA""]/*' />",
                                  @"<include file='../Microsoft.ML.Transforms/Text/doc.xml' path='doc/members/example[@name=""LightLDA""]/*' />" })]
->>>>>>> 8ce2a232
         public static CommonOutputs.TransformOutput LightLda(IHostEnvironment env, LdaTransform.Arguments input)
         {
             Contracts.CheckValue(env, nameof(env));
