--- conflicted
+++ resolved
@@ -2,10 +2,7 @@
 // The .NET Foundation licenses this file to you under the MIT license.
 // See the LICENSE file in the project root for more information.
 
-<<<<<<< HEAD
-=======
 using Microsoft.ML.Core.Data;
->>>>>>> 586533cb
 using Microsoft.ML.Runtime;
 using Microsoft.ML.Runtime.CommandLine;
 using Microsoft.ML.Runtime.Data;
@@ -18,10 +15,7 @@
 using Newtonsoft.Json.Linq;
 using System;
 using System.Collections.Generic;
-<<<<<<< HEAD
-=======
 using System.Linq;
->>>>>>> 586533cb
 using System.Text;
 
 [assembly: LoadableClass(WordTokenizeTransform.Summary, typeof(IDataTransform), typeof(WordTokenizeTransform), typeof(WordTokenizeTransform.Arguments), typeof(SignatureDataTransform),
@@ -33,20 +27,15 @@
 [assembly: LoadableClass(WordTokenizeTransform.Summary, typeof(WordTokenizeTransform), null, typeof(SignatureLoadModel),
     "Word Tokenizer Transform", WordTokenizeTransform.LoaderSignature)]
 
-<<<<<<< HEAD
+[assembly: LoadableClass(typeof(IRowMapper), typeof(WordTokenizeTransform), null, typeof(SignatureLoadRowMapper),
+   "Word Tokenizer Transform", WordTokenizeTransform.LoaderSignature)]
+
 namespace Microsoft.ML.Transforms.Text
 {
     /// <summary>
     /// Signature for creating an ITokenizeTransform.
     /// </summary>
     public delegate void SignatureTokenizeTransform(IDataView input, OneToOneColumn[] columns);
-=======
-[assembly: LoadableClass(typeof(IRowMapper), typeof(WordTokenizeTransform), null, typeof(SignatureLoadRowMapper),
-   "Word Tokenizer Transform", WordTokenizeTransform.LoaderSignature)]
->>>>>>> 586533cb
-
-namespace Microsoft.ML.Transforms.Text
-{
 
     // The input for this transform is a ReadOnlyMemory or a vector of ReadOnlyMemory, and its output is a vector of ReadOnlyMemory<char>,
     // corresponding to the tokens in the input text, split using a set of user specified separator characters.
@@ -162,8 +151,8 @@
         protected override void CheckInputColumn(ISchema inputSchema, int col, int srcCol)
         {
             var type = inputSchema.GetColumnType(srcCol);
-            if (!WordTokenizeEstimator.IsColumnTypeValid(type))
-                throw Host.ExceptSchemaMismatch(nameof(inputSchema), "input", ColumnPairs[col].input, WordTokenizeEstimator.ExpectedColumnType, type.ToString());
+            if (!WordTokenizingEstimator.IsColumnTypeValid(type))
+                throw Host.ExceptSchemaMismatch(nameof(inputSchema), "input", ColumnPairs[col].input, WordTokenizingEstimator.ExpectedColumnType, type.ToString());
         }
 
         private WordTokenizeTransform(IHost host, ModelLoadContext ctx) :
@@ -446,7 +435,7 @@
     /// Word tokenizer splits text into tokens using the delimiter.
     /// For each text input, the output column is a variable vector of text.
     /// </summary>
-    public sealed class WordTokenizeEstimator : TrivialEstimator<WordTokenizeTransform>
+    public sealed class WordTokenizingEstimator : TrivialEstimator<WordTokenizeTransform>
     {
         public static bool IsColumnTypeValid(ColumnType type) => type.ItemType.IsText;
 
@@ -459,7 +448,7 @@
         /// <param name="inputColumn">The column containing text to tokenize.</param>
         /// <param name="outputColumn">The column containing output tokens. Null means <paramref name="inputColumn"/> is replaced.</param>
         /// <param name="separators">The separators to use (uses space character by default).</param>
-        public WordTokenizeEstimator(IHostEnvironment env, string inputColumn, string outputColumn = null, char[] separators = null)
+        public WordTokenizingEstimator(IHostEnvironment env, string inputColumn, string outputColumn = null, char[] separators = null)
             : this(env, new[] { (inputColumn, outputColumn ?? inputColumn) }, separators)
         {
         }
@@ -470,7 +459,7 @@
         /// <param name="env">The environment.</param>
         /// <param name="columns">Pairs of columns to run the tokenization on.</param>
         /// <param name="separators">The separators to use (uses space character by default).</param>
-        public WordTokenizeEstimator(IHostEnvironment env, (string input, string output)[] columns, char[] separators = null)
+        public WordTokenizingEstimator(IHostEnvironment env, (string input, string output)[] columns, char[] separators = null)
             : this(env, columns.Select(x => new WordTokenizeTransform.ColumnInfo(x.input, x.output, separators)).ToArray())
         {
         }
@@ -480,8 +469,8 @@
         /// </summary>
         /// <param name="env">The environment.</param>
         /// <param name="columns">Pairs of columns to run the tokenization on.</param>
-        public WordTokenizeEstimator(IHostEnvironment env, params WordTokenizeTransform.ColumnInfo[] columns)
-          : base(Contracts.CheckRef(env, nameof(env)).Register(nameof(WordTokenizeEstimator)), new WordTokenizeTransform(env, columns))
+        public WordTokenizingEstimator(IHostEnvironment env, params WordTokenizeTransform.ColumnInfo[] columns)
+          : base(Contracts.CheckRef(env, nameof(env)).Register(nameof(WordTokenizingEstimator)), new WordTokenizeTransform(env, columns))
         {
         }
 
