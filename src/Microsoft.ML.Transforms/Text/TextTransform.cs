--- conflicted
+++ resolved
@@ -171,7 +171,6 @@
             public readonly bool OutputTextTokens;
             public readonly TermLoaderArguments Dictionary;
 
-<<<<<<< HEAD
             public StopWordsRemoverEstimator.Language StopwordsLanguage
             {
                 get
@@ -180,10 +179,6 @@
                         Enum.Parse(typeof(StopWordsRemoverEstimator.Language), Language.ToString());
                 }
             }
-=======
-            public StopWordsRemoverTransform.Language StopwordsLanguage
-                =>(StopWordsRemoverTransform.Language) Enum.Parse(typeof(StopWordsRemoverTransform.Language), Language.ToString());
->>>>>>> 8a45f37c
 
             public LpNormalizingEstimatorBase.NormalizerKind LpNormalizerKind
             {
