--- conflicted
+++ resolved
@@ -330,26 +330,6 @@
 
             if (tparams.NeedsWordTokenizationTransform)
             {
-<<<<<<< HEAD
-                var xfCols = new DelimitedTokenizeTransform.Column[textCols.Length];
-                wordTokCols = new string[textCols.Length];
-                for (int i = 0; i < textCols.Length; i++)
-                {
-                    var col = new DelimitedTokenizeTransform.Column();
-                    col.Source = textCols[i];
-                    col.Name = GenerateColumnName(view.Schema, textCols[i], "WordTokenizer");
-
-                    xfCols[i] = col;
-
-                    wordTokCols[i] = col.Name;
-                    tempCols.Add(col.Name);
-                }
-
-                view = new DelimitedTokenizeTransform(h, new DelimitedTokenizeTransform.Arguments()
-                {
-                    Column = xfCols
-                }, view);
-=======
                 var xfCols = new WordTokenizeTransform.ColumnInfo[textCols.Length];
                 wordTokCols = new string[textCols.Length];
                 for (int i = 0; i < textCols.Length; i++)
@@ -360,8 +340,7 @@
                     tempCols.Add(col.Output);
                 }
 
-                view = new WordTokenizeEstimator(h, xfCols).Fit(view).Transform(view);
->>>>>>> 586533cb
+                view = new WordTokenizingEstimator(h, xfCols).Fit(view).Transform(view);
             }
 
             if (tparams.NeedsRemoveStopwordsTransform)
@@ -409,24 +388,12 @@
                 {
                     var srcCols = tparams.NeedsRemoveStopwordsTransform ? wordTokCols : textCols;
                     charTokCols = new string[srcCols.Length];
-<<<<<<< HEAD
-                    var xfCols = new CharTokenizeTransform.Column[srcCols.Length];
-                    for (int i = 0; i < srcCols.Length; i++)
-                    {
-                        var col = new CharTokenizeTransform.Column();
-                        col.Source = srcCols[i];
-                        col.Name = GenerateColumnName(view.Schema, srcCols[i], "CharTokenizer");
-                        tempCols.Add(col.Name);
-                        charTokCols[i] = col.Name;
-                        xfCols[i] = col;
-=======
                     var xfCols = new (string input, string output)[srcCols.Length];
                     for (int i = 0; i < srcCols.Length; i++)
                     {
                         xfCols[i] = (srcCols[i], GenerateColumnName(view.Schema, srcCols[i], "CharTokenizer"));
                         tempCols.Add(xfCols[i].output);
                         charTokCols[i] = xfCols[i].output;
->>>>>>> 586533cb
                     }
                     view = new CharTokenizeTransform(h, columns: xfCols).Transform(view);
                 }
@@ -561,11 +528,7 @@
                 s.VectorNormalizer = args.VectorNormalizer;
             };
 
-<<<<<<< HEAD
-            var estimator = new TextFeaturizingEstimator (env, args.Column.Source ?? new[] { args.Column.Name }, args.Column.Name, settings);
-=======
-            var estimator = new TextTransform(env, args.Column.Source ?? new[] { args.Column.Name }, args.Column.Name, settings);
->>>>>>> 586533cb
+            var estimator = new TextFeaturizingEstimator(env, args.Column.Source ?? new[] { args.Column.Name }, args.Column.Name, settings);
             estimator._stopWordsRemover = args.StopWordsRemover;
             estimator._dictionary = args.Dictionary;
             estimator._wordFeatureExtractor = args.WordFeatureExtractor;
@@ -708,11 +671,7 @@
 
                 var outCol = (OutPipelineColumn)toOutput[0];
                 var inputs = outCol.Inputs.Select(x => inputNames[x]);
-<<<<<<< HEAD
-                return new TextFeaturizingEstimator (env, inputs, outputNames[outCol], _settings);
-=======
-                return new TextTransform(env, inputs, outputNames[outCol], _settings);
->>>>>>> 586533cb
+                return new TextFeaturizingEstimator(env, inputs, outputNames[outCol], _settings);
             }
         }
     }
@@ -729,20 +688,12 @@
         /// <param name="otherInputs">Additional data.</param>
         /// <param name="advancedSettings">Delegate which allows you to set transformation settings.</param>
         /// <returns></returns>
-<<<<<<< HEAD
         public static Vector<float> FeaturizeText(this Scalar<string> input, Scalar<string>[] otherInputs = null, Action<TextFeaturizingEstimator.Settings> advancedSettings = null)
-=======
-        public static Vector<float> FeaturizeText(this Scalar<string> input, Scalar<string>[] otherInputs = null, Action<TextTransform.Settings> advancedSettings = null)
->>>>>>> 586533cb
         {
             Contracts.CheckValue(input, nameof(input));
             Contracts.CheckValueOrNull(otherInputs);
             otherInputs = otherInputs ?? new Scalar<string>[0];
-<<<<<<< HEAD
             return new TextFeaturizingEstimator.OutPipelineColumn(new[] { input }.Concat(otherInputs), advancedSettings);
-=======
-            return new TextTransform.OutPipelineColumn(new[] { input }.Concat(otherInputs), advancedSettings);
->>>>>>> 586533cb
         }
     }
 }