﻿// Licensed to the .NET Foundation under one or more agreements.
// The .NET Foundation licenses this file to you under the MIT license.
// See the LICENSE file in the project root for more information.

using Microsoft.ML.Core.Data;
using Microsoft.ML.Runtime;
using Microsoft.ML.Runtime.CommandLine;
using Microsoft.ML.Runtime.Data;
using Microsoft.ML.Runtime.Data.IO;
using Microsoft.ML.Runtime.EntryPoints;
using Microsoft.ML.Runtime.Internal.Internallearn;
using Microsoft.ML.Runtime.Internal.Utilities;
using Microsoft.ML.Runtime.Model;
using Microsoft.ML.Runtime.TextAnalytics;
using Microsoft.ML.StaticPipe;
using Microsoft.ML.StaticPipe.Runtime;
using Microsoft.ML.Transforms.Text;
using System;
using System.Collections.Generic;
using System.Linq;
using System.Text;

[assembly: LoadableClass(TextTransform.Summary, typeof(IDataTransform), typeof(TextTransform), typeof(TextTransform.Arguments), typeof(SignatureDataTransform),
    TextTransform.UserName, "TextTransform", TextTransform.LoaderSignature)]

[assembly: LoadableClass(TextTransform.Summary, typeof(ITransformer), typeof(TextTransform), null, typeof(SignatureLoadModel),
    TextTransform.UserName, "TextTransform", TextTransform.LoaderSignature)]

namespace Microsoft.ML.Runtime.Data
{
<<<<<<< HEAD
    using CaseNormalizationMode = TextNormalizerTransform.CaseNormalizationMode;
    using StopWordsCol = StopWordsRemoverTransform.Column;
    using TextNormalizerArgs = TextNormalizerTransform.Arguments;
    using TextNormalizerCol = TextNormalizerTransform.Column;
=======
    using CaseNormalizationMode = TextNormalizerEstimator.CaseNormalizationMode;
    using StopWordsCol = StopWordsRemoverTransform.Column;
>>>>>>> a285f8d5

    // A transform that turns a collection of text documents into numerical feature vectors. The feature vectors are counts
    // of (word or character) ngrams in a given text. It offers ngram hashing (finding the ngram token string name to feature
    // integer index mapping through hashing) as an option.
    /// <include file='doc.xml' path='doc/members/member[@name="TextTransform"]/*' />
    public sealed class TextTransform : IEstimator<ITransformer>
    {
        /// <summary>
        /// Text language. This enumeration is serialized.
        /// </summary>
        public enum Language
        {
            English = 1,
            French = 2,
            German = 3,
            Dutch = 4,
            Italian = 5,
            Spanish = 6,
            Japanese = 7
        }

        /// <summary>
        /// Text vector normalizer kind.
        /// </summary>
        public enum TextNormKind
        {
            None = 0,
            L1 = 1,
            L2 = 2,
            LInf = 3
        }

        public sealed class Column : ManyToOneColumn
        {
            public static Column Parse(string str)
            {
                var res = new Column();
                if (res.TryParse(str))
                    return res;
                return null;
            }

            public bool TryUnparse(StringBuilder sb)
            {
                Contracts.AssertValue(sb);
                return TryUnparseCore(sb);
            }
        }

        /// <summary>
        /// This class exposes <see cref="NgramExtractorTransform"/>/<see cref="NgramHashExtractorTransform"/> arguments.
        /// </summary>
        public sealed class Arguments : TransformInputBase
        {
            [Argument(ArgumentType.Required, HelpText = "New column definition (optional form: name:srcs).", ShortName = "col", SortOrder = 1)]
            public Column Column;

            [Argument(ArgumentType.AtMostOnce, HelpText = "Dataset language or 'AutoDetect' to detect language per row.", ShortName = "lang", SortOrder = 3)]
            public Language Language = DefaultLanguage;

            [Argument(ArgumentType.Multiple, HelpText = "Stopwords remover.", ShortName = "remover", NullName = "<None>", SortOrder = 4)]
            public IStopWordsRemoverFactory StopWordsRemover;

            [Argument(ArgumentType.AtMostOnce, HelpText = "Casing text using the rules of the invariant culture.", ShortName = "case", SortOrder = 5)]
            public CaseNormalizationMode TextCase = TextNormalizerEstimator.Defaults.TextCase;

            [Argument(ArgumentType.AtMostOnce, HelpText = "Whether to keep diacritical marks or remove them.", ShortName = "diac", SortOrder = 6)]
            public bool KeepDiacritics = TextNormalizerEstimator.Defaults.KeepDiacritics;

            [Argument(ArgumentType.AtMostOnce, HelpText = "Whether to keep punctuation marks or remove them.", ShortName = "punc", SortOrder = 7)]
            public bool KeepPunctuations = TextNormalizerEstimator.Defaults.KeepPunctuations;

            [Argument(ArgumentType.AtMostOnce, HelpText = "Whether to keep numbers or remove them.", ShortName = "num", SortOrder = 8)]
            public bool KeepNumbers = TextNormalizerEstimator.Defaults.KeepNumbers;

            [Argument(ArgumentType.AtMostOnce, HelpText = "Whether to output the transformed text tokens as an additional column.", ShortName = "tokens,showtext,showTransformedText", SortOrder = 9)]
            public bool OutputTokens;

            [Argument(ArgumentType.Multiple, HelpText = "A dictionary of whitelisted terms.", ShortName = "dict", NullName = "<None>", SortOrder = 10, Hide = true)]
            public TermLoaderArguments Dictionary;

            [TGUI(Label = "Word Gram Extractor")]
            [Argument(ArgumentType.Multiple, HelpText = "Ngram feature extractor to use for words (WordBag/WordHashBag).", ShortName = "wordExtractor", NullName = "<None>", SortOrder = 11)]
            public INgramExtractorFactoryFactory WordFeatureExtractor = new NgramExtractorTransform.NgramExtractorArguments();

            [TGUI(Label = "Char Gram Extractor")]
            [Argument(ArgumentType.Multiple, HelpText = "Ngram feature extractor to use for characters (WordBag/WordHashBag).", ShortName = "charExtractor", NullName = "<None>", SortOrder = 12)]
            public INgramExtractorFactoryFactory CharFeatureExtractor = new NgramExtractorTransform.NgramExtractorArguments() { NgramLength = 3, AllLengths = false };

            [Argument(ArgumentType.AtMostOnce, HelpText = "Normalize vectors (rows) individually by rescaling them to unit norm.", ShortName = "norm", SortOrder = 13)]
            public TextNormKind VectorNormalizer = TextNormKind.L2;
        }

        public sealed class Settings
        {
#pragma warning disable MSML_NoInstanceInitializers // No initializers on instance fields or properties
            public Language TextLanguage { get; set; } = DefaultLanguage;
            public CaseNormalizationMode TextCase { get; set; } = CaseNormalizationMode.Lower;
            public bool KeepDiacritics { get; set; } = false;
            public bool KeepPunctuations { get; set; } = true;
            public bool KeepNumbers { get; set; } = true;
            public bool OutputTokens { get; set; } = false;
            public TextNormKind VectorNormalizer { get; set; } = TextNormKind.L2;
#pragma warning restore MSML_NoInstanceInitializers // No initializers on instance fields or properties
        }

        public readonly string OutputColumn;
        private readonly string[] _inputColumns;
        public IReadOnlyCollection<string> InputColumns => _inputColumns.AsReadOnly();
        public Settings AdvancedSettings { get; }

        // These parameters are hardcoded for now.
        // REVIEW: expose them once sub-transforms are estimators.
        private IStopWordsRemoverFactory _stopWordsRemover;
        private TermLoaderArguments _dictionary;
        private INgramExtractorFactoryFactory _wordFeatureExtractor;
        private INgramExtractorFactoryFactory _charFeatureExtractor;

        private readonly IHost _host;

        /// <summary>
        /// A distilled version of the TextTransform Arguments, with all fields marked readonly and
        /// only the exact set of information needed to construct the transforms preserved.
        /// </summary>
        private sealed class TransformApplierParams
        {
            public readonly INgramExtractorFactory WordExtractorFactory;
            public readonly INgramExtractorFactory CharExtractorFactory;

            public readonly TextNormKind VectorNormalizer;
            public readonly Language Language;
            public readonly IStopWordsRemoverFactory StopWordsRemover;
            public readonly CaseNormalizationMode TextCase;
            public readonly bool KeepDiacritics;
            public readonly bool KeepPunctuations;
            public readonly bool KeepNumbers;
            public readonly bool OutputTextTokens;
            public readonly TermLoaderArguments Dictionary;

            public StopWordsRemoverTransform.Language StopwordsLanguage
            {
                get
                {
                    return (StopWordsRemoverTransform.Language)
                        Enum.Parse(typeof(StopWordsRemoverTransform.Language), Language.ToString());
                }
            }

            public LpNormNormalizerTransform.NormalizerKind LpNormalizerKind
            {
                get
                {
                    switch (VectorNormalizer)
                    {
                        case TextNormKind.L1:
                            return LpNormNormalizerTransform.NormalizerKind.L1Norm;
                        case TextNormKind.L2:
                            return LpNormNormalizerTransform.NormalizerKind.L2Norm;
                        case TextNormKind.LInf:
                            return LpNormNormalizerTransform.NormalizerKind.LInf;
                        default:
                            Contracts.Assert(false, "Unexpected normalizer type");
                            return LpNormNormalizerTransform.NormalizerKind.L2Norm;
                    }
                }
            }

            // These properties encode the logic needed to determine which transforms to apply.
            #region NeededTransforms
            public bool NeedsWordTokenizationTransform { get { return WordExtractorFactory != null || NeedsRemoveStopwordsTransform || OutputTextTokens; } }

            public bool NeedsRemoveStopwordsTransform { get { return StopWordsRemover != null; } }

            public bool NeedsNormalizeTransform
            {
                get
                {
                    return
                        TextCase != CaseNormalizationMode.None ||
                        !KeepDiacritics ||
                        !KeepPunctuations ||
                        !KeepNumbers;
                }
            }

            private bool UsesHashExtractors
            {
                get
                {
                    return
                        (WordExtractorFactory == null ? true : WordExtractorFactory.UseHashingTrick) &&
                        (CharExtractorFactory == null ? true : CharExtractorFactory.UseHashingTrick);
                }
            }

            // If we're performing language auto detection, or either of our extractors aren't hashing then
            // we need all the input text concatenated into a single ReadOnlyMemory, for the LanguageDetectionTransform
            // to operate on the entire text vector, and for the Dictionary feature extractor to build its bound dictionary
            // correctly.
            public bool NeedInitialSourceColumnConcatTransform
            {
                get
                {
                    return !UsesHashExtractors;
                }
            }
            #endregion

            public TransformApplierParams(TextTransform parent)
            {
                var host = parent._host;
                host.Check(Enum.IsDefined(typeof(Language), parent.AdvancedSettings.TextLanguage));
                host.Check(Enum.IsDefined(typeof(CaseNormalizationMode), parent.AdvancedSettings.TextCase));
                WordExtractorFactory = parent._wordFeatureExtractor?.CreateComponent(host, parent._dictionary);
                CharExtractorFactory = parent._charFeatureExtractor?.CreateComponent(host, parent._dictionary);
                VectorNormalizer = parent.AdvancedSettings.VectorNormalizer;
                Language = parent.AdvancedSettings.TextLanguage;
                StopWordsRemover = parent._stopWordsRemover;
                TextCase = parent.AdvancedSettings.TextCase;
                KeepDiacritics = parent.AdvancedSettings.KeepDiacritics;
                KeepPunctuations = parent.AdvancedSettings.KeepPunctuations;
                KeepNumbers = parent.AdvancedSettings.KeepNumbers;
                OutputTextTokens = parent.AdvancedSettings.OutputTokens;
                Dictionary = parent._dictionary;
            }
        }

        internal const string Summary = "A transform that turns a collection of text documents into numerical feature vectors. " +
            "The feature vectors are normalized counts of (word and/or character) ngrams in a given tokenized text.";

        internal const string UserName = "Text Transform";
        internal const string LoaderSignature = "Text";

        public const Language DefaultLanguage = Language.English;

        private const string TransformedTextColFormat = "{0}_TransformedText";

        public TextTransform(IHostEnvironment env, string inputColumn, string outputColumn = null,
            Action<Settings> advancedSettings = null)
            : this(env, new[] { inputColumn }, outputColumn ?? inputColumn, advancedSettings)
        {
        }

        public TextTransform(IHostEnvironment env, IEnumerable<string> inputColumns, string outputColumn,
            Action<Settings> advancedSettings = null)
        {
            Contracts.CheckValue(env, nameof(env));
            _host = env.Register(nameof(TextTransform));
            _host.CheckValue(inputColumns, nameof(inputColumns));
            _host.CheckParam(inputColumns.Any(), nameof(inputColumns));
            _host.CheckParam(!inputColumns.Any(string.IsNullOrWhiteSpace), nameof(inputColumns));
            _host.CheckNonEmpty(outputColumn, nameof(outputColumn));
            _host.CheckValueOrNull(advancedSettings);

            _inputColumns = inputColumns.ToArray();
            OutputColumn = outputColumn;

            AdvancedSettings = new Settings();
            advancedSettings?.Invoke(AdvancedSettings);

            _stopWordsRemover = null;
            _dictionary = null;
            _wordFeatureExtractor = new NgramExtractorTransform.NgramExtractorArguments();
            _charFeatureExtractor = new NgramExtractorTransform.NgramExtractorArguments() { NgramLength = 3, AllLengths = false };
        }

        public ITransformer Fit(IDataView input)
        {
            var h = _host;
            h.CheckValue(input, nameof(input));

            var tparams = new TransformApplierParams(this);
            string[] textCols = _inputColumns;
            string[] wordTokCols = null;
            string[] charTokCols = null;
            string wordFeatureCol = null;
            string charFeatureCol = null;
            List<string> tempCols = new List<string>();
            IDataView view = input;

            if (tparams.NeedInitialSourceColumnConcatTransform && textCols.Length > 1)
            {
                var srcCols = textCols;
                textCols = new[] { GenerateColumnName(input.Schema, OutputColumn, "InitialConcat") };
                tempCols.Add(textCols[0]);
                view = new ConcatTransform(h, textCols[0], srcCols).Transform(view);
            }

            if (tparams.NeedsNormalizeTransform)
            {
                var xfCols = new (string input, string output)[textCols.Length];
                string[] dstCols = new string[textCols.Length];
                for (int i = 0; i < textCols.Length; i++)
                {
                    dstCols[i] = GenerateColumnName(view.Schema, textCols[i], "TextNormalizer");
                    tempCols.Add(dstCols[i]);
                    xfCols[i] = (textCols[i], dstCols[i]);
            }

            view = new TextNormalizerEstimator(h, tparams.TextCase, tparams.KeepDiacritics, tparams.KeepPunctuations, tparams.KeepNumbers, xfCols).Fit(view).Transform(view);

            textCols = dstCols;
        }

            if (tparams.NeedsWordTokenizationTransform)
            {
<<<<<<< HEAD
                var xfCols = new WordTokenizeTransform.ColumnInfo[textCols.Length];
                wordTokCols = new string[textCols.Length];
                for (int i = 0; i < textCols.Length; i++)
                {
                    var col = new WordTokenizeTransform.ColumnInfo(textCols[i], GenerateColumnName(view.Schema, textCols[i], "WordTokenizer"));
                    xfCols[i] = col;
                    wordTokCols[i] = col.Output;
                    tempCols.Add(col.Output);
                }

                view = new WordTokenizeEstimator(h, xfCols).Fit(view).Transform(view);
=======
                var xfCols = new DelimitedTokenizeTransform.Column[textCols.Length];
        wordTokCols = new string[textCols.Length];
                for (int i = 0; i<textCols.Length; i++)
                {
                    var col = new DelimitedTokenizeTransform.Column();
        col.Source = textCols[i];
                    col.Name = GenerateColumnName(view.Schema, textCols[i], "WordTokenizer");

        xfCols[i] = col;

                    wordTokCols[i] = col.Name;
                    tempCols.Add(col.Name);
                }

    view = new DelimitedTokenizeTransform(h, new DelimitedTokenizeTransform.Arguments() { Column = xfCols
}, view);
>>>>>>> a285f8d5
            }

            if (tparams.NeedsRemoveStopwordsTransform)
            {
                Contracts.Assert(wordTokCols != null, "StopWords transform requires that word tokenization has been applied to the input text.");
                var xfCols = new StopWordsCol[wordTokCols.Length];
var dstCols = new string[wordTokCols.Length];
                for (int i = 0; i<wordTokCols.Length; i++)
                {
                    var col = new StopWordsCol();
col.Source = wordTokCols[i];
                    col.Name = GenerateColumnName(view.Schema, wordTokCols[i], "StopWordsRemoverTransform");
dstCols[i] = col.Name;
                    tempCols.Add(col.Name);
                    col.Language = tparams.StopwordsLanguage;

                    xfCols[i] = col;
                }
                view = tparams.StopWordsRemover.CreateComponent(h, view, xfCols);
                wordTokCols = dstCols;
            }

            if (tparams.WordExtractorFactory != null)
            {
                var dstCol = GenerateColumnName(view.Schema, OutputColumn, "WordExtractor");
tempCols.Add(dstCol);
                view = tparams.WordExtractorFactory.Create(h, view, new[] {
                    new ExtractorColumn()
{
    Name = dstCol,
                        Source = wordTokCols,
                        FriendlyNames = _inputColumns
                    }});
                wordFeatureCol = dstCol;
            }

            if (tparams.OutputTextTokens)
            {
                string[] srcCols = wordTokCols ?? textCols;
view = new ConcatTransform(h, string.Format(TransformedTextColFormat, OutputColumn), srcCols).Transform(view);
            }

            if (tparams.CharExtractorFactory != null)
            {
                {
                    var srcCols = tparams.NeedsRemoveStopwordsTransform ? wordTokCols : textCols;
charTokCols = new string[srcCols.Length];
                    var xfCols = new CharTokenizeTransform.Column[srcCols.Length];
                    for (int i = 0; i<srcCols.Length; i++)
                    {
                        var col = new CharTokenizeTransform.Column();
col.Source = srcCols[i];
                        col.Name = GenerateColumnName(view.Schema, srcCols[i], "CharTokenizer");
tempCols.Add(col.Name);
                        charTokCols[i] = col.Name;
                        xfCols[i] = col;
                    }
                    view = new CharTokenizeTransform(h, new CharTokenizeTransform.Arguments() { Column = xfCols }, view);
                }

                {
                    charFeatureCol = GenerateColumnName(view.Schema, OutputColumn, "CharExtractor");
tempCols.Add(charFeatureCol);
                    view = tparams.CharExtractorFactory.Create(h, view, new[] {
                        new ExtractorColumn()
{
    Source = charTokCols,
                            FriendlyNames = _inputColumns,
                            Name = charFeatureCol
                        }});
                }
            }

            if (tparams.VectorNormalizer != TextNormKind.None)
            {
                var xfCols = new List<LpNormNormalizerTransform.Column>(2);
                if (charFeatureCol != null)
                {
                    var dstCol = GenerateColumnName(view.Schema, charFeatureCol, "LpCharNorm");
tempCols.Add(dstCol);
                    xfCols.Add(new LpNormNormalizerTransform.Column()
                    {
                        Source = charFeatureCol,
                        Name = dstCol
                    });
                    charFeatureCol = dstCol;
                }

                if (wordFeatureCol != null)
                {
                    var dstCol = GenerateColumnName(view.Schema, wordFeatureCol, "LpWordNorm");
tempCols.Add(dstCol);
                    xfCols.Add(new LpNormNormalizerTransform.Column()
                    {
                        Source = wordFeatureCol,
                        Name = dstCol
                    });
                    wordFeatureCol = dstCol;
                }
                if (xfCols.Count > 0)
                    view = new LpNormNormalizerTransform(h, new LpNormNormalizerTransform.Arguments()
                    {
                        NormKind = tparams.LpNormalizerKind,
                        Column = xfCols.ToArray()
                    }, view);
            }

            {
                var srcTaggedCols = new List<KeyValuePair<string, string>>(2);
                if (charFeatureCol != null && wordFeatureCol != null)
                {
                    // If we're producing both char and word grams, then we need to disambiguate
                    // between them (for example, the word 'a' vs. the char gram 'a').
                    srcTaggedCols.Add(new KeyValuePair<string, string>("Char", charFeatureCol));
                    srcTaggedCols.Add(new KeyValuePair<string, string>("Word", wordFeatureCol));
                }
                else
                {
                    // Otherwise, simply use the slot names, omitting the original source column names
                    // entirely. For the Concat transform setting the Key == Value of the TaggedColumn
                    // KVP signals this intent.
                    Contracts.Assert(charFeatureCol != null || wordFeatureCol != null || tparams.OutputTextTokens);
                    if (charFeatureCol != null)
                        srcTaggedCols.Add(new KeyValuePair<string, string>(charFeatureCol, charFeatureCol));
                    else if (wordFeatureCol != null)
                        srcTaggedCols.Add(new KeyValuePair<string, string>(wordFeatureCol, wordFeatureCol));
                }
                if (srcTaggedCols.Count > 0)
                {
                    view = new ConcatTransform(h, new ConcatTransform.ColumnInfo(OutputColumn,
                        srcTaggedCols.Select(kvp => (kvp.Value, kvp.Key))))
                        .Transform(view);
                }
            }

            view = new DropColumnsTransform(h,
                new DropColumnsTransform.Arguments() { Column = tempCols.ToArray() }, view);

            return new Transformer(_host, input, view);
        }

        public static ITransformer Create(IHostEnvironment env, ModelLoadContext ctx)
            => new Transformer(env, ctx);

private static string GenerateColumnName(ISchema schema, string srcName, string xfTag)
{
    return schema.GetTempColumnName(string.Format("{0}_{1}", srcName, xfTag));
}

public SchemaShape GetOutputSchema(SchemaShape inputSchema)
{
    _host.CheckValue(inputSchema, nameof(inputSchema));
    var result = inputSchema.Columns.ToDictionary(x => x.Name);
    foreach (var srcName in _inputColumns)
    {
        if (!inputSchema.TryFindColumn(srcName, out var col))
            throw _host.ExceptSchemaMismatch(nameof(inputSchema), "input", srcName);
        if (!col.ItemType.IsText)
            throw _host.ExceptSchemaMismatch(nameof(inputSchema), "input", srcName, "scalar or vector of text", col.GetTypeString());
    }

    var metadata = new List<SchemaShape.Column>(2);
    metadata.Add(new SchemaShape.Column(MetadataUtils.Kinds.SlotNames, SchemaShape.Column.VectorKind.Vector, TextType.Instance, false));
    if (AdvancedSettings.VectorNormalizer != TextNormKind.None)
        metadata.Add(new SchemaShape.Column(MetadataUtils.Kinds.IsNormalized, SchemaShape.Column.VectorKind.Scalar, BoolType.Instance, false));

    result[OutputColumn] = new SchemaShape.Column(OutputColumn, SchemaShape.Column.VectorKind.Vector, NumberType.R4, false,
        new SchemaShape(metadata));
    if (AdvancedSettings.OutputTokens)
    {
        string name = string.Format(TransformedTextColFormat, OutputColumn);
        result[name] = new SchemaShape.Column(name, SchemaShape.Column.VectorKind.VariableVector, TextType.Instance, false);
    }

    return new SchemaShape(result.Values);
}

public static IDataTransform Create(IHostEnvironment env, Arguments args, IDataView data)
{
    Action<Settings> settings = s =>
    {
        s.TextLanguage = args.Language;
        s.TextCase = args.TextCase;
        s.KeepDiacritics = args.KeepDiacritics;
        s.KeepPunctuations = args.KeepPunctuations;
        s.KeepNumbers = args.KeepNumbers;
        s.OutputTokens = args.OutputTokens;
        s.VectorNormalizer = args.VectorNormalizer;
    };

    var estimator = new TextTransform(env, args.Column.Source ?? new[] { args.Column.Name }, args.Column.Name, settings);
    estimator._stopWordsRemover = args.StopWordsRemover;
    estimator._dictionary = args.Dictionary;
    estimator._wordFeatureExtractor = args.WordFeatureExtractor;
    estimator._charFeatureExtractor = args.CharFeatureExtractor;
    return estimator.Fit(data).Transform(data) as IDataTransform;
}

private sealed class Transformer : ITransformer, ICanSaveModel
{
    private const string TransformDirTemplate = "Step_{0:000}";

    private readonly IHost _host;
    private readonly IDataView _xf;

    public Transformer(IHostEnvironment env, IDataView input, IDataView view)
    {
        _host = env.Register(nameof(Transformer));
        _xf = ApplyTransformUtils.ApplyAllTransformsToData(_host, view, new EmptyDataView(_host, input.Schema), input);
    }

    public Schema GetOutputSchema(Schema inputSchema)
    {
        _host.CheckValue(inputSchema, nameof(inputSchema));
        return Transform(new EmptyDataView(_host, inputSchema)).Schema;
    }

    public IDataView Transform(IDataView input)
    {
        _host.CheckValue(input, nameof(input));
        return ApplyTransformUtils.ApplyAllTransformsToData(_host, _xf, input);
    }

    public bool IsRowToRowMapper => true;

    public IRowToRowMapper GetRowToRowMapper(Schema inputSchema)
    {
        _host.CheckValue(inputSchema, nameof(inputSchema));
        var input = new EmptyDataView(_host, inputSchema);
        var revMaps = new List<IRowToRowMapper>();
        IDataView chain;
        for (chain = ApplyTransformUtils.ApplyAllTransformsToData(_host, _xf, input); chain is IDataTransform xf; chain = xf.Source)
        {
            // Everything in the chain ought to be a row mapper.
            _host.Assert(xf is IRowToRowMapper);
            revMaps.Add((IRowToRowMapper)xf);
        }
        // The walkback should have ended at the input.
        Contracts.Assert(chain == input);
        revMaps.Reverse();
        return new CompositeRowToRowMapper(inputSchema, revMaps.ToArray());
    }

    public void Save(ModelSaveContext ctx)
    {
        _host.CheckValue(ctx, nameof(ctx));
        ctx.CheckAtModel();
        ctx.SetVersionInfo(GetVersionInfo());

        var dataPipe = _xf;
        var transforms = new List<IDataTransform>();
        while (dataPipe is IDataTransform xf)
        {
            transforms.Add(xf);
            dataPipe = xf.Source;
            Contracts.AssertValue(dataPipe);
        }
        transforms.Reverse();

        ctx.SaveSubModel("Loader", c => BinaryLoader.SaveInstance(_host, c, dataPipe.Schema));

        ctx.Writer.Write(transforms.Count);
        for (int i = 0; i < transforms.Count; i++)
        {
            var dirName = string.Format(TransformDirTemplate, i);
            ctx.SaveModel(transforms[i], dirName);
        }
    }

    public Transformer(IHostEnvironment env, ModelLoadContext ctx)
    {
        Contracts.CheckValue(env, nameof(env));
        _host = env.Register(nameof(Transformer));
        _host.CheckValue(ctx, nameof(ctx));

        ctx.CheckAtModel(GetVersionInfo());
        int n = ctx.Reader.ReadInt32();

        ctx.LoadModel<IDataLoader, SignatureLoadDataLoader>(env, out var loader, "Loader", new MultiFileSource(null));

        IDataView data = loader;
        for (int i = 0; i < n; i++)
        {
            var dirName = string.Format(TransformDirTemplate, i);
            ctx.LoadModel<IDataTransform, SignatureLoadDataTransform>(env, out var xf, dirName, data);
            data = xf;
        }

        _xf = data;
    }

    private static VersionInfo GetVersionInfo()
    {
        return new VersionInfo(
            modelSignature: "TEXT XFR",
            verWrittenCur: 0x00010001, // Initial
            verReadableCur: 0x00010001,
            verWeCanReadBack: 0x00010001,
            loaderSignature: LoaderSignature,
        loaderAssemblyName: typeof(Transformer).Assembly.FullName);
    }
}

internal sealed class OutPipelineColumn : Vector<float>
{
    public readonly Scalar<string>[] Inputs;

    public OutPipelineColumn(IEnumerable<Scalar<string>> inputs, Action<Settings> advancedSettings)
        : base(new Reconciler(advancedSettings), inputs.ToArray())
    {
        Inputs = inputs.ToArray();
    }
}

private sealed class Reconciler : EstimatorReconciler
{
    private readonly Action<Settings> _settings;

    public Reconciler(Action<Settings> advancedSettings)
    {
        _settings = advancedSettings;
    }

    public override IEstimator<ITransformer> Reconcile(IHostEnvironment env,
        PipelineColumn[] toOutput,
        IReadOnlyDictionary<PipelineColumn, string> inputNames,
        IReadOnlyDictionary<PipelineColumn, string> outputNames,
        IReadOnlyCollection<string> usedNames)
    {
        Contracts.Assert(toOutput.Length == 1);

        var outCol = (OutPipelineColumn)toOutput[0];
        var inputs = outCol.Inputs.Select(x => inputNames[x]);
        return new TextTransform(env, inputs, outputNames[outCol], _settings);
    }
}
    }

    /// <summary>
    /// Extension methods for the static-pipeline over <see cref="PipelineColumn"/> objects.
    /// </summary>
    public static class TextFeaturizerStaticPipe
{
    /// <summary>
    /// Accept text data and converts it to array which represent combinations of ngram/skip-gram token counts.
    /// </summary>
    /// <param name="input">Input data.</param>
    /// <param name="otherInputs">Additional data.</param>
    /// <param name="advancedSettings">Delegate which allows you to set transformation settings.</param>
    /// <returns></returns>
    public static Vector<float> FeaturizeText(this Scalar<string> input, Scalar<string>[] otherInputs = null, Action<TextTransform.Settings> advancedSettings = null)
    {
        Contracts.CheckValue(input, nameof(input));
        Contracts.CheckValueOrNull(otherInputs);
        otherInputs = otherInputs ?? new Scalar<string>[0];
        return new TextTransform.OutPipelineColumn(new[] { input }.Concat(otherInputs), advancedSettings);
    }
}
}<|MERGE_RESOLUTION|>--- conflicted
+++ resolved
@@ -28,15 +28,8 @@
 
 namespace Microsoft.ML.Runtime.Data
 {
-<<<<<<< HEAD
-    using CaseNormalizationMode = TextNormalizerTransform.CaseNormalizationMode;
-    using StopWordsCol = StopWordsRemoverTransform.Column;
-    using TextNormalizerArgs = TextNormalizerTransform.Arguments;
-    using TextNormalizerCol = TextNormalizerTransform.Column;
-=======
     using CaseNormalizationMode = TextNormalizerEstimator.CaseNormalizationMode;
     using StopWordsCol = StopWordsRemoverTransform.Column;
->>>>>>> a285f8d5
 
     // A transform that turns a collection of text documents into numerical feature vectors. The feature vectors are counts
     // of (word or character) ngrams in a given text. It offers ngram hashing (finding the ngram token string name to feature
@@ -343,7 +336,6 @@
 
             if (tparams.NeedsWordTokenizationTransform)
             {
-<<<<<<< HEAD
                 var xfCols = new WordTokenizeTransform.ColumnInfo[textCols.Length];
                 wordTokCols = new string[textCols.Length];
                 for (int i = 0; i < textCols.Length; i++)
@@ -355,24 +347,6 @@
                 }
 
                 view = new WordTokenizeEstimator(h, xfCols).Fit(view).Transform(view);
-=======
-                var xfCols = new DelimitedTokenizeTransform.Column[textCols.Length];
-        wordTokCols = new string[textCols.Length];
-                for (int i = 0; i<textCols.Length; i++)
-                {
-                    var col = new DelimitedTokenizeTransform.Column();
-        col.Source = textCols[i];
-                    col.Name = GenerateColumnName(view.Schema, textCols[i], "WordTokenizer");
-
-        xfCols[i] = col;
-
-                    wordTokCols[i] = col.Name;
-                    tempCols.Add(col.Name);
-                }
-
-    view = new DelimitedTokenizeTransform(h, new DelimitedTokenizeTransform.Arguments() { Column = xfCols
-}, view);
->>>>>>> a285f8d5
             }
 
             if (tparams.NeedsRemoveStopwordsTransform)
