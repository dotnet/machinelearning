--- conflicted
+++ resolved
@@ -16,35 +16,23 @@
 using System.Linq;
 using System.Text;
 
-<<<<<<< HEAD
-[assembly: LoadableClass(NgramTransformer.Summary, typeof(IDataTransform), typeof(NgramTransformer), typeof(NgramTransformer.Arguments), typeof(SignatureDataTransform),
+[assembly: LoadableClass(NgramCountingTransformer.Summary, typeof(IDataTransform), typeof(NgramCountingTransformer), typeof(NgramCountingTransformer.Arguments), typeof(SignatureDataTransform),
     "Ngram Transform", "NgramTransform", "Ngram")]
 
-[assembly: LoadableClass(NgramTransformer.Summary, typeof(IDataTransform), typeof(NgramTransformer), null, typeof(SignatureLoadDataTransform),
-    "Ngram Transform", NgramTransformer.LoaderSignature)]
-
-[assembly: LoadableClass(NgramTransformer.Summary, typeof(NgramTransformer), null, typeof(SignatureLoadModel),
-    "Ngram Transform", NgramTransformer.LoaderSignature)]
-
-[assembly: LoadableClass(typeof(IRowMapper), typeof(NgramTransformer), null, typeof(SignatureLoadRowMapper),
-    "Ngram Transform", NgramTransformer.LoaderSignature)]
-=======
-[assembly: LoadableClass(NgramCountingTransformer.Summary, typeof(NgramCountingTransformer), typeof(NgramCountingTransformer.Arguments), typeof(SignatureDataTransform),
-    "Ngram Transform", "NgramTransform", "Ngram")]
-
-[assembly: LoadableClass(NgramCountingTransformer.Summary, typeof(NgramCountingTransformer), null, typeof(SignatureLoadDataTransform),
+[assembly: LoadableClass(NgramCountingTransformer.Summary, typeof(IDataTransform), typeof(NgramCountingTransformer), null, typeof(SignatureLoadDataTransform),
     "Ngram Transform", NgramCountingTransformer.LoaderSignature)]
->>>>>>> 1a9ba926
+
+[assembly: LoadableClass(NgramCountingTransformer.Summary, typeof(NgramCountingTransformer), null, typeof(SignatureLoadModel),
+    "Ngram Transform", NgramCountingTransformer.LoaderSignature)]
+
+[assembly: LoadableClass(typeof(IRowMapper), typeof(NgramCountingTransformer), null, typeof(SignatureLoadRowMapper),
+    "Ngram Transform", NgramCountingTransformer.LoaderSignature)]
 
 namespace Microsoft.ML.Transforms.Text
 {
     using Conditional = System.Diagnostics.ConditionalAttribute;
 
-<<<<<<< HEAD
-    public sealed class NgramTransformer : OneToOneTransformerBase
-=======
-    public sealed class NgramCountingTransformer : OneToOneTransformBase
->>>>>>> 1a9ba926
+    public sealed class NgramCountingTransformer : OneToOneTransformerBase
     {
         public sealed class Column : OneToOneColumn
         {
@@ -64,7 +52,7 @@
             public int[] MaxNumTerms = null;
 
             [Argument(ArgumentType.AtMostOnce, HelpText = "Statistical measure used to evaluate how important a word is to a document in a corpus")]
-            public NgramEstimator.WeightingCriteria? Weighting;
+            public NgramCountingEstimator.WeightingCriteria? Weighting;
 
             public static Column Parse(string str)
             {
@@ -91,22 +79,22 @@
             public Column[] Column;
 
             [Argument(ArgumentType.AtMostOnce, HelpText = "Maximum ngram length", ShortName = "ngram")]
-            public int NgramLength = NgramEstimator.Defaults.NgramLength;
+            public int NgramLength = NgramCountingEstimator.Defaults.NgramLength;
 
             [Argument(ArgumentType.AtMostOnce, HelpText =
                 "Whether to store all ngram lengths up to ngramLength, or only ngramLength", ShortName = "all")]
-            public bool AllLengths = NgramEstimator.Defaults.AllLength;
+            public bool AllLengths = NgramCountingEstimator.Defaults.AllLength;
 
             [Argument(ArgumentType.AtMostOnce,
                 HelpText = "Maximum number of tokens to skip when constructing an ngram",
                 ShortName = "skips")]
-            public int SkipLength = NgramEstimator.Defaults.SkipLength;
+            public int SkipLength = NgramCountingEstimator.Defaults.SkipLength;
 
             [Argument(ArgumentType.Multiple, HelpText = "Maximum number of ngrams to store in the dictionary", ShortName = "max")]
-            public int[] MaxNumTerms = new int[] { NgramEstimator.Defaults.MaxNumTerms };
+            public int[] MaxNumTerms = new int[] { NgramCountingEstimator.Defaults.MaxNumTerms };
 
             [Argument(ArgumentType.AtMostOnce, HelpText = "The weighting criteria")]
-            public NgramEstimator.WeightingCriteria Weighting = NgramEstimator.Defaults.Weighting;
+            public NgramCountingEstimator.WeightingCriteria Weighting = NgramCountingEstimator.Defaults.Weighting;
         }
 
         private const uint VerTfIdfSupported = 0x00010002;
@@ -127,7 +115,7 @@
                 verReadableCur: 0x00010003,
                 verWeCanReadBack: 0x00010001,
                 loaderSignature: LoaderSignature,
-                loaderAssemblyName: typeof(NgramTransformer).Assembly.FullName);
+                loaderAssemblyName: typeof(NgramCountingTransformer).Assembly.FullName);
         }
 
         /// <summary>
@@ -140,7 +128,7 @@
             public readonly int NgramLength;
             public readonly int SkipLength;
             public readonly bool AllLengths;
-            public readonly NgramEstimator.WeightingCriteria Weighting;
+            public readonly NgramCountingEstimator.WeightingCriteria Weighting;
             /// <summary>
             /// Contains the maximum number of grams to store in the dictionary, for each level of ngrams,
             /// from 1 (in position 0) up to ngramLength (in position ngramLength-1)
@@ -158,11 +146,11 @@
             /// <param name="weighting">The weighting criteria.</param>
             /// <param name="maxNumTerms">Maximum number of ngrams to store in the dictionary.</param>
             public ColumnInfo(string input, string output,
-                int ngramLength = NgramEstimator.Defaults.NgramLength,
-                int skipLength = NgramEstimator.Defaults.SkipLength,
-                bool allLengths = NgramEstimator.Defaults.AllLength,
-                NgramEstimator.WeightingCriteria weighting = NgramEstimator.Defaults.Weighting,
-                int maxNumTerms = NgramEstimator.Defaults.MaxNumTerms) : this(input, output, ngramLength, skipLength, allLengths, weighting, new int[] { maxNumTerms })
+                int ngramLength = NgramCountingEstimator.Defaults.NgramLength,
+                int skipLength = NgramCountingEstimator.Defaults.SkipLength,
+                bool allLengths = NgramCountingEstimator.Defaults.AllLength,
+                NgramCountingEstimator.WeightingCriteria weighting = NgramCountingEstimator.Defaults.Weighting,
+                int maxNumTerms = NgramCountingEstimator.Defaults.MaxNumTerms) : this(input, output, ngramLength, skipLength, allLengths, weighting, new int[] { maxNumTerms })
             {
             }
 
@@ -170,7 +158,7 @@
                 int ngramLength,
                 int skipLength,
                 bool allLengths,
-                NgramEstimator.WeightingCriteria weighting,
+                NgramCountingEstimator.WeightingCriteria weighting,
                 int[] maxNumTerms)
             {
                 Input = input;
@@ -190,13 +178,13 @@
                 {
                     Contracts.CheckUserArg(Utils.Size(maxNumTerms) == 0 ||
                         Utils.Size(maxNumTerms) == 1 && maxNumTerms[0] > 0, nameof(maxNumTerms));
-                    limits[ngramLength - 1] = Utils.Size(maxNumTerms) == 0 ? NgramEstimator.Defaults.MaxNumTerms : maxNumTerms[0];
+                    limits[ngramLength - 1] = Utils.Size(maxNumTerms) == 0 ? NgramCountingEstimator.Defaults.MaxNumTerms : maxNumTerms[0];
                 }
                 else
                 {
                     Contracts.CheckUserArg(Utils.Size(maxNumTerms) <= ngramLength, nameof(maxNumTerms));
                     Contracts.CheckUserArg(Utils.Size(maxNumTerms) == 0 || maxNumTerms.All(i => i >= 0) && maxNumTerms[maxNumTerms.Length - 1] > 0, nameof(maxNumTerms));
-                    var extend = Utils.Size(maxNumTerms) == 0 ? NgramEstimator.Defaults.MaxNumTerms : maxNumTerms[maxNumTerms.Length - 1];
+                    var extend = Utils.Size(maxNumTerms) == 0 ? NgramCountingEstimator.Defaults.MaxNumTerms : maxNumTerms[maxNumTerms.Length - 1];
                     limits = Utils.BuildArray(ngramLength, i => i < Utils.Size(maxNumTerms) ? maxNumTerms[i] : extend);
                 }
                 Limits = ImmutableArray.Create(limits);
@@ -209,9 +197,9 @@
             public readonly bool[] NonEmptyLevels;
             public readonly int NgramLength;
             public readonly int SkipLength;
-            public readonly NgramEstimator.WeightingCriteria Weighting;
-
-            public bool RequireIdf => Weighting == NgramEstimator.WeightingCriteria.Idf || Weighting == NgramEstimator.WeightingCriteria.TfIdf;
+            public readonly NgramCountingEstimator.WeightingCriteria Weighting;
+
+            public bool RequireIdf => Weighting == NgramCountingEstimator.WeightingCriteria.Idf || Weighting == NgramCountingEstimator.WeightingCriteria.TfIdf;
 
             public TransformInfo(ColumnInfo info)
             {
@@ -238,8 +226,8 @@
                 Contracts.CheckDecode(NgramLength <= NgramBufferBuilder.MaxSkipNgramLength - SkipLength);
 
                 if (readWeighting)
-                    Weighting = (NgramEstimator.WeightingCriteria)ctx.Reader.ReadInt32();
-                Contracts.CheckDecode(Enum.IsDefined(typeof(NgramEstimator.WeightingCriteria), Weighting));
+                    Weighting = (NgramCountingEstimator.WeightingCriteria)ctx.Reader.ReadInt32();
+                Contracts.CheckDecode(Enum.IsDefined(typeof(NgramCountingEstimator.WeightingCriteria), Weighting));
                 NonEmptyLevels = ctx.Reader.ReadBoolArray(NgramLength);
             }
 
@@ -258,7 +246,7 @@
                 Contracts.Assert(0 <= SkipLength && SkipLength <= NgramBufferBuilder.MaxSkipNgramLength);
                 Contracts.Assert(NgramLength + SkipLength <= NgramBufferBuilder.MaxSkipNgramLength);
                 ctx.Writer.Write(SkipLength);
-                Contracts.Assert(Enum.IsDefined(typeof(NgramEstimator.WeightingCriteria), Weighting));
+                Contracts.Assert(Enum.IsDefined(typeof(NgramCountingEstimator.WeightingCriteria), Weighting));
                 ctx.Writer.Write((int)Weighting);
                 Contracts.Assert(Utils.Size(NonEmptyLevels) == NgramLength);
                 ctx.Writer.WriteBoolBytesNoCount(NonEmptyLevels);
@@ -267,156 +255,13 @@
 
         private readonly ImmutableArray<TransformInfo> _transformInfos;
 
-<<<<<<< HEAD
-=======
-        public const string LoaderSignature = "NgramTransform";
-        internal const string Summary = "Produces a bag of counts of ngrams (sequences of consecutive values of length 1-n) in a given vector of keys. "
-            + "It does so by building a dictionary of ngrams and using the id in the dictionary as the index in the bag.";
-
-        internal const string UserName = "NGram Transform";
-
-        private static VersionInfo GetVersionInfo()
-        {
-            return new VersionInfo(
-                modelSignature: "NGRAMTRN",
-                // verWrittenCur: 0x00010001, // Initial
-                verWrittenCur: 0x00010002, // Add support for TF-IDF
-                verReadableCur: 0x00010002,
-                verWeCanReadBack: 0x00010001,
-                loaderSignature: LoaderSignature,
-                loaderAssemblyName: typeof(NgramCountingTransformer).Assembly.FullName);
-        }
-
-        private readonly VectorType[] _types;
-
-        // REVIEW: The slot names types are not really needed. They are only used to "remember" which new
-        // columns have slot names.
-        private readonly VectorType[] _slotNamesTypes;
-
-        private readonly ColInfoEx[] _exes;
->>>>>>> 1a9ba926
         // These contain the ngram maps
         private readonly SequencePool[] _ngramMaps;
 
         // Ngram inverse document frequencies
         private readonly double[][] _invDocFreqs;
 
-<<<<<<< HEAD
         private static (string input, string output)[] GetColumnPairs(ColumnInfo[] columns)
-=======
-        private const string RegistrationName = "Ngram";
-
-        /// <summary>
-        /// Public constructor corresponding to SignatureDataTransform.
-        /// </summary>
-        public NgramCountingTransformer(IHostEnvironment env, Arguments args, IDataView input)
-            : base(env, RegistrationName, Contracts.CheckRef(args, nameof(args)).Column, input, TestType)
-        {
-            Host.AssertNonEmpty(Infos);
-            Host.Assert(Utils.Size(Infos) == Utils.Size(args.Column));
-
-            _exes = new ColInfoEx[Infos.Length];
-            for (int iinfo = 0; iinfo < _exes.Length; iinfo++)
-                _exes[iinfo] = new ColInfoEx(args.Column[iinfo], args);
-
-            _ngramMaps = Train(args, input, out _invDocFreqs);
-
-            InitColumnTypeAndMetadata(out _types, out _slotNamesTypes);
-        }
-
-        private NgramCountingTransformer(IHost host, ModelLoadContext ctx, IDataView input)
-            : base(host, ctx, input, TestType)
-        {
-            Host.AssertValue(ctx);
-
-            // *** Binary format ***
-            // <prefix handled in static Create method>
-            // <base>
-            // for each column
-            //   ColInfoEx
-            //   the ngram SequencePool
-            //   the ngram inverse document frequencies
-
-            _exes = new ColInfoEx[Infos.Length];
-            _ngramMaps = new SequencePool[Infos.Length];
-            _invDocFreqs = new double[Infos.Length][];
-            for (int i = 0; i < Infos.Length; i++)
-            {
-                _exes[i] = new ColInfoEx(ctx, ctx.Header.ModelVerWritten >= VerTfIdfSupported);
-                _ngramMaps[i] = new SequencePool(ctx.Reader);
-
-                if (ctx.Header.ModelVerWritten >= VerTfIdfSupported)
-                {
-                    _invDocFreqs[i] = ctx.Reader.ReadDoubleArray();
-                    for (int j = 0; j < Utils.Size(_invDocFreqs[i]); j++)
-                        Host.CheckDecode(_invDocFreqs[i][j] >= 0);
-                }
-            }
-
-            InitColumnTypeAndMetadata(out _types, out _slotNamesTypes);
-        }
-
-        public static NgramCountingTransformer Create(IHostEnvironment env, ModelLoadContext ctx, IDataView input)
-        {
-            Contracts.CheckValue(env, nameof(env));
-            var h = env.Register(RegistrationName);
-            h.CheckValue(ctx, nameof(ctx));
-            h.CheckValue(input, nameof(input));
-            ctx.CheckAtModel(GetVersionInfo());
-            return h.Apply("Loading Model",
-                ch =>
-                {
-                    // *** Binary format ***
-                    // int: sizeof(Float)
-                    // <remainder handled in ctors>
-                    int cbFloat = ctx.Reader.ReadInt32();
-                    ch.CheckDecode(cbFloat == sizeof(Float));
-                    return new NgramCountingTransformer(h, ctx, input);
-                });
-        }
-
-        public override void Save(ModelSaveContext ctx)
-        {
-            Host.CheckValue(ctx, nameof(ctx));
-            ctx.CheckAtModel();
-            ctx.SetVersionInfo(GetVersionInfo());
-
-            // *** Binary format ***
-            // int: sizeof(Float)
-            // <base>
-            // for each added column
-            //   ColInfoEx
-            //   the ngram SequencePool
-            //   the ngram inverse document frequencies
-
-            ctx.Writer.Write(sizeof(Float));
-            SaveBase(ctx);
-            var ngramsNames = default(VBuffer<ReadOnlyMemory<char>>);
-            for (int i = 0; i < _exes.Length; i++)
-            {
-                _exes[i].Save(ctx);
-                _ngramMaps[i].Save(ctx.Writer);
-                ctx.Writer.WriteDoubleArray(_invDocFreqs[i]);
-
-                if (_slotNamesTypes[i] != null)
-                {
-                    GetSlotNames(i, ref ngramsNames);
-                    Host.Assert(_ngramMaps[i].Count == ngramsNames.GetValues().Length);
-                    Host.Assert(ngramsNames.IsDense);
-                    ctx.SaveTextStream(string.Format("{0}-ngrams.txt", Infos[i].Name),
-                        writer =>
-                        {
-                            var explicitNgramNames = ngramsNames.GetValues();
-                            writer.WriteLine("# Number of Ngrams terms = {0}", explicitNgramNames.Length);
-                            for (int j = 0; j < explicitNgramNames.Length; j++)
-                                writer.WriteLine("{0}\t{1}", j, explicitNgramNames[j]);
-                        });
-                }
-            }
-        }
-
-        private static string TestType(ColumnType type)
->>>>>>> 1a9ba926
         {
             Contracts.CheckValue(columns, nameof(columns));
             return columns.Select(x => (x.Input, x.Output)).ToArray();
@@ -425,12 +270,12 @@
         protected override void CheckInputColumn(ISchema inputSchema, int col, int srcCol)
         {
             var type = inputSchema.GetColumnType(srcCol);
-            if (!NgramEstimator.IsColumnTypeValid(type))
-                throw Host.ExceptSchemaMismatch(nameof(inputSchema), "input", ColumnPairs[col].input, NgramEstimator.ExpectedColumnType, type.ToString());
-        }
-
-        internal NgramTransformer(IHostEnvironment env, IDataView input, ColumnInfo[] columns)
-           : base(Contracts.CheckRef(env, nameof(env)).Register(nameof(NgramTransformer)), GetColumnPairs(columns))
+            if (!NgramCountingEstimator.IsColumnTypeValid(type))
+                throw Host.ExceptSchemaMismatch(nameof(inputSchema), "input", ColumnPairs[col].input, NgramCountingEstimator.ExpectedColumnType, type.ToString());
+        }
+
+        internal NgramCountingTransformer(IHostEnvironment env, IDataView input, ColumnInfo[] columns)
+           : base(Contracts.CheckRef(env, nameof(env)).Register(nameof(NgramCountingTransformer)), GetColumnPairs(columns))
         {
             var transformInfos = new TransformInfo[columns.Length];
             for (int i = 0; i < columns.Length; i++)
@@ -601,7 +446,7 @@
         private static IRowMapper Create(IHostEnvironment env, ModelLoadContext ctx, ISchema inputSchema)
             => Create(env, ctx).MakeRowMapper(Schema.Create(inputSchema));
 
-        private NgramTransformer(IHost host, ModelLoadContext ctx) :
+        private NgramCountingTransformer(IHost host, ModelLoadContext ctx) :
             base(host, ctx)
         {
             var columnsLength = ColumnPairs.Length;
@@ -655,14 +500,14 @@
                         maxNumTerms);
                 };
             }
-            return new NgramTransformer(env, input, cols).MakeDataTransform(input);
+            return new NgramCountingTransformer(env, input, cols).MakeDataTransform(input);
         }
 
         // Factory method for SignatureLoadModel.
-        private static NgramTransformer Create(IHostEnvironment env, ModelLoadContext ctx)
+        private static NgramCountingTransformer Create(IHostEnvironment env, ModelLoadContext ctx)
         {
             Contracts.CheckValue(env, nameof(env));
-            var host = env.Register(nameof(NgramTransformer));
+            var host = env.Register(nameof(NgramCountingTransformer));
 
             host.CheckValue(ctx, nameof(ctx));
             ctx.CheckAtModel(GetVersionInfo());
@@ -671,7 +516,7 @@
                 int cbFloat = ctx.Reader.ReadInt32();
                 env.CheckDecode(cbFloat == sizeof(float));
             }
-            return new NgramTransformer(host, ctx);
+            return new NgramCountingTransformer(host, ctx);
         }
 
         public override void Save(ModelSaveContext ctx)
@@ -701,9 +546,9 @@
             private readonly ColumnType[] _srcTypes;
             private readonly int[] _srcCols;
             private readonly ColumnType[] _types;
-            private readonly NgramTransformer _parent;
-
-            public Mapper(NgramTransformer parent, Schema inputSchema)
+            private readonly NgramCountingTransformer _parent;
+
+            public Mapper(NgramCountingTransformer parent, Schema inputSchema)
                : base(parent.Host.Register(nameof(Mapper)), parent, inputSchema)
             {
                 _parent = parent;
@@ -838,7 +683,7 @@
                 ValueGetter<VBuffer<float>> del;
                 switch (_parent._transformInfos[iinfo].Weighting)
                 {
-                    case NgramEstimator.WeightingCriteria.TfIdf:
+                    case NgramCountingEstimator.WeightingCriteria.TfIdf:
                         Host.AssertValue(_parent._invDocFreqs[iinfo]);
                         del =
                             (ref VBuffer<float> dst) =>
@@ -855,7 +700,7 @@
                                     dst = new VBuffer<float>(0, dst.Values, dst.Indices);
                             };
                         break;
-                    case NgramEstimator.WeightingCriteria.Idf:
+                    case NgramCountingEstimator.WeightingCriteria.Idf:
                         Host.AssertValue(_parent._invDocFreqs[iinfo]);
                         del =
                             (ref VBuffer<float> dst) =>
@@ -872,7 +717,7 @@
                                     dst = new VBuffer<float>(0, dst.Values, dst.Indices);
                             };
                         break;
-                    case NgramEstimator.WeightingCriteria.Tf:
+                    case NgramCountingEstimator.WeightingCriteria.Tf:
                         del =
                             (ref VBuffer<float> dst) =>
                             {
@@ -899,7 +744,7 @@
     /// Produces a bag of counts of ngrams(sequences of consecutive values of length 1-n) in a given vector of keys.
     /// It does so by building a dictionary of ngrams and using the id in the dictionary as the index in the bag.
     /// </summary>
-    public sealed class NgramEstimator : IEstimator<NgramTransformer>
+    public sealed class NgramCountingEstimator : IEstimator<NgramCountingTransformer>
     {
         /// <summary>
         /// Weighting criteria: a statistical measure used to evaluate how important a word is to a document in a corpus.
@@ -927,7 +772,7 @@
         }
 
         private readonly IHost _host;
-        private readonly NgramTransformer.ColumnInfo[] _columns;
+        private readonly NgramCountingTransformer.ColumnInfo[] _columns;
 
         /// <summary>
         /// Produces a bag of counts of ngrams (sequences of consecutive words) in <paramref name="inputColumn"/>
@@ -941,7 +786,7 @@
         /// <param name="allLengths">Whether to include all ngram lengths up to <paramref name="ngramLength"/> or only <paramref name="ngramLength"/>.</param>
         /// <param name="maxNumTerms">Maximum number of ngrams to store in the dictionary.</param>
         /// <param name="weighting">Statistical measure used to evaluate how important a word is to a document in a corpus.</param>
-        public NgramEstimator(IHostEnvironment env,
+        public NgramCountingEstimator(IHostEnvironment env,
             string inputColumn,
             string outputColumn = null,
             int ngramLength = Defaults.NgramLength,
@@ -964,14 +809,14 @@
         /// <param name="allLengths">Whether to include all ngram lengths up to <paramref name="ngramLength"/> or only <paramref name="ngramLength"/>.</param>
         /// <param name="maxNumTerms">Maximum number of ngrams to store in the dictionary.</param>
         /// <param name="weighting">Statistical measure used to evaluate how important a word is to a document in a corpus.</param>
-        public NgramEstimator(IHostEnvironment env,
+        public NgramCountingEstimator(IHostEnvironment env,
             (string input, string output)[] columns,
             int ngramLength = Defaults.NgramLength,
             int skipLength = Defaults.SkipLength,
             bool allLengths = Defaults.AllLength,
             int maxNumTerms = Defaults.MaxNumTerms,
             WeightingCriteria weighting = Defaults.Weighting)
-            : this(env, columns.Select(x => new NgramTransformer.ColumnInfo(x.input, x.output, ngramLength, skipLength, allLengths, weighting, maxNumTerms)).ToArray())
+            : this(env, columns.Select(x => new NgramCountingTransformer.ColumnInfo(x.input, x.output, ngramLength, skipLength, allLengths, weighting, maxNumTerms)).ToArray())
         {
         }
 
@@ -981,14 +826,14 @@
         /// </summary>
         /// <param name="env">The environment.</param>
         /// <param name="columns">Array of columns with information how to transform data.</param>
-        public NgramEstimator(IHostEnvironment env, params NgramTransformer.ColumnInfo[] columns)
+        public NgramCountingEstimator(IHostEnvironment env, params NgramCountingTransformer.ColumnInfo[] columns)
         {
             Contracts.CheckValue(env, nameof(env));
-            _host = env.Register(nameof(NgramEstimator));
+            _host = env.Register(nameof(NgramCountingEstimator));
             _columns = columns;
         }
 
-        public NgramTransformer Fit(IDataView input) => new NgramTransformer(_host, input, _columns);
+        public NgramCountingTransformer Fit(IDataView input) => new NgramCountingTransformer(_host, input, _columns);
 
         internal static bool IsColumnTypeValid(ColumnType type)
         {
