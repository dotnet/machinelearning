--- conflicted
+++ resolved
@@ -293,13 +293,8 @@
             var cols = new ColumnInfo[args.Columns.Length];
             for (int i = 0; i < cols.Length; i++)
             {
-<<<<<<< HEAD
-                var item = args.Column[i];
+                var item = args.Columns[i];
                 cols[i] = new ColumnInfo(
-=======
-                var item = args.Columns[i];
-                cols[i] = new ColumnInfo(item.Source ?? item.Name,
->>>>>>> ac7ee5a2
                    item.Name,
                    item.Source ?? item.Name,
                    item.Language ?? args.Language,
@@ -659,17 +654,10 @@
         {
             public IDataTransform CreateComponent(IHostEnvironment env, IDataView input, OneToOneColumn[] column)
             {
-<<<<<<< HEAD
                 if (Utils.Size(Stopword) > 0)
-                    return new CustomStopWordsRemovingTransformer(env, Stopword, column.Select(x => (x.Name, x.Source)).ToArray()).Transform(input) as IDataTransform;
+                    return new CustomStopWordsRemovingTransformer(env, Stopwords, column.Select(x => (x.Name, x.Source)).ToArray()).Transform(input) as IDataTransform;
                 else
-                    return new CustomStopWordsRemovingTransformer(env, Stopwords, DataFile, StopwordsColumn, Loader, column.Select(x => (x.Name, x.Source)).ToArray()).Transform(input) as IDataTransform;
-=======
-                if (Utils.Size(Stopwords) > 0)
-                    return new CustomStopWordsRemovingTransform(env, Stopwords, column.Select(x => (x.Source, x.Name)).ToArray()).Transform(input) as IDataTransform;
-                else
-                    return new CustomStopWordsRemovingTransform(env, Stopword, DataFile, StopwordsColumn, Loader, column.Select(x => (x.Source, x.Name)).ToArray()).Transform(input) as IDataTransform;
->>>>>>> ac7ee5a2
+                    return new CustomStopWordsRemovingTransformer(env, Stopword, DataFile, StopwordsColumn, Loader, column.Select(x => (x.Name, x.Source)).ToArray()).Transform(input) as IDataTransform;
             }
         }
 
@@ -956,33 +944,18 @@
             env.CheckValue(args, nameof(args));
             env.CheckValue(input, nameof(input));
 
-<<<<<<< HEAD
-            env.CheckValue(args.Column, nameof(args.Column));
-            var cols = new (string outputColumnName, string inputColumnName)[args.Column.Length];
+            env.CheckValue(args.Columns, nameof(args.Columns));
+            var cols = new (string outputColumnName, string inputColumnName)[args.Columns.Length];
             for (int i = 0; i < cols.Length; i++)
             {
-                var item = args.Column[i];
+                var item = args.Columns[i];
                 cols[i] = (item.Name, item.Source ?? item.Name);
             }
             CustomStopWordsRemovingTransformer transfrom = null;
             if (Utils.Size(args.Stopword) > 0)
-                transfrom = new CustomStopWordsRemovingTransformer(env, args.Stopword, cols);
+                transfrom = new CustomStopWordsRemovingTransformer(env, args.Stopwords, cols);
             else
-                transfrom = new CustomStopWordsRemovingTransformer(env, args.Stopwords, args.DataFile, args.StopwordsColumn, args.Loader, cols);
-=======
-            env.CheckValue(args.Columns, nameof(args.Columns));
-            var cols = new (string input, string output)[args.Columns.Length];
-            for (int i = 0; i < cols.Length; i++)
-            {
-                var item = args.Columns[i];
-                cols[i] = (item.Source ?? item.Name, item.Name);
-            }
-            CustomStopWordsRemovingTransform transfrom = null;
-            if (Utils.Size(args.Stopwords) > 0)
-                transfrom = new CustomStopWordsRemovingTransform(env, args.Stopwords, cols);
-            else
-                transfrom = new CustomStopWordsRemovingTransform(env, args.Stopword, args.DataFile, args.StopwordsColumn, args.Loader, cols);
->>>>>>> ac7ee5a2
+                transfrom = new CustomStopWordsRemovingTransformer(env, args.Stopword, args.DataFile, args.StopwordsColumn, args.Loader, cols);
             return transfrom.MakeDataTransform(input);
         }
 
