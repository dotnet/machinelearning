﻿// Licensed to the .NET Foundation under one or more agreements.
// The .NET Foundation licenses this file to you under the MIT license.
// See the LICENSE file in the project root for more information.

using System;
using System.Collections.Generic;
using System.IO;
using System.Linq;
using System.Reflection;
using System.Text;
using System.Threading;
using Microsoft.Data.DataView;
using Microsoft.ML;
using Microsoft.ML.CommandLine;
using Microsoft.ML.Core.Data;
using Microsoft.ML.Data;
using Microsoft.ML.Data.IO;
using Microsoft.ML.EntryPoints;
using Microsoft.ML.Internal.Utilities;
using Microsoft.ML.Model;
using Microsoft.ML.Transforms.Text;

[assembly: LoadableClass(StopWordsRemovingTransformer.Summary, typeof(IDataTransform), typeof(StopWordsRemovingTransformer), typeof(StopWordsRemovingTransformer.Options), typeof(SignatureDataTransform),
    "Stopwords Remover Transform", "StopWordsRemoverTransform", "StopWordsRemover", "StopWords")]

[assembly: LoadableClass(StopWordsRemovingTransformer.Summary, typeof(IDataTransform), typeof(StopWordsRemovingTransformer), null, typeof(SignatureLoadDataTransform),
    "Stopwords Remover Transform", StopWordsRemovingTransformer.LoaderSignature)]

[assembly: LoadableClass(StopWordsRemovingTransformer.Summary, typeof(StopWordsRemovingTransformer), null, typeof(SignatureLoadModel),
    "Stopwords Remover Transform", StopWordsRemovingTransformer.LoaderSignature)]

[assembly: LoadableClass(typeof(IRowMapper), typeof(StopWordsRemovingTransformer), null, typeof(SignatureLoadRowMapper),
    "Stopwords Remover Transform", StopWordsRemovingTransformer.LoaderSignature)]

[assembly: LoadableClass(CustomStopWordsRemovingTransformer.Summary, typeof(IDataTransform), typeof(CustomStopWordsRemovingTransformer), typeof(CustomStopWordsRemovingTransformer.Options), typeof(SignatureDataTransform),
    "Custom Stopwords Remover Transform", "CustomStopWordsRemoverTransform", "CustomStopWords")]

[assembly: LoadableClass(CustomStopWordsRemovingTransformer.Summary, typeof(IDataTransform), typeof(CustomStopWordsRemovingTransformer), null, typeof(SignatureLoadDataTransform),
    "Custom Stopwords Remover Transform", CustomStopWordsRemovingTransformer.LoaderSignature)]

[assembly: LoadableClass(CustomStopWordsRemovingTransformer.Summary, typeof(CustomStopWordsRemovingTransformer), null, typeof(SignatureLoadModel),
     "Custom Stopwords Remover Transform", CustomStopWordsRemovingTransformer.LoaderSignature)]

[assembly: LoadableClass(typeof(IRowMapper), typeof(CustomStopWordsRemovingTransformer), null, typeof(SignatureLoadRowMapper),
     "Custom Stopwords Remover Transform", CustomStopWordsRemovingTransformer.LoaderSignature)]

[assembly: EntryPointModule(typeof(PredefinedStopWordsRemoverFactory))]
[assembly: EntryPointModule(typeof(CustomStopWordsRemovingTransformer.LoaderArguments))]

namespace Microsoft.ML.Transforms.Text
{
    [TlcModule.ComponentKind("StopWordsRemover")]
    internal interface IStopWordsRemoverFactory : IComponentFactory<IDataView, OneToOneColumn[], IDataTransform> { }

    [TlcModule.Component(Name = "Predefined", FriendlyName = "Predefined Stopwords List Remover", Alias = "PredefinedStopWordsRemover,PredefinedStopWords",
        Desc = "Remover with predefined list of stop words.")]
    internal sealed class PredefinedStopWordsRemoverFactory : IStopWordsRemoverFactory
    {
        public IDataTransform CreateComponent(IHostEnvironment env, IDataView input, OneToOneColumn[] columns)
        {
            return new StopWordsRemovingEstimator(env, columns.Select(x => new StopWordsRemovingEstimator.ColumnInfo(x.Name, x.Source)).ToArray()).Fit(input).Transform(input) as IDataTransform;
        }
    }

    /// <summary>
    /// A Stopword remover transform based on language-specific lists of stop words (most common words)
    /// from Office Named Entity Recognition project.
    /// The transform is usually applied after tokenizing text, so it compares individual tokens
    /// (case-insensitive comparison) to the stopwords.
    /// </summary>
    public sealed class StopWordsRemovingTransformer : OneToOneTransformerBase
    {
        internal sealed class Column : OneToOneColumn
        {
            [Argument(ArgumentType.AtMostOnce,
                HelpText = "Optional column to use for languages. This overrides sentence separator language value.",
                ShortName = "langscol")]
            public string LanguagesColumn;

            [Argument(ArgumentType.AtMostOnce, HelpText = "Stopword Language (optional).", ShortName = "lang")]
            public StopWordsRemovingEstimator.Language? Language;

            internal static Column Parse(string str)
            {
                Contracts.AssertNonEmpty(str);

                var res = new Column();
                if (res.TryParse(str))
                    return res;
                return null;
            }

            internal bool TryUnparse(StringBuilder sb)
            {
                Contracts.AssertValue(sb);
                if (!string.IsNullOrWhiteSpace(LanguagesColumn) || Language.HasValue)
                    return false;
                return TryUnparseCore(sb);
            }
        }

<<<<<<< HEAD
        internal sealed class Options
=======
        internal sealed class Arguments
>>>>>>> 2d351eb7
        {
            [Argument(ArgumentType.Multiple | ArgumentType.Required, HelpText = "New column definition(s)", Name = "Column", ShortName = "col", SortOrder = 1)]
            public Column[] Columns;

            [Argument(ArgumentType.AtMostOnce,
                HelpText = "Optional column to use for languages. This overrides language value.",
                ShortName = "langscol", SortOrder = 1,
                Purpose = SpecialPurpose.ColumnName)]
            public string LanguagesColumn;

            [Argument(ArgumentType.AtMostOnce, HelpText = "Language-specific stop words list.", ShortName = "lang", SortOrder = 1)]
            public StopWordsRemovingEstimator.Language Language = StopWordsRemovingEstimator.Defaults.DefaultLanguage;
        }

        internal const string Summary = "A Stopword remover transform based on language-specific lists of stop words (most common words) " +
       "from Office Named Entity Recognition project. The transform is usually applied after tokenizing text, so it compares individual tokens " +
       "(case-insensitive comparison) to the stopwords.";

        internal const string LoaderSignature = "StopWordsTransform";

        private static VersionInfo GetVersionInfo()
        {
            return new VersionInfo(
                modelSignature: "STOPWRDR",
                verWrittenCur: 0x00010001, // Initial
                verReadableCur: 0x00010001,
                verWeCanReadBack: 0x00010001,
                loaderSignature: LoaderSignature,
                loaderAssemblyName: typeof(StopWordsRemovingTransformer).Assembly.FullName);
        }

        public IReadOnlyCollection<StopWordsRemovingEstimator.ColumnInfo> Columns => _columns.AsReadOnly();

        private readonly StopWordsRemovingEstimator.ColumnInfo[] _columns;
        private static volatile NormStr.Pool[] _stopWords;
        private static volatile Dictionary<ReadOnlyMemory<char>, StopWordsRemovingEstimator.Language> _langsDictionary;

        private const string RegistrationName = "StopWordsRemover";
        private const string StopWordsDirectoryName = "StopWords";

        private static NormStr.Pool[] StopWords
        {
            get
            {
                NormStr.Pool[] result = _stopWords;
                if (result == null)
                {
                    var values = Enum.GetValues(typeof(StopWordsRemovingEstimator.Language)).Cast<int>();
                    var langValues = values as int[] ?? values.ToArray();
                    int maxValue = langValues.Max();
                    Contracts.Assert(langValues.Min() >= 0);
                    Contracts.Assert(maxValue < Utils.ArrayMaxSize);

                    var stopWords = new NormStr.Pool[maxValue + 1];
                    Interlocked.CompareExchange(ref _stopWords, stopWords, null);
                    result = _stopWords;
                }

                return result;
            }
        }

        private static Dictionary<ReadOnlyMemory<char>, StopWordsRemovingEstimator.Language> LangsDictionary
        {
            get
            {
                Dictionary<ReadOnlyMemory<char>, StopWordsRemovingEstimator.Language> result = _langsDictionary;
                if (result == null)
                {
                    var langsDictionary = Enum.GetValues(typeof(StopWordsRemovingEstimator.Language)).Cast<StopWordsRemovingEstimator.Language>()
                        .ToDictionary(lang => lang.ToString().AsMemory(), new ReadOnlyMemoryUtils.ReadonlyMemoryCharComparer());
                    Interlocked.CompareExchange(ref _langsDictionary, langsDictionary, null);
                    result = _langsDictionary;
                }

                return result;
            }
        }

        private static (string outputColumnName, string inputColumnName)[] GetColumnPairs(StopWordsRemovingEstimator.ColumnInfo[] columns)
        {
            Contracts.CheckValue(columns, nameof(columns));
            return columns.Select(x => (x.Name, x.InputColumnName)).ToArray();
        }

        protected override void CheckInputColumn(Schema inputSchema, int col, int srcCol)
        {
            var type = inputSchema[srcCol].Type;
            if (!StopWordsRemovingEstimator.IsColumnTypeValid(type))
                throw Host.ExceptSchemaMismatch(nameof(inputSchema), "input", ColumnPairs[col].inputColumnName, StopWordsRemovingEstimator.ExpectedColumnType, type.ToString());
        }

        /// <summary>
        /// Stopword remover removes language-specific list of stop words (most common words).
        /// </summary>
        /// <param name="env">The environment.</param>
        /// <param name="columns">Pairs of columns to remove stop words from.</param>
        internal StopWordsRemovingTransformer(IHostEnvironment env, params StopWordsRemovingEstimator.ColumnInfo[] columns) :
            base(Contracts.CheckRef(env, nameof(env)).Register(RegistrationName), GetColumnPairs(columns))
        {
            _columns = columns;
        }

        public override void Save(ModelSaveContext ctx)
        {
            Host.CheckValue(ctx, nameof(ctx));
            ctx.CheckAtModel();
            ctx.SetVersionInfo(GetVersionInfo());

            // *** Binary format ***
            // <base>
            // foreach column:
            //   int: the stopwords list language
            //   string: the id of languages column name
            SaveColumns(ctx);
            foreach (var column in _columns)
            {
                ctx.Writer.Write((int)column.Language);
                ctx.SaveStringOrNull(column.LanguageColumn);
            }
        }

        private StopWordsRemovingTransformer(IHost host, ModelLoadContext ctx) :
            base(host, ctx)
        {
            var columnsLength = ColumnPairs.Length;
            // *** Binary format ***
            // <base>
            // foreach column:
            //   int: the stopwords list language
            //   string: the id of languages column name
            _columns = new StopWordsRemovingEstimator.ColumnInfo[columnsLength];
            for (int i = 0; i < columnsLength; i++)
            {
                var lang = (StopWordsRemovingEstimator.Language)ctx.Reader.ReadInt32();
                Contracts.CheckDecode(Enum.IsDefined(typeof(StopWordsRemovingEstimator.Language), lang));
                var langColName = ctx.LoadStringOrNull();
                _columns[i] = new StopWordsRemovingEstimator.ColumnInfo(ColumnPairs[i].outputColumnName, ColumnPairs[i].inputColumnName, lang, langColName);
            }
        }

        // Factory method for SignatureLoadModel.
        private static StopWordsRemovingTransformer Create(IHostEnvironment env, ModelLoadContext ctx)
        {
            Contracts.CheckValue(env, nameof(env));
            var host = env.Register(RegistrationName);
            host.CheckValue(ctx, nameof(ctx));
            ctx.CheckAtModel(GetVersionInfo());
            return new StopWordsRemovingTransformer(host, ctx);
        }

        // Factory method for SignatureDataTransform.
        internal static IDataTransform Create(IHostEnvironment env, Options options, IDataView input)
        {
            Contracts.CheckValue(env, nameof(env));
            env.CheckValue(options, nameof(options));
            env.CheckValue(input, nameof(input));

            env.CheckValue(options.Columns, nameof(options.Columns));
            var cols = new StopWordsRemovingEstimator.ColumnInfo[options.Columns.Length];
            for (int i = 0; i < cols.Length; i++)
            {
                var item = options.Columns[i];
                cols[i] = new StopWordsRemovingEstimator.ColumnInfo(
                   item.Name,
                   item.Source ?? item.Name,
                   item.Language ?? options.Language,
                   item.LanguagesColumn ?? options.LanguagesColumn);
            }
            return new StopWordsRemovingTransformer(env, cols).MakeDataTransform(input);
        }

        // Factory method for SignatureLoadDataTransform.
        private static IDataTransform Create(IHostEnvironment env, ModelLoadContext ctx, IDataView input)
            => Create(env, ctx).MakeDataTransform(input);

        // Factory method for SignatureLoadRowMapper.
        private static IRowMapper Create(IHostEnvironment env, ModelLoadContext ctx, Schema inputSchema)
            => Create(env, ctx).MakeRowMapper(inputSchema);

        private protected override IRowMapper MakeRowMapper(Schema schema) => new Mapper(this, schema);

        private void CheckResources()
        {
            // Find required resources
            var requiredResources = new bool[StopWords.Length];
            for (int iinfo = 0; iinfo < _columns.Length; iinfo++)
                requiredResources[(int)_columns[iinfo].Language] = true;
            using (var ch = Host.Start("Check resources"))
            {
                // Check the existence of resource files
                var missings = new StringBuilder();
                foreach (StopWordsRemovingEstimator.Language lang in Enum.GetValues(typeof(StopWordsRemovingEstimator.Language)))
                {
                    if (GetResourceFileStreamOrNull(lang) == null)
                    {
                        if (requiredResources[(int)lang])
                        {
                            throw ch.Except(
                                "Missing '{0}.txt' resource.");
                        }

                        if (missings.Length > 0)
                            missings.Append(", ");
                        missings.Append(lang);
                    }
                }

                if (missings.Length > 0)
                {
                    const string wrnMsg = "Missing resources for languages: '{0}'. You can check the following help page for more info: '{1}'. "
                        + "Default stop words list (specified by 'lang' option) will be used if needed.";
                    ch.Warning(wrnMsg, missings.ToString());
                }
            }
        }

        private static void AddResourceIfNotPresent(StopWordsRemovingEstimator.Language lang)
        {
            Contracts.Assert(0 <= (int)lang & (int)lang < Utils.Size(StopWords));

            if (StopWords[(int)lang] == null)
            {
                Stream stopWordsStream = GetResourceFileStreamOrNull(lang);
                Contracts.Assert(stopWordsStream != null);
                var stopWordsList = new NormStr.Pool();
                using (StreamReader reader = new StreamReader(stopWordsStream))
                {
                    string stopWord;
                    while ((stopWord = reader.ReadLine()) != null)
                    {
                        if (!string.IsNullOrWhiteSpace(stopWord))
                            stopWordsList.Add(stopWord);
                    }
                }
                Interlocked.CompareExchange(ref StopWords[(int)lang], stopWordsList, null);
            }
        }

        private static Stream GetResourceFileStreamOrNull(StopWordsRemovingEstimator.Language lang)
        {
            Assembly assembly = Assembly.GetExecutingAssembly();
            return assembly.GetManifestResourceStream($"{assembly.GetName().Name}.Text.StopWords.{lang.ToString()}.txt");
        }

        private sealed class Mapper : MapperBase
        {
            private readonly ColumnType[] _types;
            private readonly StopWordsRemovingTransformer _parent;
            private readonly int[] _languageColumns;
            private readonly bool?[] _resourcesExist;
            private readonly Dictionary<int, int> _colMapNewToOld;

            public Mapper(StopWordsRemovingTransformer parent, Schema inputSchema)
             : base(Contracts.CheckRef(parent, nameof(parent)).Host.Register(nameof(Mapper)), inputSchema, parent)
            {
                _parent = parent;
                _types = new ColumnType[_parent.ColumnPairs.Length];
                _languageColumns = new int[_parent.ColumnPairs.Length];
                _resourcesExist = new bool?[StopWords.Length];
                _colMapNewToOld = new Dictionary<int, int>();

                for (int i = 0; i < _parent.ColumnPairs.Length; i++)
                {
                    if (!inputSchema.TryGetColumnIndex(_parent.ColumnPairs[i].inputColumnName, out int srcCol))
                        throw Host.ExceptSchemaMismatch(nameof(inputSchema), "input", _parent.ColumnPairs[i].inputColumnName);
                    _parent.CheckInputColumn(InputSchema, i, srcCol);
                    _colMapNewToOld.Add(i, srcCol);

                    var srcType = InputSchema[srcCol].Type;
                    if (!StopWordsRemovingEstimator.IsColumnTypeValid(srcType))
                        throw Host.ExceptSchemaMismatch(nameof(inputSchema), "input", parent._columns[i].InputColumnName, StopWordsRemovingEstimator.ExpectedColumnType, srcType.ToString());

                    _types[i] = new VectorType(TextType.Instance);
                    if (!string.IsNullOrEmpty(_parent._columns[i].LanguageColumn))
                    {
                        if (!inputSchema.TryGetColumnIndex(_parent._columns[i].LanguageColumn, out int langCol))
                            throw Host.ExceptSchemaMismatch(nameof(inputSchema), "language", _parent._columns[i].LanguageColumn);
                        _languageColumns[i] = langCol;
                    }
                    else
                        _languageColumns[i] = -1;
                }
                _parent.CheckResources();
            }

            protected override Schema.DetachedColumn[] GetOutputColumnsCore()
            {
                var result = new Schema.DetachedColumn[_parent.ColumnPairs.Length];
                for (int i = 0; i < _parent.ColumnPairs.Length; i++)
                {
                    InputSchema.TryGetColumnIndex(_parent.ColumnPairs[i].inputColumnName, out int colIndex);
                    Host.Assert(colIndex >= 0);
                    result[i] = new Schema.DetachedColumn(_parent.ColumnPairs[i].outputColumnName, _types[i]);
                }
                return result;
            }

            protected override Delegate MakeGetter(Row input, int iinfo, Func<int, bool> activeOutput, out Action disposer)
            {
                Host.AssertValue(input);
                Host.Assert(0 <= iinfo && iinfo < _parent.ColumnPairs.Length);
                disposer = null;

                StopWordsRemovingEstimator.Language stopWordslang = _parent._columns[iinfo].Language;
                var lang = default(ReadOnlyMemory<char>);
                var getLang = _languageColumns[iinfo] >= 0 ? input.GetGetter<ReadOnlyMemory<char>>(_languageColumns[iinfo]) : null;
                var getSrc = input.GetGetter<VBuffer<ReadOnlyMemory<char>>>(_colMapNewToOld[iinfo]);
                var src = default(VBuffer<ReadOnlyMemory<char>>);
                var buffer = new StringBuilder();
                var list = new List<ReadOnlyMemory<char>>();

                ValueGetter<VBuffer<ReadOnlyMemory<char>>> del =
                    (ref VBuffer<ReadOnlyMemory<char>> dst) =>
                    {
                        var langToUse = stopWordslang;
                        UpdateLanguage(ref langToUse, getLang, ref lang);

                        getSrc(ref src);
                        list.Clear();

                        var srcValues = src.GetValues();
                        for (int i = 0; i < srcValues.Length; i++)
                        {
                            if (srcValues[i].IsEmpty)
                                continue;
                            buffer.Clear();
                            ReadOnlyMemoryUtils.AddLowerCaseToStringBuilder(srcValues[i].Span, buffer);

                            // REVIEW: Consider using a trie for string matching (Aho-Corasick, etc.)
                            if (StopWords[(int)langToUse].Get(buffer) == null)
                                list.Add(srcValues[i]);
                        }

                        VBufferUtils.Copy(list, ref dst, list.Count);
                    };

                return del;
            }

            private void UpdateLanguage(ref StopWordsRemovingEstimator.Language langToUse, ValueGetter<ReadOnlyMemory<char>> getLang, ref ReadOnlyMemory<char> langTxt)
            {
                if (getLang != null)
                {
                    getLang(ref langTxt);
                    StopWordsRemovingEstimator.Language lang;
                    if (LangsDictionary.TryGetValue(langTxt, out lang))
                        langToUse = lang;
                }

                if (!ResourceExists(langToUse))
                    langToUse = StopWordsRemovingEstimator.Defaults.DefaultLanguage;
                AddResourceIfNotPresent(langToUse);
            }

            private bool ResourceExists(StopWordsRemovingEstimator.Language lang)
            {
                int langVal = (int)lang;
                Contracts.Assert(0 <= langVal & langVal < Utils.Size(StopWords));
                // Note: Updating values in _resourcesExist does not have to be an atomic operation
                return StopWords[langVal] != null ||
                    (_resourcesExist[langVal] ?? (_resourcesExist[langVal] = GetResourceFileStreamOrNull(lang) != null).Value);
            }

            private protected override Func<int, bool> GetDependenciesCore(Func<int, bool> activeOutput)
            {
                var active = new bool[InputSchema.Count];
                foreach (var pair in _colMapNewToOld)
                    if (activeOutput(pair.Key))
                    {
                        active[pair.Value] = true;
                        if (_languageColumns[pair.Key] != -1)
                            active[_languageColumns[pair.Key]] = true;
                    }
                return col => active[col];
            }

            public override void Save(ModelSaveContext ctx) => _parent.Save(ctx);
        }
    }

    /// <summary>
    /// Stopword remover removes language-specific list of stop words (most common words)
    /// This is usually applied after tokenizing text, so it compares individual tokens
    /// (case-insensitive comparison) to the stopwords.
    /// </summary>
    public sealed class StopWordsRemovingEstimator : TrivialEstimator<StopWordsRemovingTransformer>
    {
        /// <summary>
        /// Describes how the transformer handles one column pair.
        /// </summary>
        public sealed class ColumnInfo
        {
            public readonly string Name;
            public readonly string InputColumnName;
            public readonly StopWordsRemovingEstimator.Language Language;
            public readonly string LanguageColumn;

            /// <summary>
            /// Describes how the transformer handles one column pair.
            /// </summary>
            /// <param name="name">Name of the column resulting from the transformation of <paramref name="inputColumnName"/>.</param>
            /// <param name="inputColumnName">Name of the column to transform. If set to <see langword="null"/>, the value of the <paramref name="name"/> will be used as source.</param>
            /// <param name="language">Language-specific stop words list.</param>
            /// <param name="languageColumn">Optional column to use for languages. This overrides language value.</param>
            public ColumnInfo(string name,
                string inputColumnName = null,
                StopWordsRemovingEstimator.Language language = StopWordsRemovingEstimator.Defaults.DefaultLanguage,
                string languageColumn = null)
            {
                Contracts.CheckNonWhiteSpace(name, nameof(name));

                Name = name;
                InputColumnName = inputColumnName ?? name;
                Language = language;
                LanguageColumn = languageColumn;
            }
        }
        /// <summary>
        /// Stopwords language. This enumeration is serialized.
        /// </summary>
        public enum Language
        {
            English = 0,
            French = 1,
            German = 2,
            Dutch = 3,
            Danish = 4,
            Swedish = 5,
            Italian = 6,
            Spanish = 7,
            Portuguese = 8,
#pragma warning disable MSML_GeneralName // These names correspond to file names, so this is fine in this case.
            Portuguese_Brazilian = 9,
            Norwegian_Bokmal = 10,
#pragma warning restore MSML_GeneralName
            Russian = 11,
            Polish = 12,
            Czech = 13,
            Arabic = 14,
            Japanese = 15
        }

        internal static class Defaults
        {
            public const Language DefaultLanguage = Language.English;
        }

        public static bool IsColumnTypeValid(ColumnType type) =>
            type is VectorType vectorType && vectorType.ItemType is TextType;

        internal const string ExpectedColumnType = "vector of Text type";

        /// <summary>
        /// Removes stop words from incoming token streams in <paramref name="inputColumnName"/>
        /// and outputs the token streams without stopwords as <paramref name="outputColumnName"/>.
        /// </summary>
        /// <param name="env">The environment.</param>
        /// <param name="outputColumnName">Name of the column resulting from the transformation of <paramref name="inputColumnName"/>.</param>
        /// <param name="inputColumnName">Name of the column to transform. If set to <see langword="null"/>, the value of the <paramref name="outputColumnName"/> will be used as source.</param>
        /// <param name="language">Langauge of the input text column <paramref name="inputColumnName"/>.</param>
        internal StopWordsRemovingEstimator(IHostEnvironment env, string outputColumnName, string inputColumnName = null, Language language = Language.English)
            : this(env, new[] { (outputColumnName, inputColumnName ?? outputColumnName) }, language)
        {
        }

        /// <summary>
        /// Removes stop words from incoming token streams in input columns
        /// and outputs the token streams without stop words as output columns.
        /// </summary>
        /// <param name="env">The environment.</param>
        /// <param name="columns">Pairs of columns to remove stop words on.</param>
        /// <param name="language">Langauge of the input text columns <paramref name="columns"/>.</param>
        internal StopWordsRemovingEstimator(IHostEnvironment env, (string outputColumnName, string inputColumnName)[] columns, Language language = Language.English)
            : this(env, columns.Select(x => new ColumnInfo(x.outputColumnName, x.inputColumnName, language)).ToArray())
        {
        }

        internal StopWordsRemovingEstimator(IHostEnvironment env, params ColumnInfo[] columns)
            : base(Contracts.CheckRef(env, nameof(env)).Register(nameof(StopWordsRemovingEstimator)), new StopWordsRemovingTransformer(env, columns))
        {
        }

        public override SchemaShape GetOutputSchema(SchemaShape inputSchema)
        {
            Host.CheckValue(inputSchema, nameof(inputSchema));
            var result = inputSchema.ToDictionary(x => x.Name);
            foreach (var colInfo in Transformer.Columns)
            {
                if (!inputSchema.TryFindColumn(colInfo.InputColumnName, out var col))
                    throw Host.ExceptSchemaMismatch(nameof(inputSchema), "input", colInfo.InputColumnName);
                if (col.Kind == SchemaShape.Column.VectorKind.Scalar || !(col.ItemType is TextType))
                    throw Host.ExceptSchemaMismatch(nameof(inputSchema), "input", colInfo.InputColumnName, ExpectedColumnType, col.ItemType.ToString());
                result[colInfo.Name] = new SchemaShape.Column(colInfo.Name, SchemaShape.Column.VectorKind.VariableVector, TextType.Instance, false);
            }
            return new SchemaShape(result.Values);
        }
    }

    /// <summary>
    /// Custom stopword remover removes specified list of stop words.
    /// This is usually applied after tokenizing text, so it compares individual tokens
    /// (case-insensitive comparison) to the stopwords.
    /// </summary>
    public sealed class CustomStopWordsRemovingTransformer : OneToOneTransformerBase
    {
        internal sealed class Column : OneToOneColumn
        {
            internal static Column Parse(string str)
            {
                var res = new Column();
                if (res.TryParse(str))
                    return res;
                return null;
            }

            internal bool TryUnparse(StringBuilder sb)
            {
                Contracts.AssertValue(sb);
                return TryUnparseCore(sb);
            }
        }

        internal abstract class ArgumentsBase
        {
            [Argument(ArgumentType.AtMostOnce, HelpText = "Comma separated list of stopwords", Name = "Stopwords", Visibility = ArgumentAttribute.VisibilityType.CmdLineOnly)]
            public string Stopword;

            [Argument(ArgumentType.AtMostOnce, HelpText = "List of stopwords", Name = "Stopword", Visibility = ArgumentAttribute.VisibilityType.EntryPointsOnly)]
            public string[] Stopwords;

            [Argument(ArgumentType.AtMostOnce, IsInputFileName = true, HelpText = "Data file containing the stopwords", ShortName = "data", SortOrder = 2, Visibility = ArgumentAttribute.VisibilityType.CmdLineOnly)]
            public string DataFile;

            [Argument(ArgumentType.Multiple, HelpText = "Data loader", NullName = "<Auto>", SortOrder = 3, Visibility = ArgumentAttribute.VisibilityType.CmdLineOnly, SignatureType = typeof(SignatureDataLoader))]
            internal IComponentFactory<IMultiStreamSource, IDataLoader> Loader;

            [Argument(ArgumentType.AtMostOnce, HelpText = "Name of the text column containing the stopwords", ShortName = "stopwordsCol", SortOrder = 4, Visibility = ArgumentAttribute.VisibilityType.CmdLineOnly)]
            public string StopwordsColumn;
        }

<<<<<<< HEAD
        internal sealed class Options : ArgumentsBase
=======
        internal sealed class Arguments : ArgumentsBase
>>>>>>> 2d351eb7
        {
            [Argument(ArgumentType.Multiple, HelpText = "New column definition(s)", Name = "Column", ShortName = "col", SortOrder = 1)]
            public Column[] Columns;
        }

        [TlcModule.Component(Name = "Custom", FriendlyName = "Custom Stopwords Remover", Alias = "CustomStopWordsRemover,CustomStopWords",
            Desc = "Remover with list of stopwords specified by the user.")]
        internal sealed class LoaderArguments : ArgumentsBase, IStopWordsRemoverFactory
        {
            public IDataTransform CreateComponent(IHostEnvironment env, IDataView input, OneToOneColumn[] column)
            {
                if (Utils.Size(Stopword) > 0)
                    return new CustomStopWordsRemovingTransformer(env, Stopwords, column.Select(x => (x.Name, x.Source)).ToArray()).Transform(input) as IDataTransform;
                else
                    return new CustomStopWordsRemovingTransformer(env, Stopword, DataFile, StopwordsColumn, Loader, column.Select(x => (x.Name, x.Source)).ToArray()).Transform(input) as IDataTransform;
            }
        }

        internal const string Summary = "A Stopword remover transform based on a user-defined list of stopwords. " +
            "The transform is usually applied after tokenizing text, so it compares individual tokens " +
            "(case-insensitive comparison) to the stopwords.";

        internal const string LoaderSignature = "CustomStopWords";
        private static VersionInfo GetVersionInfo()
        {
            return new VersionInfo(
                modelSignature: "CSTOPWRD",
                verWrittenCur: 0x00010001, // Initial
                verReadableCur: 0x00010001,
                verWeCanReadBack: 0x00010001,
                loaderSignature: LoaderSignature,
                loaderAssemblyName: typeof(CustomStopWordsRemovingTransformer).Assembly.FullName);
        }

        private const string StopwordsManagerLoaderSignature = "CustomStopWordsManager";

        private static VersionInfo GetStopwordsManagerVersionInfo()
        {
            return new VersionInfo(
                modelSignature: "STOPWRDM",
                verWrittenCur: 0x00010001, // Initial
                verReadableCur: 0x00010001,
                verWeCanReadBack: 0x00010001,
                loaderSignature: StopwordsManagerLoaderSignature,
                loaderAssemblyName: typeof(CustomStopWordsRemovingTransformer).Assembly.FullName);
        }

        private static readonly ColumnType _outputType = new VectorType(TextType.Instance);

        private readonly NormStr.Pool _stopWordsMap;
        private const string RegistrationName = "CustomStopWordsRemover";

        private IDataLoader GetLoaderForStopwords(IChannel ch, string dataFile,
            IComponentFactory<IMultiStreamSource, IDataLoader> loader, ref string stopwordsCol)
        {
            Host.CheckValue(ch, nameof(ch));

            MultiFileSource fileSource = new MultiFileSource(dataFile);
            IDataLoader dataLoader;

            // First column using the file.
            if (loader == null)
            {
                // Determine the default loader from the extension.
                var ext = Path.GetExtension(dataFile);
                bool isBinary = string.Equals(ext, ".idv", StringComparison.OrdinalIgnoreCase);
                bool isTranspose = string.Equals(ext, ".tdv", StringComparison.OrdinalIgnoreCase);
                if (isBinary || isTranspose)
                {
                    ch.Assert(isBinary != isTranspose);
                    ch.CheckUserArg(!string.IsNullOrWhiteSpace(stopwordsCol), nameof(Options.StopwordsColumn),
                        "stopwordsColumn should be specified");
                    if (isBinary)
                        dataLoader = new BinaryLoader(Host, new BinaryLoader.Arguments(), fileSource);
                    else
                    {
                        ch.Assert(isTranspose);
                        dataLoader = new TransposeLoader(Host, new TransposeLoader.Arguments(), fileSource);
                    }
                }
                else
                {
                    if (stopwordsCol == null)
                        stopwordsCol = "Stopwords";
                    dataLoader = new TextLoader(
                        Host,
                        columns: new[]
                        {
                            new TextLoader.Column(stopwordsCol, DataKind.TX, 0)
                        },
                        dataSample: fileSource).Read(fileSource) as IDataLoader;
                }
                ch.AssertNonEmpty(stopwordsCol);
            }
            else
                dataLoader = loader.CreateComponent(Host, fileSource);
            return dataLoader;
        }

        private void LoadStopWords(IChannel ch, ReadOnlyMemory<char> stopwords, string dataFile, string stopwordsColumn,
            IComponentFactory<IMultiStreamSource, IDataLoader> loaderFactory, out NormStr.Pool stopWordsMap)
        {
            Host.AssertValue(ch);

            var src = default(ReadOnlyMemory<char>);
            stopWordsMap = new NormStr.Pool();
            var buffer = new StringBuilder();

            stopwords = ReadOnlyMemoryUtils.TrimSpaces(stopwords);
            if (!stopwords.IsEmpty)
            {
                bool warnEmpty = true;
                for (bool more = true; more;)
                {
                    ReadOnlyMemory<char> stopword;
                    more = ReadOnlyMemoryUtils.SplitOne(stopwords, ',', out stopword, out stopwords);
                    stopword = ReadOnlyMemoryUtils.TrimSpaces(stopword);
                    if (!stopword.IsEmpty)
                    {
                        buffer.Clear();
                        ReadOnlyMemoryUtils.AddLowerCaseToStringBuilder(stopword.Span, buffer);
                        stopWordsMap.Add(buffer);
                    }
                    else if (warnEmpty)
                    {
                        ch.Warning("Empty strings ignored in 'stopwords' specification");
                        warnEmpty = false;
                    }
                }
                ch.CheckUserArg(stopWordsMap.Count > 0, nameof(Options.Stopword), "stopwords is empty");
            }
            else
            {
                string srcCol = stopwordsColumn;
                var loader = GetLoaderForStopwords(ch, dataFile, loaderFactory, ref srcCol);

                if (!loader.Schema.TryGetColumnIndex(srcCol, out int colSrcIndex))
                    throw ch.ExceptUserArg(nameof(Options.StopwordsColumn), "Unknown column '{0}'", srcCol);
                var typeSrc = loader.Schema[colSrcIndex].Type;
                ch.CheckUserArg(typeSrc is TextType, nameof(Options.StopwordsColumn), "Must be a scalar text column");

                // Accumulate the stopwords.
                using (var cursor = loader.GetRowCursor(loader.Schema[srcCol]))
                {
                    bool warnEmpty = true;
                    var getter = cursor.GetGetter<ReadOnlyMemory<char>>(colSrcIndex);
                    while (cursor.MoveNext())
                    {
                        getter(ref src);
                        if (!src.IsEmpty)
                        {
                            buffer.Clear();
                            ReadOnlyMemoryUtils.AddLowerCaseToStringBuilder(src.Span, buffer);
                            stopWordsMap.Add(buffer);
                        }
                        else if (warnEmpty)
                        {
                            ch.Warning("Empty rows ignored in data file");
                            warnEmpty = false;
                        }
                    }
                }
                ch.CheckUserArg(stopWordsMap.Count > 0, nameof(Options.DataFile), "dataFile is empty");
            }
        }

        public IReadOnlyCollection<(string outputColumnName, string inputColumnName)> Columns => ColumnPairs.AsReadOnly();

        /// <summary>
        /// Custom stopword remover removes specified list of stop words.
        /// </summary>
        /// <param name="env">The environment.</param>
        /// <param name="stopwords">Array of words to remove.</param>
        /// <param name="columns">Pairs of columns to remove stop words from.</param>
        internal CustomStopWordsRemovingTransformer(IHostEnvironment env, string[] stopwords, params (string outputColumnName, string inputColumnName)[] columns) :
            base(Contracts.CheckRef(env, nameof(env)).Register(RegistrationName), columns)
        {
            _stopWordsMap = new NormStr.Pool();
            var buffer = new StringBuilder();
            foreach (string word in stopwords)
            {
                var stopword = word.AsSpan();
                stopword = stopword.Trim(' ');
                if (!stopword.IsEmpty)
                {
                    buffer.Clear();
                    ReadOnlyMemoryUtils.AddLowerCaseToStringBuilder(stopword, buffer);
                    _stopWordsMap.Add(buffer);
                }
            }
        }

        internal CustomStopWordsRemovingTransformer(IHostEnvironment env, string stopwords,
            string dataFile, string stopwordsColumn, IComponentFactory<IMultiStreamSource, IDataLoader> loader, params (string outputColumnName, string inputColumnName)[] columns) :
            base(Contracts.CheckRef(env, nameof(env)).Register(RegistrationName), columns)
        {
            var ch = Host.Start("LoadStopWords");
            _stopWordsMap = new NormStr.Pool();
            LoadStopWords(ch, stopwords.AsMemory(), dataFile, stopwordsColumn, loader, out _stopWordsMap);
        }

        public override void Save(ModelSaveContext ctx)
        {
            Host.CheckValue(ctx, nameof(ctx));
            ctx.CheckAtModel();
            ctx.SetVersionInfo(GetVersionInfo());

            // *** Binary format ***
            // <base>
            SaveColumns(ctx);

            const string dir = "Stopwords";
            ctx.SaveSubModel(dir,
                c =>
                {
                    Host.CheckValue(c, nameof(ctx));
                    c.CheckAtModel();
                    c.SetVersionInfo(GetStopwordsManagerVersionInfo());

                    // *** Binary format ***
                    // int: number of stopwords
                    // int[]: stopwords string ids
                    Host.Assert(_stopWordsMap.Count > 0);
                    ctx.Writer.Write(_stopWordsMap.Count);
                    int id = 0;
                    foreach (var nstr in _stopWordsMap)
                    {
                        Host.Assert(nstr.Id == id);
                        ctx.SaveString(nstr.Value);
                        id++;
                    }

                    ctx.SaveTextStream("Stopwords.txt", writer =>
                    {
                        foreach (var nstr in _stopWordsMap)
                            writer.WriteLine("{0}\t{1}", nstr.Id, nstr.Value);
                    });
                });
        }

        private CustomStopWordsRemovingTransformer(IHost host, ModelLoadContext ctx) :
            base(host, ctx)
        {
            var columnsLength = ColumnPairs.Length;
            // *** Binary format ***
            // <base>
            Host.AssertValue(ctx);

            using (var ch = Host.Start("Deserialization"))
            {

                const string dir = "Stopwords";
                NormStr.Pool stopwrods = null;
                bool res = ctx.TryProcessSubModel(dir,
                    c =>
                    {
                        Host.CheckValue(c, nameof(ctx));
                        c.CheckAtModel(GetStopwordsManagerVersionInfo());

                        // *** Binary format ***
                        // int: number of stopwords
                        // int[]: stopwords string ids
                        int cstr = ctx.Reader.ReadInt32();
                        Host.CheckDecode(cstr > 0);

                        stopwrods = new NormStr.Pool();
                        for (int istr = 0; istr < cstr; istr++)
                        {
                            var nstr = stopwrods.Add(ctx.LoadString());
                            Host.CheckDecode(nstr.Id == istr);
                        }

                        // All stopwords are distinct.
                        Host.CheckDecode(stopwrods.Count == cstr);
                        // The deserialized pool should not have the empty string.
                        Host.CheckDecode(stopwrods.Get("") == null);
                    });
                if (!res)
                    throw Host.ExceptDecode();

                _stopWordsMap = stopwrods;
            }
        }

        // Factory method for SignatureLoadModel.
        private static CustomStopWordsRemovingTransformer Create(IHostEnvironment env, ModelLoadContext ctx)
        {
            Contracts.CheckValue(env, nameof(env));
            var host = env.Register(RegistrationName);
            host.CheckValue(ctx, nameof(ctx));
            ctx.CheckAtModel(GetVersionInfo());
            return new CustomStopWordsRemovingTransformer(host, ctx);
        }

        // Factory method for SignatureDataTransform.
        internal static IDataTransform Create(IHostEnvironment env, Options options, IDataView input)
        {
            Contracts.CheckValue(env, nameof(env));
            env.CheckValue(options, nameof(options));
            env.CheckValue(input, nameof(input));

            env.CheckValue(options.Columns, nameof(options.Columns));
            var cols = new (string outputColumnName, string inputColumnName)[options.Columns.Length];
            for (int i = 0; i < cols.Length; i++)
            {
                var item = options.Columns[i];
                cols[i] = (item.Name, item.Source ?? item.Name);
            }
            CustomStopWordsRemovingTransformer transfrom = null;
            if (Utils.Size(options.Stopwords) > 0)
                transfrom = new CustomStopWordsRemovingTransformer(env, options.Stopwords, cols);
            else
                transfrom = new CustomStopWordsRemovingTransformer(env, options.Stopword, options.DataFile, options.StopwordsColumn, options.Loader, cols);
            return transfrom.MakeDataTransform(input);
        }

        // Factory method for SignatureLoadDataTransform.
        private static IDataTransform Create(IHostEnvironment env, ModelLoadContext ctx, IDataView input)
            => Create(env, ctx).MakeDataTransform(input);

        // Factory method for SignatureLoadRowMapper.
        private static IRowMapper Create(IHostEnvironment env, ModelLoadContext ctx, Schema inputSchema)
           => Create(env, ctx).MakeRowMapper(inputSchema);

        private protected override IRowMapper MakeRowMapper(Schema schema) => new Mapper(this, schema);

        private sealed class Mapper : OneToOneMapperBase
        {
            private readonly ColumnType[] _types;
            private readonly CustomStopWordsRemovingTransformer _parent;

            public Mapper(CustomStopWordsRemovingTransformer parent, Schema inputSchema)
             : base(Contracts.CheckRef(parent, nameof(parent)).Host.Register(nameof(Mapper)), parent, inputSchema)
            {
                _parent = parent;
                _types = new ColumnType[_parent.ColumnPairs.Length];
                for (int i = 0; i < _parent.ColumnPairs.Length; i++)
                {
                    inputSchema.TryGetColumnIndex(_parent.ColumnPairs[i].inputColumnName, out int srcCol);
                    var srcType = inputSchema[srcCol].Type;
                    if (!StopWordsRemovingEstimator.IsColumnTypeValid(srcType))
                        throw Host.ExceptSchemaMismatch(nameof(inputSchema), "input", parent.ColumnPairs[i].inputColumnName, StopWordsRemovingEstimator.ExpectedColumnType, srcType.ToString());

                    _types[i] = new VectorType(TextType.Instance);
                }
            }

            protected override Schema.DetachedColumn[] GetOutputColumnsCore()
            {
                var result = new Schema.DetachedColumn[_parent.ColumnPairs.Length];
                for (int i = 0; i < _parent.ColumnPairs.Length; i++)
                {
                    InputSchema.TryGetColumnIndex(_parent.ColumnPairs[i].inputColumnName, out int colIndex);
                    Host.Assert(colIndex >= 0);
                    result[i] = new Schema.DetachedColumn(_parent.ColumnPairs[i].outputColumnName, _types[i]);
                }
                return result;
            }

            protected override Delegate MakeGetter(Row input, int iinfo, Func<int, bool> activeOutput, out Action disposer)
            {
                Host.AssertValue(input);
                Host.Assert(0 <= iinfo && iinfo < _parent.ColumnPairs.Length);
                disposer = null;

                var getSrc = input.GetGetter<VBuffer<ReadOnlyMemory<char>>>(ColMapNewToOld[iinfo]);
                var src = default(VBuffer<ReadOnlyMemory<char>>);
                var buffer = new StringBuilder();
                var list = new List<ReadOnlyMemory<char>>();

                ValueGetter<VBuffer<ReadOnlyMemory<char>>> del =
                    (ref VBuffer<ReadOnlyMemory<char>> dst) =>
                    {
                        getSrc(ref src);
                        list.Clear();

                        var srcValues = src.GetValues();
                        for (int i = 0; i < srcValues.Length; i++)
                        {
                            if (srcValues[i].IsEmpty)
                                continue;
                            buffer.Clear();
                            ReadOnlyMemoryUtils.AddLowerCaseToStringBuilder(srcValues[i].Span, buffer);

                            // REVIEW: Consider using a trie for string matching (Aho-Corasick, etc.)
                            if (_parent._stopWordsMap.Get(buffer) == null)
                                list.Add(srcValues[i]);
                        }

                        VBufferUtils.Copy(list, ref dst, list.Count);
                    };

                return del;
            }
        }
    }

    /// <summary>
    /// Custom stopword remover removes specified list of stop words.
    /// This is usually applied after tokenizing text, so it compares individual tokens
    /// (case-insensitive comparison) to the stopwords.
    /// </summary>
    public sealed class CustomStopWordsRemovingEstimator : TrivialEstimator<CustomStopWordsRemovingTransformer>
    {
        internal const string ExpectedColumnType = "vector of Text type";

        /// <summary>
        /// Removes stop words from incoming token streams in <paramref name="inputColumnName"/>
        /// and outputs the token streams without stopwords as <paramref name="outputColumnName"/>.
        /// </summary>
        /// <param name="env">The environment.</param>
        /// <param name="outputColumnName">Name of the column resulting from the transformation of <paramref name="inputColumnName"/>.</param>
        /// <param name="inputColumnName">Name of the column to transform. If set to <see langword="null"/>, the value of the <paramref name="outputColumnName"/> will be used as source.</param>
        /// <param name="stopwords">Array of words to remove.</param>
        internal CustomStopWordsRemovingEstimator(IHostEnvironment env, string outputColumnName, string inputColumnName = null, params string[] stopwords)
            : this(env, new[] { (outputColumnName, inputColumnName ?? outputColumnName) }, stopwords)
        {
        }

        /// <summary>
        /// Removes stop words from incoming token streams in input columns
        /// and outputs the token streams without stop words as output columns.
        /// </summary>
        /// <param name="env">The environment.</param>
        /// <param name="columns">Pairs of columns to remove stop words on.</param>
        /// <param name="stopwords">Array of words to remove.</param>
        internal CustomStopWordsRemovingEstimator(IHostEnvironment env, (string outputColumnName, string inputColumnName)[] columns, string[] stopwords) :
           base(Contracts.CheckRef(env, nameof(env)).Register(nameof(CustomStopWordsRemovingEstimator)), new CustomStopWordsRemovingTransformer(env, stopwords, columns))
        {
        }

        public override SchemaShape GetOutputSchema(SchemaShape inputSchema)
        {
            Host.CheckValue(inputSchema, nameof(inputSchema));
            var result = inputSchema.ToDictionary(x => x.Name);
            foreach (var colInfo in Transformer.Columns)
            {
                if (!inputSchema.TryFindColumn(colInfo.inputColumnName, out var col))
                    throw Host.ExceptSchemaMismatch(nameof(inputSchema), "input", colInfo.inputColumnName);
                if (col.Kind == SchemaShape.Column.VectorKind.Scalar || !(col.ItemType is TextType))
                    throw Host.ExceptSchemaMismatch(nameof(inputSchema), "input", colInfo.inputColumnName, ExpectedColumnType, col.ItemType.ToString());
                result[colInfo.outputColumnName] = new SchemaShape.Column(colInfo.outputColumnName, SchemaShape.Column.VectorKind.VariableVector, TextType.Instance, false);
            }
            return new SchemaShape(result.Values);
        }
    }
}<|MERGE_RESOLUTION|>--- conflicted
+++ resolved
@@ -99,11 +99,7 @@
             }
         }
 
-<<<<<<< HEAD
         internal sealed class Options
-=======
-        internal sealed class Arguments
->>>>>>> 2d351eb7
         {
             [Argument(ArgumentType.Multiple | ArgumentType.Required, HelpText = "New column definition(s)", Name = "Column", ShortName = "col", SortOrder = 1)]
             public Column[] Columns;
@@ -645,11 +641,7 @@
             public string StopwordsColumn;
         }
 
-<<<<<<< HEAD
         internal sealed class Options : ArgumentsBase
-=======
-        internal sealed class Arguments : ArgumentsBase
->>>>>>> 2d351eb7
         {
             [Argument(ArgumentType.Multiple, HelpText = "New column definition(s)", Name = "Column", ShortName = "col", SortOrder = 1)]
             public Column[] Columns;
