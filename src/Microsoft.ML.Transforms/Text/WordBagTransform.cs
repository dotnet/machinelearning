// Licensed to the .NET Foundation under one or more agreements.
// The .NET Foundation licenses this file to you under the MIT license.
// See the LICENSE file in the project root for more information.

using System.Collections.Generic;
using System.Linq;
using System.Text;
using Microsoft.Data.DataView;
using Microsoft.ML;
using Microsoft.ML.CommandLine;
using Microsoft.ML.Data;
using Microsoft.ML.EntryPoints;
using Microsoft.ML.Internal.Utilities;
using Microsoft.ML.Transforms.Conversions;
using Microsoft.ML.Transforms.Text;

[assembly: LoadableClass(WordBagBuildingTransformer.Summary, typeof(IDataTransform), typeof(WordBagBuildingTransformer), typeof(WordBagBuildingTransformer.Arguments), typeof(SignatureDataTransform),
    "Word Bag Transform", "WordBagTransform", "WordBag")]

[assembly: LoadableClass(NgramExtractorTransform.Summary, typeof(INgramExtractorFactory), typeof(NgramExtractorTransform), typeof(NgramExtractorTransform.NgramExtractorArguments),
    typeof(SignatureNgramExtractorFactory), "Ngram Extractor Transform", "NgramExtractorTransform", "Ngram", NgramExtractorTransform.LoaderSignature)]

[assembly: EntryPointModule(typeof(NgramExtractorTransform.NgramExtractorArguments))]

namespace Microsoft.ML.Transforms.Text
{
    /// <summary>
    /// Signature for creating an INgramExtractorFactory.
    /// </summary>
    public delegate void SignatureNgramExtractorFactory(TermLoaderArguments termLoaderArgs);

    /// <summary>
    /// A many-to-one column common to both <see cref="NgramExtractorTransform"/>
    /// and <see cref="NgramHashExtractingTransformer"/>.
    /// </summary>
    public sealed class ExtractorColumn : ManyToOneColumn
    {
        // For all source columns, use these friendly names for the source
        // column names instead of the real column names.
        public string[] FriendlyNames;
    }

    public static class WordBagBuildingTransformer
    {
        public sealed class Column : ManyToOneColumn
        {
            [Argument(ArgumentType.AtMostOnce, HelpText = "Ngram length", ShortName = "ngram")]
            public int? NgramLength;

            [Argument(ArgumentType.AtMostOnce,
                HelpText = "Maximum number of tokens to skip when constructing an ngram",
                ShortName = "skips")]
            public int? SkipLength;

            [Argument(ArgumentType.AtMostOnce,
                HelpText = "Whether to include all ngram lengths up to " + nameof(NgramLength) + " or only " + nameof(NgramLength),
                ShortName = "all")]
            public bool? AllLengths;

            [Argument(ArgumentType.Multiple, HelpText = "Maximum number of ngrams to store in the dictionary", ShortName = "max")]
            public int[] MaxNumTerms = null;

            [Argument(ArgumentType.AtMostOnce, HelpText = "Statistical measure used to evaluate how important a word is to a document in a corpus")]
            public NgramExtractingEstimator.WeightingCriteria? Weighting;

            internal static Column Parse(string str)
            {
                Contracts.AssertNonEmpty(str);

                var res = new Column();
                if (res.TryParse(str))
                    return res;
                return null;
            }

            internal bool TryUnparse(StringBuilder sb)
            {
                Contracts.AssertValue(sb);
                if (NgramLength != null || SkipLength != null || AllLengths != null || Utils.Size(MaxNumTerms) > 0 ||
                    Weighting != null)
                {
                    return false;
                }
                return TryUnparseCore(sb);
            }
        }

        /// <summary>
        /// A vanilla implementation of OneToOneColumn that is used to represent the input of any tokenize
        /// transform (a transform that implements ITokenizeTransform interface).
        /// Note: Since WordBagTransform is a many-to-one column transform, for each WordBagTransform.Column
        /// with multiple sources, ConcatTransform is applied first. The output of ConcatTransform is a
        /// one-to-one column which is in turn the input to a tokenize transform.
        /// </summary>
        public sealed class TokenizeColumn : OneToOneColumn { }

        public sealed class Arguments : NgramExtractorTransform.ArgumentsBase
        {
            [Argument(ArgumentType.Multiple, HelpText = "New column definition(s) (optional form: name:srcs)", Name = "Column", ShortName = "col", SortOrder = 1)]
            public Column[] Columns;
        }

        private const string RegistrationName = "WordBagTransform";

        internal const string Summary = "Produces a bag of counts of ngrams (sequences of consecutive words of length 1-n) in a given text. It does so by building "
            + "a dictionary of ngrams and using the id in the dictionary as the index in the bag.";

        public static IDataTransform Create(IHostEnvironment env, Arguments args, IDataView input)
        {
            Contracts.CheckValue(env, nameof(env));
            var h = env.Register(RegistrationName);
            h.CheckValue(args, nameof(args));
            h.CheckValue(input, nameof(input));
            h.CheckUserArg(Utils.Size(args.Columns) > 0, nameof(args.Columns), "Columns must be specified");

            // Compose the WordBagTransform from a tokenize transform,
            // followed by a NgramExtractionTransform.
            // Since WordBagTransform is a many-to-one column transform, for each
            // WordBagTransform.Column with multiple sources, we first apply a ConcatTransform.

            // REVIEW: In order to not get ngrams that cross between vector slots, we need to
            // enable tokenize transforms to insert a special token between slots.

            // REVIEW: In order to make it possible to output separate bags for different columns
            // using the same dictionary, we need to find a way to make ConcatTransform remember the boundaries.

            var tokenizeColumns = new WordTokenizingTransformer.ColumnInfo[args.Columns.Length];

            var extractorArgs =
                new NgramExtractorTransform.Arguments()
                {
                    MaxNumTerms = args.MaxNumTerms,
                    NgramLength = args.NgramLength,
                    SkipLength = args.SkipLength,
                    AllLengths = args.AllLengths,
                    Weighting = args.Weighting,
                    Columns = new NgramExtractorTransform.Column[args.Columns.Length]
                };

            for (int iinfo = 0; iinfo < args.Columns.Length; iinfo++)
            {
                var column = args.Columns[iinfo];
                h.CheckUserArg(!string.IsNullOrWhiteSpace(column.Name), nameof(column.Name));
                h.CheckUserArg(Utils.Size(column.Source) > 0, nameof(column.Source));
                h.CheckUserArg(column.Source.All(src => !string.IsNullOrWhiteSpace(src)), nameof(column.Source));

                tokenizeColumns[iinfo] = new WordTokenizingTransformer.ColumnInfo(column.Name, column.Source.Length > 1 ? column.Name : column.Source[0]);

                extractorArgs.Columns[iinfo] =
                    new NgramExtractorTransform.Column()
                    {
                        Name = column.Name,
                        Source = column.Name,
                        MaxNumTerms = column.MaxNumTerms,
                        NgramLength = column.NgramLength,
                        SkipLength = column.SkipLength,
                        Weighting = column.Weighting,
                        AllLengths = column.AllLengths
                    };
            }

            IDataView view = input;
            view = NgramExtractionUtils.ApplyConcatOnSources(h, args.Columns, view);
            view = new WordTokenizingEstimator(env, tokenizeColumns).Fit(view).Transform(view);
            return NgramExtractorTransform.Create(h, extractorArgs, view);
        }
    }

    /// <summary>
    /// A transform that turns a collection of tokenized text (vector of ReadOnlyMemory), or vectors of keys into numerical
    /// feature vectors. The feature vectors are counts of ngrams (sequences of consecutive *tokens* -words or keys-
    /// of length 1-n).
    /// </summary>
    public static class NgramExtractorTransform
    {
        public sealed class Column : OneToOneColumn
        {
            [Argument(ArgumentType.AtMostOnce, HelpText = "Ngram length (stores all lengths up to the specified Ngram length)", ShortName = "ngram")]
            public int? NgramLength;

            [Argument(ArgumentType.AtMostOnce,
                HelpText = "Maximum number of tokens to skip when constructing an ngram",
                ShortName = "skips")]
            public int? SkipLength;

            [Argument(ArgumentType.AtMostOnce, HelpText =
                "Whether to include all ngram lengths up to " + nameof(NgramLength) + " or only " + nameof(NgramLength), ShortName = "all")]
            public bool? AllLengths;

            // REVIEW: This argument is actually confusing. If you set only one value we will use this value for all ngrams respectfully for example,
            // if we specify 3 ngrams we will have maxNumTerms * 3. And it also pick first value from this array to run term transform, so if you specify
            // something like 1,1,10000, term transform would be run with limitation of only one term.
            [Argument(ArgumentType.Multiple, HelpText = "Maximum number of ngrams to store in the dictionary", ShortName = "max")]
            public int[] MaxNumTerms = null;

            [Argument(ArgumentType.AtMostOnce, HelpText = "The weighting criteria")]
            public NgramExtractingEstimator.WeightingCriteria? Weighting;

            internal static Column Parse(string str)
            {
                Contracts.AssertNonEmpty(str);

                var res = new Column();
                if (res.TryParse(str))
                    return res;
                return null;
            }

            internal bool TryUnparse(StringBuilder sb)
            {
                Contracts.AssertValue(sb);
                if (NgramLength != null || SkipLength != null || AllLengths != null || Utils.Size(MaxNumTerms) > 0 ||
                    Weighting != null)
                {
                    return false;
                }
                return TryUnparseCore(sb);
            }
        }

        /// <summary>
        /// This class is a merger of <see cref="ValueToKeyMappingTransformer.Arguments"/> and
        /// <see cref="NgramExtractingTransformer.Arguments"/>, with the allLength option removed.
        /// </summary>
        public abstract class ArgumentsBase
        {
            [Argument(ArgumentType.AtMostOnce, HelpText = "Ngram length", ShortName = "ngram")]
            public int NgramLength = 1;

            [Argument(ArgumentType.AtMostOnce,
                HelpText = "Maximum number of tokens to skip when constructing an ngram",
                ShortName = "skips")]
            public int SkipLength = NgramExtractingEstimator.Defaults.SkipLength;

            [Argument(ArgumentType.AtMostOnce,
                HelpText = "Whether to include all ngram lengths up to " + nameof(NgramLength) + " or only " + nameof(NgramLength),
                ShortName = "all")]
            public bool AllLengths = NgramExtractingEstimator.Defaults.AllLengths;

            [Argument(ArgumentType.Multiple, HelpText = "Maximum number of ngrams to store in the dictionary", ShortName = "max")]
            public int[] MaxNumTerms = new int[] { NgramExtractingEstimator.Defaults.MaxNumTerms };

            [Argument(ArgumentType.AtMostOnce, HelpText = "The weighting criteria")]
            public NgramExtractingEstimator.WeightingCriteria Weighting = NgramExtractingEstimator.Defaults.Weighting;
        }

        [TlcModule.Component(Name = "NGram", FriendlyName = "NGram Extractor Transform", Alias = "NGramExtractorTransform,NGramExtractor",
            Desc = "Extracts NGrams from text and convert them to vector using dictionary.")]
        public sealed class NgramExtractorArguments : ArgumentsBase, INgramExtractorFactoryFactory
        {
            public INgramExtractorFactory CreateComponent(IHostEnvironment env, TermLoaderArguments loaderArgs)
            {
                return Create(env, this, loaderArgs);
            }
        }

        public sealed class Arguments : ArgumentsBase
        {
            [Argument(ArgumentType.Multiple, HelpText = "New column definition(s) (optional form: name:src)", Name = "Column", ShortName = "col", SortOrder = 1)]
            public Column[] Columns;
        }

        internal const string Summary = "A transform that turns a collection of tokenized text ReadOnlyMemory, or vectors of keys into numerical " +
            "feature vectors. The feature vectors are counts of ngrams (sequences of consecutive *tokens* -words or keys- of length 1-n).";

        internal const string LoaderSignature = "NgramExtractor";

        public static IDataTransform Create(IHostEnvironment env, Arguments args, IDataView input,
            TermLoaderArguments termLoaderArgs = null)
        {
            Contracts.CheckValue(env, nameof(env));
            var h = env.Register(LoaderSignature);
            h.CheckValue(args, nameof(args));
            h.CheckValue(input, nameof(input));
            h.CheckUserArg(Utils.Size(args.Columns) > 0, nameof(args.Columns), "Columns must be specified");

            IDataView view = input;
            var termCols = new List<Column>();
            var isTermCol = new bool[args.Columns.Length];

            for (int i = 0; i < args.Columns.Length; i++)
            {
                var col = args.Columns[i];

                h.CheckNonWhiteSpace(col.Name, nameof(col.Name));
                h.CheckNonWhiteSpace(col.Source, nameof(col.Source));
                int colId;
                if (input.Schema.TryGetColumnIndex(col.Source, out colId) &&
                    input.Schema[colId].Type.GetItemType() is TextType)
                {
                    termCols.Add(col);
                    isTermCol[i] = true;
                }
            }

            // If the column types of args.column are text, apply term transform to convert them to keys.
            // Otherwise, skip term transform and apply ngram transform directly.
            // This logic allows NgramExtractorTransform to handle both text and key input columns.
            // Note: ngram transform handles the validation of the types natively (in case the types
            // of args.column are not text nor keys).
            if (termCols.Count > 0)
            {
                ValueToKeyMappingTransformer.Arguments termArgs = null;
                string[] missingDropColumns = null;
                if (termLoaderArgs != null)
                {
                    termArgs =
                        new ValueToKeyMappingTransformer.Arguments()
                        {
                            MaxNumTerms = int.MaxValue,
                            Term = termLoaderArgs.Term,
                            Terms = termLoaderArgs.Terms,
                            DataFile = termLoaderArgs.DataFile,
                            Loader = termLoaderArgs.Loader,
                            TermsColumn = termLoaderArgs.TermsColumn,
                            Sort = termLoaderArgs.Sort,
                            Columns = new ValueToKeyMappingTransformer.Column[termCols.Count]
                        };
                    if (termLoaderArgs.DropUnknowns)
                        missingDropColumns = new string[termCols.Count];
                }
                else
                {
                    termArgs =
                        new ValueToKeyMappingTransformer.Arguments()
                        {
                            MaxNumTerms = Utils.Size(args.MaxNumTerms) > 0 ? args.MaxNumTerms[0] : NgramExtractingEstimator.Defaults.MaxNumTerms,
                            Columns = new ValueToKeyMappingTransformer.Column[termCols.Count]
                        };
                }

                for (int iinfo = 0; iinfo < termCols.Count; iinfo++)
                {
                    var column = termCols[iinfo];
                    termArgs.Columns[iinfo] =
                        new ValueToKeyMappingTransformer.Column()
                        {
                            Name = column.Name,
                            Source = column.Source,
                            MaxNumTerms = Utils.Size(column.MaxNumTerms) > 0 ? column.MaxNumTerms[0] : default(int?)
                        };

                    if (missingDropColumns != null)
                        missingDropColumns[iinfo] = column.Name;
                }

                view = ValueToKeyMappingTransformer.Create(h, termArgs, view);
                if (missingDropColumns != null)
                    view = new MissingValueDroppingTransformer(h, missingDropColumns.Select(x => (x, x)).ToArray()).Transform(view);
            }

            var ngramColumns = new NgramExtractingTransformer.ColumnInfo[args.Columns.Length];
            for (int iinfo = 0; iinfo < args.Columns.Length; iinfo++)
            {
<<<<<<< HEAD
                var column = args.Column[iinfo];
                ngramColumns[iinfo] = new NgramExtractingTransformer.ColumnInfo(column.Name,
=======
                var column = args.Columns[iinfo];
                ngramColumns[iinfo] = new NgramExtractingTransformer.ColumnInfo(isTermCol[iinfo] ? column.Name : column.Source, column.Name,
>>>>>>> ac7ee5a2
                    column.NgramLength ?? args.NgramLength,
                    column.SkipLength ?? args.SkipLength,
                    column.AllLengths ?? args.AllLengths,
                    column.Weighting ?? args.Weighting,
                    column.MaxNumTerms ?? args.MaxNumTerms,
                    isTermCol[iinfo] ? column.Name : column.Source
                    );
            }

            return new NgramExtractingEstimator(env, ngramColumns).Fit(view).Transform(view) as IDataTransform;
        }

        public static IDataTransform Create(IHostEnvironment env, NgramExtractorArguments extractorArgs, IDataView input,
            ExtractorColumn[] cols, TermLoaderArguments termLoaderArgs = null)
        {
            Contracts.CheckValue(env, nameof(env));
            var h = env.Register(LoaderSignature);
            h.CheckValue(extractorArgs, nameof(extractorArgs));
            h.CheckValue(input, nameof(input));
            h.CheckUserArg(extractorArgs.SkipLength < extractorArgs.NgramLength, nameof(extractorArgs.SkipLength), "Should be less than " + nameof(extractorArgs.NgramLength));
            h.CheckUserArg(Utils.Size(cols) > 0, nameof(Arguments.Columns), "Must be specified");
            h.CheckValueOrNull(termLoaderArgs);

            var extractorCols = new Column[cols.Length];
            for (int i = 0; i < cols.Length; i++)
            {
                Contracts.Check(Utils.Size(cols[i].Source) == 1, "too many source columns");
                extractorCols[i] = new Column { Name = cols[i].Name, Source = cols[i].Source[0] };
            }

            var args = new Arguments
            {
                Columns = extractorCols,
                NgramLength = extractorArgs.NgramLength,
                SkipLength = extractorArgs.SkipLength,
                AllLengths = extractorArgs.AllLengths,
                MaxNumTerms = extractorArgs.MaxNumTerms,
                Weighting = extractorArgs.Weighting
            };

            return Create(h, args, input, termLoaderArgs);
        }

        public static INgramExtractorFactory Create(IHostEnvironment env, NgramExtractorArguments extractorArgs,
            TermLoaderArguments termLoaderArgs)
        {
            Contracts.CheckValue(env, nameof(env));
            var h = env.Register(LoaderSignature);
            h.CheckValue(extractorArgs, nameof(extractorArgs));
            h.CheckValueOrNull(termLoaderArgs);

            return new NgramExtractorFactory(extractorArgs, termLoaderArgs);
        }
    }

    /// <summary>
    /// Arguments for defining custom list of terms or data file containing the terms.
    /// The class includes a subset of <see cref="ValueToKeyMappingTransformer"/>'s arguments.
    /// </summary>
    public sealed class TermLoaderArguments
    {
        [Argument(ArgumentType.AtMostOnce, HelpText = "Comma separated list of terms", Name = "Terms", SortOrder = 1, Visibility = ArgumentAttribute.VisibilityType.CmdLineOnly)]
        public string Term;

        [Argument(ArgumentType.AtMostOnce, HelpText = "List of terms", Name = "Term", SortOrder = 1, Visibility = ArgumentAttribute.VisibilityType.EntryPointsOnly)]
        public string[] Terms;

        [Argument(ArgumentType.AtMostOnce, IsInputFileName = true, HelpText = "Data file containing the terms", ShortName = "data", SortOrder = 2, Visibility = ArgumentAttribute.VisibilityType.CmdLineOnly)]
        public string DataFile;

        [Argument(ArgumentType.Multiple, HelpText = "Data loader", NullName = "<Auto>", SortOrder = 3, Visibility = ArgumentAttribute.VisibilityType.CmdLineOnly, SignatureType = typeof(SignatureDataLoader))]
        internal IComponentFactory<IMultiStreamSource, IDataLoader> Loader;

        [Argument(ArgumentType.AtMostOnce, HelpText = "Name of the text column containing the terms", ShortName = "termCol", SortOrder = 4, Visibility = ArgumentAttribute.VisibilityType.CmdLineOnly)]
        public string TermsColumn;

        [Argument(ArgumentType.AtMostOnce, HelpText = "How items should be ordered when vectorized. By default, they will be in the order encountered. " +
            "If by value, items are sorted according to their default comparison, for example, text sorting will be case sensitive (for example, 'A' then 'Z' then 'a').", SortOrder = 5)]
        public ValueToKeyMappingTransformer.SortOrder Sort = ValueToKeyMappingTransformer.SortOrder.Occurrence;

        [Argument(ArgumentType.AtMostOnce, HelpText = "Drop unknown terms instead of mapping them to NA term.", ShortName = "dropna", SortOrder = 6)]
        public bool DropUnknowns = false;
    }

    /// <summary>
    /// An ngram extractor factory interface to create an ngram extractor transform.
    /// </summary>
    public interface INgramExtractorFactory
    {
        /// <summary>
        /// Whether the extractor transform created by this factory uses the hashing trick
        /// (by using <see cref="HashingTransformer"/> or <see cref="NgramHashingTransformer"/>, for example).
        /// </summary>
        bool UseHashingTrick { get; }

        IDataTransform Create(IHostEnvironment env, IDataView input, ExtractorColumn[] cols);
    }

    [TlcModule.ComponentKind("NgramExtractor")]
    public interface INgramExtractorFactoryFactory : IComponentFactory<TermLoaderArguments, INgramExtractorFactory> { }

    /// <summary>
    /// An implementation of <see cref="INgramExtractorFactory"/> to create <see cref="NgramExtractorTransform"/>.
    /// </summary>
    internal class NgramExtractorFactory : INgramExtractorFactory
    {
        private readonly NgramExtractorTransform.NgramExtractorArguments _extractorArgs;
        private readonly TermLoaderArguments _termLoaderArgs;

        public bool UseHashingTrick { get { return false; } }

        public NgramExtractorFactory(NgramExtractorTransform.NgramExtractorArguments extractorArgs,
            TermLoaderArguments termLoaderArgs)
        {
            Contracts.CheckValue(extractorArgs, nameof(extractorArgs));
            Contracts.CheckValueOrNull(termLoaderArgs);
            _extractorArgs = extractorArgs;
            _termLoaderArgs = termLoaderArgs;
        }

        public IDataTransform Create(IHostEnvironment env, IDataView input, ExtractorColumn[] cols)
        {
            return NgramExtractorTransform.Create(env, _extractorArgs, input, cols, _termLoaderArgs);
        }
    }

    /// <summary>
    /// An implementation of <see cref="INgramExtractorFactory"/> to create <see cref="NgramHashExtractingTransformer"/>.
    /// </summary>
    internal class NgramHashExtractorFactory : INgramExtractorFactory
    {
        private readonly NgramHashExtractingTransformer.NgramHashExtractorArguments _extractorArgs;
        private readonly TermLoaderArguments _termLoaderArgs;

        public bool UseHashingTrick { get { return true; } }

        public NgramHashExtractorFactory(NgramHashExtractingTransformer.NgramHashExtractorArguments extractorArgs,
            TermLoaderArguments customTermsArgs = null)
        {
            Contracts.CheckValue(extractorArgs, nameof(extractorArgs));
            Contracts.CheckValueOrNull(customTermsArgs);
            _extractorArgs = extractorArgs;
            _termLoaderArgs = customTermsArgs;
        }

        public IDataTransform Create(IHostEnvironment env, IDataView input, ExtractorColumn[] cols)
        {
            return NgramHashExtractingTransformer.Create(_extractorArgs, env, input, cols, _termLoaderArgs);
        }
    }

    public static class NgramExtractionUtils
    {
        public static IDataView ApplyConcatOnSources(IHostEnvironment env, ManyToOneColumn[] columns, IDataView input)
        {
            Contracts.CheckValue(env, nameof(env));
            env.CheckValue(columns, nameof(columns));
            env.CheckValue(input, nameof(input));

            IDataView view = input;
            var concatColumns = new List<ColumnConcatenatingTransformer.ColumnInfo>();
            foreach (var col in columns)
            {
                env.CheckUserArg(col != null, nameof(WordBagBuildingTransformer.Arguments.Columns));
                env.CheckUserArg(!string.IsNullOrWhiteSpace(col.Name), nameof(col.Name));
                env.CheckUserArg(Utils.Size(col.Source) > 0, nameof(col.Source));
                env.CheckUserArg(col.Source.All(src => !string.IsNullOrWhiteSpace(src)), nameof(col.Source));
                if (col.Source.Length > 1)
                    concatColumns.Add(new ColumnConcatenatingTransformer.ColumnInfo(col.Name, col.Source));
            }
            if (concatColumns.Count > 0)
                return new ColumnConcatenatingTransformer(env, concatColumns.ToArray()).Transform(view);

            return view;
        }

        /// <summary>
        /// Generates and returns unique names for columns source. Each element of the returned array is
        /// an array of unique source names per specific column.
        /// </summary>
        public static string[][] GenerateUniqueSourceNames(IHostEnvironment env, ManyToOneColumn[] columns, Schema schema)
        {
            Contracts.CheckValue(env, nameof(env));
            env.CheckValue(columns, nameof(columns));
            env.CheckValue(schema, nameof(schema));

            string[][] uniqueNames = new string[columns.Length][];
            int tmp = 0;
            for (int iinfo = 0; iinfo < columns.Length; iinfo++)
            {
                var col = columns[iinfo];
                env.CheckUserArg(col != null, nameof(WordHashBagProducingTransformer.Arguments.Columns));
                env.CheckUserArg(!string.IsNullOrWhiteSpace(col.Name), nameof(col.Name));
                env.CheckUserArg(Utils.Size(col.Source) > 0 &&
                              col.Source.All(src => !string.IsNullOrWhiteSpace(src)), nameof(col.Source));

                int srcCount = col.Source.Length;
                uniqueNames[iinfo] = new string[srcCount];
                for (int isrc = 0; isrc < srcCount; isrc++)
                {
                    string tmpColName;
                    for (; ; )
                    {
                        tmpColName = string.Format("_tmp{0:000}", tmp++);
                        int index;
                        if (!schema.TryGetColumnIndex(tmpColName, out index))
                            break;
                    }

                    uniqueNames[iinfo][isrc] = tmpColName;
                }
            }

            return uniqueNames;
        }
    }
}<|MERGE_RESOLUTION|>--- conflicted
+++ resolved
@@ -352,13 +352,8 @@
             var ngramColumns = new NgramExtractingTransformer.ColumnInfo[args.Columns.Length];
             for (int iinfo = 0; iinfo < args.Columns.Length; iinfo++)
             {
-<<<<<<< HEAD
-                var column = args.Column[iinfo];
+                var column = args.Columns[iinfo];
                 ngramColumns[iinfo] = new NgramExtractingTransformer.ColumnInfo(column.Name,
-=======
-                var column = args.Columns[iinfo];
-                ngramColumns[iinfo] = new NgramExtractingTransformer.ColumnInfo(isTermCol[iinfo] ? column.Name : column.Source, column.Name,
->>>>>>> ac7ee5a2
                     column.NgramLength ?? args.NgramLength,
                     column.SkipLength ?? args.SkipLength,
                     column.AllLengths ?? args.AllLengths,
