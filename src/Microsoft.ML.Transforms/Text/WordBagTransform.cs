--- conflicted
+++ resolved
@@ -61,11 +61,7 @@
             public int[] MaxNumTerms = null;
 
             [Argument(ArgumentType.AtMostOnce, HelpText = "Statistical measure used to evaluate how important a word is to a document in a corpus")]
-<<<<<<< HEAD
-            public NgramEstimator.WeightingCriteria? Weighting;
-=======
-            public NgramCountingTransformer.WeightingCriteria? Weighting;
->>>>>>> 1a9ba926
+            public NgramCountingEstimator.WeightingCriteria? Weighting;
 
             public static Column Parse(string str)
             {
@@ -171,7 +167,7 @@
     }
 
     /// <summary>
-    /// A transform that turns a collection of tokenized text (vector of ReadOnlyMemory), or vectors of keys into numerical
+    /// A transform that turns a collection of tokenized text (vector of ReadOnlyMemory), or vectors of keys into numerical
     /// feature vectors. The feature vectors are counts of ngrams (sequences of consecutive *tokens* -words or keys-
     /// of length 1-n).
     /// </summary>
@@ -198,11 +194,7 @@
             public int[] MaxNumTerms = null;
 
             [Argument(ArgumentType.AtMostOnce, HelpText = "The weighting criteria")]
-<<<<<<< HEAD
-            public NgramEstimator.WeightingCriteria? Weighting;
-=======
-            public NgramCountingTransformer.WeightingCriteria? Weighting;
->>>>>>> 1a9ba926
+            public NgramCountingEstimator.WeightingCriteria? Weighting;
 
             public static Column Parse(string str)
             {
@@ -228,11 +220,7 @@
 
         /// <summary>
         /// This class is a merger of <see cref="TermTransform.Arguments"/> and
-<<<<<<< HEAD
-        /// <see cref="NgramTransformer.Arguments"/>, with the allLength option removed.
-=======
         /// <see cref="NgramCountingTransformer.Arguments"/>, with the allLength option removed.
->>>>>>> 1a9ba926
         /// </summary>
         public abstract class ArgumentsBase
         {
@@ -242,25 +230,18 @@
             [Argument(ArgumentType.AtMostOnce,
                 HelpText = "Maximum number of tokens to skip when constructing an ngram",
                 ShortName = "skips")]
-            public int SkipLength = NgramEstimator.Defaults.SkipLength;
+            public int SkipLength = NgramCountingEstimator.Defaults.SkipLength;
 
             [Argument(ArgumentType.AtMostOnce,
                 HelpText = "Whether to include all ngram lengths up to " + nameof(NgramLength) + " or only " + nameof(NgramLength),
                 ShortName = "all")]
-            public bool AllLengths = NgramEstimator.Defaults.AllLength;
+            public bool AllLengths = NgramCountingEstimator.Defaults.AllLength;
 
             [Argument(ArgumentType.Multiple, HelpText = "Maximum number of ngrams to store in the dictionary", ShortName = "max")]
-<<<<<<< HEAD
-            public int[] MaxNumTerms = new int[] { NgramEstimator.Defaults.MaxNumTerms };
+            public int[] MaxNumTerms = new int[] { NgramCountingEstimator.Defaults.MaxNumTerms };
 
             [Argument(ArgumentType.AtMostOnce, HelpText = "The weighting criteria")]
-            public NgramEstimator.WeightingCriteria Weighting = NgramEstimator.Defaults.Weighting;
-=======
-            public int[] MaxNumTerms = new int[] { NgramCountingTransformer.Arguments.DefaultMaxTerms };
-
-            [Argument(ArgumentType.AtMostOnce, HelpText = "The weighting criteria")]
-            public NgramCountingTransformer.WeightingCriteria Weighting = NgramCountingTransformer.WeightingCriteria.Tf;
->>>>>>> 1a9ba926
+            public NgramCountingEstimator.WeightingCriteria Weighting = NgramCountingEstimator.Defaults.Weighting;
         }
 
         [TlcModule.Component(Name = "NGram", FriendlyName = "NGram Extractor Transform", Alias = "NGramExtractorTransform,NGramExtractor",
@@ -279,7 +260,7 @@
             public Column[] Column;
         }
 
-        internal const string Summary = "A transform that turns a collection of tokenized text ReadOnlyMemory, or vectors of keys into numerical " +
+        internal const string Summary = "A transform that turns a collection of tokenized text ReadOnlyMemory, or vectors of keys into numerical " +
             "feature vectors. The feature vectors are counts of ngrams (sequences of consecutive *tokens* -words or keys- of length 1-n).";
 
         internal const string LoaderSignature = "NgramExtractor";
@@ -344,11 +325,7 @@
                     termArgs =
                         new TermTransform.Arguments()
                         {
-<<<<<<< HEAD
-                            MaxNumTerms = Utils.Size(args.MaxNumTerms) > 0 ? args.MaxNumTerms[0] : NgramEstimator.Defaults.MaxNumTerms,
-=======
-                            MaxNumTerms = Utils.Size(args.MaxNumTerms) > 0 ? args.MaxNumTerms[0] : NgramCountingTransformer.Arguments.DefaultMaxTerms,
->>>>>>> 1a9ba926
+                            MaxNumTerms = Utils.Size(args.MaxNumTerms) > 0 ? args.MaxNumTerms[0] : NgramCountingEstimator.Defaults.MaxNumTerms,
                             Column = new TermTransform.Column[termCols.Count]
                         };
                 }
@@ -372,27 +349,12 @@
                 if (naDropArgs != null)
                     view = new MissingValueDroppingTransformer(h, naDropArgs, view);
             }
-<<<<<<< HEAD
-            var ngramColumns = new NgramTransformer.ColumnInfo[args.Column.Length];
-=======
-
-            var ngramArgs =
-                new NgramCountingTransformer.Arguments()
-                {
-                    MaxNumTerms = args.MaxNumTerms,
-                    NgramLength = args.NgramLength,
-                    SkipLength = args.SkipLength,
-                    AllLengths = args.AllLengths,
-                    Weighting = args.Weighting,
-                    Column = new NgramCountingTransformer.Column[args.Column.Length]
-                };
->>>>>>> 1a9ba926
-
+
+            var ngramColumns = new NgramCountingTransformer.ColumnInfo[args.Column.Length];
             for (int iinfo = 0; iinfo < args.Column.Length; iinfo++)
             {
                 var column = args.Column[iinfo];
-<<<<<<< HEAD
-                ngramColumns[iinfo] = new NgramTransformer.ColumnInfo(isTermCol[iinfo] ? column.Name : column.Source, column.Name,
+                ngramColumns[iinfo] = new NgramCountingTransformer.ColumnInfo(isTermCol[iinfo] ? column.Name : column.Source, column.Name,
                     column.NgramLength ?? args.NgramLength,
                     column.SkipLength ?? args.SkipLength,
                     column.AllLengths ?? args.AllLengths,
@@ -400,23 +362,8 @@
                     column.MaxNumTerms ?? args.MaxNumTerms
                     );
             }
-            return new NgramEstimator(env, ngramColumns).Fit(view).Transform(view) as IDataTransform;
-=======
-                ngramArgs.Column[iinfo] =
-                    new NgramCountingTransformer.Column()
-                    {
-                        Name = column.Name,
-                        Source = isTermCol[iinfo] ? column.Name : column.Source,
-                        AllLengths = column.AllLengths,
-                        MaxNumTerms = column.MaxNumTerms,
-                        NgramLength = column.NgramLength,
-                        SkipLength = column.SkipLength,
-                        Weighting = column.Weighting
-                    };
-            }
-
-            return new NgramCountingTransformer(h, ngramArgs, view);
->>>>>>> 1a9ba926
+
+            return new NgramCountingEstimator(env, ngramColumns).Fit(view).Transform(view) as IDataTransform;
         }
 
         public static IDataTransform Create(IHostEnvironment env, NgramExtractorArguments extractorArgs, IDataView input,
