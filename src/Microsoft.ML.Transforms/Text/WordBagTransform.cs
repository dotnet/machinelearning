--- conflicted
+++ resolved
@@ -325,13 +325,8 @@
                     termArgs =
                         new ValueToKeyMappingTransformer.Arguments()
                         {
-<<<<<<< HEAD
                             MaxNumTerms = Utils.Size(args.MaxNumTerms) > 0 ? args.MaxNumTerms[0] : NgramCountingEstimator.Defaults.MaxNumTerms,
-                            Column = new TermTransform.Column[termCols.Count]
-=======
-                            MaxNumTerms = Utils.Size(args.MaxNumTerms) > 0 ? args.MaxNumTerms[0] : NgramCountingTransformer.Arguments.DefaultMaxTerms,
                             Column = new ValueToKeyMappingTransformer.Column[termCols.Count]
->>>>>>> e74bc655
                         };
                 }
 
