// Licensed to the .NET Foundation under one or more agreements.
// The .NET Foundation licenses this file to you under the MIT license.
// See the LICENSE file in the project root for more information.

using System;
using System.Collections.Concurrent;
using System.Collections.Generic;
using System.IO;
using System.Linq;
using System.Text;
using System.Threading.Tasks;
using Microsoft.ML;
using Microsoft.ML.CommandLine;
using Microsoft.ML.Data;
using Microsoft.ML.Internal.Internallearn;
using Microsoft.ML.Internal.Utilities;
using Microsoft.ML.Model.OnnxConverter;
using Microsoft.ML.Runtime;
using Microsoft.ML.Transforms.Text;

[assembly: LoadableClass(WordEmbeddingTransformer.Summary, typeof(IDataTransform), typeof(WordEmbeddingTransformer), typeof(WordEmbeddingTransformer.Options),
    typeof(SignatureDataTransform), WordEmbeddingTransformer.UserName, "WordEmbeddingsTransform", WordEmbeddingTransformer.ShortName, DocName = "transform/WordEmbeddingsTransform.md")]

[assembly: LoadableClass(WordEmbeddingTransformer.Summary, typeof(IDataTransform), typeof(WordEmbeddingTransformer), null, typeof(SignatureLoadDataTransform),
    WordEmbeddingTransformer.UserName, WordEmbeddingTransformer.LoaderSignature)]

[assembly: LoadableClass(typeof(WordEmbeddingTransformer), null, typeof(SignatureLoadModel),
    WordEmbeddingTransformer.UserName, WordEmbeddingTransformer.LoaderSignature)]

[assembly: LoadableClass(typeof(IRowMapper), typeof(WordEmbeddingTransformer), null, typeof(SignatureLoadRowMapper),
    WordEmbeddingTransformer.UserName, WordEmbeddingTransformer.LoaderSignature)]

namespace Microsoft.ML.Transforms.Text
{
    /// <include file='doc.xml' path='doc/members/member[@name="WordEmbeddings"]/*' />
    public sealed class WordEmbeddingTransformer : OneToOneTransformerBase
    {
        internal sealed class Column : OneToOneColumn
        {
            internal static Column Parse(string str)
            {
                Contracts.AssertNonEmpty(str);

                var res = new Column();
                if (res.TryParse(str))
                    return res;
                return null;
            }

            internal bool TryUnparse(StringBuilder sb)
            {
                Contracts.AssertValue(sb);
                return TryUnparseCore(sb);
            }
        }

        internal sealed class Options : TransformInputBase
        {
            [Argument(ArgumentType.Multiple | ArgumentType.Required, HelpText = "New column definition(s) (optional form: name:src)", Name = "Column", ShortName = "col", SortOrder = 0)]
            public Column[] Columns;

            [Argument(ArgumentType.AtMostOnce, HelpText = "Pre-trained model used to create the vocabulary", ShortName = "model", SortOrder = 1)]
            public WordEmbeddingEstimator.PretrainedModelKind? ModelKind = WordEmbeddingEstimator.PretrainedModelKind.SentimentSpecificWordEmbedding;

            [Argument(ArgumentType.AtMostOnce, IsInputFileName = true, HelpText = "Filename for custom word embedding model",
                ShortName = "dataFile", SortOrder = 2)]
            public string CustomLookupTable;
        }

        internal const string Summary = "Word Embeddings transform is a text featurizer which converts vectors of text tokens into sentence " +
            "vectors using a pre-trained model";
        internal const string UserName = "Word Embeddings Transform";
        internal const string ShortName = "WordEmbeddings";
        internal const string LoaderSignature = "WordEmbeddingsTransform";

        internal static VersionInfo GetVersionInfo()
        {
            return new VersionInfo(
                modelSignature: "W2VTRANS",
                verWrittenCur: 0x00010001, //Initial
                verReadableCur: 0x00010001,
                verWeCanReadBack: 0x00010001,
                loaderSignature: LoaderSignature,
                loaderAssemblyName: typeof(WordEmbeddingTransformer).Assembly.FullName);
        }

        private readonly WordEmbeddingEstimator.PretrainedModelKind? _modelKind;
        private readonly string _modelFileNameWithPath;
        private static object _embeddingsLock = new object();
        private readonly bool _customLookup;
        private readonly int _linesToSkip;
        private readonly Model _currentVocab;
        private static Dictionary<string, WeakReference<Model>> _vocab = new Dictionary<string, WeakReference<Model>>();

        private sealed class Model
        {
            public readonly BigArray<float> WordVectors;
            private readonly NormStr.Pool _pool;
            public readonly int Dimension;

            public Model(int dimension)
            {
                Dimension = dimension;
                WordVectors = new BigArray<float>();
                _pool = new NormStr.Pool();
            }

            public void AddWordVector(IChannel ch, string word, float[] wordVector)
            {
                ch.Assert(wordVector.Length == Dimension);
                if (_pool.Get(word) == null)
                {
                    _pool.Add(word);
                    WordVectors.AddRange(wordVector);
                }
            }

            public bool GetWordVector(in ReadOnlyMemory<char> word, float[] wordVector)
            {
                NormStr str = _pool.Get(word);
                if (str != null)
                {
                    WordVectors.CopyTo(str.Id * Dimension, wordVector, Dimension);
                    return true;
                }
                return false;
            }

            public long GetNumWords()
            {
                return _pool.LongCount();
            }

            public List<string> GetWordLabels()
            {

                var labels = new List<string>();
                foreach (var label in _pool)
                {
                    labels.Add(new string(label.Value.ToArray()));
                }
                return labels;
            }

        }

        private const string RegistrationName = "WordEmbeddings";

        private const int Timeout = 10 * 60 * 1000;

        /// <summary>
        /// Instantiates <see cref="WordEmbeddingTransformer"/> using the pretrained word embedding model specified by <paramref name="modelKind"/>.
        /// </summary>
        /// <param name="env">Host Environment.</param>
        /// <param name="outputColumnName">Name of the column resulting from the transformation of <paramref name="inputColumnName"/>.</param>
        /// <param name="inputColumnName">Name of the column to transform. If set to <see langword="null"/>, the value of the <paramref name="outputColumnName"/> will be used as source.</param>
        /// <param name="modelKind">The pretrained word embedding model.</param>
        internal WordEmbeddingTransformer(IHostEnvironment env, string outputColumnName, string inputColumnName = null,
           WordEmbeddingEstimator.PretrainedModelKind modelKind = WordEmbeddingEstimator.PretrainedModelKind.SentimentSpecificWordEmbedding)
           : this(env, modelKind, new WordEmbeddingEstimator.ColumnOptions(outputColumnName, inputColumnName ?? outputColumnName))
        {
        }

        /// <summary>
        /// Instantiates <see cref="WordEmbeddingTransformer"/> using the custom word embedding model by loading it from the file specified by the <paramref name="customModelFile"/>.
        /// </summary>
        /// <param name="env">Host Environment.</param>
        /// <param name="outputColumnName">Name of the column resulting from the transformation of <paramref name="inputColumnName"/>.</param>
        /// <param name="customModelFile">Filename for custom word embedding model.</param>
        /// <param name="inputColumnName">Name of the column to transform. If set to <see langword="null"/>, the value of the <paramref name="outputColumnName"/> will be used as source.</param>
        internal WordEmbeddingTransformer(IHostEnvironment env, string outputColumnName, string customModelFile, string inputColumnName = null)
           : this(env, customModelFile, new WordEmbeddingEstimator.ColumnOptions(outputColumnName, inputColumnName ?? outputColumnName))
        {
        }

        /// <summary>
        /// Instantiates <see cref="WordEmbeddingTransformer"/> using the pretrained word embedding model specified by <paramref name="modelKind"/>.
        /// </summary>
        /// <param name="env">Host Environment.</param>
        /// <param name="modelKind">The pretrained word embedding model.</param>
        /// <param name="columns">Input/Output columns.</param>
        internal WordEmbeddingTransformer(IHostEnvironment env, WordEmbeddingEstimator.PretrainedModelKind modelKind, params WordEmbeddingEstimator.ColumnOptions[] columns)
            : base(Contracts.CheckRef(env, nameof(env)).Register(RegistrationName), GetColumnPairs(columns))
        {
            env.CheckUserArg(Enum.IsDefined(typeof(WordEmbeddingEstimator.PretrainedModelKind), modelKind), nameof(modelKind));

            _modelKind = modelKind;
            _modelFileNameWithPath = EnsureModelFile(env, out _linesToSkip, (WordEmbeddingEstimator.PretrainedModelKind)_modelKind);
            _currentVocab = GetVocabularyDictionary(env);
        }

        /// <summary>
        /// Instantiates <see cref="WordEmbeddingTransformer"/> using the custom word embedding model by loading it from the file specified by the <paramref name="customModelFile"/>.
        /// </summary>
        /// <param name="env">Host Environment.</param>
        /// <param name="customModelFile">Filename for custom word embedding model.</param>
        /// <param name="columns">Input/Output columns.</param>
        internal WordEmbeddingTransformer(IHostEnvironment env, string customModelFile, params WordEmbeddingEstimator.ColumnOptions[] columns)
           : base(Contracts.CheckRef(env, nameof(env)).Register(RegistrationName), GetColumnPairs(columns))
        {
            env.CheckValue(customModelFile, nameof(customModelFile));
            Host.CheckNonWhiteSpace(customModelFile, nameof(customModelFile));

            _modelKind = null;
            _customLookup = true;
            _modelFileNameWithPath = customModelFile;
            _currentVocab = GetVocabularyDictionary(env);
        }

        private static (string outputColumnName, string inputColumnName)[] GetColumnPairs(WordEmbeddingEstimator.ColumnOptions[] columns)
        {
            Contracts.CheckValue(columns, nameof(columns));
            return columns.Select(x => (x.Name, x.InputColumnName)).ToArray();
        }

        // Factory method for SignatureDataTransform.
        internal static IDataTransform Create(IHostEnvironment env, Options options, IDataView input)
        {
            Contracts.CheckValue(env, nameof(env));
            env.CheckValue(options, nameof(options));
            env.CheckValue(input, nameof(input));

            if (options.ModelKind == null)
                options.ModelKind = WordEmbeddingEstimator.PretrainedModelKind.SentimentSpecificWordEmbedding;
            env.CheckUserArg(!options.ModelKind.HasValue || Enum.IsDefined(typeof(WordEmbeddingEstimator.PretrainedModelKind), options.ModelKind), nameof(options.ModelKind));

            env.CheckValue(options.Columns, nameof(options.Columns));

            var cols = new WordEmbeddingEstimator.ColumnOptions[options.Columns.Length];
            for (int i = 0; i < cols.Length; i++)
            {
                var item = options.Columns[i];
                cols[i] = new WordEmbeddingEstimator.ColumnOptions(
                    item.Name,
                    item.Source ?? item.Name);
            }

            bool customLookup = !string.IsNullOrWhiteSpace(options.CustomLookupTable);
            if (customLookup)
                return new WordEmbeddingTransformer(env, options.CustomLookupTable, cols).MakeDataTransform(input);
            else
                return new WordEmbeddingTransformer(env, options.ModelKind.Value, cols).MakeDataTransform(input);
        }

        private WordEmbeddingTransformer(IHost host, ModelLoadContext ctx)
            : base(host, ctx)
        {
            Host.AssertValue(ctx);
            _customLookup = ctx.Reader.ReadBoolByte();

            if (_customLookup)
            {
                _modelFileNameWithPath = ctx.LoadNonEmptyString();
                _modelKind = null;
            }
            else
            {
                _modelKind = (WordEmbeddingEstimator.PretrainedModelKind)ctx.Reader.ReadUInt32();
                _modelFileNameWithPath = EnsureModelFile(Host, out _linesToSkip, (WordEmbeddingEstimator.PretrainedModelKind)_modelKind);
            }

            Host.CheckNonWhiteSpace(_modelFileNameWithPath, nameof(_modelFileNameWithPath));
            _currentVocab = GetVocabularyDictionary(host);
        }

        internal static WordEmbeddingTransformer Create(IHostEnvironment env, ModelLoadContext ctx)
        {
            Contracts.CheckValue(env, nameof(env));
            IHost h = env.Register(RegistrationName);
            h.CheckValue(ctx, nameof(ctx));
            ctx.CheckAtModel(GetVersionInfo());
            return new WordEmbeddingTransformer(h, ctx);
        }

        // Factory method for SignatureLoadDataTransform.
        private static IDataTransform Create(IHostEnvironment env, ModelLoadContext ctx, IDataView input)
            => Create(env, ctx).MakeDataTransform(input);

        // Factory method for SignatureLoadRowMapper.
        private static IRowMapper Create(IHostEnvironment env, ModelLoadContext ctx, DataViewSchema inputSchema)
            => Create(env, ctx).MakeRowMapper(inputSchema);

        private protected override void SaveModel(ModelSaveContext ctx)
        {
            Host.CheckValue(ctx, nameof(ctx));
            ctx.CheckAtModel();
            ctx.SetVersionInfo(GetVersionInfo());

            base.SaveColumns(ctx);
            ctx.Writer.WriteBoolByte(_customLookup);
            if (_customLookup)
                ctx.SaveString(_modelFileNameWithPath);
            else
                ctx.Writer.Write((uint)_modelKind);
        }

        private protected override IRowMapper MakeRowMapper(DataViewSchema schema) => new Mapper(this, schema);

        private protected override void CheckInputColumn(DataViewSchema inputSchema, int col, int srcCol)
        {
            var colType = inputSchema[srcCol].Type;
<<<<<<< HEAD
            if (!(colType is VectorType vectorType && vectorType.ItemType is TextDataViewType))
                throw Host.ExceptSchemaMismatch(nameof(inputSchema), "input", ColumnPairs[col].inputColumnName, "String", inputSchema[srcCol].Type.ToString());
=======
            if (!(colType is VectorDataViewType vectorType && vectorType.ItemType is TextDataViewType))
                throw Host.ExceptSchemaMismatch(nameof(inputSchema), "input", ColumnPairs[col].inputColumnName, "Text", inputSchema[srcCol].Type.ToString());
>>>>>>> 279e3618
        }

        private sealed class Mapper : OneToOneMapperBase, ISaveAsOnnx
        {
            private readonly WordEmbeddingTransformer _parent;
            private readonly VectorDataViewType _outputType;

            public Mapper(WordEmbeddingTransformer parent, DataViewSchema inputSchema)
                : base(parent.Host.Register(nameof(Mapper)), parent, inputSchema)
            {
                Host.CheckValue(inputSchema, nameof(inputSchema));
                Host.CheckValue(parent, nameof(parent));

                _parent = parent;
                for (int i = 0; i < _parent.ColumnPairs.Length; i++)
                {
                    _parent.CheckInputColumn(inputSchema, i, ColMapNewToOld[i]);
                }
                _outputType = new VectorDataViewType(NumberDataViewType.Single, 3 * _parent._currentVocab.Dimension);
            }

            public bool CanSaveOnnx(OnnxContext ctx) => true;

            protected override DataViewSchema.DetachedColumn[] GetOutputColumnsCore()
                => _parent.ColumnPairs.Select(x => new DataViewSchema.DetachedColumn(x.outputColumnName, _outputType, null)).ToArray();

            public void SaveAsOnnx(OnnxContext ctx)
            {
                foreach (var (outputColumnName, inputColumnName) in _parent.ColumnPairs)
                {
                    var srcVariableName = ctx.GetVariableName(inputColumnName);
                    var schema = _parent.GetOutputSchema(InputSchema);
                    var dstVariableName = ctx.AddIntermediateVariable(schema[outputColumnName].Type, outputColumnName);
                    SaveAsOnnxCore(ctx, srcVariableName, dstVariableName);
                }
            }

            private void SaveAsOnnxCore(OnnxContext ctx, string srcVariableName, string dstVariableName)
            {
                // Converts 1 column that is taken as input to the transform into one column of output
                //
                // Missing words are mapped to k for finding average, k + 1 for finding min, and k + 2 for finding max
                // Those spots in the dictionary contain a vector of 0s, max floats, and min floats, respectively
                //
                // Symbols:
                // j: length of latent vector of every word in the pretrained model
                // n: length of input tensor (number of words)
                // X: word input, a tensor with n elements.
                // k: # of words in pretrained model (known when transform is created)
                // S: word labels, k tensor (known when transform is created)
                // D: word embeddings, (k + 3)-by-j tensor(known when transform is created). The extra three embeddings
                //      at the end are used for out of vocab words.
                // F: location value representing missing words, equal to k
                // P: output, a j * 3 tensor
                //
                //                                                      X [n]
                //                                                       |
                //                                                     nameX
                //                                                       |
                //                           LabelEncoder (classes_strings = S [k], default_int64 = k)
                //                                                       |
                //                            /----------------------- nameY -----------------------\
                //                           /   |                       |                           \
                //     Initialize (F)-------/----|------ nameF ------> Equal                          \
                //                         /     |                       |                             \
                //                        /      |                     nameA                            \
                //                       /       |                     / |  \                            \
                //                      /        '-------------|      /  |   \                            \
                //                     /                 ------|-----/   |    \------------------          \---------
                //                    /                 /      |         |                       \                   \
                //                    |      Cast (to = int64) |  Cast (to = float)              Not                 |
                //                    |             |          |         |                        |                  |
                //                    |         nameVMin       |       nameB                    nameQ                |
                //                    |             |          |         |                        |                  |
                //                  Add ------------'          | Scale (scale = 2.0)         Cast (to = int32)       |
                //                    |                        |         |                        |                  |
                //                    |                        |     nameSMax                  nameZ                 |
                //                    |                        |         |                        |                  |
                //                    |                        | Cast (to = int64)       ReduceSum (axes = [0])      |
                //                namePMin                     |         |                        |                  |
                //                    |                        |      nameVMax                 nameR                 |
                //                    |                        |         |                        |                  |
                //                    |                        '-- Add --'                Cast (to = float)          |
                //                    |   Initialize (D [k + 3, j]   |                            |                  |
                //                    |             |                |                            |                  |
                //                    |           nameD           namePMax                     nameRF                |
                //                    |             |                |                            |                  |
                //                    |             |                |                     Clip (min = 1.0)          |
                //                    |             |                |                            |                  |
                //                    |             |                |                          nameT                |
                //                    |             |----------------|----------------------------|--------\         |
                //                    |             |                |                            |         \        |
                //                    |   /---------'-------------\  |                            |          '----\  |
                //                  Gather                        Gather                          |               Gather
                //                    |                              |                            |                  |
                //                 nameGMin                       nameGMax                        |                nameW
                //                    |                              |                            |                  |
                //            ReduceMin (axes = [0])      ReduceMax (axes = [0])                  |        ReduceSum (axes = [0])
                //                    |                              |                            |                  |
                //                    |                              |                            |                nameK
                //                    |                              |                            |                  |
                //                    |                              |                            '------- Div ------'
                //                  nameJ                          nameL                                    |
                //                    |                              |                                   nameE
                //                    |                              |                                      |
                //                    '------------------- Concat (axis = 1) -------------------------------'
                //                                                   |
                //                                                 nameP
                //                                                   |
                //                                               P [j * 3]

                long[] axes = new long[] { 0 };
                // Allocate D, a constant tensor representing word embedding weights.
                var shapeD = new long[] { _parent._currentVocab.GetNumWords() + 3, _parent._currentVocab.Dimension };
                var wordVectors = _parent._currentVocab.WordVectors;
                var tensorD = new List<float>();
                tensorD.AddRange(wordVectors);
                // Out-of-vocab embedding vector for combining embeddings by mean.
                tensorD.AddRange(Enumerable.Repeat(0.0f, _parent._currentVocab.Dimension));
                // Out-of-vocab embedding vector for combining embeddings by element-wise min.
                tensorD.AddRange(Enumerable.Repeat(float.MaxValue, _parent._currentVocab.Dimension));
                // Out-of-vocab embedding vector for combining embeddings by element-wise max.
                tensorD.AddRange(Enumerable.Repeat(float.MinValue, _parent._currentVocab.Dimension));
                var nameD = ctx.AddInitializer(tensorD, shapeD, "WordEmbeddingWeights");

                // Allocate F, a value representing an out-of-dictionary word.
                var tensorF = _parent._currentVocab.GetNumWords();
                var nameF = ctx.AddInitializer(tensorF, "NotFoundValueComp");

                // Retrieve X, name of input.
                var nameX = srcVariableName;

                // Do label encoding. Out-of-vocab tokens will be mapped to the size of vocabulary. Because the index of vocabulary
                // is zero-based, the size of vocabulary is just greater then the max indexes computed from in-vocab tokens by one.
                var nameY = ctx.AddIntermediateVariable(null, "LabelEncodedInput", true);
                var nodeY = ctx.CreateNode("LabelEncoder", nameX, nameY, ctx.GetNodeName("LabelEncoder"));
                nodeY.AddAttribute("classes_strings", _parent._currentVocab.GetWordLabels());
                nodeY.AddAttribute("default_int64", _parent._currentVocab.GetNumWords());

                // Do steps necessary for min and max embedding vectors.

                // Map to boolean vector representing missing words. The following Equal produces 1 if a token is missing and 0 otherwise.
                var nameA = ctx.AddIntermediateVariable(null, "NotFoundValuesBool", true);
                var nodeA = ctx.CreateNode("Equal", new[] { nameY, nameF }, new[] { nameA }, ctx.GetNodeName("Equal"), "");

                // Cast the not found vector to a vector of floats.
                var nameB = ctx.AddIntermediateVariable(null, "NotFoundValuesFloat", true);
                var nodeB = ctx.CreateNode("Cast", nameA, nameB, ctx.GetNodeName("Cast"), "");
                nodeB.AddAttribute("to", 1);

                // Scale the not found vector to get the location bias for max weights.
                var nameSMax = ctx.AddIntermediateVariable(null, "ScaleMax", true);
                var nodeSMax = ctx.CreateNode("Scale", nameB, nameSMax, ctx.GetNodeName("Scale"), "");
                nodeSMax.AddAttribute("scale", 2.0);

                // Cast scaled word label locations to ints.
                var nameVMin = ctx.AddIntermediateVariable(null, "CastMin", true);
                var nodeVMin = ctx.CreateNode("Cast", nameA, nameVMin, ctx.GetNodeName("Cast"), "");
                nodeVMin.AddAttribute("to", 7);

                var nameVMax = ctx.AddIntermediateVariable(null, "CastMax", true);
                var nodeVMax = ctx.CreateNode("Cast", nameSMax, nameVMax, ctx.GetNodeName("Cast"), "");
                nodeVMax.AddAttribute("to", 7);

                // Add the scaled options back to originals. The outputs of the following Add operators are almost identical
                // the output of the previous LabelEncoder. The only difference is that out-of-vocab tokens are mapped to k+1
                // for applying ReduceMin and k+2 for applying ReduceMax so that out-of-vocab tokens do not affect embedding results at all.
                var namePMin = ctx.AddIntermediateVariable(null, "AddMin", true);
                var nodePMin = ctx.CreateNode("Add", new[] { nameY, nameVMin }, new[] { namePMin }, ctx.GetNodeName("Add"), "");

                var namePMax = ctx.AddIntermediateVariable(null, "AddMax", true);
                var nodePMax = ctx.CreateNode("Add", new[] { nameY, nameVMax }, new[] { namePMax }, ctx.GetNodeName("Add"), "");

                // Map encoded words to their embedding vectors, mapping missing ones to min/max.
                var nameGMin = ctx.AddIntermediateVariable(null, "GatheredMin", true);
                var nodeGMin = ctx.CreateNode("Gather", new[] { nameD, namePMin }, new[] { nameGMin }, ctx.GetNodeName("Gather"), "");

                var nameGMax = ctx.AddIntermediateVariable(null, "GatheredMax", true);
                var nodeGMax = ctx.CreateNode("Gather", new[] { nameD, namePMax }, new[] { nameGMax }, ctx.GetNodeName("Gather"), "");

                // Merge all embedding vectors using element-wise min/max per embedding coordinate.
                var nameJ = ctx.AddIntermediateVariable(null, "MinWeights", true);
                var nodeJ = ctx.CreateNode("ReduceMin", nameGMin, nameJ, ctx.GetNodeName("ReduceMin"), "");
                nodeJ.AddAttribute("axes", axes);

                var nameL = ctx.AddIntermediateVariable(null, "MaxWeights", true);
                var nodeL = ctx.CreateNode("ReduceMax", nameGMax, nameL, ctx.GetNodeName("ReduceMax"), "");
                nodeL.AddAttribute("axes", axes);

                // Do steps necessary for mean embedding vector.

                // Map encoded words to their embedding vectors using Gather.
                var nameW = ctx.AddIntermediateVariable(null, "GatheredMean", true);
                var nodeW = ctx.CreateNode("Gather", new[] { nameD, nameY }, new[] { nameW }, ctx.GetNodeName("Gather"), "");

                // Find the sum of the embedding vectors.
                var nameK = ctx.AddIntermediateVariable(null, "SumWeights", true);
                var nodeK = ctx.CreateNode("ReduceSum", nameW, nameK, ctx.GetNodeName("ReduceSum"), "");
                nodeK.AddAttribute("axes", axes);

                // Flip the boolean vector representing missing words to represent found words.
                var nameQ = ctx.AddIntermediateVariable(null, "FoundValuesBool", true);
                var nodeQ = ctx.CreateNode("Not", nameA, nameQ, ctx.GetNodeName("Not"), "");

                // Cast the found words vector to ints.
                var nameZ = ctx.AddIntermediateVariable(null, "FoundValuesInt", true);
                var nodeZ = ctx.CreateNode("Cast", nameQ, nameZ, ctx.GetNodeName("Cast"), "");
                nodeZ.AddAttribute("to", 6);

                // Sum the number of total found words.
                var nameR = ctx.AddIntermediateVariable(null, "NumWordsFoundInt", true);
                var nodeR = ctx.CreateNode("ReduceSum", nameZ, nameR, ctx.GetNodeName("ReduceSum"), "");
                nodeR.AddAttribute("axes", axes);

                // Cast the found words to float.
                var nameRF = ctx.AddIntermediateVariable(null, "NumWordsFoundFloat", true);
                var nodeRF = ctx.CreateNode("Cast", nameR, nameRF, ctx.GetNodeName("Cast"), "");
                nodeRF.AddAttribute("to", 1);

                // Clip the number of found words to prevent division by 0.
                var nameT = ctx.AddIntermediateVariable(null, "NumWordsClippedFloat", true);
                var nodeT = ctx.CreateNode("Clip", nameRF, nameT, ctx.GetNodeName("Clip"), "");
                nodeT.AddAttribute("min", 1.0f);

                // Divide total sum by number of words found to get the average embedding vector of the input string vector.
                var nameE = ctx.AddIntermediateVariable(null, "MeanWeights", true);
                var nodeE = ctx.CreateNode("Div", new[] { nameK, nameT }, new[] { nameE }, ctx.GetNodeName("Div"), "");

                // Concatenate the final embeddings produced by the three reduction strategies.
                var nameP = dstVariableName;
                var nodeP = ctx.CreateNode("Concat", new[] { nameJ, nameE, nameL }, new[] { nameP }, ctx.GetNodeName("Concat"), "");
                nodeP.AddAttribute("axis", 1);
            }

            protected override Delegate MakeGetter(DataViewRow input, int iinfo, Func<int, bool> activeOutput, out Action disposer)
            {
                Host.AssertValue(input);
                Host.Assert(0 <= iinfo && iinfo < _parent.ColumnPairs.Length);
                disposer = null;
                return GetGetterVec(input, iinfo);
            }

            private ValueGetter<VBuffer<float>> GetGetterVec(DataViewRow input, int iinfo)
            {
                Host.AssertValue(input);
                Host.Assert(0 <= iinfo && iinfo < _parent.ColumnPairs.Length);

                var column = input.Schema[ColMapNewToOld[iinfo]];
                Host.Assert(column.Type is VectorDataViewType);
                Host.Assert(column.Type.GetItemType() is TextDataViewType);

                var srcGetter = input.GetGetter<VBuffer<ReadOnlyMemory<char>>>(column);
                var src = default(VBuffer<ReadOnlyMemory<char>>);
                int dimension = _parent._currentVocab.Dimension;
                float[] wordVector = new float[_parent._currentVocab.Dimension];

                return
                    (ref VBuffer<float> dst) =>
                    {
                        int deno = 0;
                        srcGetter(ref src);
                        var editor = VBufferEditor.Create(ref dst, 3 * dimension);
                        int offset = 2 * dimension;
                        for (int i = 0; i < dimension; i++)
                        {
                            editor.Values[i] = float.MaxValue;
                            editor.Values[i + dimension] = 0;
                            editor.Values[i + offset] = float.MinValue;
                        }
                        var srcValues = src.GetValues();
                        for (int word = 0; word < srcValues.Length; word++)
                        {
                            if (_parent._currentVocab.GetWordVector(in srcValues[word], wordVector))
                            {
                                deno++;
                                for (int i = 0; i < dimension; i++)
                                {
                                    float currentTerm = wordVector[i];
                                    if (editor.Values[i] > currentTerm)
                                        editor.Values[i] = currentTerm;
                                    editor.Values[dimension + i] += currentTerm;
                                    if (editor.Values[offset + i] < currentTerm)
                                        editor.Values[offset + i] = currentTerm;
                                }
                            }
                        }

                        if (deno != 0)
                            for (int index = 0; index < dimension; index++)
                                editor.Values[index + dimension] /= deno;

                        dst = editor.Commit();
                    };
            }
        }

        private static Dictionary<WordEmbeddingEstimator.PretrainedModelKind, string> _modelsMetaData = new Dictionary<WordEmbeddingEstimator.PretrainedModelKind, string>()
        {
             { WordEmbeddingEstimator.PretrainedModelKind.GloVe50D, "glove.6B.50d.txt" },
             { WordEmbeddingEstimator.PretrainedModelKind.GloVe100D, "glove.6B.100d.txt" },
             { WordEmbeddingEstimator.PretrainedModelKind.GloVe200D, "glove.6B.200d.txt" },
             { WordEmbeddingEstimator.PretrainedModelKind.GloVe300D, "glove.6B.300d.txt" },
             { WordEmbeddingEstimator.PretrainedModelKind.GloVeTwitter25D, "glove.twitter.27B.25d.txt" },
             { WordEmbeddingEstimator.PretrainedModelKind.GloVeTwitter50D, "glove.twitter.27B.50d.txt" },
             { WordEmbeddingEstimator.PretrainedModelKind.GloVeTwitter100D, "glove.twitter.27B.100d.txt" },
             { WordEmbeddingEstimator.PretrainedModelKind.GloVeTwitter200D, "glove.twitter.27B.200d.txt" },
             { WordEmbeddingEstimator.PretrainedModelKind.FastTextWikipedia300D, "wiki.en.vec" },
             { WordEmbeddingEstimator.PretrainedModelKind.SentimentSpecificWordEmbedding, "sentiment.emd" }
        };

        private static Dictionary<WordEmbeddingEstimator.PretrainedModelKind, int> _linesToSkipInModels = new Dictionary<WordEmbeddingEstimator.PretrainedModelKind, int>()
            { { WordEmbeddingEstimator.PretrainedModelKind.FastTextWikipedia300D, 1 } };

        private string EnsureModelFile(IHostEnvironment env, out int linesToSkip, WordEmbeddingEstimator.PretrainedModelKind kind)
        {
            linesToSkip = 0;
            if (_modelsMetaData.ContainsKey(kind))
            {
                var modelFileName = _modelsMetaData[kind];
                if (_linesToSkipInModels.ContainsKey(kind))
                    linesToSkip = _linesToSkipInModels[kind];
                using (var ch = Host.Start("Ensuring resources"))
                {
                    string dir = kind == WordEmbeddingEstimator.PretrainedModelKind.SentimentSpecificWordEmbedding ? Path.Combine("Text", "Sswe") : "WordVectors";
                    var url = $"{dir}/{modelFileName}";
                    var ensureModel = ResourceManagerUtils.Instance.EnsureResource(Host, ch, url, modelFileName, dir, Timeout);
                    ensureModel.Wait();
                    var errorResult = ResourceManagerUtils.GetErrorMessage(out var errorMessage, ensureModel.Result);
                    if (errorResult != null)
                    {
                        var directory = Path.GetDirectoryName(errorResult.FileName);
                        var name = Path.GetFileName(errorResult.FileName);
                        throw ch.Except($"{errorMessage}\nModel file for Word Embedding transform could not be found! " +
                            $@"Please copy the model file '{name}' from '{url}' to '{directory}'.");
                    }
                    return ensureModel.Result.FileName;
                }
            }
            throw Host.Except($"Can't map model kind = {kind} to specific file, please refer to https://aka.ms/MLNetIssue for assistance");
        }

        private Model GetVocabularyDictionary(IHostEnvironment hostEnvironment)
        {
            int dimension = 0;
            if (!File.Exists(_modelFileNameWithPath))
                throw Host.Except("Custom word embedding model file '{0}' could not be found for Word Embeddings transform.", _modelFileNameWithPath);

            if (_vocab.ContainsKey(_modelFileNameWithPath) && _vocab[_modelFileNameWithPath] != null)
            {
                if (_vocab[_modelFileNameWithPath].TryGetTarget(out Model model))
                {
                    dimension = model.Dimension;
                    return model;
                }
            }

            lock (_embeddingsLock)
            {
                if (_vocab.ContainsKey(_modelFileNameWithPath) && _vocab[_modelFileNameWithPath] != null)
                {
                    if (_vocab[_modelFileNameWithPath].TryGetTarget(out Model modelObject))
                    {
                        dimension = modelObject.Dimension;
                        return modelObject;
                    }
                }

                using (var ch = Host.Start(LoaderSignature))
                using (var pch = Host.StartProgressChannel("Building Vocabulary from Model File for Word Embeddings Transform"))
                {
                    var parsedData = new ConcurrentBag<(string key, float[] values, long lineNumber)>();
                    int skippedLinesCount = Math.Max(1, _linesToSkip);
                    var invariantCulture = _modelKind != null;
                    Parallel.ForEach(File.ReadLines(_modelFileNameWithPath).Skip(skippedLinesCount), GetParallelOptions(hostEnvironment),
                        (line, parallelState, lineNumber) =>
                        {
                            (bool isSuccess, string key, float[] values) = LineParser.ParseKeyThenNumbers(line, invariantCulture);

                            if (isSuccess)
                                parsedData.Add((key, values, lineNumber + skippedLinesCount));
                            else // we use shared state here (ch) but it's not our hot path and we don't care about unhappy-path performance
                                ch.Warning($"Parsing error while reading model file: '{_modelFileNameWithPath}', line number {lineNumber + skippedLinesCount}");
                        });

                    Model model = null;
                    foreach (var parsedLine in parsedData.OrderBy(parsedLine => parsedLine.lineNumber))
                    {
                        dimension = parsedLine.values.Length;
                        if (model == null)
                            model = new Model(dimension);
                        if (model.Dimension != dimension)
                            ch.Warning($"Dimension mismatch while reading model file: '{_modelFileNameWithPath}', line number {parsedLine.lineNumber}, expected dimension = {model.Dimension}, received dimension = {dimension}");
                        else
                            model.AddWordVector(ch, parsedLine.key, parsedLine.values);
                    }

                    // Handle first line of the embedding file separately since some embedding files including fastText have a single-line header
                    var firstLine = File.ReadLines(_modelFileNameWithPath).First();
                    string[] wordsInFirstLine = firstLine.TrimEnd().Split(' ', '\t');
                    dimension = wordsInFirstLine.Length - 1;
                    if (model == null)
                        model = new Model(dimension);
                    if (model.Dimension == dimension)
                    {
                        float temp;
                        string firstKey = wordsInFirstLine[0];
                        float[] firstValue = wordsInFirstLine.Skip(1).Select(x => float.TryParse(x, out temp) ? temp : Single.NaN).ToArray();
                        if (!firstValue.Contains(Single.NaN))
                            model.AddWordVector(ch, firstKey, firstValue);
                    }

                    _vocab[_modelFileNameWithPath] = new WeakReference<Model>(model, false);
                    return model;
                }
            }
        }

        private static ParallelOptions GetParallelOptions(IHostEnvironment hostEnvironment)
            => new ParallelOptions(); // we provide default options and let the Parallel decide
    }

    /// <include file='doc.xml' path='doc/members/member[@name="WordEmbeddings"]/*' />
    public sealed class WordEmbeddingEstimator : IEstimator<WordEmbeddingTransformer>
    {
        private readonly IHost _host;
        private readonly ColumnOptions[] _columns;
        private readonly PretrainedModelKind? _modelKind;
        private readonly string _customLookupTable;

        /// <summary>
        /// Extracts word embeddings.
        /// Output three times more values than dimension of the model specified in <paramref name="modelKind"/>
        /// First set of values represent minumum encountered values (for each dimension), second set represent average (for each dimension)
        /// and third one represent maximum encountered values (for each dimension).
        /// </summary>
        /// <param name="env">The local instance of <see cref="IHostEnvironment"/></param>
        /// <param name="outputColumnName">Name of the column resulting from the transformation of <paramref name="inputColumnName"/>.</param>
        /// <param name="inputColumnName">Name of the column to transform. If set to <see langword="null"/>, the value of the <paramref name="outputColumnName"/> will be used as source.</param>
        /// <param name="modelKind">The embeddings <see cref="PretrainedModelKind"/> to use. </param>
        internal WordEmbeddingEstimator(IHostEnvironment env, string outputColumnName, string inputColumnName = null,
           PretrainedModelKind modelKind = PretrainedModelKind.SentimentSpecificWordEmbedding)
            : this(env, modelKind, new ColumnOptions(outputColumnName, inputColumnName ?? outputColumnName))
        {
        }

        /// <summary>
        /// Extracts word embeddings.
        /// Output three times more values than dimension of the model specified in <paramref name="customModelFile"/>
        /// First set of values represent minumum encountered values (for each dimension), second set represent average (for each dimension)
        /// and third one represent maximum encountered values (for each dimension).
        /// </summary>
        /// <param name="env">The local instance of <see cref="IHostEnvironment"/></param>
        /// <param name="outputColumnName">Name of the column resulting from the transformation of <paramref name="inputColumnName"/>.</param>
        /// <param name="customModelFile">The path of the pre-trained embeedings model to use. </param>
        /// <param name="inputColumnName">Name of the column to transform. </param>
        internal WordEmbeddingEstimator(IHostEnvironment env, string outputColumnName, string customModelFile, string inputColumnName = null)
            : this(env, customModelFile, new ColumnOptions(outputColumnName, inputColumnName ?? outputColumnName))
        {
        }

        /// <summary>
        /// Extracts word embeddings.
        /// Output three times more values than dimension of the model specified in <paramref name="modelKind"/>
        /// First set of values represent minumum encountered values (for each dimension), second set represent average (for each dimension)
        /// and third one represent maximum encountered values (for each dimension).
        /// </summary>
        /// <param name="env">The local instance of <see cref="IHostEnvironment"/></param>
        /// <param name="modelKind">The embeddings <see cref="PretrainedModelKind"/> to use. </param>
        /// <param name="columns">The array columns, and per-column configurations to extract embeedings from.</param>
        internal WordEmbeddingEstimator(IHostEnvironment env,
            PretrainedModelKind modelKind = PretrainedModelKind.SentimentSpecificWordEmbedding,
            params ColumnOptions[] columns)
        {
            Contracts.CheckValue(env, nameof(env));
            _host = env.Register(nameof(WordEmbeddingEstimator));
            _modelKind = modelKind;
            _customLookupTable = null;
            _columns = columns;
        }

        internal WordEmbeddingEstimator(IHostEnvironment env, string customModelFile, params ColumnOptions[] columns)
        {
            Contracts.CheckValue(env, nameof(env));
            _host = env.Register(nameof(WordEmbeddingEstimator));
            _modelKind = null;
            _customLookupTable = customModelFile;
            _columns = columns;
        }

        /// <summary>
        /// Specifies which word embeddings to use.
        /// </summary>
        public enum PretrainedModelKind
        {
            [TGUI(Label = "GloVe 50D")]
            GloVe50D = 0,

            [TGUI(Label = "GloVe 100D")]
            GloVe100D = 1,

            [TGUI(Label = "GloVe 200D")]
            GloVe200D = 2,

            [TGUI(Label = "GloVe 300D")]
            GloVe300D = 3,

            [TGUI(Label = "GloVe Twitter 25D")]
            GloVeTwitter25D = 4,

            [TGUI(Label = "GloVe Twitter 50D")]
            GloVeTwitter50D = 5,

            [TGUI(Label = "GloVe Twitter 100D")]
            GloVeTwitter100D = 6,

            [TGUI(Label = "GloVe Twitter 200D")]
            GloVeTwitter200D = 7,

            [TGUI(Label = "fastText Wikipedia 300D")]
            FastTextWikipedia300D = 8,

            [TGUI(Label = "Sentiment-Specific Word Embedding")]
            SentimentSpecificWordEmbedding = 9
        }
        /// <summary>
        /// Information for each column pair.
        /// </summary>
        [BestFriend]
        internal sealed class ColumnOptions
        {
            /// <summary>
            /// Name of the column resulting from the transformation of <cref see="InputColumnName"/>.
            /// </summary>
            public readonly string Name;
            /// <summary>
            /// Name of column to transform.
            /// </summary>
            public readonly string InputColumnName;

            /// <summary>
            /// Describes how the transformer handles one column pair.
            /// </summary>
            /// <param name="name">Name of the column resulting from the transformation of <cref see="inputColumnName"/>. </param>
            /// <param name="inputColumnName">Name of column to transform. If set to <see langword="null"/> <cref see="name"/> will be used as source.</param>

            public ColumnOptions(string name, string inputColumnName = null)
            {
                Contracts.CheckNonEmpty(name, nameof(name));

                Name = name;
                InputColumnName = inputColumnName ?? name;
            }
        }

        /// <summary>
        /// Returns the <see cref="SchemaShape"/> of the schema which will be produced by the transformer.
        /// Used for schema propagation and verification in a pipeline.
        /// </summary>
        public SchemaShape GetOutputSchema(SchemaShape inputSchema)
        {
            _host.CheckValue(inputSchema, nameof(inputSchema));
            var result = inputSchema.ToDictionary(x => x.Name);
            foreach (var colInfo in _columns)
            {
                if (!inputSchema.TryFindColumn(colInfo.InputColumnName, out var col))
                    throw _host.ExceptSchemaMismatch(nameof(inputSchema), "input", colInfo.InputColumnName);
                if (!(col.ItemType is TextDataViewType) || (col.Kind != SchemaShape.Column.VectorKind.VariableVector && col.Kind != SchemaShape.Column.VectorKind.Vector))
                    throw _host.ExceptSchemaMismatch(nameof(inputSchema), "input", colInfo.InputColumnName, new VectorDataViewType(TextDataViewType.Instance).ToString(), col.GetTypeString());

                result[colInfo.Name] = new SchemaShape.Column(colInfo.Name, SchemaShape.Column.VectorKind.Vector, NumberDataViewType.Single, false);
            }

            return new SchemaShape(result.Values);
        }

        /// <summary>
        /// Trains and returns a <see cref="WordEmbeddingTransformer"/>.
        /// </summary>
        public WordEmbeddingTransformer Fit(IDataView input)
        {
            bool customLookup = !string.IsNullOrWhiteSpace(_customLookupTable);
            WordEmbeddingTransformer transformer;
            if (customLookup)
                transformer = new WordEmbeddingTransformer(_host, _customLookupTable, _columns);
            else
                transformer = new WordEmbeddingTransformer(_host, _modelKind.Value, _columns);
            // Validate input schema.
            transformer.GetOutputSchema(input.Schema);
            return transformer;
        }
    }
}<|MERGE_RESOLUTION|>--- conflicted
+++ resolved
@@ -299,13 +299,8 @@
         private protected override void CheckInputColumn(DataViewSchema inputSchema, int col, int srcCol)
         {
             var colType = inputSchema[srcCol].Type;
-<<<<<<< HEAD
-            if (!(colType is VectorType vectorType && vectorType.ItemType is TextDataViewType))
+            if (!(colType is VectorDataViewType vectorType && vectorType.ItemType is TextDataViewType))
                 throw Host.ExceptSchemaMismatch(nameof(inputSchema), "input", ColumnPairs[col].inputColumnName, "String", inputSchema[srcCol].Type.ToString());
-=======
-            if (!(colType is VectorDataViewType vectorType && vectorType.ItemType is TextDataViewType))
-                throw Host.ExceptSchemaMismatch(nameof(inputSchema), "input", ColumnPairs[col].inputColumnName, "Text", inputSchema[srcCol].Type.ToString());
->>>>>>> 279e3618
         }
 
         private sealed class Mapper : OneToOneMapperBase, ISaveAsOnnx
