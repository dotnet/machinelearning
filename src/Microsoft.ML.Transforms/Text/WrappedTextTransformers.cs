﻿// Licensed to the .NET Foundation under one or more agreements.
// The .NET Foundation licenses this file to you under the MIT license.
// See the LICENSE file in the project root for more information.

using System.Linq;
using Microsoft.Data.DataView;
using Microsoft.ML.Data;
using Microsoft.ML.Data.DataLoadSave;
using Microsoft.ML.Internal.Utilities;
using Microsoft.ML.Runtime;

namespace Microsoft.ML.Transforms.Text
{

    /// <summary>
    /// Produces a bag of counts of ngrams (sequences of consecutive words) in a given text.
    /// It does so by building a dictionary of ngrams and using the id in the dictionary as the index in the bag.
    /// </summary>
    public sealed class WordBagEstimator : IEstimator<ITransformer>
    {
        private readonly IHost _host;
        private readonly (string outputColumnName, string[] sourceColumnsNames)[] _columns;
        private readonly int _ngramLength;
        private readonly int _skipLength;
        private readonly bool _allLengths;
        private readonly int _maxNumTerms;
        private readonly NgramExtractingEstimator.WeightingCriteria _weighting;

        /// <summary>
        /// Options for how the ngrams are extracted.
        /// </summary>
        public class Options
        {
            /// <summary>
            /// Maximum ngram length.
            /// </summary>
            public int NgramLength;

            /// <summary>
            /// Maximum number of tokens to skip when constructing an ngram.
            /// </summary>
            public int SkipLength;

            /// <summary>
            /// Whether to store all ngram lengths up to ngramLength, or only ngramLength.
            /// </summary>
            public bool AllLengths;

            /// <summary>
            /// The maximum number of grams to store in the dictionary, for each level of ngrams,
            /// from 1 (in position 0) up to ngramLength (in position ngramLength-1)
            /// </summary>
            public int[] MaximumNgramsCount;

            /// <summary>
            /// The weighting criteria.
            /// </summary>
            public NgramExtractingEstimator.WeightingCriteria Weighting;

            public Options()
            {
                NgramLength = 1;
                SkipLength = NgramExtractingEstimator.Defaults.SkipLength;
                AllLengths = NgramExtractingEstimator.Defaults.AllLengths;
                MaximumNgramsCount = new int[] { NgramExtractingEstimator.Defaults.MaxNumTerms };
                Weighting = NgramExtractingEstimator.Defaults.Weighting;
            }
        }

        /// <summary>
        /// Produces a bag of counts of ngrams (sequences of consecutive words) in <paramref name="inputColumnName"/>
        /// and outputs bag of word vector as <paramref name="outputColumnName"/>
        /// </summary>
        /// <param name="env">The environment.</param>
        /// <param name="outputColumnName">Name of the column resulting from the transformation of <paramref name="inputColumnName"/>.</param>
        /// <param name="inputColumnName">Name of the column to transform. If set to <see langword="null"/>, the value of the <paramref name="outputColumnName"/> will be used as source.</param>
        /// <param name="ngramLength">Ngram length.</param>
        /// <param name="skipLength">Maximum number of tokens to skip when constructing an ngram.</param>
        /// <param name="allLengths">Whether to include all ngram lengths up to <paramref name="ngramLength"/> or only <paramref name="ngramLength"/>.</param>
        /// <param name="maximumNgramsCount">Maximum number of ngrams to store in the dictionary.</param>
        /// <param name="weighting">Statistical measure used to evaluate how important a word is to a document in a corpus.</param>
        internal WordBagEstimator(IHostEnvironment env,
            string outputColumnName,
            string inputColumnName = null,
            int ngramLength = 1,
            int skipLength = 0,
            bool allLengths = true,
            int maximumNgramsCount = 10000000,
            NgramExtractingEstimator.WeightingCriteria weighting = NgramExtractingEstimator.WeightingCriteria.Tf)
            : this(env, outputColumnName, new[] { inputColumnName ?? outputColumnName }, ngramLength, skipLength, allLengths, maximumNgramsCount, weighting)
        {
        }

        /// <summary>
        /// Produces a bag of counts of ngrams (sequences of consecutive words) in <paramref name="inputColumnNames"/>
        /// and outputs bag of word vector as <paramref name="outputColumnName"/>
        /// </summary>
        /// <param name="env">The environment.</param>
        /// <param name="outputColumnName">The column containing output tokens.</param>
        /// <param name="inputColumnNames">The columns containing text to compute bag of word vector.</param>
        /// <param name="ngramLength">Ngram length.</param>
        /// <param name="skipLength">Maximum number of tokens to skip when constructing an ngram.</param>
        /// <param name="allLengths">Whether to include all ngram lengths up to <paramref name="ngramLength"/> or only <paramref name="ngramLength"/>.</param>
        /// <param name="maximumNgramsCount">Maximum number of ngrams to store in the dictionary.</param>
        /// <param name="weighting">Statistical measure used to evaluate how important a word is to a document in a corpus.</param>
        internal WordBagEstimator(IHostEnvironment env,
            string outputColumnName,
            string[] inputColumnNames,
            int ngramLength = 1,
            int skipLength = 0,
            bool allLengths = true,
            int maximumNgramsCount = 10000000,
            NgramExtractingEstimator.WeightingCriteria weighting = NgramExtractingEstimator.WeightingCriteria.Tf)
            : this(env, new[] { (outputColumnName, inputColumnNames) }, ngramLength, skipLength, allLengths, maximumNgramsCount, weighting)
        {
        }

        /// <summary>
        /// Produces a bag of counts of ngrams (sequences of consecutive words) in <paramref name="columns.inputs"/>
        /// and outputs bag of word vector for each output in <paramref name="columns.output"/>
        /// </summary>
        /// <param name="env">The environment.</param>
        /// <param name="columns">Pairs of columns to compute bag of word vector.</param>
        /// <param name="ngramLength">Ngram length.</param>
        /// <param name="skipLength">Maximum number of tokens to skip when constructing an ngram.</param>
        /// <param name="allLengths">Whether to include all ngram lengths up to <paramref name="ngramLength"/> or only <paramref name="ngramLength"/>.</param>
        /// <param name="maximumNgramsCount">Maximum number of ngrams to store in the dictionary.</param>
        /// <param name="weighting">Statistical measure used to evaluate how important a word is to a document in a corpus.</param>
        internal WordBagEstimator(IHostEnvironment env,
            (string outputColumnName, string[] inputColumnNames)[] columns,
            int ngramLength = 1,
            int skipLength = 0,
            bool allLengths = true,
            int maximumNgramsCount = 10000000,
            NgramExtractingEstimator.WeightingCriteria weighting = NgramExtractingEstimator.WeightingCriteria.Tf)
        {
            Contracts.CheckValue(env, nameof(env));
            _host = env.Register(nameof(WordBagEstimator));

            foreach (var (outputColumnName, inputColumnName) in columns)
            {
                _host.CheckUserArg(Utils.Size(inputColumnName) > 0, nameof(columns));
                _host.CheckValue(outputColumnName, nameof(columns));
            }

            _columns = columns;
            _ngramLength = ngramLength;
            _skipLength = skipLength;
            _allLengths = allLengths;
            _maxNumTerms = maximumNgramsCount;
            _weighting = weighting;
        }

        /// <summary> Trains and returns a <see cref="ITransformer"/>.</summary>
        public ITransformer Fit(IDataView input)
        {
            // Create arguments.
            var options = new WordBagBuildingTransformer.Options
            {
                Columns = _columns.Select(x => new WordBagBuildingTransformer.Column { Name = x.outputColumnName, Source = x.sourceColumnsNames }).ToArray(),
                NgramLength = _ngramLength,
                SkipLength = _skipLength,
                AllLengths = _allLengths,
                MaxNumTerms = new[] { _maxNumTerms },
                Weighting = _weighting
            };

            return new TransformWrapper(_host, WordBagBuildingTransformer.Create(_host, options, input), true);
        }

        /// <summary>
        /// Schema propagation for estimators.
        /// Returns the output schema shape of the estimator, if the input schema shape is like the one provided.
        /// </summary>
        public SchemaShape GetOutputSchema(SchemaShape inputSchema)
        {
            _host.CheckValue(inputSchema, nameof(inputSchema));

            var fakeSchema = FakeSchemaFactory.Create(inputSchema);
            var transformer = Fit(new EmptyDataView(_host, fakeSchema));
            return SchemaShape.Create(transformer.GetOutputSchema(fakeSchema));
        }
    }

    /// <summary>
    /// Produces a bag of counts of ngrams (sequences of consecutive words of length 1-n) in a given text.
    /// It does so by hashing each ngram and using the hash value as the index in the bag.
    /// </summary>
    public sealed class WordHashBagEstimator : IEstimator<ITransformer>
    {
        private readonly IHost _host;
        private readonly (string outputColumnName, string[] inputColumnNames)[] _columns;
        private readonly int _numberOfBits;
        private readonly int _ngramLength;
        private readonly int _skipLength;
        private readonly bool _allLengths;
        private readonly uint _seed;
        private readonly bool _ordered;
        private readonly int _maximumNumberOfInverts;

        /// <summary>
        /// Produces a bag of counts of hashed ngrams in <paramref name="inputColumnName"/>
        /// and outputs bag of word vector as <paramref name="outputColumnName"/>
        /// </summary>
        /// <param name="env">The environment.</param>
        /// <param name="outputColumnName">The column containing bag of word vector. Null means <paramref name="inputColumnName"/> is replaced.</param>
        /// <param name="inputColumnName">The column containing text to compute bag of word vector.</param>
        /// <param name="numberOfBits">Number of bits to hash into. Must be between 1 and 30, inclusive.</param>
        /// <param name="ngramLength">Ngram length.</param>
        /// <param name="skipLength">Maximum number of tokens to skip when constructing an ngram.</param>
        /// <param name="allLengths">Whether to include all ngram lengths up to <paramref name="ngramLength"/> or only <paramref name="ngramLength"/>.</param>
        /// <param name="seed">Hashing seed.</param>
<<<<<<< HEAD
        /// <param name="useOrderedHashing">Whether the position of each source column should be included in the hash (when there are multiple source columns).</param>
        /// <param name="invertHash">During hashing we constuct mappings between original values and the produced hash values.
=======
        /// <param name="ordered">Whether the position of each source column should be included in the hash (when there are multiple source columns).</param>
        /// <param name="maximumNumberOfInverts">During hashing we constuct mappings between original values and the produced hash values.
>>>>>>> abc2d638
        /// Text representation of original values are stored in the slot names of the  metadata for the new column.Hashing, as such, can map many initial values to one.
        /// <paramref name="maximumNumberOfInverts"/> specifies the upper bound of the number of distinct input values mapping to a hash that should be retained.
        /// <value>0</value> does not retain any input values. <value>-1</value> retains all input values mapping to each hash.</param>
        internal WordHashBagEstimator(IHostEnvironment env,
            string outputColumnName,
            string inputColumnName = null,
            int numberOfBits = 16,
            int ngramLength = 1,
            int skipLength = 0,
            bool allLengths = true,
            uint seed = 314489979,
<<<<<<< HEAD
            bool useOrderedHashing = true,
            int invertHash = 0)
            : this(env, new[] { (outputColumnName, new[] { inputColumnName ?? outputColumnName }) }, hashBits, ngramLength, skipLength, allLengths, seed, useOrderedHashing, invertHash)
=======
            bool ordered = true,
            int maximumNumberOfInverts = 0)
            : this(env, new[] { (outputColumnName, new[] { inputColumnName ?? outputColumnName }) }, numberOfBits, ngramLength, skipLength, allLengths, seed, ordered, maximumNumberOfInverts)
>>>>>>> abc2d638
        {
        }

        /// <summary>
        /// Produces a bag of counts of hashed ngrams in <paramref name="inputColumnNames"/>
        /// and outputs bag of word vector as <paramref name="outputColumnName"/>
        /// </summary>
        /// <param name="env">The environment.</param>
        /// <param name="outputColumnName">The column containing output tokens.</param>
        /// <param name="inputColumnNames">The columns containing text to compute bag of word vector.</param>
        /// <param name="numberOfBits">Number of bits to hash into. Must be between 1 and 30, inclusive.</param>
        /// <param name="ngramLength">Ngram length.</param>
        /// <param name="skipLength">Maximum number of tokens to skip when constructing an ngram.</param>
        /// <param name="allLengths">Whether to include all ngram lengths up to <paramref name="ngramLength"/> or only <paramref name="ngramLength"/>.</param>
        /// <param name="seed">Hashing seed.</param>
<<<<<<< HEAD
        /// <param name="useOrderedHashing">Whether the position of each source column should be included in the hash (when there are multiple source columns).</param>
        /// <param name="invertHash">During hashing we constuct mappings between original values and the produced hash values.
=======
        /// <param name="ordered">Whether the position of each source column should be included in the hash (when there are multiple source columns).</param>
        /// <param name="maximumNumberOfInverts">During hashing we constuct mappings between original values and the produced hash values.
>>>>>>> abc2d638
        /// Text representation of original values are stored in the slot names of the  metadata for the new column.Hashing, as such, can map many initial values to one.
        /// <paramref name="maximumNumberOfInverts"/> specifies the upper bound of the number of distinct input values mapping to a hash that should be retained.
        /// <value>0</value> does not retain any input values. <value>-1</value> retains all input values mapping to each hash.</param>
        internal WordHashBagEstimator(IHostEnvironment env,
            string outputColumnName,
            string[] inputColumnNames,
            int numberOfBits = 16,
            int ngramLength = 1,
            int skipLength = 0,
            bool allLengths = true,
            uint seed = 314489979,
<<<<<<< HEAD
            bool useOrderedHashing = true,
            int invertHash = 0)
            : this(env, new[] { (outputColumnName, inputColumnNames) }, hashBits, ngramLength, skipLength, allLengths, seed, useOrderedHashing, invertHash)
=======
            bool ordered = true,
            int maximumNumberOfInverts = 0)
            : this(env, new[] { (outputColumnName, inputColumnNames) }, numberOfBits, ngramLength, skipLength, allLengths, seed, ordered, maximumNumberOfInverts)
>>>>>>> abc2d638
        {
        }

        /// <summary>
        /// Produces a bag of counts of hashed ngrams in <paramref name="columns.inputs"/>
        /// and outputs bag of word vector for each output in <paramref name="columns.output"/>
        /// </summary>
        /// <param name="env">The environment.</param>
        /// <param name="columns">Pairs of columns to compute bag of word vector.</param>
        /// <param name="numberOfBits">Number of bits to hash into. Must be between 1 and 30, inclusive.</param>
        /// <param name="ngramLength">Ngram length.</param>
        /// <param name="skipLength">Maximum number of tokens to skip when constructing an ngram.</param>
        /// <param name="allLengths">Whether to include all ngram lengths up to <paramref name="ngramLength"/> or only <paramref name="ngramLength"/>.</param>
        /// <param name="seed">Hashing seed.</param>
<<<<<<< HEAD
        /// <param name="useOrderedHashing">Whether the position of each source column should be included in the hash (when there are multiple source columns).</param>
        /// <param name="invertHash">During hashing we constuct mappings between original values and the produced hash values.
=======
        /// <param name="ordered">Whether the position of each source column should be included in the hash (when there are multiple source columns).</param>
        /// <param name="maximumNumberOfInverts">During hashing we constuct mappings between original values and the produced hash values.
>>>>>>> abc2d638
        /// Text representation of original values are stored in the slot names of the  metadata for the new column.Hashing, as such, can map many initial values to one.
        /// <paramref name="maximumNumberOfInverts"/> specifies the upper bound of the number of distinct input values mapping to a hash that should be retained.
        /// <value>0</value> does not retain any input values. <value>-1</value> retains all input values mapping to each hash.</param>
        internal WordHashBagEstimator(IHostEnvironment env,
            (string outputColumnName, string[] inputColumnNames)[] columns,
            int numberOfBits = 16,
            int ngramLength = 1,
            int skipLength = 0,
            bool allLengths = true,
            uint seed = 314489979,
<<<<<<< HEAD
            bool useOrderedHashing = true,
            int invertHash = 0)
=======
            bool ordered = true,
            int maximumNumberOfInverts = 0)
>>>>>>> abc2d638
        {
            Contracts.CheckValue(env, nameof(env));
            _host = env.Register(nameof(WordHashBagEstimator));

            foreach (var (input, output) in columns)
            {
                _host.CheckUserArg(Utils.Size(input) > 0, nameof(input));
                _host.CheckValue(output, nameof(input));
            }

            _columns = columns;
            _numberOfBits = numberOfBits;
            _ngramLength = ngramLength;
            _skipLength = skipLength;
            _allLengths = allLengths;
            _seed = seed;
<<<<<<< HEAD
            _ordered = useOrderedHashing;
            _invertHash = invertHash;
=======
            _ordered = ordered;
            _maximumNumberOfInverts = maximumNumberOfInverts;
>>>>>>> abc2d638
        }

        /// <summary> Trains and returns a <see cref="ITransformer"/>.</summary>
        public ITransformer Fit(IDataView input)
        {
            // Create arguments.
            var options = new WordHashBagProducingTransformer.Options
            {
                Columns = _columns.Select(x => new WordHashBagProducingTransformer.Column { Name = x.outputColumnName, Source = x.inputColumnNames }).ToArray(),
                NumberOfBits = _numberOfBits,
                NgramLength = _ngramLength,
                SkipLength = _skipLength,
                AllLengths = _allLengths,
                Seed = _seed,
                Ordered = _ordered,
                MaximumNumberOfInverts = _maximumNumberOfInverts
            };

            return new TransformWrapper(_host, WordHashBagProducingTransformer.Create(_host, options, input), true);
        }

        /// <summary>
        /// Schema propagation for estimators.
        /// Returns the output schema shape of the estimator, if the input schema shape is like the one provided.
        /// </summary>
        public SchemaShape GetOutputSchema(SchemaShape inputSchema)
        {
            _host.CheckValue(inputSchema, nameof(inputSchema));

            var fakeSchema = FakeSchemaFactory.Create(inputSchema);
            var transformer = Fit(new EmptyDataView(_host, fakeSchema));
            return SchemaShape.Create(transformer.GetOutputSchema(fakeSchema));
        }
    }
}<|MERGE_RESOLUTION|>--- conflicted
+++ resolved
@@ -62,7 +62,7 @@
                 NgramLength = 1;
                 SkipLength = NgramExtractingEstimator.Defaults.SkipLength;
                 AllLengths = NgramExtractingEstimator.Defaults.AllLengths;
-                MaximumNgramsCount = new int[] { NgramExtractingEstimator.Defaults.MaxNumTerms };
+                MaximumNgramsCount = new int[] { NgramExtractingEstimator.Defaults.MaximumNgramsCount };
                 Weighting = NgramExtractingEstimator.Defaults.Weighting;
             }
         }
@@ -210,13 +210,8 @@
         /// <param name="skipLength">Maximum number of tokens to skip when constructing an ngram.</param>
         /// <param name="allLengths">Whether to include all ngram lengths up to <paramref name="ngramLength"/> or only <paramref name="ngramLength"/>.</param>
         /// <param name="seed">Hashing seed.</param>
-<<<<<<< HEAD
         /// <param name="useOrderedHashing">Whether the position of each source column should be included in the hash (when there are multiple source columns).</param>
-        /// <param name="invertHash">During hashing we constuct mappings between original values and the produced hash values.
-=======
-        /// <param name="ordered">Whether the position of each source column should be included in the hash (when there are multiple source columns).</param>
         /// <param name="maximumNumberOfInverts">During hashing we constuct mappings between original values and the produced hash values.
->>>>>>> abc2d638
         /// Text representation of original values are stored in the slot names of the  metadata for the new column.Hashing, as such, can map many initial values to one.
         /// <paramref name="maximumNumberOfInverts"/> specifies the upper bound of the number of distinct input values mapping to a hash that should be retained.
         /// <value>0</value> does not retain any input values. <value>-1</value> retains all input values mapping to each hash.</param>
@@ -228,15 +223,11 @@
             int skipLength = 0,
             bool allLengths = true,
             uint seed = 314489979,
-<<<<<<< HEAD
             bool useOrderedHashing = true,
-            int invertHash = 0)
-            : this(env, new[] { (outputColumnName, new[] { inputColumnName ?? outputColumnName }) }, hashBits, ngramLength, skipLength, allLengths, seed, useOrderedHashing, invertHash)
-=======
-            bool ordered = true,
             int maximumNumberOfInverts = 0)
-            : this(env, new[] { (outputColumnName, new[] { inputColumnName ?? outputColumnName }) }, numberOfBits, ngramLength, skipLength, allLengths, seed, ordered, maximumNumberOfInverts)
->>>>>>> abc2d638
+            : this(env, new[] { (outputColumnName, new[] { inputColumnName ?? outputColumnName }) }, numberOfBits: numberOfBits,
+                  ngramLength: ngramLength, skipLength: skipLength, allLengths: allLengths, seed: seed,
+                  useOrderedHashing: useOrderedHashing, maximumNumberOfInverts: maximumNumberOfInverts)
         {
         }
 
@@ -252,13 +243,8 @@
         /// <param name="skipLength">Maximum number of tokens to skip when constructing an ngram.</param>
         /// <param name="allLengths">Whether to include all ngram lengths up to <paramref name="ngramLength"/> or only <paramref name="ngramLength"/>.</param>
         /// <param name="seed">Hashing seed.</param>
-<<<<<<< HEAD
         /// <param name="useOrderedHashing">Whether the position of each source column should be included in the hash (when there are multiple source columns).</param>
-        /// <param name="invertHash">During hashing we constuct mappings between original values and the produced hash values.
-=======
-        /// <param name="ordered">Whether the position of each source column should be included in the hash (when there are multiple source columns).</param>
         /// <param name="maximumNumberOfInverts">During hashing we constuct mappings between original values and the produced hash values.
->>>>>>> abc2d638
         /// Text representation of original values are stored in the slot names of the  metadata for the new column.Hashing, as such, can map many initial values to one.
         /// <paramref name="maximumNumberOfInverts"/> specifies the upper bound of the number of distinct input values mapping to a hash that should be retained.
         /// <value>0</value> does not retain any input values. <value>-1</value> retains all input values mapping to each hash.</param>
@@ -270,15 +256,11 @@
             int skipLength = 0,
             bool allLengths = true,
             uint seed = 314489979,
-<<<<<<< HEAD
             bool useOrderedHashing = true,
-            int invertHash = 0)
-            : this(env, new[] { (outputColumnName, inputColumnNames) }, hashBits, ngramLength, skipLength, allLengths, seed, useOrderedHashing, invertHash)
-=======
-            bool ordered = true,
             int maximumNumberOfInverts = 0)
-            : this(env, new[] { (outputColumnName, inputColumnNames) }, numberOfBits, ngramLength, skipLength, allLengths, seed, ordered, maximumNumberOfInverts)
->>>>>>> abc2d638
+            : this(env, new[] { (outputColumnName, inputColumnNames) }, numberOfBits: numberOfBits,
+                  ngramLength: ngramLength, skipLength: skipLength, allLengths: allLengths, seed: seed,
+                  useOrderedHashing: useOrderedHashing, maximumNumberOfInverts: maximumNumberOfInverts)
         {
         }
 
@@ -293,13 +275,8 @@
         /// <param name="skipLength">Maximum number of tokens to skip when constructing an ngram.</param>
         /// <param name="allLengths">Whether to include all ngram lengths up to <paramref name="ngramLength"/> or only <paramref name="ngramLength"/>.</param>
         /// <param name="seed">Hashing seed.</param>
-<<<<<<< HEAD
         /// <param name="useOrderedHashing">Whether the position of each source column should be included in the hash (when there are multiple source columns).</param>
-        /// <param name="invertHash">During hashing we constuct mappings between original values and the produced hash values.
-=======
-        /// <param name="ordered">Whether the position of each source column should be included in the hash (when there are multiple source columns).</param>
         /// <param name="maximumNumberOfInverts">During hashing we constuct mappings between original values and the produced hash values.
->>>>>>> abc2d638
         /// Text representation of original values are stored in the slot names of the  metadata for the new column.Hashing, as such, can map many initial values to one.
         /// <paramref name="maximumNumberOfInverts"/> specifies the upper bound of the number of distinct input values mapping to a hash that should be retained.
         /// <value>0</value> does not retain any input values. <value>-1</value> retains all input values mapping to each hash.</param>
@@ -310,13 +287,8 @@
             int skipLength = 0,
             bool allLengths = true,
             uint seed = 314489979,
-<<<<<<< HEAD
             bool useOrderedHashing = true,
-            int invertHash = 0)
-=======
-            bool ordered = true,
             int maximumNumberOfInverts = 0)
->>>>>>> abc2d638
         {
             Contracts.CheckValue(env, nameof(env));
             _host = env.Register(nameof(WordHashBagEstimator));
@@ -333,13 +305,8 @@
             _skipLength = skipLength;
             _allLengths = allLengths;
             _seed = seed;
-<<<<<<< HEAD
             _ordered = useOrderedHashing;
-            _invertHash = invertHash;
-=======
-            _ordered = ordered;
             _maximumNumberOfInverts = maximumNumberOfInverts;
->>>>>>> abc2d638
         }
 
         /// <summary> Trains and returns a <see cref="ITransformer"/>.</summary>
