--- conflicted
+++ resolved
@@ -110,11 +110,7 @@
             // Create arguments.
             var args = new WordBagBuildingTransformer.Arguments
             {
-<<<<<<< HEAD
-                Column = _columns.Select(x => new WordBagBuildingTransformer.Column { Name = x.outputColumnName, Source = x.sourceColumnsNames }).ToArray(),
-=======
-                Columns = _columns.Select(x => new WordBagBuildingTransformer.Column { Source = x.inputs, Name = x.output }).ToArray(),
->>>>>>> ac7ee5a2
+                Columns = _columns.Select(x => new WordBagBuildingTransformer.Column { Name = x.outputColumnName, Source = x.sourceColumnsNames }).ToArray(),
                 NgramLength = _ngramLength,
                 SkipLength = _skipLength,
                 AllLengths = _allLengths,
@@ -251,11 +247,7 @@
             // Create arguments.
             var args = new WordHashBagProducingTransformer.Arguments
             {
-<<<<<<< HEAD
-                Column = _columns.Select(x => new WordHashBagProducingTransformer.Column { Name = x.outputColumnName  ,Source = x.inputColumnNames}).ToArray(),
-=======
-                Columns = _columns.Select(x => new WordHashBagProducingTransformer.Column { Source = x.inputs, Name = x.output }).ToArray(),
->>>>>>> ac7ee5a2
+                Columns = _columns.Select(x => new WordHashBagProducingTransformer.Column { Name = x.outputColumnName  ,Source = x.inputColumnNames}).ToArray(),
                 HashBits = _hashBits,
                 NgramLength = _ngramLength,
                 SkipLength = _skipLength,
