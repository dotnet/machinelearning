﻿// Licensed to the .NET Foundation under one or more agreements.
// The .NET Foundation licenses this file to you under the MIT license.
// See the LICENSE file in the project root for more information.

using System;
using System.Collections.Generic;
using System.IO;
using System.Linq;
using System.Text;
using Microsoft.ML.Core.Data;
using Microsoft.ML.Data.StaticPipe.Runtime;
using Microsoft.ML.Runtime;
using Microsoft.ML.Runtime.CommandLine;
using Microsoft.ML.Runtime.Data;
using Microsoft.ML.Runtime.EntryPoints;
using Microsoft.ML.Runtime.Internal.Internallearn;
using Microsoft.ML.Runtime.Internal.Utilities;
using Microsoft.ML.Runtime.Model;

[assembly: LoadableClass(WordEmbeddingsTransform.Summary, typeof(IDataTransform), typeof(WordEmbeddingsTransform), typeof(WordEmbeddingsTransform.Arguments),
    typeof(SignatureDataTransform), WordEmbeddingsTransform.UserName, "WordEmbeddingsTransform", WordEmbeddingsTransform.ShortName, DocName = "transform/WordEmbeddingsTransform.md")]

[assembly: LoadableClass(WordEmbeddingsTransform.Summary, typeof(IDataTransform), typeof(WordEmbeddingsTransform), null, typeof(SignatureLoadDataTransform),
    WordEmbeddingsTransform.UserName, WordEmbeddingsTransform.LoaderSignature)]

[assembly: LoadableClass(typeof(WordEmbeddingsTransform), null, typeof(SignatureLoadModel),
    WordEmbeddingsTransform.UserName, WordEmbeddingsTransform.LoaderSignature)]

[assembly: LoadableClass(typeof(IRowMapper), typeof(WordEmbeddingsTransform), null, typeof(SignatureLoadRowMapper),
    WordEmbeddingsTransform.UserName, WordEmbeddingsTransform.LoaderSignature)]

namespace Microsoft.ML.Runtime.Data
{
    /// <include file='doc.xml' path='doc/members/member[@name="WordEmbeddings"]/*' />
    public sealed class WordEmbeddingsTransform : OneToOneTransformerBase
    {
        public sealed class Column : OneToOneColumn
        {
            public static Column Parse(string str)
            {
                Contracts.AssertNonEmpty(str);

                var res = new Column();
                if (res.TryParse(str))
                    return res;
                return null;
            }

            public bool TryUnparse(StringBuilder sb)
            {
                Contracts.AssertValue(sb);
                return TryUnparseCore(sb);
            }
        }

        public sealed class Arguments : TransformInputBase
        {
            [Argument(ArgumentType.Multiple | ArgumentType.Required, HelpText = "New column definition(s) (optional form: name:src)", ShortName = "col", SortOrder = 0)]
            public Column[] Column;

            [Argument(ArgumentType.AtMostOnce, HelpText = "Pre-trained model used to create the vocabulary", ShortName = "model", SortOrder = 1)]
            public PretrainedModelKind? ModelKind = PretrainedModelKind.Sswe;

            [Argument(ArgumentType.AtMostOnce, IsInputFileName = true, HelpText = "Filename for custom word embedding model",
                ShortName = "dataFile", SortOrder = 2)]
            public string CustomLookupTable;
        }

        internal const string Summary = "Word Embeddings transform is a text featurizer which converts vectors of text tokens into sentence " +
            "vectors using a pre-trained model";
        internal const string UserName = "Word Embeddings Transform";
        internal const string ShortName = "WordEmbeddings";
        public const string LoaderSignature = "WordEmbeddingsTransform";

        public static VersionInfo GetVersionInfo()
        {
            return new VersionInfo(
                modelSignature: "W2VTRANS",
                verWrittenCur: 0x00010001, //Initial
                verReadableCur: 0x00010001,
                verWeCanReadBack: 0x00010001,
                loaderSignature: LoaderSignature);
        }

        private readonly PretrainedModelKind? _modelKind;
        private readonly string _modelFileNameWithPath;
        private static object _embeddingsLock = new object();
        private readonly bool _customLookup;
        private readonly int _linesToSkip;
        private readonly Model _currentVocab;
        private static Dictionary<string, WeakReference<Model>> _vocab = new Dictionary<string, WeakReference<Model>>();
        public IReadOnlyCollection<(string input, string output)> Columns => ColumnPairs.AsReadOnly();

        private sealed class Model
        {
            private readonly BigArray<float> _wordVectors;
            private readonly NormStr.Pool _pool;
            public readonly int Dimension;

            public Model(int dimension)
            {
                Dimension = dimension;
                _wordVectors = new BigArray<float>();
                _pool = new NormStr.Pool();
            }

            public void AddWordVector(IChannel ch, string word, float[] wordVector)
            {
                ch.Assert(wordVector.Length == Dimension);
                if (_pool.Get(word) == null)
                {
                    _pool.Add(word);
                    _wordVectors.AddRange(wordVector, Dimension);
                }
            }

            public bool GetWordVector(ref ReadOnlyMemory<char> word, float[] wordVector)
            {
                NormStr str = _pool.Get(word);
                if (str != null)
                {
                    _wordVectors.CopyTo(str.Id * Dimension, wordVector, Dimension);
                    return true;
                }
                return false;
            }
        }

        /// <summary>
        /// Information for each column pair.
        /// </summary>
        public sealed class ColumnInfo
        {
            public readonly string Input;
            public readonly string Output;

            public ColumnInfo(string input, string output)
            {
                Contracts.CheckNonEmpty(input, nameof(input));
                Contracts.CheckNonEmpty(output, nameof(output));

                Input = input;
                Output = output;
            }
        }

        private const string RegistrationName = "WordEmbeddings";

        private const int Timeout = 10 * 60 * 1000;

        /// <summary>
        /// Instantiates <see cref="WordEmbeddingsTransform"/> using the pretrained word embedding model specified by <paramref name="modelKind"/>.
        /// </summary>
        /// <param name="env">Host Environment.</param>
        /// <param name="inputColumn">Name of the input column.</param>
        /// <param name="outputColumn">Name of the output column.</param>
        /// <param name="modelKind">The pretrained word embedding model.</param>
        public WordEmbeddingsTransform(IHostEnvironment env, string inputColumn, string outputColumn,
           PretrainedModelKind modelKind = PretrainedModelKind.Sswe)
           : this(env, modelKind, new ColumnInfo(inputColumn, outputColumn))
        {
        }

        /// <summary>
        /// Instantiates <see cref="WordEmbeddingsTransform"/> using the custom word embedding model by loading it from the file specified by the <paramref name="customModelFile"/>.
        /// </summary>
        /// <param name="env">Host Environment.</param>
        /// <param name="inputColumn">Name of the input column.</param>
        /// <param name="outputColumn">Name of the output column.</param>
        /// <param name="customModelFile">Filename for custom word embedding model.</param>
        public WordEmbeddingsTransform(IHostEnvironment env, string inputColumn, string outputColumn, string customModelFile)
           : this(env, customModelFile, new ColumnInfo(inputColumn, outputColumn))
        {
        }

        /// <summary>
        /// Instantiates <see cref="WordEmbeddingsTransform"/> using the pretrained word embedding model specified by <paramref name="modelKind"/>.
        /// </summary>
        /// <param name="env">Host Environment.</param>
        /// <param name="modelKind">The pretrained word embedding model.</param>
        /// <param name="columns">Input/Output columns.</param>
        public WordEmbeddingsTransform(IHostEnvironment env, PretrainedModelKind modelKind, params ColumnInfo[] columns)
            : base(Contracts.CheckRef(env, nameof(env)).Register(RegistrationName), GetColumnPairs(columns))
        {
            env.CheckUserArg(Enum.IsDefined(typeof(PretrainedModelKind), modelKind), nameof(modelKind));

            _modelKind = modelKind;
            _modelFileNameWithPath = EnsureModelFile(env, out _linesToSkip, (PretrainedModelKind)_modelKind);
            _currentVocab = GetVocabularyDictionary();
        }

        /// <summary>
        /// Instantiates <see cref="WordEmbeddingsTransform"/> using the custom word embedding model by loading it from the file specified by the <paramref name="customModelFile"/>.
        /// </summary>
        /// <param name="env">Host Environment.</param>
        /// <param name="customModelFile">Filename for custom word embedding model.</param>
        /// <param name="columns">Input/Output columns.</param>
        public WordEmbeddingsTransform(IHostEnvironment env, string customModelFile, params ColumnInfo[] columns)
           : base(Contracts.CheckRef(env, nameof(env)).Register(RegistrationName), GetColumnPairs(columns))
        {
            env.CheckValue(customModelFile, nameof(customModelFile));
            Host.CheckNonWhiteSpace(customModelFile, nameof(customModelFile));

            _modelKind = null;
            _modelFileNameWithPath = customModelFile;
            _currentVocab = GetVocabularyDictionary();
        }

        private static (string input, string output)[] GetColumnPairs(ColumnInfo[] columns)
        {
            Contracts.CheckValue(columns, nameof(columns));
            return columns.Select(x => (x.Input, x.Output)).ToArray();
        }

        // Factory method for SignatureDataTransform.
        public static IDataTransform Create(IHostEnvironment env, Arguments args, IDataView input)
        {
            Contracts.CheckValue(env, nameof(env));
            env.CheckValue(args, nameof(args));
            env.CheckValue(input, nameof(input));

            if (args.ModelKind == null)
                args.ModelKind = PretrainedModelKind.Sswe;
            env.CheckUserArg(!args.ModelKind.HasValue || Enum.IsDefined(typeof(PretrainedModelKind), args.ModelKind), nameof(args.ModelKind));

            env.CheckValue(args.Column, nameof(args.Column));

            var cols = new ColumnInfo[args.Column.Length];
            for (int i = 0; i < cols.Length; i++)
            {
                var item = args.Column[i];
                cols[i] = new ColumnInfo(
                    item.Source ?? item.Name,
                    item.Name);
            }

            bool customLookup = !string.IsNullOrWhiteSpace(args.CustomLookupTable);
            if (customLookup)
                return new WordEmbeddingsTransform(env, args.CustomLookupTable, cols).MakeDataTransform(input);
            else
                return new WordEmbeddingsTransform(env, args.ModelKind.Value, cols).MakeDataTransform(input);
        }

        private WordEmbeddingsTransform(IHost host, ModelLoadContext ctx)
            : base(host, ctx)
        {
            Host.AssertValue(ctx);
            _customLookup = ctx.Reader.ReadBoolByte();

            if (_customLookup)
            {
                _modelFileNameWithPath = ctx.LoadNonEmptyString();
                _modelKind = null;
            }
            else
            {
                _modelKind = (PretrainedModelKind)ctx.Reader.ReadUInt32();
                _modelFileNameWithPath = EnsureModelFile(Host, out _linesToSkip, (PretrainedModelKind)_modelKind);
            }

            Host.CheckNonWhiteSpace(_modelFileNameWithPath, nameof(_modelFileNameWithPath));
            _currentVocab = GetVocabularyDictionary();
        }

        public static WordEmbeddingsTransform Create(IHostEnvironment env, ModelLoadContext ctx)
        {
            Contracts.CheckValue(env, nameof(env));
            IHost h = env.Register(RegistrationName);
            h.CheckValue(ctx, nameof(ctx));
            ctx.CheckAtModel(GetVersionInfo());
            return new WordEmbeddingsTransform(h, ctx);
        }

        // Factory method for SignatureLoadDataTransform.
        private static IDataTransform Create(IHostEnvironment env, ModelLoadContext ctx, IDataView input)
            => Create(env, ctx).MakeDataTransform(input);

        // Factory method for SignatureLoadRowMapper.
        private static IRowMapper Create(IHostEnvironment env, ModelLoadContext ctx, ISchema inputSchema)
            => Create(env, ctx).MakeRowMapper(inputSchema);

        public override void Save(ModelSaveContext ctx)
        {
            Host.CheckValue(ctx, nameof(ctx));
            ctx.CheckAtModel();
            ctx.SetVersionInfo(GetVersionInfo());

            base.SaveColumns(ctx);
            ctx.Writer.WriteBoolByte(_customLookup);
            if (_customLookup)
                ctx.SaveString(_modelFileNameWithPath);
            else
                ctx.Writer.Write((uint)_modelKind);
        }

        protected override IRowMapper MakeRowMapper(ISchema schema)
           => new Mapper(this, schema);

        protected override void CheckInputColumn(ISchema inputSchema, int col, int srcCol)
        {
            var colType = inputSchema.GetColumnType(srcCol);
            if (!(colType.IsVector && colType.ItemType.IsText))
                throw Host.ExceptSchemaMismatch(nameof(inputSchema), "input", ColumnPairs[col].input, "Text", inputSchema.GetColumnType(srcCol).ToString());
        }

        private sealed class Mapper : MapperBase
        {
            private readonly WordEmbeddingsTransform _parent;
            private readonly VectorType _outputType;

            public Mapper(WordEmbeddingsTransform parent, ISchema inputSchema)
                : base(parent.Host.Register(nameof(Mapper)), parent, inputSchema)
            {
                Host.CheckValue(inputSchema, nameof(inputSchema));
                Host.CheckValue(parent, nameof(parent));

                _parent = parent;
                for (int i = 0; i < _parent.ColumnPairs.Length; i++)
                {
                    _parent.CheckInputColumn(inputSchema, i, ColMapNewToOld[i]);
                }
                _outputType = new VectorType(NumberType.R4, 3 * _parent._currentVocab.Dimension);
            }

            public override RowMapperColumnInfo[] GetOutputColumns()
                => _parent.ColumnPairs.Select(x => new RowMapperColumnInfo(x.output, _outputType, null)).ToArray();

            protected override Delegate MakeGetter(IRow input, int iinfo, out Action disposer)
            {
                Host.AssertValue(input);
                Host.Assert(0 <= iinfo && iinfo < _parent.ColumnPairs.Length);
                disposer = null;
                return GetGetterVec(input, iinfo);
            }

<<<<<<< HEAD
            var srcGetter = input.GetGetter<VBuffer<ReadOnlyMemory<char>>>(info.Source);
            var src = default(VBuffer<ReadOnlyMemory<char>>);
            int dimension = _currentVocab.Dimension;
            float[] wordVector = new float[_currentVocab.Dimension];
=======
            private ValueGetter<VBuffer<float>> GetGetterVec(IRow input, int iinfo)
            {
                Host.AssertValue(input);
>>>>>>> d13b415f

                Host.Assert(0 <= iinfo && iinfo < _parent.ColumnPairs.Length);

                var colType = input.Schema.GetColumnType(ColMapNewToOld[iinfo]);
                Host.Assert(colType.IsVector);
                Host.Assert(colType.ItemType.IsText);

                var srcGetter = input.GetGetter<VBuffer<DvText>>(ColMapNewToOld[iinfo]);
                var src = default(VBuffer<DvText>);
                int dimension = _parent._currentVocab.Dimension;
                float[] wordVector = new float[_parent._currentVocab.Dimension];

                return
                    (ref VBuffer<float> dst) =>
                    {
                        int deno = 0;
                        srcGetter(ref src);
                        var values = dst.Values;
                        if (Utils.Size(values) != 3 * dimension)
                            values = new float[3 * dimension];
                        int offset = 2 * dimension;
                        for (int i = 0; i < dimension; i++)
                        {
                            values[i] = float.MaxValue;
                            values[i + dimension] = 0;
                            values[i + offset] = float.MinValue;
                        }
                        for (int word = 0; word < src.Count; word++)
                        {
                            if (_parent._currentVocab.GetWordVector(ref src.Values[word], wordVector))
                            {
                                deno++;
                                for (int i = 0; i < dimension; i++)
                                {
                                    float currentTerm = wordVector[i];
                                    if (values[i] > currentTerm)
                                        values[i] = currentTerm;
                                    values[dimension + i] += currentTerm;
                                    if (values[offset + i] < currentTerm)
                                        values[offset + i] = currentTerm;
                                }
                            }
                        }

                        if (deno != 0)
                            for (int index = 0; index < dimension; index++)
                                values[index + dimension] /= deno;

                        dst = new VBuffer<float>(values.Length, values, dst.Indices);
                    };
            }
        }

        public enum PretrainedModelKind
        {
            [TGUI(Label = "GloVe 50D")]
            GloVe50D = 0,

            [TGUI(Label = "GloVe 100D")]
            GloVe100D = 1,

            [TGUI(Label = "GloVe 200D")]
            GloVe200D = 2,

            [TGUI(Label = "GloVe 300D")]
            GloVe300D = 3,

            [TGUI(Label = "GloVe Twitter 25D")]
            GloVeTwitter25D = 4,

            [TGUI(Label = "GloVe Twitter 50D")]
            GloVeTwitter50D = 5,

            [TGUI(Label = "GloVe Twitter 100D")]
            GloVeTwitter100D = 6,

            [TGUI(Label = "GloVe Twitter 200D")]
            GloVeTwitter200D = 7,

            [TGUI(Label = "fastText Wikipedia 300D")]
            FastTextWikipedia300D = 8,

            [TGUI(Label = "Sentiment-Specific Word Embedding")]
            Sswe = 9
        }

        private static Dictionary<PretrainedModelKind, string> _modelsMetaData = new Dictionary<PretrainedModelKind, string>()
        {
             { PretrainedModelKind.GloVe50D, "glove.6B.50d.txt" },
             { PretrainedModelKind.GloVe100D, "glove.6B.100d.txt" },
             { PretrainedModelKind.GloVe200D, "glove.6B.200d.txt" },
             { PretrainedModelKind.GloVe300D, "glove.6B.300d.txt" },
             { PretrainedModelKind.GloVeTwitter25D, "glove.twitter.27B.25d.txt" },
             { PretrainedModelKind.GloVeTwitter50D, "glove.twitter.27B.50d.txt" },
             { PretrainedModelKind.GloVeTwitter100D, "glove.twitter.27B.100d.txt" },
             { PretrainedModelKind.GloVeTwitter200D, "glove.twitter.27B.200d.txt" },
             { PretrainedModelKind.FastTextWikipedia300D, "wiki.en.vec" },
             { PretrainedModelKind.Sswe, "sentiment.emd" }
        };

        private static Dictionary<PretrainedModelKind, int> _linesToSkipInModels = new Dictionary<PretrainedModelKind, int>()
            { { PretrainedModelKind.FastTextWikipedia300D, 1 } };

        private string EnsureModelFile(IHostEnvironment env, out int linesToSkip, PretrainedModelKind kind)
        {
            linesToSkip = 0;
            if (_modelsMetaData.ContainsKey(kind))
            {
                var modelFileName = _modelsMetaData[kind];
                if (_linesToSkipInModels.ContainsKey(kind))
                    linesToSkip = _linesToSkipInModels[kind];
                using (var ch = Host.Start("Ensuring resources"))
                {
                    string dir = kind == PretrainedModelKind.Sswe ? Path.Combine("Text", "Sswe") : "WordVectors";
                    var url = $"{dir}/{modelFileName}";
                    var ensureModel = ResourceManagerUtils.Instance.EnsureResource(Host, ch, url, modelFileName, dir, Timeout);
                    ensureModel.Wait();
                    var errorResult = ResourceManagerUtils.GetErrorMessage(out var errorMessage, ensureModel.Result);
                    if (errorResult != null)
                    {
                        var directory = Path.GetDirectoryName(errorResult.FileName);
                        var name = Path.GetFileName(errorResult.FileName);
                        throw ch.Except($"{errorMessage}\nModel file for Word Embedding transform could not be found! " +
                            $@"Please copy the model file '{name}' from '{url}' to '{directory}'.");
                    }
                    return ensureModel.Result.FileName;
                }
            }
            throw Host.Except($"Can't map model kind = {kind} to specific file, please refer to https://aka.ms/MLNetIssue for assistance");
        }

        private Model GetVocabularyDictionary()
        {
            int dimension = 0;
            if (!File.Exists(_modelFileNameWithPath))
                throw Host.Except("Custom word embedding model file '{0}' could not be found for Word Embeddings transform.", _modelFileNameWithPath);

            if (_vocab.ContainsKey(_modelFileNameWithPath) && _vocab[_modelFileNameWithPath] != null)
            {
                if (_vocab[_modelFileNameWithPath].TryGetTarget(out Model model))
                {
                    dimension = model.Dimension;
                    return model;
                }
            }

            lock (_embeddingsLock)
            {
                if (_vocab.ContainsKey(_modelFileNameWithPath) && _vocab[_modelFileNameWithPath] != null)
                {
                    if (_vocab[_modelFileNameWithPath].TryGetTarget(out Model modelObject))
                    {
                        dimension = modelObject.Dimension;
                        return modelObject;
                    }
                }

                Model model = null;
                using (StreamReader sr = File.OpenText(_modelFileNameWithPath))
                {
                    string line;
                    int lineNumber = 1;
                    char[] delimiters = { ' ', '\t' };
                    using (var ch = Host.Start(LoaderSignature))
                    using (var pch = Host.StartProgressChannel("Building Vocabulary from Model File for Word Embeddings Transform"))
                    {
                        var header = new ProgressHeader(new[] { "lines" });
                        pch.SetHeader(header, e => e.SetProgress(0, lineNumber));
                        string firstLine = sr.ReadLine();
                        while ((line = sr.ReadLine()) != null)
                        {
                            if (lineNumber >= _linesToSkip)
                            {
                                string[] words = line.TrimEnd().Split(delimiters);
                                dimension = words.Length - 1;
                                if (model == null)
                                    model = new Model(dimension);
                                if (model.Dimension != dimension)
                                    ch.Warning($"Dimension mismatch while reading model file: '{_modelFileNameWithPath}', line number {lineNumber + 1}, expected dimension = {model.Dimension}, received dimension = {dimension}");
                                else
                                {
                                    float tmp;
                                    string key = words[0];
                                    float[] value = words.Skip(1).Select(x => float.TryParse(x, out tmp) ? tmp : Single.NaN).ToArray();
                                    if (!value.Contains(Single.NaN))
                                        model.AddWordVector(ch, key, value);
                                    else
                                        ch.Warning($"Parsing error while reading model file: '{_modelFileNameWithPath}', line number {lineNumber + 1}");
                                }
                            }
                            lineNumber++;
                        }

                        // Handle first line of the embedding file separately since some embedding files including fastText have a single-line header
                        string[] wordsInFirstLine = firstLine.TrimEnd().Split(delimiters);
                        dimension = wordsInFirstLine.Length - 1;
                        if (model == null)
                            model = new Model(dimension);
                        if (model.Dimension == dimension)
                        {
                            float temp;
                            string firstKey = wordsInFirstLine[0];
                            float[] firstValue = wordsInFirstLine.Skip(1).Select(x => float.TryParse(x, out temp) ? temp : Single.NaN).ToArray();
                            if (!firstValue.Contains(Single.NaN))
                                model.AddWordVector(ch, firstKey, firstValue);
                        }
                        pch.Checkpoint(lineNumber);
                    }
                }
                _vocab[_modelFileNameWithPath] = new WeakReference<Model>(model, false);
                return model;
            }
        }
    }

    public sealed class WordEmbeddingsEstimator : IEstimator<WordEmbeddingsTransform>
    {
        private readonly IHost _host;
        private readonly WordEmbeddingsTransform.ColumnInfo[] _columns;
        private readonly WordEmbeddingsTransform.PretrainedModelKind? _modelKind;
        private readonly string _customLookupTable;

        public WordEmbeddingsEstimator(IHostEnvironment env, string inputColumn, string outputColumn,
           WordEmbeddingsTransform.PretrainedModelKind modelKind = WordEmbeddingsTransform.PretrainedModelKind.Sswe)
            : this(env, modelKind, new WordEmbeddingsTransform.ColumnInfo(inputColumn, outputColumn))
        {
        }

        public WordEmbeddingsEstimator(IHostEnvironment env, string inputColumn, string outputColumn, string customModelFile)
            : this(env, customModelFile, new WordEmbeddingsTransform.ColumnInfo(inputColumn, outputColumn))
        {
        }

        public WordEmbeddingsEstimator(IHostEnvironment env,
            WordEmbeddingsTransform.PretrainedModelKind modelKind = WordEmbeddingsTransform.PretrainedModelKind.Sswe, params WordEmbeddingsTransform.ColumnInfo[] columns)
        {
            Contracts.CheckValue(env, nameof(env));
            _host = env.Register(nameof(WordEmbeddingsEstimator));
            _modelKind = modelKind;
            _customLookupTable = null;
            _columns = columns;
        }

        public WordEmbeddingsEstimator(IHostEnvironment env, string customModelFile, params WordEmbeddingsTransform.ColumnInfo[] columns)
        {
            Contracts.CheckValue(env, nameof(env));
            _host = env.Register(nameof(WordEmbeddingsEstimator));
            _modelKind = null;
            _customLookupTable = customModelFile;
            _columns = columns;
        }

        public SchemaShape GetOutputSchema(SchemaShape inputSchema)
        {
            _host.CheckValue(inputSchema, nameof(inputSchema));
            var result = inputSchema.Columns.ToDictionary(x => x.Name);
            foreach (var colInfo in _columns)
            {
                if (!inputSchema.TryFindColumn(colInfo.Input, out var col))
                    throw _host.ExceptSchemaMismatch(nameof(inputSchema), "input", colInfo.Input);
                if (!(col.ItemType is TextType) || (col.Kind != SchemaShape.Column.VectorKind.VariableVector && col.Kind != SchemaShape.Column.VectorKind.Vector))
                    throw _host.ExceptSchemaMismatch(nameof(inputSchema), "input", colInfo.Input, new VectorType(TextType.Instance).ToString(), col.GetTypeString());

                result[colInfo.Output] = new SchemaShape.Column(colInfo.Output, SchemaShape.Column.VectorKind.Vector, NumberType.R4, false);
            }

            return new SchemaShape(result.Values);
        }

        public WordEmbeddingsTransform Fit(IDataView input)
        {
            bool customLookup = !string.IsNullOrWhiteSpace(_customLookupTable);
            if (customLookup)
                return new WordEmbeddingsTransform(_host, _customLookupTable, _columns);
            else
                return new WordEmbeddingsTransform(_host, _modelKind.Value, _columns);
        }
    }

    public static class WordEmbeddingsStaticExtensions
    {
        /// <include file='doc.xml' path='doc/members/member[@name="WordEmbeddings"]/*' />
        /// <param name="input">Vector of tokenized text.</param>
        /// <param name="modelKind">The pretrained word embedding model.</param>
        /// <returns></returns>
        public static Vector<float> WordEmbeddings(this VarVector<string> input, WordEmbeddingsTransform.PretrainedModelKind modelKind = WordEmbeddingsTransform.PretrainedModelKind.Sswe)
        {
            Contracts.CheckValue(input, nameof(input));
            return new OutColumn(input, modelKind);
        }

        /// <include file='doc.xml' path='doc/members/member[@name="WordEmbeddings"]/*' />
        /// <param name="input">Vector of tokenized text.</param>
        /// <param name="customModelFile">The custom word embedding model file.</param>
        public static Vector<float> WordEmbeddings(this VarVector<string> input, string customModelFile)
        {
            Contracts.CheckValue(input, nameof(input));
            return new OutColumn(input, customModelFile);
        }

        private sealed class OutColumn : Vector<float>
        {
            public PipelineColumn Input { get; }

            public OutColumn(VarVector<string> input, WordEmbeddingsTransform.PretrainedModelKind modelKind = WordEmbeddingsTransform.PretrainedModelKind.Sswe)
                : base(new Reconciler(modelKind), input)
            {
                Input = input;
            }

            public OutColumn(VarVector<string> input, string customModelFile = null)
                : base(new Reconciler(customModelFile), input)
            {
                Input = input;
            }
        }

        private sealed class Reconciler : EstimatorReconciler
        {
            private readonly WordEmbeddingsTransform.PretrainedModelKind? _modelKind;
            private readonly string _customLookupTable;

            public Reconciler(WordEmbeddingsTransform.PretrainedModelKind modelKind = WordEmbeddingsTransform.PretrainedModelKind.Sswe)
            {
                _modelKind = modelKind;
                _customLookupTable = null;
            }

            public Reconciler(string customModelFile)
            {
                _modelKind = null;
                _customLookupTable = customModelFile;
            }

            public override IEstimator<ITransformer> Reconcile(IHostEnvironment env,
                PipelineColumn[] toOutput,
                IReadOnlyDictionary<PipelineColumn, string> inputNames,
                IReadOnlyDictionary<PipelineColumn, string> outputNames,
                IReadOnlyCollection<string> usedNames)
            {
                Contracts.Assert(toOutput.Length == 1);

                var cols = new WordEmbeddingsTransform.ColumnInfo[toOutput.Length];
                for (int i = 0; i < toOutput.Length; ++i)
                {
                    var outCol = (OutColumn)toOutput[i];
                    cols[i] = new WordEmbeddingsTransform.ColumnInfo(inputNames[outCol.Input], outputNames[outCol]);
                }

                bool customLookup = !string.IsNullOrWhiteSpace(_customLookupTable);
                if (customLookup)
                    return new WordEmbeddingsEstimator(env, _customLookupTable, cols);
                else
                    return new WordEmbeddingsEstimator(env, _modelKind.Value, cols);
            }
        }
    }
}<|MERGE_RESOLUTION|>--- conflicted
+++ resolved
@@ -1,4 +1,4 @@
-﻿// Licensed to the .NET Foundation under one or more agreements.
+// Licensed to the .NET Foundation under one or more agreements.
 // The .NET Foundation licenses this file to you under the MIT license.
 // See the LICENSE file in the project root for more information.
 
@@ -332,26 +332,18 @@
                 disposer = null;
                 return GetGetterVec(input, iinfo);
             }
-
-<<<<<<< HEAD
-            var srcGetter = input.GetGetter<VBuffer<ReadOnlyMemory<char>>>(info.Source);
-            var src = default(VBuffer<ReadOnlyMemory<char>>);
-            int dimension = _currentVocab.Dimension;
-            float[] wordVector = new float[_currentVocab.Dimension];
-=======
+            
             private ValueGetter<VBuffer<float>> GetGetterVec(IRow input, int iinfo)
             {
                 Host.AssertValue(input);
->>>>>>> d13b415f
-
                 Host.Assert(0 <= iinfo && iinfo < _parent.ColumnPairs.Length);
 
                 var colType = input.Schema.GetColumnType(ColMapNewToOld[iinfo]);
                 Host.Assert(colType.IsVector);
                 Host.Assert(colType.ItemType.IsText);
 
-                var srcGetter = input.GetGetter<VBuffer<DvText>>(ColMapNewToOld[iinfo]);
-                var src = default(VBuffer<DvText>);
+                var srcGetter = input.GetGetter<VBuffer<ReadOnlyMemory<char>>>(ColMapNewToOld[iinfo]);
+                var src = default(VBuffer<ReadOnlyMemory<char>>);
                 int dimension = _parent._currentVocab.Dimension;
                 float[] wordVector = new float[_parent._currentVocab.Dimension];
 
