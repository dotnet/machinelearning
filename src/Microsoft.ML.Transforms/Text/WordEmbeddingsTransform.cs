--- conflicted
+++ resolved
@@ -343,15 +343,10 @@
                 _outputType = new VectorType(NumberType.R4, 3 * _parent._currentVocab.Dimension);
             }
 
-<<<<<<< HEAD
             public bool CanSaveOnnx(OnnxContext ctx) => true;
 
-            public override RowMapperColumnInfo[] GetOutputColumns()
-                => _parent.ColumnPairs.Select(x => new RowMapperColumnInfo(x.output, _outputType, null)).ToArray();
-=======
             public override Schema.Column[] GetOutputColumns()
                 => _parent.ColumnPairs.Select(x => new Schema.Column(x.output, _outputType, null)).ToArray();
->>>>>>> a44e131b
 
             public void SaveAsOnnx(OnnxContext ctx)
             {
