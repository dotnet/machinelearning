﻿// Licensed to the .NET Foundation under one or more agreements.
// The .NET Foundation licenses this file to you under the MIT license.
// See the LICENSE file in the project root for more information.

using Microsoft.ML.Core.Data;
using Microsoft.ML.Data;
using Microsoft.ML.Runtime;
using Microsoft.ML.Runtime.CommandLine;
using Microsoft.ML.Runtime.Data;
using Microsoft.ML.Runtime.Internal.Utilities;
using Microsoft.ML.Runtime.Model;
using Microsoft.ML.Transforms.Text;
using System;
using System.Collections.Generic;
using System.Collections.Immutable;
using System.Diagnostics;
using System.Linq;
using System.Reflection;
using System.Text;

[assembly: LoadableClass(NgramHashingTransformer.Summary, typeof(IDataTransform), typeof(NgramHashingTransformer), typeof(NgramHashingTransformer.Arguments), typeof(SignatureDataTransform),
    "Ngram Hash Transform", "NgramHashTransform", "NgramHash")]

[assembly: LoadableClass(NgramHashingTransformer.Summary, typeof(IDataTransform), typeof(NgramHashingTransformer), null, typeof(SignatureLoadDataTransform),
    "Ngram Hash Transform", NgramHashingTransformer.LoaderSignature)]

[assembly: LoadableClass(NgramHashingTransformer.Summary, typeof(NgramHashingTransformer), null, typeof(SignatureLoadModel),
    "Ngram Hash Transform", NgramHashingTransformer.LoaderSignature)]

[assembly: LoadableClass(typeof(IRowMapper), typeof(NgramHashingTransformer), null, typeof(SignatureLoadRowMapper),
    "Ngram Hash Transform", NgramHashingTransformer.LoaderSignature)]

namespace Microsoft.ML.Transforms.Text
{
    /// <summary>
    /// Produces a bag of counts of ngrams (sequences of consecutive words of length 1-n) in a given text.
    /// It does so by hashing each ngram and using the hash value as the index in the bag.
    /// </summary>
    public sealed class NgramHashingTransformer : RowToRowTransformerBase
    {
        public sealed class Column : ManyToOneColumn
        {
            [Argument(ArgumentType.AtMostOnce, HelpText = "Maximum ngram length", ShortName = "ngram")]
            public int? NgramLength;

            [Argument(ArgumentType.AtMostOnce, HelpText =
                "Whether to include all ngram lengths up to " + nameof(NgramLength) + " or only " + nameof(NgramLength), ShortName = "all")]
            public bool? AllLengths;

            [Argument(ArgumentType.AtMostOnce,
                HelpText = "Maximum number of tokens to skip when constructing an ngram",
                ShortName = "skips")]
            public int? SkipLength;

            [Argument(ArgumentType.AtMostOnce,
                HelpText = "Number of bits to hash into. Must be between 1 and 30, inclusive.",
                ShortName = "bits")]
            public int? HashBits;

            [Argument(ArgumentType.AtMostOnce, HelpText = "Hashing seed")]
            public uint? Seed;

            [Argument(ArgumentType.AtMostOnce, HelpText = "Whether to rehash unigrams", ShortName = "rehash")]
            public bool? RehashUnigrams;

            [Argument(ArgumentType.AtMostOnce, HelpText = "Whether the position of each source column should be included in the hash (when there are multiple source columns).", ShortName = "ord")]
            public bool? Ordered;

            [Argument(ArgumentType.AtMostOnce, HelpText = "Limit the number of keys used to generate the slot name to this many. 0 means no invert hashing, -1 means no limit.",
                ShortName = "ih")]
            public int? InvertHash;

            public static Column Parse(string str)
            {
                Contracts.AssertNonEmpty(str);

                var res = new Column();
                if (res.TryParse(str))
                    return res;
                return null;
            }

            protected override bool TryParse(string str)
            {
                Contracts.AssertNonEmpty(str);

                // We accept N:B:S where N is the new column name, B is the number of bits,
                // and S is source column names.
                if (!base.TryParse(str, out string extra))
                    return false;
                if (extra == null)
                    return true;

                if (!int.TryParse(extra, out int bits))
                    return false;
                HashBits = bits;
                return true;
            }

            public bool TryUnparse(StringBuilder sb)
            {
                Contracts.AssertValue(sb);
                if (NgramLength != null || AllLengths != null || SkipLength != null || Seed != null ||
                    RehashUnigrams != null || Ordered != null || InvertHash != null)
                {
                    return false;
                }
                if (HashBits == null)
                    return TryUnparseCore(sb);

                string extra = HashBits.Value.ToString();
                return TryUnparseCore(sb, extra);
            }
        }

        public sealed class Arguments
        {
            [Argument(ArgumentType.Multiple | ArgumentType.Required, HelpText = "New column definition(s) (optional form: name:hashBits:src)",
                ShortName = "col",
                SortOrder = 1)]
            public Column[] Column;

            [Argument(ArgumentType.AtMostOnce, HelpText = "Maximum ngram length", ShortName = "ngram", SortOrder = 3)]
            public int NgramLength = NgramHashingEstimator.Defaults.NgramLength;

            [Argument(ArgumentType.AtMostOnce,
                HelpText = "Whether to include all ngram lengths up to " + nameof(NgramLength) + " or only " + nameof(NgramLength),
                ShortName = "all", SortOrder = 4)]
            public bool AllLengths = NgramHashingEstimator.Defaults.AllLengths;

            [Argument(ArgumentType.AtMostOnce,
                HelpText = "Maximum number of tokens to skip when constructing an ngram",
                ShortName = "skips", SortOrder = 3)]
            public int SkipLength = NgramHashingEstimator.Defaults.SkipLength;

            [Argument(ArgumentType.AtMostOnce,
                HelpText = "Number of bits to hash into. Must be between 1 and 30, inclusive.",
                ShortName = "bits", SortOrder = 2)]
            public int HashBits = NgramHashingEstimator.Defaults.HashBits;

            [Argument(ArgumentType.AtMostOnce, HelpText = "Hashing seed")]
            public uint Seed = NgramHashingEstimator.Defaults.Seed;

            [Argument(ArgumentType.AtMostOnce, HelpText = "Whether to rehash unigrams", ShortName = "rehash")]
            public bool RehashUnigrams = NgramHashingEstimator.Defaults.RehashUnigrams;

            [Argument(ArgumentType.AtMostOnce,
                HelpText = "Whether the position of each source column should be included in the hash (when there are multiple source columns).",
                ShortName = "ord", SortOrder = 6)]
            public bool Ordered = NgramHashingEstimator.Defaults.Ordered;

            [Argument(ArgumentType.AtMostOnce, HelpText = "Limit the number of keys used to generate the slot name to this many. 0 means no invert hashing, -1 means no limit.",
                ShortName = "ih")]
            public int InvertHash = NgramHashingEstimator.Defaults.InvertHash;
        }

        internal const string Summary = "Produces a bag of counts of ngrams (sequences of consecutive values of length 1-n) in a given vector of keys. "
          + "It does so by hashing each ngram and using the hash value as the index in the bag.";

        internal const string LoaderSignature = "NgramHashTransform";

        private static VersionInfo GetVersionInfo()
        {
            return new VersionInfo(
                modelSignature: "HASHGRAM",
                // verWrittenCur: 0x00010001, // Initial
                // verWrittenCur: 0x00010002, // Invert hash key values, hash fix
                verWrittenCur: 0x00010003, // Get rid of writing float size in model context and change saving format
                verReadableCur: 0x00010003,
                verWeCanReadBack: 0x00010003,
                loaderSignature: LoaderSignature,
                loaderAssemblyName: typeof(NgramHashingTransformer).Assembly.FullName);
        }

        /// <summary>
        /// Describes how the transformer handles one pair of mulitple inputs - singular output columns.
        /// </summary>
        public sealed class ColumnInfo
        {
            public readonly string[] Inputs;
            public readonly string Output;
            public readonly int NgramLength;
            public readonly int SkipLength;
            public readonly bool AllLengths;
            public readonly int HashBits;
            public readonly uint Seed;
            public readonly bool Ordered;
            public readonly int InvertHash;
            public readonly bool RehashUnigrams;
            // For all source columns, use these friendly names for the source
            // column names instead of the real column names.
            internal string[] FriendlyNames;

            /// <summary>
            /// Describes how the transformer handles one column pair.
            /// </summary>
            /// <param name="inputs">Name of input columns.</param>
            /// <param name="output">Name of output column.</param>
            /// <param name="ngramLength">Maximum ngram length.</param>
            /// <param name="skipLength">Maximum number of tokens to skip when constructing an ngram.</param>
            /// <param name="allLengths">"Whether to store all ngram lengths up to ngramLength, or only ngramLength.</param>
            /// <param name="hashBits">Number of bits to hash into. Must be between 1 and 31, inclusive.</param>
            /// <param name="seed">Hashing seed.</param>
            /// <param name="ordered">Whether the position of each term should be included in the hash.</param>
            /// <param name="invertHash">Limit the number of keys used to generate the slot name to this many. 0 means no invert hashing, -1 means no limit.</param>
            /// <param name="rehashUnigrams">Whether to rehash unigrams.</param>
            public ColumnInfo(string[] inputs, string output,
                int ngramLength = NgramHashingEstimator.Defaults.NgramLength,
                int skipLength = NgramHashingEstimator.Defaults.SkipLength,
                bool allLengths = NgramHashingEstimator.Defaults.AllLengths,
                int hashBits = NgramHashingEstimator.Defaults.HashBits,
                uint seed = NgramHashingEstimator.Defaults.Seed,
                bool ordered = NgramHashingEstimator.Defaults.Ordered,
                int invertHash = NgramHashingEstimator.Defaults.InvertHash,
                bool rehashUnigrams = NgramHashingEstimator.Defaults.RehashUnigrams)
            {
                Contracts.CheckValue(inputs, nameof(inputs));
                Contracts.CheckParam(!inputs.Any(r => string.IsNullOrWhiteSpace(r)), nameof(inputs),
                    "Contained some null or empty items");
                if (invertHash < -1)
                    throw Contracts.ExceptParam(nameof(invertHash), "Value too small, must be -1 or larger");
                // If the bits is 31 or higher, we can't declare a KeyValues of the appropriate length,
                // this requiring a VBuffer of length 1u << 31 which exceeds int.MaxValue.
                if (invertHash != 0 && hashBits >= 31)
                    throw Contracts.ExceptParam(nameof(hashBits), $"Cannot support invertHash for a {0} bit hash. 30 is the maximum possible.", hashBits);

                if (NgramLength + SkipLength > NgramBufferBuilder.MaxSkipNgramLength)
                {
                    throw Contracts.ExceptUserArg(nameof(skipLength),
                        $"The sum of skipLength and ngramLength must be less than or equal to {NgramBufferBuilder.MaxSkipNgramLength}");
                }
                FriendlyNames = null;
                Inputs = inputs;
                Output = output;
                NgramLength = ngramLength;
                SkipLength = skipLength;
                AllLengths = allLengths;
                HashBits = hashBits;
                Seed = seed;
                Ordered = ordered;
                InvertHash = invertHash;
                RehashUnigrams = rehashUnigrams;
            }
            internal ColumnInfo(ModelLoadContext ctx)
            {
                Contracts.AssertValue(ctx);

                // *** Binary format ***
                // size of Inputs
                // string[] Inputs;
                // string Output;
                // int: NgramLength
                // int: SkipLength
                // int: HashBits
                // uint: Seed
                // byte: Rehash
                // byte: Ordered
                // byte: AllLengths
                var inputsLength = ctx.Reader.ReadInt32();
                Inputs = new string[inputsLength];
                for (int i = 0; i < Inputs.Length; i++)
                    Inputs[i] = ctx.LoadNonEmptyString();
                Output = ctx.LoadNonEmptyString();
                NgramLength = ctx.Reader.ReadInt32();
                Contracts.CheckDecode(0 < NgramLength && NgramLength <= NgramBufferBuilder.MaxSkipNgramLength);
                SkipLength = ctx.Reader.ReadInt32();
                Contracts.CheckDecode(0 <= SkipLength && SkipLength <= NgramBufferBuilder.MaxSkipNgramLength);
                Contracts.CheckDecode(SkipLength <= NgramBufferBuilder.MaxSkipNgramLength - NgramLength);
                HashBits = ctx.Reader.ReadInt32();
                Contracts.CheckDecode(1 <= HashBits && HashBits <= 30);
                Seed = ctx.Reader.ReadUInt32();
                RehashUnigrams = ctx.Reader.ReadBoolByte();
                Ordered = ctx.Reader.ReadBoolByte();
                AllLengths = ctx.Reader.ReadBoolByte();
            }

            internal void Save(ModelSaveContext ctx)
            {
                Contracts.AssertValue(ctx);

                // *** Binary format ***
                // size of Inputs
                // string[] Inputs;
                // string Output;
                // int: NgramLength
                // int: SkipLength
                // int: HashBits
                // uint: Seed
                // byte: Rehash
                // byte: Ordered
                // byte: AllLengths
                Contracts.Assert(Inputs.Length > 0);
                ctx.Writer.Write(Inputs.Length);
                for (int i = 0; i < Inputs.Length; i++)
                    ctx.SaveNonEmptyString(Inputs[i]);
                ctx.SaveNonEmptyString(Output);

                Contracts.Assert(0 < NgramLength && NgramLength <= NgramBufferBuilder.MaxSkipNgramLength);
                ctx.Writer.Write(NgramLength);
                Contracts.Assert(0 <= SkipLength && SkipLength <= NgramBufferBuilder.MaxSkipNgramLength);
                Contracts.Assert(NgramLength + SkipLength <= NgramBufferBuilder.MaxSkipNgramLength);
                ctx.Writer.Write(SkipLength);
                Contracts.Assert(1 <= HashBits && HashBits <= 30);
                ctx.Writer.Write(HashBits);
                ctx.Writer.Write(Seed);
                ctx.Writer.WriteBoolByte(RehashUnigrams);
                ctx.Writer.WriteBoolByte(Ordered);
                ctx.Writer.WriteBoolByte(AllLengths);
            }
        }

        private readonly ImmutableArray<ColumnInfo> _columns;
        private readonly VBuffer<ReadOnlyMemory<char>>[] _slotNames;
        private readonly ColumnType[] _slotNamesTypes;

        /// <summary>
        /// Constructor for case where you don't need to 'train' transform on data, for example, InvertHash for all columns set to zero.
        /// </summary>
        /// <param name="env">Host Environment.</param>
        /// <param name="columns">Description of dataset columns and how to process them.</param>
        public NgramHashingTransformer(IHostEnvironment env, params ColumnInfo[] columns) :
            base(Contracts.CheckRef(env, nameof(env)).Register(nameof(NgramHashingTransformer)))
        {
            _columns = columns.ToImmutableArray();
            foreach (var column in _columns)
            {
                if (column.InvertHash != 0)
                    throw Host.ExceptParam(nameof(columns), $"Found colunm with {nameof(column.InvertHash)} set to non zero value, please use { nameof(NgramHashingEstimator)} instead");
            }
        }

        internal NgramHashingTransformer(IHostEnvironment env, IDataView input, params ColumnInfo[] columns) :
            base(Contracts.CheckRef(env, nameof(env)).Register(nameof(NgramHashingTransformer)))
        {
            Contracts.CheckValue(columns, nameof(columns));
            _columns = columns.ToImmutableArray();

            // Let's validate input schema and check which columns requried invertHash.
            int[] invertHashMaxCounts = new int[_columns.Length];
            HashSet<int> columnWithInvertHash = new HashSet<int>();
            HashSet<int> sourceColumnsForInvertHash = new HashSet<int>();
            for (int i = 0; i < _columns.Length; i++)
            {
                int invertHashMaxCount;
                if (_columns[i].InvertHash == -1)
                    invertHashMaxCount = int.MaxValue;
                else
                    invertHashMaxCount = _columns[i].InvertHash;
                if (invertHashMaxCount > 0)
                {
                    columnWithInvertHash.Add(i);
                    invertHashMaxCounts[i] = invertHashMaxCount;
                    for (int j = 0; j < _columns[i].Inputs.Length; j++)
                    {
                        if (!input.Schema.TryGetColumnIndex(_columns[i].Inputs[j], out int srcCol))
                            throw Host.ExceptSchemaMismatch(nameof(input), "input", _columns[i].Inputs[j]);
                        var columnType = input.Schema.GetColumnType(srcCol);
                        if (NgramHashingEstimator.IsColumnTypeValid(input.Schema.GetColumnType(srcCol)))
                            throw Host.ExceptSchemaMismatch(nameof(input), "input", _columns[i].Inputs[j], NgramHashingEstimator.ExpectedColumnType, columnType.ToString());
                        sourceColumnsForInvertHash.Add(srcCol);
                    }
                }
            }
            // In case of invertHash set to non zero value for at least one column.
            if (Utils.Size(columnWithInvertHash) > 0)
            {
<<<<<<< HEAD
                var active = new bool[1];
                string[][] friendlyNames = _columns.Select(c => c.FriendlyNames).ToArray();
                // We will create invert hash helper class, which would store in itself all original ngrams and their mapping into hash values.
                var helper = new InvertHashHelper(this, input.Schema, friendlyNames, sourceColumnsForInvertHash.Contains, invertHashMaxCounts);
                // in order to get all original ngrams we have to go data in same way as we would process it, so let's create mapper with decorate function.
                var mapper = new Mapper(this, input.Schema, helper.Decorate);
                // Let's create cursor to iterate over input data.
                using (var rowCursor = input.GetRowCursor(sourceColumnsForInvertHash.Contains))
=======
                // Build the invert hashes if we actually had any.
                var dstSrcs = new HashSet<int>(invertIinfos.Select(i => _bindings.MapIinfoToCol(i)));
                var inputPred = _bindings.GetDependencies(dstSrcs.Contains);
                var active = _bindings.GetActive(dstSrcs.Contains);
                string[][] friendlyNames = args.Column.Select(c => c.FriendlyNames).ToArray();
                var helper = new InvertHashHelper(this, friendlyNames, inputPred, invertHashMaxCounts);

                using (RowCursor srcCursor = input.GetRowCursor(inputPred))
                using (var dstCursor = new Cursor(this, srcCursor, active, helper.Decorate))
>>>>>>> 521acad8
                {
                    Action disp;
                    // We create mapper getters on top of input cursor
                    var del = mapper.CreateGetters(rowCursor, columnWithInvertHash.Contains, out disp);
                    var valueGetters = new ValueGetter<VBuffer<float>>[columnWithInvertHash.Count];
                    for (int i = 0; i < columnWithInvertHash.Count; i++)
                        valueGetters[i] = del[i] as ValueGetter<VBuffer<float>>;
                    VBuffer<float> value = default;
                    // and invoke each getter for each row.
                    while (rowCursor.MoveNext())
                    {
                        for (int i = 0; i < columnWithInvertHash.Count; i++)
                            valueGetters[i](ref value);
                    }
                    // decorate function of helper object captured all encountered ngrams so, we ask it to give us metadata information for slot names.
                    _slotNames = helper.SlotNamesMetadata(out _slotNamesTypes);
                }
            }
        }

        public override void Save(ModelSaveContext ctx)
        {
            Host.CheckValue(ctx, nameof(ctx));
            ctx.CheckAtModel();
            ctx.SetVersionInfo(GetVersionInfo());

            // *** Binary format ***
            // int number of columns
            // columns
            ctx.Writer.Write(_columns.Length);
            foreach (var column in _columns)
                column.Save(ctx);
            TextModelHelper.SaveAll(Host, ctx, _columns.Length, _slotNames);
        }

        // Factory method for SignatureLoadDataTransform.
        private static IDataTransform Create(IHostEnvironment env, ModelLoadContext ctx, IDataView input)
            => Create(env, ctx).MakeDataTransform(input);

        // Factory method for SignatureLoadRowMapper.
        private static IRowMapper Create(IHostEnvironment env, ModelLoadContext ctx, ISchema inputSchema)
            => Create(env, ctx).MakeRowMapper(Schema.Create(inputSchema));

        private NgramHashingTransformer(IHostEnvironment env, ModelLoadContext ctx) :
            base(Contracts.CheckRef(env, nameof(env)).Register(nameof(NgramHashingTransformer)))
        {
            Host.CheckValue(ctx, nameof(ctx));
            ctx.CheckAtModel(GetVersionInfo());
            var columnsLength = ctx.Reader.ReadInt32();
            var columns = new ColumnInfo[columnsLength];

            // *** Binary format ***
            // int number of columns
            // columns
            for (int i = 0; i < columnsLength; i++)
                columns[i] = new ColumnInfo(ctx);
            _columns = columns.ToImmutableArray();
            TextModelHelper.LoadAll(Host, ctx, columnsLength, out _slotNames, out _slotNamesTypes);
        }

        // Factory method for SignatureDataTransform.
        private static IDataTransform Create(IHostEnvironment env, Arguments args, IDataView input)
        {
            Contracts.CheckValue(env, nameof(env));
            env.CheckValue(args, nameof(args));
            env.CheckValue(input, nameof(input));

            env.CheckValue(args.Column, nameof(args.Column));
            var cols = new ColumnInfo[args.Column.Length];
            using (var ch = env.Start("ValidateArgs"))
            {

                for (int i = 0; i < cols.Length; i++)
                {
                    var item = args.Column[i];
                    cols[i] = new ColumnInfo(item.Source ?? new string[] { item.Name },
                        item.Name,
                        item.NgramLength ?? args.NgramLength,
                        item.SkipLength ?? args.SkipLength,
                        item.AllLengths ?? args.AllLengths,
                        item.HashBits ?? args.HashBits,
                        item.Seed ?? args.Seed,
                        item.Ordered ?? args.Ordered,
                        item.InvertHash ?? args.InvertHash,
                        item.RehashUnigrams ?? args.RehashUnigrams
                        );
                };
            }
            return new NgramHashingTransformer(env, input, cols).MakeDataTransform(input);
        }

        // Factory method for SignatureLoadModel.
        private static NgramHashingTransformer Create(IHostEnvironment env, ModelLoadContext ctx)
        {
            Contracts.CheckValue(env, nameof(env));
            var host = env.Register(nameof(NgramHashingTransformer));

            host.CheckValue(ctx, nameof(ctx));
            ctx.CheckAtModel(GetVersionInfo());
            return new NgramHashingTransformer(host, ctx);
        }

        protected override IRowMapper MakeRowMapper(Schema schema) => new Mapper(this, schema);

        private sealed class Mapper : MapperBase
        {
            private readonly NgramHashingTransformer _parent;
            private readonly ColumnType[] _types;
            private readonly int[][] _srcIndices;
            private readonly ColumnType[][] _srcTypes;
            private readonly FinderDecorator _decorator;

            public Mapper(NgramHashingTransformer parent, Schema inputSchema, FinderDecorator decorator = null) :
                base(Contracts.CheckRef(parent, nameof(parent)).Host.Register(nameof(Mapper)), inputSchema)
            {
                _parent = parent;
                _decorator = decorator;
                _types = new ColumnType[_parent._columns.Length];
                _srcIndices = new int[_parent._columns.Length][];
                _srcTypes = new ColumnType[_parent._columns.Length][];
                for (int i = 0; i < _parent._columns.Length; i++)
                {
                    _srcIndices[i] = new int[_parent._columns[i].Inputs.Length];
                    _srcTypes[i] = new ColumnType[_parent._columns[i].Inputs.Length];
                    for (int j = 0; j < _parent._columns[i].Inputs.Length; j++)
                    {
                        var srcName = _parent._columns[i].Inputs[j];
                        if (!inputSchema.TryGetColumnIndex(srcName, out int srcCol))
                            throw Host.ExceptSchemaMismatch(nameof(inputSchema), "input", srcName);
                        var columnType = inputSchema.GetColumnType(srcCol);
                        if (!NgramHashingEstimator.IsColumnTypeValid(columnType))
                            throw Host.ExceptSchemaMismatch(nameof(inputSchema), "input", srcName, NgramHashingEstimator.ExpectedColumnType, columnType.ToString());
                        var srcType = inputSchema.GetColumnType(srcCol);
                        _srcIndices[i][j] = srcCol;
                        _srcTypes[i][j] = srcType;
                    }

                    _types[i] = new VectorType(NumberType.Float, 1 << _parent._columns[i].HashBits);
                }
            }

            private NgramIdFinder GetNgramIdFinder(int iinfo)
            {
                uint mask = (1U << _parent._columns[iinfo].HashBits) - 1;
                int ngramLength = _parent._columns[iinfo].NgramLength;
                bool rehash = _parent._columns[iinfo].RehashUnigrams;
                bool ordered = _parent._columns[iinfo].Ordered;
                bool all = _parent._columns[iinfo].AllLengths;
                uint seed = _parent._columns[iinfo].Seed;

                // REVIEW: Consider the case when:
                // * The source key type has count == 2^n, where n is the number of hash bits
                // * rehash == false
                // * ngramLength == 1
                // * ordered == false
                // Then one might expect that this produces the same result as KeyToVector with bagging.
                // However, this shifts everything by one slot, and both the NA values and the original
                // last hash slot get mapped to the first slot.
                // One possible solution:
                // * KeyToVector should have an option to add a slot (the zeroth slot) for NA
                // * NgramHash should, when rehash is false (and perhaps when ordered is false?),
                //   add an extra slot at the beginning for the count of unigram missings.
                // Alternatively, this could drop unigram NA values.

                if (!all && ngramLength > 1)
                {
                    if (ordered)
                    {
                        // !allLengths, ordered, value of rehash doesn't matter.
                        return
                            (uint[] ngram, int lim, int icol, ref bool more) =>
                            {
                                AssertValid(ngram, ngramLength, lim, icol);
                                if (lim < ngramLength)
                                    return -1;
                                var hash = Hashing.MurmurHash(seed, ngram, 0, lim);
                                if (icol > 0)
                                    hash = Hashing.MurmurRound(hash, (uint)icol);
                                return (int)(Hashing.MixHash(hash) & mask);
                            };
                    }
                    else
                    {
                        // !allLengths, !ordered, value of rehash doesn't matter.
                        return
                            (uint[] ngram, int lim, int icol, ref bool more) =>
                            {
                                AssertValid(ngram, ngramLength, lim, icol);
                                if (lim < ngramLength)
                                    return -1;
                                return (int)(Hashing.MurmurHash(seed, ngram, 0, lim) & mask);
                            };
                    }
                }
                else if (rehash)
                {
                    if (ordered)
                    {
                        // allLengths, rehash, ordered
                        return
                            (uint[] ngram, int lim, int icol, ref bool more) =>
                            {
                                AssertValid(ngram, ngramLength, lim, icol);
                                var hash = Hashing.MurmurHash(seed, ngram, 0, lim);
                                if (icol > 0)
                                    hash = Hashing.MurmurRound(hash, (uint)icol);
                                return (int)(Hashing.MixHash(hash) & mask);
                            };
                    }
                    else
                    {
                        // allLengths, rehash, !ordered
                        return
                            (uint[] ngram, int lim, int icol, ref bool more) =>
                            {
                                AssertValid(ngram, ngramLength, lim, icol);
                                return (int)(Hashing.MurmurHash(seed, ngram, 0, lim) & mask);
                            };
                    }
                }
                else if (ngramLength > 1)
                {
                    if (ordered)
                    {
                        // allLengths, !rehash, ordered
                        return
                            (uint[] ngram, int lim, int icol, ref bool more) =>
                            {
                                AssertValid(ngram, ngramLength, lim, icol);
                                uint hash;
                                if (lim == 1)
                                    hash = ngram[0];
                                else
                                    hash = Hashing.MurmurHash(seed, ngram, 0, lim);
                                if (icol > 0)
                                    hash = Hashing.MurmurRound(hash, (uint)icol);
                                return (int)(Hashing.MixHash(hash) & mask);
                            };
                    }
                    else
                    {
                        // allLengths, !rehash, !ordered
                        return
                            (uint[] ngram, int lim, int icol, ref bool more) =>
                            {
                                AssertValid(ngram, ngramLength, lim, icol);
                                if (lim == 1)
                                    return (int)(ngram[0] & mask);
                                return (int)(Hashing.MurmurHash(seed, ngram, 0, lim) & mask);
                            };
                    }
                }
                else
                {
                    if (ordered)
                    {
                        // ngramLength==1, !rehash, ordered
                        return
                            (uint[] ngram, int lim, int icol, ref bool more) =>
                            {
                                AssertValid(ngram, ngramLength, lim, icol);
                                uint hash = ngram[0];
                                if (icol > 0)
                                    hash = Hashing.MurmurRound(hash, (uint)icol);
                                return (int)(Hashing.MixHash(hash) & mask);
                            };
                    }
                    else
                    {
                        // ngramLength==1, !rehash, !ordered
                        return
                            (uint[] ngram, int lim, int icol, ref bool more) =>
                            {
                                AssertValid(ngram, ngramLength, lim, icol);
                                return (int)(ngram[0] & mask);
                            };
                    }
                }
            }

            [Conditional("DEBUG")]
            private void AssertValid(uint[] ngram, int ngramLength, int lim, int icol)
            {
                Host.Assert(0 <= lim && lim <= Utils.Size(ngram));
                Host.Assert(Utils.Size(ngram) == ngramLength);
                Host.Assert(icol >= 0);
            }
<<<<<<< HEAD

            protected override Delegate MakeGetter(IRow input, int iinfo, Func<int, bool> activeOutput, out Action disposer)
=======
        }

        [Conditional("DEBUG")]
        private void AssertValid(uint[] ngram, int ngramLength, int lim, int icol)
        {
            Host.Assert(0 <= lim && lim <= Utils.Size(ngram));
            Host.Assert(Utils.Size(ngram) == ngramLength);
            Host.Assert(icol >= 0);
        }

        public override Schema OutputSchema => _bindings.AsSchema;

        protected override bool? ShouldUseParallelCursors(Func<int, bool> predicate)
        {
            Host.AssertValue(predicate, "predicate");

            // Prefer parallel cursors iff some of our columns are active, otherwise, don't care.
            if (_bindings.AnyNewColumnsActive(predicate))
                return true;
            return null;
        }

        protected override RowCursor GetRowCursorCore(Func<int, bool> predicate, Random rand = null)
        {
            Host.AssertValue(predicate, "predicate");
            Host.AssertValueOrNull(rand);

            var inputPred = _bindings.GetDependencies(predicate);
            var active = _bindings.GetActive(predicate);
            var input = Source.GetRowCursor(inputPred, rand);
            return new Cursor(this, input, active);
        }

        public sealed override RowCursor[] GetRowCursorSet(out IRowCursorConsolidator consolidator,
            Func<int, bool> predicate, int n, Random rand = null)
        {
            Host.CheckValue(predicate, nameof(predicate));
            Host.CheckValueOrNull(rand);

            var inputPred = _bindings.GetDependencies(predicate);
            var active = _bindings.GetActive(predicate);
            var inputs = Source.GetRowCursorSet(out consolidator, inputPred, n, rand);
            Host.AssertNonEmpty(inputs);

            if (inputs.Length == 1 && n > 1 && _bindings.AnyNewColumnsActive(predicate))
                inputs = DataViewUtils.CreateSplitCursors(out consolidator, Host, inputs[0], n);
            Host.AssertNonEmpty(inputs);

            var cursors = new RowCursor[inputs.Length];
            for (int i = 0; i < inputs.Length; i++)
                cursors[i] = new Cursor(this, inputs[i], active);
            return cursors;
        }

        protected override Func<int, bool> GetDependenciesCore(Func<int, bool> predicate)
        {
            return _bindings.GetDependencies(predicate);
        }

        protected override Delegate[] CreateGetters(Row input, Func<int, bool> active, out Action disp)
        {
            Func<int, bool> activeInfos =
                iinfo =>
                {
                    int col = _bindings.MapIinfoToCol(iinfo);
                    return active(col);
                };

            var getters = new Delegate[_bindings.InfoCount];
            disp = null;
            using (var ch = Host.Start("CreateGetters"))
>>>>>>> 521acad8
            {
                disposer = null;
                int srcCount = _srcIndices[iinfo].Length;
                ValueGetter<VBuffer<uint>>[] getSrc = new ValueGetter<VBuffer<uint>>[srcCount];
                for (int isrc = 0; isrc < srcCount; isrc++)
                    getSrc[isrc] = RowCursorUtils.GetVecGetterAs<uint>(NumberType.U4, input, _srcIndices[iinfo][isrc]);
                var src = default(VBuffer<uint>);
                var ngramIdFinder = GetNgramIdFinder(iinfo);
                if (_decorator != null)
                    ngramIdFinder = _decorator(iinfo, ngramIdFinder);
                var bldr = new NgramBufferBuilder(_parent._columns[iinfo].NgramLength, _parent._columns[iinfo].SkipLength,
                    _types[iinfo].ValueCount, ngramIdFinder);
                var keyCounts = _srcTypes[iinfo].Select(
                    t => t.ItemType.KeyCount > 0 ? (uint)t.ItemType.KeyCount : uint.MaxValue).ToArray();

                // REVIEW: Special casing the srcCount==1 case could potentially improve perf.
                ValueGetter<VBuffer<float>> del =
                    (ref VBuffer<float> dst) =>
                    {
                        bldr.Reset();
                        for (int i = 0; i < srcCount; i++)
                        {
                            getSrc[i](ref src);
                            bldr.AddNgrams(in src, i, keyCounts[i]);
                        }
                        bldr.GetResult(ref dst);
                    };
                return del;
            }

<<<<<<< HEAD
            public override Func<int, bool> GetDependencies(Func<int, bool> activeOutput)
            {
                var active = new bool[InputSchema.ColumnCount];
                for (int i = 0; i < _srcIndices.Length; i++)
=======
        protected override int MapColumnIndex(out bool isSrc, int col)
        {
            return _bindings.MapColumnIndex(out isSrc, col);
        }

        private Delegate MakeGetter(IChannel ch, Row input, int iinfo, FinderDecorator decorator = null)
        {
            ch.Assert(_bindings.Infos[iinfo].SrcTypes.All(t => t.IsVector && t.ItemType.IsKey));

            var info = _bindings.Infos[iinfo];
            int srcCount = info.SrcIndices.Length;
            ValueGetter<VBuffer<uint>>[] getSrc = new ValueGetter<VBuffer<uint>>[srcCount];
            for (int isrc = 0; isrc < srcCount; isrc++)
                getSrc[isrc] = RowCursorUtils.GetVecGetterAs<uint>(NumberType.U4, input, info.SrcIndices[isrc]);
            var src = default(VBuffer<uint>);
            var ngramIdFinder = GetNgramIdFinder(iinfo);
            if (decorator != null)
                ngramIdFinder = decorator(iinfo, ngramIdFinder);
            var bldr = new NgramBufferBuilder(_exes[iinfo].NgramLength, _exes[iinfo].SkipLength,
                _bindings.Types[iinfo].ValueCount, ngramIdFinder);
            var keyCounts = _bindings.Infos[iinfo].SrcTypes.Select(
                t => t.ItemType.KeyCount > 0 ? (uint)t.ItemType.KeyCount : uint.MaxValue).ToArray();

            // REVIEW: Special casing the srcCount==1 case could potentially improve perf.
            ValueGetter<VBuffer<Float>> del =
                (ref VBuffer<Float> dst) =>
>>>>>>> 521acad8
                {
                    if (activeOutput(i))
                    {
                        foreach (var src in _srcIndices[i])
                            active[src] = true;
                    }
<<<<<<< HEAD
=======
                    bldr.GetResult(ref dst);
                };
            return del;
        }

        private delegate NgramIdFinder FinderDecorator(int iinfo, NgramIdFinder finder);

        private sealed class Cursor : SynchronizedCursorBase
        {
            private readonly Bindings _bindings;
            private readonly bool[] _active;
            private readonly Delegate[] _getters;

            public override Schema Schema => _bindings.AsSchema;

            public Cursor(NgramHashingTransformer parent, RowCursor input, bool[] active, FinderDecorator decorator = null)
                : base(parent.Host, input)
            {
                Ch.AssertValue(parent);
                Ch.Assert(active == null || active.Length == parent._bindings.ColumnCount);
                Ch.AssertValueOrNull(decorator);

                _bindings = parent._bindings;
                _active = active;

                _getters = new Delegate[_bindings.Infos.Length];
                for (int iinfo = 0; iinfo < _bindings.Infos.Length; iinfo++)
                {
                    if (IsIndexActive(iinfo))
                        _getters[iinfo] = parent.MakeGetter(Ch, Input, iinfo, decorator);
>>>>>>> 521acad8
                }
                return col => active[col];
            }

<<<<<<< HEAD
            public override void Save(ModelSaveContext ctx) => _parent.Save(ctx);

            protected override Schema.DetachedColumn[] GetOutputColumnsCore()
=======
            private bool IsIndexActive(int iinfo)
            {
                Ch.Assert(0 <= iinfo & iinfo < _bindings.Infos.Length);
                return _active == null || _active[_bindings.MapIinfoToCol(iinfo)];
            }

            public override bool IsColumnActive(int col)
            {
                Ch.Check(0 <= col && col < _bindings.ColumnCount);
                return _active == null || _active[col];
            }

            public override ValueGetter<TValue> GetGetter<TValue>(int col)
>>>>>>> 521acad8
            {
                var result = new Schema.DetachedColumn[_parent._columns.Length];
                for (int i = 0; i < _parent._columns.Length; i++)
                {
                    var builder = new MetadataBuilder();
                    AddMetadata(i, builder);
                    result[i] = new Schema.DetachedColumn(_parent._columns[i].Output, _types[i], builder.GetMetadata());
                }
                return result;
            }

            private void AddMetadata(int i, MetadataBuilder builder)
            {
                if (_parent._slotNamesTypes != null && _parent._slotNamesTypes[i] != null)
                {
                    ValueGetter<VBuffer<ReadOnlyMemory<char>>> getter = (ref VBuffer<ReadOnlyMemory<char>> dst) =>
                    {
                        _parent._slotNames[i].CopyTo(ref dst);
                    };
                    builder.Add(MetadataUtils.Kinds.SlotNames, _parent._slotNamesTypes[i], getter);
                }
            }
        }

        private delegate NgramIdFinder FinderDecorator(int iinfo, NgramIdFinder finder);

        private sealed class InvertHashHelper
        {
            private readonly NgramHashingTransformer _parent;
            // One per output column (will be null if invert hashing is not specified for
            // this column).
            private readonly InvertHashCollector<NGram>[] _iinfoToCollector;
            // One per source column that we want to convert (will be null if we don't hash
            // them in a column where we've said we want invert hashing).
            private readonly ValueMapper<uint, StringBuilder>[] _srcTextGetters;
            // If null, or specific element is null, then just use the input column name.
            private readonly string[][] _friendlyNames;
            private readonly int[] _invertHashMaxCounts;
            private readonly int[][] _srcIndices;

            public InvertHashHelper(NgramHashingTransformer parent, Schema inputSchema, string[][] friendlyNames, Func<int, bool> inputPred, int[] invertHashMaxCounts)
            {
                Contracts.AssertValue(parent);
                Contracts.AssertValue(friendlyNames);
                Contracts.Assert(friendlyNames.Length == parent._columns.Length);
                Contracts.AssertValue(inputPred);
                Contracts.AssertValue(invertHashMaxCounts);
                Contracts.Assert(invertHashMaxCounts.Length == parent._columns.Length);
                _parent = parent;
                // One per iinfo (some may be null).
                _iinfoToCollector = new InvertHashCollector<NGram>[_parent._columns.Length];
                // One per source column (some may be null).
                _srcTextGetters = new ValueMapper<uint, StringBuilder>[inputSchema.ColumnCount];
                _invertHashMaxCounts = invertHashMaxCounts;
                for (int i = 0; i < _srcTextGetters.Length; ++i)
                {
                    if (inputPred(i))
                        _srcTextGetters[i] = InvertHashUtils.GetSimpleMapper<uint>(inputSchema, i);
                }
                _srcIndices = new int[_parent._columns.Length][];
                for (int i = 0; i < _parent._columns.Length; i++)
                {
                    _srcIndices[i] = new int[_parent._columns[i].Inputs.Length];
                    for (int j = 0; j < _parent._columns[i].Inputs.Length; j++)
                    {
                        var srcName = _parent._columns[i].Inputs[j];
                        if (!inputSchema.TryGetColumnIndex(srcName, out int srcCol))
                            throw _parent.Host.ExceptSchemaMismatch(nameof(inputSchema), "input", srcName);
                        _srcIndices[i][j] = srcCol;
                    }
                }
                _friendlyNames = friendlyNames;
            }

            /// <summary>
            /// Construct an action that calls all the getters for a row, so as to easily force computation
            /// of lazily computed values. This will have the side effect of calling the decorator.
            /// </summary>
            public static Action CallAllGetters(Row row)
            {
                var colCount = row.Schema.ColumnCount;
                List<Action> getters = new List<Action>();
                for (int c = 0; c < colCount; ++c)
                {
                    if (row.IsColumnActive(c))
                        getters.Add(GetNoOpGetter(row, c));
                }
                var gettersArray = getters.ToArray();
                return
                    () =>
                    {
                        for (int i = 0; i < gettersArray.Length; ++i)
                            gettersArray[i]();
                    };
            }

            private static Action GetNoOpGetter(Row row, int col)
            {
                Func<Row, int, Action> func = GetNoOpGetter<int>;
                var meth = func.GetMethodInfo().GetGenericMethodDefinition().MakeGenericMethod(row.Schema.GetColumnType(col).RawType);
                return (Action)meth.Invoke(null, new object[] { row, col });
            }

            private static Action GetNoOpGetter<T>(Row row, int col)
            {
                T value = default(T);
                var getter = row.GetGetter<T>(col);
                return () => getter(ref value);
            }

            private sealed class NGram : IEquatable<NGram>
            {
                // Items [0,Lim) hold the ngram hashed inputs.
                public readonly uint[] Grams;
                // The number of items in Grams that are actually valid.
                public readonly int Lim;
                // The per output column index into the source column array.
                public readonly int ISrcCol;

                public NGram(uint[] ngram, int lim, int srcCol)
                {
                    Contracts.AssertValue(ngram);
                    Contracts.Assert(1 <= lim & lim <= ngram.Length);
                    Contracts.Assert(0 <= srcCol);

                    Grams = ngram;
                    Lim = lim;
                    ISrcCol = srcCol;
                }

                public NGram Clone()
                {
                    var ngram = new uint[Lim];
                    Array.Copy(Grams, ngram, Lim);
                    return new NGram(ngram, Lim, ISrcCol);
                }

                public bool Equals(NGram other)
                {
                    // Note that ISrcCol is a little funky. It is not necessarily part of the
                    // hash that the transform produces, and it is an index per output column,
                    // so across two output columns two ISrcCols are not comparable. This means
                    // However, we are collating the descriptors per output column, so we
                    // accept this slight funkiness.
                    if (other != null && other.Lim == Lim && other.ISrcCol == ISrcCol)
                    {
                        for (int i = 0; i < Lim; ++i)
                        {
                            if (other.Grams[i] != Grams[i])
                                return false;
                        }
                        return true;
                    }
                    return false;
                }

                public override int GetHashCode()
                {
                    int hash = Lim;
                    hash = Hashing.CombineHash(hash, ISrcCol);
                    for (int i = 0; i < Lim; ++i)
                        hash = Hashing.CombineHash(hash, (int)Grams[i]);
                    return hash;
                }
            }

            private static void ClearDst(ref StringBuilder dst)
            {
                if (dst == null)
                    dst = new StringBuilder();
                else
                    dst.Clear();
            }

            public NgramIdFinder Decorate(int iinfo, NgramIdFinder finder)
            {
                Contracts.Assert(0 <= iinfo && iinfo < _parent._columns.Length);
                Contracts.Assert(_iinfoToCollector[iinfo] == null);
                Contracts.AssertValue(finder);

                var srcIndices = _srcIndices[iinfo];

                // Define the mapper from the ngram, to text.
                ValueMapper<NGram, StringBuilder> stringMapper;
                StringBuilder temp = null;
                char[] buffer = null;

                if (srcIndices.Length == 1)
                {
                    // No need to include the column name. This will just be "A" or "(A,B,C)" depending
                    // on the n-arity of the ngram.
                    var srcMap = _srcTextGetters[srcIndices[0]];
                    Contracts.AssertValue(srcMap);

                    stringMapper =
                        (in NGram src, ref StringBuilder dst) =>
                        {
                            Contracts.Assert(src.ISrcCol == 0);
                            if (src.Lim == 1)
                            {
                                srcMap(in src.Grams[0], ref dst);
                                return;
                            }
                            ClearDst(ref dst);
                            for (int i = 0; i < src.Lim; ++i)
                            {
                                if (i > 0)
                                    dst.Append('|');
                                srcMap(in src.Grams[i], ref temp);
                                InvertHashUtils.AppendToEnd(temp, dst, ref buffer);
                            }
                        };
                }
                else
                {
                    Contracts.Assert(srcIndices.Length > 1);
                    string[] srcNames = _friendlyNames[iinfo];
                    if (srcNames == null)
                    {
                        srcNames = new string[srcIndices.Length];
                        for (int i = 0; i < srcIndices.Length; ++i)
                            srcNames[i] = _parent._columns[iinfo].Inputs[i];
                    }
                    Contracts.Assert(Utils.Size(srcNames) == srcIndices.Length);
                    string[] friendlyNames = _friendlyNames?[iinfo];
                    // We need to disambiguate the column name. This will be the same as the above format,
                    // just instead of "<Stuff>" it would be with "ColumnName:<Stuff>".
                    stringMapper =
                        (in NGram src, ref StringBuilder dst) =>
                        {
                            var srcMap = _srcTextGetters[srcIndices[src.ISrcCol]];
                            Contracts.AssertValue(srcMap);
                            ClearDst(ref dst);
                            dst.Append(srcNames[src.ISrcCol]);
                            dst.Append(':');
                            for (int i = 0; i < src.Lim; ++i)
                            {
                                if (i > 0)
                                    dst.Append('|');
                                srcMap(in src.Grams[i], ref temp);
                                InvertHashUtils.AppendToEnd(temp, dst, ref buffer);
                            }
                        };
                }

                var collector = _iinfoToCollector[iinfo] = new InvertHashCollector<NGram>(
                    1 << _parent._columns[iinfo].HashBits, _invertHashMaxCounts[iinfo],
                    stringMapper, EqualityComparer<NGram>.Default, (in NGram src, ref NGram dst) => dst = src.Clone());

                return
                    (uint[] ngram, int lim, int icol, ref bool more) =>
                    {
                        Contracts.Assert(0 <= icol && icol < srcIndices.Length);
                        Contracts.AssertValue(_srcTextGetters[srcIndices[icol]]);
                        var result = finder(ngram, lim, icol, ref more);
                        // For the hashing NgramIdFinder, a result of -1 indicates that
                        // a slot does not exist for the given ngram. We do not pass ngrams
                        // that do not have a slot to the InvertHash collector.
                        if (result != -1)
                        {
                            // The following ngram is "unsafe", in that the ngram array is actually
                            // re-used. The collector will utilize its copier to make it safe, in
                            // the event that this is a key it needs to keep.
                            var ngramObj = new NGram(ngram, lim, icol);
                            collector.Add(result, ngramObj);
                        }
                        return result;
                    };
            }

            public VBuffer<ReadOnlyMemory<char>>[] SlotNamesMetadata(out ColumnType[] types)
            {
                var values = new VBuffer<ReadOnlyMemory<char>>[_iinfoToCollector.Length];
                types = new ColumnType[_iinfoToCollector.Length];
                for (int iinfo = 0; iinfo < _iinfoToCollector.Length; ++iinfo)
                {
                    if (_iinfoToCollector[iinfo] != null)
                    {
                        var vec = values[iinfo] = _iinfoToCollector[iinfo].GetMetadata();
                        Contracts.Assert(vec.Length == 1 << _parent._columns[iinfo].HashBits);
                        types[iinfo] = new VectorType(TextType.Instance, vec.Length);
                    }
                }
                return values;
            }
        }
    }

    /// <summary>
    /// Produces a bag of counts of ngrams (sequences of consecutive words of length 1-n) in a given text.
    /// It does so by hashing each ngram and using the hash value as the index in the bag.
    ///
    /// <see cref="NgramHashingEstimator"/> is different from <see cref="WordHashBagEstimator"/> in a way that <see cref="NgramHashingEstimator"/>
    /// takes tokenized text as input while <see cref="WordHashBagEstimator"/> tokenizes text internally.
    /// </summary>
    public sealed class NgramHashingEstimator : IEstimator<NgramHashingTransformer>
    {
        internal static class Defaults
        {
            internal const int NgramLength = 2;
            internal const bool AllLengths = true;
            internal const int SkipLength = 0;
            internal const int HashBits = 16;
            internal const uint Seed = 314489979;
            internal const bool RehashUnigrams = false;
            internal const bool Ordered = true;
            internal const int InvertHash = 0;
        }

        private readonly IHost _host;
        private readonly NgramHashingTransformer.ColumnInfo[] _columns;

        /// <summary>
        /// Produces a bag of counts of hashed ngrams in <paramref name="inputColumn"/>
        /// and outputs ngram vector as <paramref name="outputColumn"/>
        ///
        /// <see cref="NgramHashingEstimator"/> is different from <see cref="WordHashBagEstimator"/> in a way that <see cref="NgramHashingEstimator"/>
        /// takes tokenized text as input while <see cref="WordHashBagEstimator"/> tokenizes text internally.
        /// </summary>
        /// <param name="env">The environment.</param>
        /// <param name="inputColumn">Name of input column containing tokenized text.</param>
        /// <param name="outputColumn">Name of output column, will contain the ngram vector. Null means <paramref name="inputColumn"/> is replaced.</param>
        /// <param name="hashBits">Number of bits to hash into. Must be between 1 and 30, inclusive.</param>
        /// <param name="ngramLength">Ngram length.</param>
        /// <param name="skipLength">Maximum number of tokens to skip when constructing an ngram.</param>
        /// <param name="allLengths">Whether to include all ngram lengths up to <paramref name="ngramLength"/> or only <paramref name="ngramLength"/>.</param>
        /// <param name="seed">Hashing seed.</param>
        /// <param name="ordered">Whether the position of each source column should be included in the hash (when there are multiple source columns).</param>
        /// <param name="invertHash">Limit the number of keys used to generate the slot name to this many. 0 means no invert hashing, -1 means no limit.</param>
        public NgramHashingEstimator(IHostEnvironment env,
            string inputColumn,
            string outputColumn = null,
            int hashBits = 16,
            int ngramLength = 2,
            int skipLength = 0,
            bool allLengths = true,
            uint seed = 314489979,
            bool ordered = true,
            int invertHash = 0)
            : this(env, new[] { (new[] { inputColumn }, outputColumn ?? inputColumn) }, hashBits, ngramLength, skipLength, allLengths, seed, ordered, invertHash)
        {
        }

        /// <summary>
        /// Produces a bag of counts of hashed ngrams in <paramref name="inputColumns"/>
        /// and outputs ngram vector as <paramref name="outputColumn"/>
        ///
        /// <see cref="NgramHashingEstimator"/> is different from <see cref="WordHashBagEstimator"/> in a way that <see cref="NgramHashingEstimator"/>
        /// takes tokenized text as input while <see cref="WordHashBagEstimator"/> tokenizes text internally.
        /// </summary>
        /// <param name="env">The environment.</param>
        /// <param name="inputColumns">Name of input columns containing tokenized text.</param>
        /// <param name="outputColumn">Name of output column, will contain the ngram vector.</param>
        /// <param name="hashBits">Number of bits to hash into. Must be between 1 and 30, inclusive.</param>
        /// <param name="ngramLength">Ngram length.</param>
        /// <param name="skipLength">Maximum number of tokens to skip when constructing an ngram.</param>
        /// <param name="allLengths">Whether to include all ngram lengths up to <paramref name="ngramLength"/> or only <paramref name="ngramLength"/>.</param>
        /// <param name="seed">Hashing seed.</param>
        /// <param name="ordered">Whether the position of each source column should be included in the hash (when there are multiple source columns).</param>
        /// <param name="invertHash">Limit the number of keys used to generate the slot name to this many. 0 means no invert hashing, -1 means no limit.</param>
        public NgramHashingEstimator(IHostEnvironment env,
            string[] inputColumns,
            string outputColumn,
            int hashBits = 16,
            int ngramLength = 2,
            int skipLength = 0,
            bool allLengths = true,
            uint seed = 314489979,
            bool ordered = true,
            int invertHash = 0)
            : this(env, new[] { (inputColumns, outputColumn) }, hashBits, ngramLength, skipLength, allLengths, seed, ordered, invertHash)
        {
        }

        /// <summary>
        /// Produces a bag of counts of hashed ngrams in <paramref name="columns.inputs"/>
        /// and outputs ngram vector for each output in <paramref name="columns.output"/>
        ///
        /// <see cref="NgramHashingEstimator"/> is different from <see cref="WordHashBagEstimator"/> in a way that <see cref="NgramHashingEstimator"/>
        /// takes tokenized text as input while <see cref="WordHashBagEstimator"/> tokenizes text internally.
        /// </summary>
        /// <param name="env">The environment.</param>
        /// <param name="columns">Pairs of input columns to output column mappings on which to compute ngram vector.</param>
        /// <param name="hashBits">Number of bits to hash into. Must be between 1 and 30, inclusive.</param>
        /// <param name="ngramLength">Ngram length.</param>
        /// <param name="skipLength">Maximum number of tokens to skip when constructing an ngram.</param>
        /// <param name="allLengths">Whether to include all ngram lengths up to <paramref name="ngramLength"/> or only <paramref name="ngramLength"/>.</param>
        /// <param name="seed">Hashing seed.</param>
        /// <param name="ordered">Whether the position of each source column should be included in the hash (when there are multiple source columns).</param>
        /// <param name="invertHash">Limit the number of keys used to generate the slot name to this many. 0 means no invert hashing, -1 means no limit.</param>
        public NgramHashingEstimator(IHostEnvironment env,
            (string[] inputs, string output)[] columns,
            int hashBits = 16,
            int ngramLength = 2,
            int skipLength = 0,
            bool allLengths = true,
            uint seed = 314489979,
            bool ordered = true,
            int invertHash = 0)
             : this(env, columns.Select(x => new NgramHashingTransformer.ColumnInfo(x.inputs, x.output, ngramLength, skipLength, allLengths, hashBits, seed, ordered, invertHash)).ToArray())
        {

        }

        /// <summary>
        /// Produces a bag of counts of hashed ngrams in <paramref name="columns.inputs"/>
        /// and outputs ngram vector for each output in <paramref name="columns.output"/>
        ///
        /// <see cref="NgramHashingEstimator"/> is different from <see cref="WordHashBagEstimator"/> in a way that <see cref="NgramHashingEstimator"/>
        /// takes tokenized text as input while <see cref="WordHashBagEstimator"/> tokenizes text internally.
        /// </summary>
        /// <param name="env">The environment.</param>
        /// <param name="columns">Array of columns which specifies the behavior of the transformation.</param>
        public NgramHashingEstimator(IHostEnvironment env, params NgramHashingTransformer.ColumnInfo[] columns)
        {
            Contracts.CheckValue(env, nameof(env));
            _host = env.Register(nameof(NgramHashingEstimator));
            _columns = columns;
        }

        internal static bool IsColumnTypeValid(ColumnType type)
        {
            if (!type.IsVector)
                return false;
            if (!type.ItemType.IsKey)
                return false;
            // Can only accept key types that can be converted to U4.
            if (type.ItemType.KeyCount == 0 && type.ItemType.RawKind > DataKind.U4)
                return false;
            return true;
        }

        internal static bool IsSchemaColumnValid(SchemaShape.Column col)
        {
            if (col.Kind == SchemaShape.Column.VectorKind.Scalar)
                return false;
            if (!col.IsKey)
                return false;
            // Can only accept key types that can be converted to U4.
            if (col.ItemType.RawKind > DataKind.U4)
                return false;
            return true;
        }

        internal const string ExpectedColumnType = "Expected vector of Key type, and Key is convertible to U4";

        public SchemaShape GetOutputSchema(SchemaShape inputSchema)
        {
            _host.CheckValue(inputSchema, nameof(inputSchema));
            var result = inputSchema.Columns.ToDictionary(x => x.Name);
            foreach (var colInfo in _columns)
            {
                foreach (var input in colInfo.Inputs)
                {
                    if (!inputSchema.TryFindColumn(input, out var col))
                        throw _host.ExceptSchemaMismatch(nameof(inputSchema), "input", input);
                    if (!IsSchemaColumnValid(col))
                        throw _host.ExceptSchemaMismatch(nameof(inputSchema), "input", input, ExpectedColumnType, col.GetTypeString());
                }
                var metadata = new List<SchemaShape.Column>();
                metadata.Add(new SchemaShape.Column(MetadataUtils.Kinds.SlotNames, SchemaShape.Column.VectorKind.Vector, TextType.Instance, false));
                result[colInfo.Output] = new SchemaShape.Column(colInfo.Output, SchemaShape.Column.VectorKind.Vector, NumberType.R4, false, new SchemaShape(metadata));
            }
            return new SchemaShape(result.Values);
        }

        public NgramHashingTransformer Fit(IDataView input) => new NgramHashingTransformer(_host, input, _columns);
    }
}<|MERGE_RESOLUTION|>--- conflicted
+++ resolved
@@ -364,7 +364,6 @@
             // In case of invertHash set to non zero value for at least one column.
             if (Utils.Size(columnWithInvertHash) > 0)
             {
-<<<<<<< HEAD
                 var active = new bool[1];
                 string[][] friendlyNames = _columns.Select(c => c.FriendlyNames).ToArray();
                 // We will create invert hash helper class, which would store in itself all original ngrams and their mapping into hash values.
@@ -373,17 +372,6 @@
                 var mapper = new Mapper(this, input.Schema, helper.Decorate);
                 // Let's create cursor to iterate over input data.
                 using (var rowCursor = input.GetRowCursor(sourceColumnsForInvertHash.Contains))
-=======
-                // Build the invert hashes if we actually had any.
-                var dstSrcs = new HashSet<int>(invertIinfos.Select(i => _bindings.MapIinfoToCol(i)));
-                var inputPred = _bindings.GetDependencies(dstSrcs.Contains);
-                var active = _bindings.GetActive(dstSrcs.Contains);
-                string[][] friendlyNames = args.Column.Select(c => c.FriendlyNames).ToArray();
-                var helper = new InvertHashHelper(this, friendlyNames, inputPred, invertHashMaxCounts);
-
-                using (RowCursor srcCursor = input.GetRowCursor(inputPred))
-                using (var dstCursor = new Cursor(this, srcCursor, active, helper.Decorate))
->>>>>>> 521acad8
                 {
                     Action disp;
                     // We create mapper getters on top of input cursor
@@ -671,82 +659,8 @@
                 Host.Assert(Utils.Size(ngram) == ngramLength);
                 Host.Assert(icol >= 0);
             }
-<<<<<<< HEAD
-
-            protected override Delegate MakeGetter(IRow input, int iinfo, Func<int, bool> activeOutput, out Action disposer)
-=======
-        }
-
-        [Conditional("DEBUG")]
-        private void AssertValid(uint[] ngram, int ngramLength, int lim, int icol)
-        {
-            Host.Assert(0 <= lim && lim <= Utils.Size(ngram));
-            Host.Assert(Utils.Size(ngram) == ngramLength);
-            Host.Assert(icol >= 0);
-        }
-
-        public override Schema OutputSchema => _bindings.AsSchema;
-
-        protected override bool? ShouldUseParallelCursors(Func<int, bool> predicate)
-        {
-            Host.AssertValue(predicate, "predicate");
-
-            // Prefer parallel cursors iff some of our columns are active, otherwise, don't care.
-            if (_bindings.AnyNewColumnsActive(predicate))
-                return true;
-            return null;
-        }
-
-        protected override RowCursor GetRowCursorCore(Func<int, bool> predicate, Random rand = null)
-        {
-            Host.AssertValue(predicate, "predicate");
-            Host.AssertValueOrNull(rand);
-
-            var inputPred = _bindings.GetDependencies(predicate);
-            var active = _bindings.GetActive(predicate);
-            var input = Source.GetRowCursor(inputPred, rand);
-            return new Cursor(this, input, active);
-        }
-
-        public sealed override RowCursor[] GetRowCursorSet(out IRowCursorConsolidator consolidator,
-            Func<int, bool> predicate, int n, Random rand = null)
-        {
-            Host.CheckValue(predicate, nameof(predicate));
-            Host.CheckValueOrNull(rand);
-
-            var inputPred = _bindings.GetDependencies(predicate);
-            var active = _bindings.GetActive(predicate);
-            var inputs = Source.GetRowCursorSet(out consolidator, inputPred, n, rand);
-            Host.AssertNonEmpty(inputs);
-
-            if (inputs.Length == 1 && n > 1 && _bindings.AnyNewColumnsActive(predicate))
-                inputs = DataViewUtils.CreateSplitCursors(out consolidator, Host, inputs[0], n);
-            Host.AssertNonEmpty(inputs);
-
-            var cursors = new RowCursor[inputs.Length];
-            for (int i = 0; i < inputs.Length; i++)
-                cursors[i] = new Cursor(this, inputs[i], active);
-            return cursors;
-        }
-
-        protected override Func<int, bool> GetDependenciesCore(Func<int, bool> predicate)
-        {
-            return _bindings.GetDependencies(predicate);
-        }
-
-        protected override Delegate[] CreateGetters(Row input, Func<int, bool> active, out Action disp)
-        {
-            Func<int, bool> activeInfos =
-                iinfo =>
-                {
-                    int col = _bindings.MapIinfoToCol(iinfo);
-                    return active(col);
-                };
-
-            var getters = new Delegate[_bindings.InfoCount];
-            disp = null;
-            using (var ch = Host.Start("CreateGetters"))
->>>>>>> 521acad8
+
+            protected override Delegate MakeGetter(Row input, int iinfo, Func<int, bool> activeOutput, out Action disposer)
             {
                 disposer = null;
                 int srcCount = _srcIndices[iinfo].Length;
@@ -777,101 +691,23 @@
                 return del;
             }
 
-<<<<<<< HEAD
             public override Func<int, bool> GetDependencies(Func<int, bool> activeOutput)
             {
                 var active = new bool[InputSchema.ColumnCount];
                 for (int i = 0; i < _srcIndices.Length; i++)
-=======
-        protected override int MapColumnIndex(out bool isSrc, int col)
-        {
-            return _bindings.MapColumnIndex(out isSrc, col);
-        }
-
-        private Delegate MakeGetter(IChannel ch, Row input, int iinfo, FinderDecorator decorator = null)
-        {
-            ch.Assert(_bindings.Infos[iinfo].SrcTypes.All(t => t.IsVector && t.ItemType.IsKey));
-
-            var info = _bindings.Infos[iinfo];
-            int srcCount = info.SrcIndices.Length;
-            ValueGetter<VBuffer<uint>>[] getSrc = new ValueGetter<VBuffer<uint>>[srcCount];
-            for (int isrc = 0; isrc < srcCount; isrc++)
-                getSrc[isrc] = RowCursorUtils.GetVecGetterAs<uint>(NumberType.U4, input, info.SrcIndices[isrc]);
-            var src = default(VBuffer<uint>);
-            var ngramIdFinder = GetNgramIdFinder(iinfo);
-            if (decorator != null)
-                ngramIdFinder = decorator(iinfo, ngramIdFinder);
-            var bldr = new NgramBufferBuilder(_exes[iinfo].NgramLength, _exes[iinfo].SkipLength,
-                _bindings.Types[iinfo].ValueCount, ngramIdFinder);
-            var keyCounts = _bindings.Infos[iinfo].SrcTypes.Select(
-                t => t.ItemType.KeyCount > 0 ? (uint)t.ItemType.KeyCount : uint.MaxValue).ToArray();
-
-            // REVIEW: Special casing the srcCount==1 case could potentially improve perf.
-            ValueGetter<VBuffer<Float>> del =
-                (ref VBuffer<Float> dst) =>
->>>>>>> 521acad8
                 {
                     if (activeOutput(i))
                     {
                         foreach (var src in _srcIndices[i])
                             active[src] = true;
                     }
-<<<<<<< HEAD
-=======
-                    bldr.GetResult(ref dst);
-                };
-            return del;
-        }
-
-        private delegate NgramIdFinder FinderDecorator(int iinfo, NgramIdFinder finder);
-
-        private sealed class Cursor : SynchronizedCursorBase
-        {
-            private readonly Bindings _bindings;
-            private readonly bool[] _active;
-            private readonly Delegate[] _getters;
-
-            public override Schema Schema => _bindings.AsSchema;
-
-            public Cursor(NgramHashingTransformer parent, RowCursor input, bool[] active, FinderDecorator decorator = null)
-                : base(parent.Host, input)
-            {
-                Ch.AssertValue(parent);
-                Ch.Assert(active == null || active.Length == parent._bindings.ColumnCount);
-                Ch.AssertValueOrNull(decorator);
-
-                _bindings = parent._bindings;
-                _active = active;
-
-                _getters = new Delegate[_bindings.Infos.Length];
-                for (int iinfo = 0; iinfo < _bindings.Infos.Length; iinfo++)
-                {
-                    if (IsIndexActive(iinfo))
-                        _getters[iinfo] = parent.MakeGetter(Ch, Input, iinfo, decorator);
->>>>>>> 521acad8
                 }
                 return col => active[col];
             }
 
-<<<<<<< HEAD
             public override void Save(ModelSaveContext ctx) => _parent.Save(ctx);
 
             protected override Schema.DetachedColumn[] GetOutputColumnsCore()
-=======
-            private bool IsIndexActive(int iinfo)
-            {
-                Ch.Assert(0 <= iinfo & iinfo < _bindings.Infos.Length);
-                return _active == null || _active[_bindings.MapIinfoToCol(iinfo)];
-            }
-
-            public override bool IsColumnActive(int col)
-            {
-                Ch.Check(0 <= col && col < _bindings.ColumnCount);
-                return _active == null || _active[col];
-            }
-
-            public override ValueGetter<TValue> GetGetter<TValue>(int col)
->>>>>>> 521acad8
             {
                 var result = new Schema.DetachedColumn[_parent._columns.Length];
                 for (int i = 0; i < _parent._columns.Length; i++)
@@ -944,42 +780,6 @@
                     }
                 }
                 _friendlyNames = friendlyNames;
-            }
-
-            /// <summary>
-            /// Construct an action that calls all the getters for a row, so as to easily force computation
-            /// of lazily computed values. This will have the side effect of calling the decorator.
-            /// </summary>
-            public static Action CallAllGetters(Row row)
-            {
-                var colCount = row.Schema.ColumnCount;
-                List<Action> getters = new List<Action>();
-                for (int c = 0; c < colCount; ++c)
-                {
-                    if (row.IsColumnActive(c))
-                        getters.Add(GetNoOpGetter(row, c));
-                }
-                var gettersArray = getters.ToArray();
-                return
-                    () =>
-                    {
-                        for (int i = 0; i < gettersArray.Length; ++i)
-                            gettersArray[i]();
-                    };
-            }
-
-            private static Action GetNoOpGetter(Row row, int col)
-            {
-                Func<Row, int, Action> func = GetNoOpGetter<int>;
-                var meth = func.GetMethodInfo().GetGenericMethodDefinition().MakeGenericMethod(row.Schema.GetColumnType(col).RawType);
-                return (Action)meth.Invoke(null, new object[] { row, col });
-            }
-
-            private static Action GetNoOpGetter<T>(Row row, int col)
-            {
-                T value = default(T);
-                var getter = row.GetGetter<T>(col);
-                return () => getter(ref value);
             }
 
             private sealed class NGram : IEquatable<NGram>
