// Licensed to the .NET Foundation under one or more agreements.
// The .NET Foundation licenses this file to you under the MIT license.
// See the LICENSE file in the project root for more information.

#pragma warning disable 420 // volatile with Interlocked.CompareExchange

<<<<<<< HEAD
=======
using Microsoft.ML.Core.Data;
>>>>>>> 586533cb
using Microsoft.ML.Runtime;
using Microsoft.ML.Runtime.CommandLine;
using Microsoft.ML.Runtime.Data;
using Microsoft.ML.Runtime.EntryPoints;
using Microsoft.ML.Runtime.Internal.Utilities;
using Microsoft.ML.Runtime.Model;
<<<<<<< HEAD
using Microsoft.ML.Runtime.TextAnalytics;
using System;
=======
using Microsoft.ML.Transforms.Text;
using System;
using System.Collections.Generic;
using System.Linq;
>>>>>>> 586533cb
using System.Text;
using System.Threading;

[assembly: LoadableClass(CharTokenizeTransform.Summary, typeof(IDataTransform), typeof(CharTokenizeTransform), typeof(CharTokenizeTransform.Arguments), typeof(SignatureDataTransform),
    CharTokenizeTransform.UserName, "CharTokenize", CharTokenizeTransform.LoaderSignature)]

[assembly: LoadableClass(typeof(IDataTransform), typeof(CharTokenizeTransform), null, typeof(SignatureLoadDataTransform),
    CharTokenizeTransform.UserName, CharTokenizeTransform.LoaderSignature)]

[assembly: LoadableClass(CharTokenizeTransform.Summary, typeof(CharTokenizeTransform), null, typeof(SignatureLoadModel),
    CharTokenizeTransform.UserName, CharTokenizeTransform.LoaderSignature)]

[assembly: LoadableClass(typeof(IRowMapper), typeof(CharTokenizeTransform), null, typeof(SignatureLoadRowMapper),
    CharTokenizeTransform.UserName, CharTokenizeTransform.LoaderSignature)]

namespace Microsoft.ML.Transforms.Text
{
    /// <summary>
    /// Character-oriented tokenizer where text is considered a sequence of characters.
    /// </summary>
    public sealed class CharTokenizeTransform : OneToOneTransformerBase
    {
        public sealed class Column : OneToOneColumn
        {
            public static Column Parse(string str)
            {
                var res = new Column();
                if (res.TryParse(str))
                    return res;
                return null;
            }

            public bool TryUnparse(StringBuilder sb)
            {
                Contracts.AssertValue(sb);
                return TryUnparseCore(sb);
            }
        }

        public sealed class Arguments : TransformInputBase
        {
            [Argument(ArgumentType.Multiple | ArgumentType.Required, HelpText = "New column definition(s) (optional form: name:src)", ShortName = "col", SortOrder = 1)]
            public Column[] Column;

            [Argument(ArgumentType.Multiple, HelpText = "Whether to mark the beginning/end of each row/slot with start of text character (0x02)/end of text character (0x03)",
                ShortName = "mark", SortOrder = 2)]
            public bool UseMarkerChars = CharacterTokenizeEstimator.Defaults.UseMarkerCharacters;

            // REVIEW: support UTF-32 encoding through an argument option?

            // REVIEW: support encoding surrogate pairs in UTF-16?
        }

        internal const string Summary = "Character-oriented tokenizer where text is considered a sequence of characters.";

        internal const string LoaderSignature = "CharToken";
        internal const string UserName = "Character Tokenizer Transform";

        // Keep track of the model that was saved with ver:0x00010001
        private readonly bool _isSeparatorStartEnd;

        private static VersionInfo GetVersionInfo()
        {
            return new VersionInfo(
                modelSignature: "CHARTOKN",
                //verWrittenCur: 0x00010001, // Initial
                verWrittenCur: 0x00010002,  // Updated to use UnitSeparator <US> character instead of using <ETX><STX> for vector inputs.
                verReadableCur: 0x00010002,
                verWeCanReadBack: 0x00010001,
                loaderSignature: LoaderSignature,
                loaderAssemblyName: typeof(CharTokenizeTransform).Assembly.FullName);
        }

        // Controls whether to mark the beginning/end of each row/slot with TextStartMarker/TextEndMarker.
        private readonly bool _useMarkerChars;

        private const ushort UnitSeparator = 0x1f;
        private const ushort TextStartMarker = 0x02;
        private const ushort TextEndMarker = 0x03;
        private const int TextMarkersCount = 2;

        // For now, this transform supports input text formatted as UTF-16 only.
        // Note: Null-char is mapped to NA. Therefore, we have UInt16.MaxValue unique key values.
        internal const int CharsCount = ushort.MaxValue;
        private const string RegistrationName = "CharTokenizer";

        /// <summary>
        /// Tokenize incoming text in input columns and output the tokens as output columns.
        /// </summary>
        /// <param name="env">The environment.</param>
        /// <param name="useMarkerCharacters">Whether to use marker characters to separate words.</param>
        /// <param name="columns">Pairs of columns to run the tokenization on.</param>
        public CharTokenizeTransform(IHostEnvironment env, bool useMarkerCharacters = CharacterTokenizeEstimator.Defaults.UseMarkerCharacters, params (string input, string output)[] columns) :
            base(Contracts.CheckRef(env, nameof(env)).Register(RegistrationName), columns)
        {
            _useMarkerChars = useMarkerCharacters;
        }

        public IReadOnlyCollection<(string input, string output)> Columns => ColumnPairs.AsReadOnly();

        protected override void CheckInputColumn(ISchema inputSchema, int col, int srcCol)
        {
            var type = inputSchema.GetColumnType(srcCol);
            if (!CharacterTokenizeEstimator.IsColumnTypeValid(type))
                throw Host.ExceptParam(nameof(inputSchema), CharacterTokenizeEstimator.ExpectedColumnType);
        }

        private CharTokenizeTransform(IHost host, ModelLoadContext ctx) :
          base(host, ctx)
        {
            // *** Binary format ***
            // <base>
            // byte: _useMarkerChars value.
            _useMarkerChars = ctx.Reader.ReadBoolByte();
            _isSeparatorStartEnd = ctx.Header.ModelVerReadable < 0x00010002 || ctx.Reader.ReadBoolByte();
        }

        // Factory method for SignatureLoadDataTransform.
        private static IDataTransform Create(IHostEnvironment env, ModelLoadContext ctx, IDataView input)
            => Create(env, ctx).MakeDataTransform(input);

        public override void Save(ModelSaveContext ctx)
        {
            Host.CheckValue(ctx, nameof(ctx));
            ctx.CheckAtModel();
            ctx.SetVersionInfo(GetVersionInfo());

            // *** Binary format ***
            // <base>
            // byte: _useMarkerChars value.
            SaveColumns(ctx);
            ctx.Writer.WriteBoolByte(_useMarkerChars);
            ctx.Writer.WriteBoolByte(_isSeparatorStartEnd);
        }

        // Factory method for SignatureLoadModel.
        private static CharTokenizeTransform Create(IHostEnvironment env, ModelLoadContext ctx)
        {
            Contracts.CheckValue(env, nameof(env));
            var host = env.Register(RegistrationName);
            host.CheckValue(ctx, nameof(ctx));
            ctx.CheckAtModel(GetVersionInfo());
            return new CharTokenizeTransform(host, ctx);
        }

        // Factory method for SignatureDataTransform.
        internal static IDataTransform Create(IHostEnvironment env, Arguments args, IDataView input)
        {
            Contracts.CheckValue(env, nameof(env));
            env.CheckValue(args, nameof(args));
            env.CheckValue(input, nameof(input));

            env.CheckValue(args.Column, nameof(args.Column));
            var cols = new (string input, string output)[args.Column.Length];
            for (int i = 0; i < cols.Length; i++)
            {
                var item = args.Column[i];
                cols[i] = (item.Source ?? item.Name, item.Name);
            }
            return new CharTokenizeTransform(env, args.UseMarkerChars, cols).MakeDataTransform(input);
        }

        // Factory method for SignatureLoadRowMapper.
        private static IRowMapper Create(IHostEnvironment env, ModelLoadContext ctx, ISchema inputSchema)
            => Create(env, ctx).MakeRowMapper(inputSchema);

        protected override IRowMapper MakeRowMapper(ISchema schema) => new Mapper(this, Schema.Create(schema));

        private sealed class Mapper : MapperBase
        {
            private readonly ColumnType _type;
            private readonly CharTokenizeTransform _parent;
            private readonly bool[] _isSourceVector;
            // Constructed and cached the first time it is needed.
            private volatile string _keyValuesStr;
            private volatile int[] _keyValuesBoundaries;

            public Mapper(CharTokenizeTransform parent, Schema inputSchema)
             : base(parent.Host.Register(nameof(Mapper)), parent, inputSchema)
            {
                _parent = parent;
                var keyType = new KeyType(DataKind.U2, 1, CharsCount);
                _type = new VectorType(keyType);
                _isSourceVector = new bool[_parent.ColumnPairs.Length];
                for (int i = 0; i < _isSourceVector.Length; i++)
                    _isSourceVector[i] = inputSchema[_parent.ColumnPairs[i].input].Type.IsVector;
            }

            public override Schema.Column[] GetOutputColumns()
            {
                var result = new Schema.Column[_parent.ColumnPairs.Length];
                for (int i = 0; i < _parent.ColumnPairs.Length; i++)
                {
                    var builder = new Schema.Metadata.Builder();
                    AddMetadata(i, builder);
                    result[i] = new Schema.Column(_parent.ColumnPairs[i].output, _type, builder.GetMetadata());
                }
                return result;
            }

            private void AddMetadata(int iinfo, Schema.Metadata.Builder builder)
            {
                builder.Add(InputSchema[_parent.ColumnPairs[iinfo].input].Metadata, name => name == MetadataUtils.Kinds.SlotNames);
                ValueGetter<VBuffer<ReadOnlyMemory<char>>> getter =
                       (ref VBuffer<ReadOnlyMemory<char>> dst) =>
                       {
                           GetKeyValues(iinfo, ref dst);
                       };
                builder.AddKeyValues(CharsCount, TextType.Instance, getter);
            }

            /// <summary>
            /// Get the key values (chars) corresponding to keys in the output columns.
            /// </summary>
            private void GetKeyValues(int iinfo, ref VBuffer<ReadOnlyMemory<char>> dst)
            {
                Host.Assert(0 <= iinfo && iinfo < _parent.ColumnPairs.Length);

                if (_keyValuesStr == null)
                {
                    // Create key values corresponding to the character. This will
                    // often just be the character itself, but sometimes (control characters,
                    // illegal codepoints, spaces, etc.) it is better to use something else
                    // to represent the character.
                    int[] boundaries = new int[CharsCount + 1];
                    var bldr = new StringBuilder();
                    for (int i = 1; i <= CharsCount; i++)
                    {
                        AppendCharRepr((char)i, bldr);
                        boundaries[i] = bldr.Length;
                    }

                    Host.Assert(bldr.Length == boundaries[boundaries.Length - 1]);
                    Interlocked.CompareExchange(ref _keyValuesBoundaries, boundaries, null);
                    Interlocked.CompareExchange(ref _keyValuesStr, bldr.ToString(), null);
                    bldr.Length = 0;
                }

                var keyValuesStr = _keyValuesStr;
                var keyValuesBoundaries = _keyValuesBoundaries;
                Host.AssertValue(keyValuesBoundaries);

                var values = dst.Values;
                if (Utils.Size(values) < CharsCount)
                    values = new ReadOnlyMemory<char>[CharsCount];
                for (int i = 0; i < CharsCount; i++)
                    values[i] = keyValuesStr.AsMemory().Slice(keyValuesBoundaries[i], keyValuesBoundaries[i + 1] - keyValuesBoundaries[i]);
                dst = new VBuffer<ReadOnlyMemory<char>>(CharsCount, values, dst.Indices);
            }

            private void AppendCharRepr(char c, StringBuilder bldr)
            {
                // Special handling of characters identified in https://en.wikipedia.org/wiki/Unicode_control_characters,
                // as well as space, using the control pictures.
                if (c <= 0x20)
                {
                    // Use the control pictures unicode code block.
                    bldr.Append('<');
                    bldr.Append((char)(c + '\u2400'));
                    bldr.Append('>');
                    return;
                }
                if ('\uD800' <= c && c <= '\uDFFF')
                {
                    // These aren't real characters, and so will cause an exception
                    // when we try to write them to the file.
                    bldr.AppendFormat("\\u{0:4X}", (int)c);
                    return;
                }

                switch (c)
                {
                    case '\u007f':
                        bldr.Append("<\u2421>");
                        return; // DEL
                    case '\u0080':
                        bldr.Append("<PAD>");
                        return;
                    case '\u0081':
                        bldr.Append("<HOP>");
                        return;
                    case '\u0082':
                        bldr.Append("<BPH>");
                        return;
                    case '\u0083':
                        bldr.Append("<NBH>");
                        return;
                    case '\u0084':
                        bldr.Append("<IND>");
                        return;
                    case '\u0085':
                        bldr.Append("<NEL>");
                        return;
                    case '\u0086':
                        bldr.Append("<SSA>");
                        return;
                    case '\u0087':
                        bldr.Append("<ESA>");
                        return;
                    case '\u0088':
                        bldr.Append("<HTS>");
                        return;
                    case '\u0089':
                        bldr.Append("<HTJ>");
                        return;
                    case '\u008a':
                        bldr.Append("<VTS>");
                        return;
                    case '\u008b':
                        bldr.Append("<PLD>");
                        return;
                    case '\u008c':
                        bldr.Append("<PLU>");
                        return;
                    case '\u008d':
                        bldr.Append("<RI>");
                        return;
                    case '\u008e':
                        bldr.Append("<SS2>");
                        return;
                    case '\u008f':
                        bldr.Append("<SS3>");
                        return;
                    case '\u0090':
                        bldr.Append("<DCS>");
                        return;
                    case '\u0091':
                        bldr.Append("<PU1>");
                        return;
                    case '\u0092':
                        bldr.Append("<PU2>");
                        return;
                    case '\u0093':
                        bldr.Append("<STS>");
                        return;
                    case '\u0094':
                        bldr.Append("<CCH>");
                        return;
                    case '\u0095':
                        bldr.Append("<MW>");
                        return;
                    case '\u0096':
                        bldr.Append("<SPA>");
                        return;
                    case '\u0097':
                        bldr.Append("<EPA>");
                        return;
                    case '\u0098':
                        bldr.Append("<SOS>");
                        return;
                    case '\u0099':
                        bldr.Append("<SGCI>");
                        return;
                    case '\u009a':
                        bldr.Append("<SCI>");
                        return;
                    case '\u009b':
                        bldr.Append("<CSI>");
                        return;
                    case '\u009c':
                        bldr.Append("<ST>");
                        return;
                    case '\u009d':
                        bldr.Append("<OSC>");
                        return;
                    case '\u009e':
                        bldr.Append("<PM>");
                        return;
                    case '\u009f':
                        bldr.Append("<APC>");
                        return;
                    case '\u2028':
                        bldr.Append("<LSEP>");
                        return;
                    case '\u2029':
                        bldr.Append("<PSEP>");
                        return;
                    default:
                        bldr.Append(c);
                        return;
                }
            }

            protected override Delegate MakeGetter(IRow input, int iinfo, out Action disposer)
            {
                Host.AssertValue(input);
                Host.Assert(0 <= iinfo && iinfo < _parent.ColumnPairs.Length);
                disposer = null;

                if (!input.Schema[_parent.ColumnPairs[iinfo].input].Type.IsVector)
                    return MakeGetterOne(input, iinfo);
                return MakeGetterVec(input, iinfo);
            }

            private ValueGetter<VBuffer<ushort>> MakeGetterOne(IRow input, int iinfo)
            {
                Host.AssertValue(input);
                var getSrc = input.GetGetter<ReadOnlyMemory<char>>(ColMapNewToOld[iinfo]);
                var src = default(ReadOnlyMemory<char>);
                return
                    (ref VBuffer<ushort> dst) =>
                    {
                        getSrc(ref src);

                        var len = !src.IsEmpty ? (_parent._useMarkerChars ? src.Length + TextMarkersCount : src.Length) : 0;
                        var values = dst.Values;
                        if (len > 0)
                        {
                            if (Utils.Size(values) < len)
                                values = new ushort[len];

                            int index = 0;
                            if (_parent._useMarkerChars)
                                values[index++] = TextStartMarker;
                            var span = src.Span;
                            for (int ich = 0; ich < src.Length; ich++)
                                values[index++] = span[ich];
                            if (_parent._useMarkerChars)
                                values[index++] = TextEndMarker;
                            Contracts.Assert(index == len);
                        }

                        dst = new VBuffer<ushort>(len, values, dst.Indices);
                    };
            }

            private ValueGetter<VBuffer<ushort>> MakeGetterVec(IRow input, int iinfo)
            {
                Host.AssertValue(input);

                int cv = input.Schema.GetColumnType(ColMapNewToOld[iinfo]).VectorSize;
                Contracts.Assert(cv >= 0);

                var getSrc = input.GetGetter<VBuffer<ReadOnlyMemory<char>>>(ColMapNewToOld[iinfo]);
                var src = default(VBuffer<ReadOnlyMemory<char>>);

                ValueGetter<VBuffer<ushort>> getterWithStartEndSep = (ref VBuffer<ushort> dst) =>
                {
                    getSrc(ref src);

                    int len = 0;
                    for (int i = 0; i < src.Count; i++)
                    {
                        if (!src.Values[i].IsEmpty)
                        {
                            len += src.Values[i].Length;
                            if (_parent._useMarkerChars)
                                len += TextMarkersCount;
                        }
                    }

                    var values = dst.Values;
                    if (len > 0)
                    {
                        if (Utils.Size(values) < len)
                            values = new ushort[len];

                        int index = 0;
                        for (int i = 0; i < src.Count; i++)
                        {
                            if (src.Values[i].IsEmpty)
                                continue;
                            if (_parent._useMarkerChars)
                                values[index++] = TextStartMarker;
                            var span = src.Values[i].Span;
                            for (int ich = 0; ich < src.Values[i].Length; ich++)
                                values[index++] = span[ich];
                            if (_parent._useMarkerChars)
                                values[index++] = TextEndMarker;
                        }
                        Contracts.Assert(index == len);
                    }

                    dst = new VBuffer<ushort>(len, values, dst.Indices);
                };

                ValueGetter<VBuffer<ushort>> getterWithUnitSep = (ref VBuffer<ushort> dst) =>
                {
                    getSrc(ref src);

                    int len = 0;

                    for (int i = 0; i < src.Count; i++)
                    {
                        if (!src.Values[i].IsEmpty)
                        {
                            len += src.Values[i].Length;

                            if (i > 0)
                                len += 1;  // add UnitSeparator character to len that will be added
                        }
                    }

                    if (_parent._useMarkerChars)
                        len += TextMarkersCount;

                    var values = dst.Values;
                    if (len > 0)
                    {
                        if (Utils.Size(values) < len)
                            values = new ushort[len];

                        int index = 0;

                        // ReadOnlyMemory can be a result of either concatenating text columns together
                        // or application of word tokenizer before char tokenizer in TextFeaturizingEstimator.
                        //
                        // Considering VBuffer<ReadOnlyMemory> as a single text stream.
                        // Therefore, prepend and append start and end markers only once i.e. at the start and at end of vector.
                        // Insert UnitSeparator after every piece of text in the vector.
                        if (_parent._useMarkerChars)
                            values[index++] = TextStartMarker;

                        for (int i = 0; i < src.Count; i++)
                        {
                            if (src.Values[i].IsEmpty)
                                continue;

                            if (i > 0)
                                values[index++] = UnitSeparator;

                            var span = src.Values[i].Span;
                            for (int ich = 0; ich < src.Values[i].Length; ich++)
                                values[index++] = span[ich];
                        }

                        if (_parent._useMarkerChars)
                            values[index++] = TextEndMarker;

                        Contracts.Assert(index == len);
                    }

                    dst = new VBuffer<ushort>(len, values, dst.Indices);
                };
                return _parent._isSeparatorStartEnd ? getterWithStartEndSep : getterWithUnitSep;
            }
        }

    }

    /// <summary>
    /// Character tokenizer splits text into sequences of characters using a sliding window.
    /// </summary>
    public sealed class CharacterTokenizeEstimator : TrivialEstimator<CharTokenizeTransform>
    {
        internal static class Defaults
        {
            public const bool UseMarkerCharacters = true;
        }
        public static bool IsColumnTypeValid(ColumnType type) => type.ItemType.IsText;

        internal const string ExpectedColumnType = "Text";

        /// <summary>
        /// Tokenize incoming text in <paramref name="inputColumn"/> and output the tokens as <paramref name="outputColumn"/>.
        /// </summary>
        /// <param name="env">The environment.</param>
        /// <param name="inputColumn">The column containing text to tokenize.</param>
        /// <param name="outputColumn">The column containing output tokens. Null means <paramref name="inputColumn"/> is replaced.</param>
        /// <param name="useMarkerCharacters">Whether to use marker characters to separate words.</param>
        public CharacterTokenizeEstimator(IHostEnvironment env, string inputColumn, string outputColumn = null, bool useMarkerCharacters = Defaults.UseMarkerCharacters)
            : this(env, useMarkerCharacters, new[] { (inputColumn, outputColumn ?? inputColumn) })
        {
        }

        /// <summary>
        /// Tokenize incoming text in input columns and output the tokens as output columns.
        /// </summary>
        /// <param name="env">The environment.</param>
        /// <param name="useMarkerCharacters">Whether to use marker characters to separate words.</param>
        /// <param name="columns">Pairs of columns to run the tokenization on.</param>

        public CharacterTokenizeEstimator(IHostEnvironment env, bool useMarkerCharacters = Defaults.UseMarkerCharacters, params (string input, string output)[] columns)
            : base(Contracts.CheckRef(env, nameof(env)).Register(nameof(CharacterTokenizeEstimator)), new CharTokenizeTransform(env, useMarkerCharacters, columns))
        {
        }

        public override SchemaShape GetOutputSchema(SchemaShape inputSchema)
        {
            Host.CheckValue(inputSchema, nameof(inputSchema));
            var result = inputSchema.Columns.ToDictionary(x => x.Name);
            foreach (var colInfo in Transformer.Columns)
            {
                if (!inputSchema.TryFindColumn(colInfo.input, out var col))
                    throw Host.ExceptSchemaMismatch(nameof(inputSchema), "input", colInfo.input);
                if (!IsColumnTypeValid(col.ItemType))
                    throw Host.ExceptSchemaMismatch(nameof(inputSchema), "input", colInfo.input, ExpectedColumnType, col.ItemType.ToString());
                var metadata = new List<SchemaShape.Column>();
                if (col.Metadata.TryFindColumn(MetadataUtils.Kinds.SlotNames, out var slotMeta))
                    metadata.Add(new SchemaShape.Column(MetadataUtils.Kinds.SlotNames, SchemaShape.Column.VectorKind.Vector, slotMeta.ItemType, false));
                metadata.Add(new SchemaShape.Column(MetadataUtils.Kinds.KeyValues, SchemaShape.Column.VectorKind.Vector, TextType.Instance, false));
                result[colInfo.output] = new SchemaShape.Column(colInfo.output, SchemaShape.Column.VectorKind.VariableVector, NumberType.U2, true, new SchemaShape(metadata.ToArray()));
            }

            return new SchemaShape(result.Values);
        }
    }
}<|MERGE_RESOLUTION|>--- conflicted
+++ resolved
@@ -4,25 +4,18 @@
 
 #pragma warning disable 420 // volatile with Interlocked.CompareExchange
 
-<<<<<<< HEAD
-=======
 using Microsoft.ML.Core.Data;
->>>>>>> 586533cb
 using Microsoft.ML.Runtime;
 using Microsoft.ML.Runtime.CommandLine;
 using Microsoft.ML.Runtime.Data;
 using Microsoft.ML.Runtime.EntryPoints;
 using Microsoft.ML.Runtime.Internal.Utilities;
 using Microsoft.ML.Runtime.Model;
-<<<<<<< HEAD
 using Microsoft.ML.Runtime.TextAnalytics;
-using System;
-=======
 using Microsoft.ML.Transforms.Text;
 using System;
 using System.Collections.Generic;
 using System.Linq;
->>>>>>> 586533cb
 using System.Text;
 using System.Threading;
 
@@ -69,7 +62,7 @@
 
             [Argument(ArgumentType.Multiple, HelpText = "Whether to mark the beginning/end of each row/slot with start of text character (0x02)/end of text character (0x03)",
                 ShortName = "mark", SortOrder = 2)]
-            public bool UseMarkerChars = CharacterTokenizeEstimator.Defaults.UseMarkerCharacters;
+            public bool UseMarkerChars = CharacterTokenizingEstimator.Defaults.UseMarkerCharacters;
 
             // REVIEW: support UTF-32 encoding through an argument option?
 
@@ -115,7 +108,7 @@
         /// <param name="env">The environment.</param>
         /// <param name="useMarkerCharacters">Whether to use marker characters to separate words.</param>
         /// <param name="columns">Pairs of columns to run the tokenization on.</param>
-        public CharTokenizeTransform(IHostEnvironment env, bool useMarkerCharacters = CharacterTokenizeEstimator.Defaults.UseMarkerCharacters, params (string input, string output)[] columns) :
+        public CharTokenizeTransform(IHostEnvironment env, bool useMarkerCharacters = CharacterTokenizingEstimator.Defaults.UseMarkerCharacters, params (string input, string output)[] columns) :
             base(Contracts.CheckRef(env, nameof(env)).Register(RegistrationName), columns)
         {
             _useMarkerChars = useMarkerCharacters;
@@ -126,8 +119,8 @@
         protected override void CheckInputColumn(ISchema inputSchema, int col, int srcCol)
         {
             var type = inputSchema.GetColumnType(srcCol);
-            if (!CharacterTokenizeEstimator.IsColumnTypeValid(type))
-                throw Host.ExceptParam(nameof(inputSchema), CharacterTokenizeEstimator.ExpectedColumnType);
+            if (!CharacterTokenizingEstimator.IsColumnTypeValid(type))
+                throw Host.ExceptParam(nameof(inputSchema), CharacterTokenizingEstimator.ExpectedColumnType);
         }
 
         private CharTokenizeTransform(IHost host, ModelLoadContext ctx) :
@@ -566,7 +559,7 @@
     /// <summary>
     /// Character tokenizer splits text into sequences of characters using a sliding window.
     /// </summary>
-    public sealed class CharacterTokenizeEstimator : TrivialEstimator<CharTokenizeTransform>
+    public sealed class CharacterTokenizingEstimator : TrivialEstimator<CharTokenizeTransform>
     {
         internal static class Defaults
         {
@@ -583,7 +576,7 @@
         /// <param name="inputColumn">The column containing text to tokenize.</param>
         /// <param name="outputColumn">The column containing output tokens. Null means <paramref name="inputColumn"/> is replaced.</param>
         /// <param name="useMarkerCharacters">Whether to use marker characters to separate words.</param>
-        public CharacterTokenizeEstimator(IHostEnvironment env, string inputColumn, string outputColumn = null, bool useMarkerCharacters = Defaults.UseMarkerCharacters)
+        public CharacterTokenizingEstimator(IHostEnvironment env, string inputColumn, string outputColumn = null, bool useMarkerCharacters = Defaults.UseMarkerCharacters)
             : this(env, useMarkerCharacters, new[] { (inputColumn, outputColumn ?? inputColumn) })
         {
         }
@@ -595,8 +588,8 @@
         /// <param name="useMarkerCharacters">Whether to use marker characters to separate words.</param>
         /// <param name="columns">Pairs of columns to run the tokenization on.</param>
 
-        public CharacterTokenizeEstimator(IHostEnvironment env, bool useMarkerCharacters = Defaults.UseMarkerCharacters, params (string input, string output)[] columns)
-            : base(Contracts.CheckRef(env, nameof(env)).Register(nameof(CharacterTokenizeEstimator)), new CharTokenizeTransform(env, useMarkerCharacters, columns))
+        public CharacterTokenizingEstimator(IHostEnvironment env, bool useMarkerCharacters = Defaults.UseMarkerCharacters, params (string input, string output)[] columns)
+            : base(Contracts.CheckRef(env, nameof(env)).Register(nameof(CharacterTokenizingEstimator)), new CharTokenizeTransform(env, useMarkerCharacters, columns))
         {
         }
 
