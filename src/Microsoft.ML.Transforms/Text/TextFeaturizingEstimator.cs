--- conflicted
+++ resolved
@@ -130,66 +130,13 @@
             public WordBagEstimator.Options CharFeatureExtractor;
 
             [Argument(ArgumentType.AtMostOnce, HelpText = "Normalize vectors (rows) individually by rescaling them to unit norm.", ShortName = "norm", SortOrder = 13)]
-<<<<<<< HEAD
-            public TextNormKind VectorNormalizer = TextNormKind.L2;
+            public NormFunction VectorNormalizer = NormFunction.L2;
 
             public Options()
             {
                 WordFeatureExtractor = new WordBagEstimator.Options();
                 CharFeatureExtractor = new WordBagEstimator.Options() { NgramLength = 3, AllLengths = false };
             }
-=======
-            public NormFunction VectorNormalizer = NormFunction.L2;
-        }
-
-        /// <summary>
-        /// Advanced options for the <see cref="TextFeaturizingEstimator"/>.
-        /// </summary>
-        public sealed class Options
-        {
-#pragma warning disable MSML_NoInstanceInitializers // No initializers on instance fields or properties
-            /// <summary>
-            /// Dataset language.
-            /// </summary>
-            public Language TextLanguage { get; set; } = DefaultLanguage;
-            /// <summary>
-            /// Casing used for the text.
-            /// </summary>
-            public CaseNormalizationMode TextCase { get; set; } = CaseNormalizationMode.Lower;
-            /// <summary>
-            /// Whether to keep diacritical marks or remove them.
-            /// </summary>
-            public bool KeepDiacritics { get; set; } = false;
-            /// <summary>
-            /// Whether to keep punctuation marks or remove them.
-            /// </summary>
-            public bool KeepPunctuations { get; set; } = true;
-            /// <summary>
-            /// Whether to keep numbers or remove them.
-            /// </summary>
-            public bool KeepNumbers { get; set; } = true;
-            /// <summary>
-            /// Whether to output the transformed text tokens as an additional column.
-            /// </summary>
-            public bool OutputTokens { get; set; } = false;
-            /// <summary>
-            /// Vector Normalizer to use.
-            /// </summary>
-            public NormFunction VectorNormalizer { get; set; } = NormFunction.L2;
-            /// <summary>
-            /// Whether to use stop remover or not.
-            /// </summary>
-            public bool UseStopRemover { get; set; } = false;
-            /// <summary>
-            /// Whether to use char extractor or not.
-            /// </summary>
-            public bool UseCharExtractor { get; set; } = true;
-            /// <summary>
-            /// Whether to use word extractor or not.
-            /// </summary>
-            public bool UseWordExtractor { get; set; } = true;
-#pragma warning restore MSML_NoInstanceInitializers // No initializers on instance fields or properties
->>>>>>> 4c83066a
         }
 
         internal readonly string OutputColumn;
