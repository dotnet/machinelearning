﻿// Licensed to the .NET Foundation under one or more agreements.
// The .NET Foundation licenses this file to you under the MIT license.
// See the LICENSE file in the project root for more information.

using System;
using System.Collections.Generic;
using System.Linq;
using System.Text;
using Microsoft.Data.DataView;
using Microsoft.ML;
using Microsoft.ML.CommandLine;
using Microsoft.ML.Core.Data;
using Microsoft.ML.Data;
using Microsoft.ML.Data.IO;
using Microsoft.ML.EntryPoints;
using Microsoft.ML.Internal.Internallearn;
using Microsoft.ML.Internal.Utilities;
using Microsoft.ML.Model;
using Microsoft.ML.Transforms.Projections;
using Microsoft.ML.Transforms.Text;

[assembly: LoadableClass(TextFeaturizingEstimator.Summary, typeof(IDataTransform), typeof(TextFeaturizingEstimator), typeof(TextFeaturizingEstimator.Arguments), typeof(SignatureDataTransform),
    TextFeaturizingEstimator.UserName, "TextTransform", TextFeaturizingEstimator.LoaderSignature)]

[assembly: LoadableClass(TextFeaturizingEstimator.Summary, typeof(ITransformer), typeof(TextFeaturizingEstimator), null, typeof(SignatureLoadModel),
    TextFeaturizingEstimator.UserName, "TextTransform", TextFeaturizingEstimator.LoaderSignature)]

namespace Microsoft.ML.Transforms.Text
{
    using CaseNormalizationMode = TextNormalizingEstimator.CaseNormalizationMode;
    // A transform that turns a collection of text documents into numerical feature vectors. The feature vectors are counts
    // of (word or character) ngrams in a given text. It offers ngram hashing (finding the ngram token string name to feature
    // integer index mapping through hashing) as an option.
    /// <include file='doc.xml' path='doc/members/member[@name="TextFeaturizingEstimator "]/*' />
    public sealed class TextFeaturizingEstimator : IEstimator<ITransformer>
    {
        /// <summary>
        /// Text language. This enumeration is serialized.
        /// </summary>
        public enum Language
        {
            English = 1,
            French = 2,
            German = 3,
            Dutch = 4,
            Italian = 5,
            Spanish = 6,
            Japanese = 7
        }

        /// <summary>
        /// Text vector normalizer kind.
        /// </summary>
        public enum TextNormKind
        {
            None = 0,
            L1 = 1,
            L2 = 2,
            LInf = 3
        }

        internal sealed class Column : ManyToOneColumn
        {
            internal static Column Parse(string str)
            {
                var res = new Column();
                if (res.TryParse(str))
                    return res;
                return null;
            }

            internal bool TryUnparse(StringBuilder sb)
            {
                Contracts.AssertValue(sb);
                return TryUnparseCore(sb);
            }
        }

        /// <summary>
        /// This class exposes <see cref="NgramExtractorTransform"/>/<see cref="NgramHashExtractingTransformer"/> arguments.
        /// </summary>
        internal sealed class Arguments : TransformInputBase
        {
            [Argument(ArgumentType.Required, HelpText = "New column definition (optional form: name:srcs).", Name = "Column", ShortName = "col", SortOrder = 1)]
            public Column Columns;

            [Argument(ArgumentType.AtMostOnce, HelpText = "Dataset language or 'AutoDetect' to detect language per row.", ShortName = "lang", SortOrder = 3)]
            public Language Language = DefaultLanguage;

            [Argument(ArgumentType.Multiple, HelpText = "Use stop remover or not.", ShortName = "remover", SortOrder = 4)]
            public bool UsePredefinedStopWordRemover = false;

            [Argument(ArgumentType.AtMostOnce, HelpText = "Casing text using the rules of the invariant culture.", ShortName = "case", SortOrder = 5)]
            public CaseNormalizationMode TextCase = TextNormalizingEstimator.Defaults.TextCase;

            [Argument(ArgumentType.AtMostOnce, HelpText = "Whether to keep diacritical marks or remove them.", ShortName = "diac", SortOrder = 6)]
            public bool KeepDiacritics = TextNormalizingEstimator.Defaults.KeepDiacritics;

            [Argument(ArgumentType.AtMostOnce, HelpText = "Whether to keep punctuation marks or remove them.", ShortName = "punc", SortOrder = 7)]
            public bool KeepPunctuations = TextNormalizingEstimator.Defaults.KeepPunctuations;

            [Argument(ArgumentType.AtMostOnce, HelpText = "Whether to keep numbers or remove them.", ShortName = "num", SortOrder = 8)]
            public bool KeepNumbers = TextNormalizingEstimator.Defaults.KeepNumbers;

            [Argument(ArgumentType.AtMostOnce, HelpText = "Whether to output the transformed text tokens as an additional column.", ShortName = "tokens,showtext,showTransformedText", SortOrder = 9)]
            public bool OutputTokens;

            [Argument(ArgumentType.Multiple, HelpText = "A dictionary of whitelisted terms.", ShortName = "dict", NullName = "<None>", SortOrder = 10, Hide = true)]
            public TermLoaderArguments Dictionary;

            [TGUI(Label = "Word Gram Extractor")]
            [Argument(ArgumentType.Multiple, HelpText = "Ngram feature extractor to use for words (WordBag/WordHashBag).", ShortName = "wordExtractor", NullName = "<None>", SortOrder = 11)]
            public INgramExtractorFactoryFactory WordFeatureExtractor = new NgramExtractorTransform.NgramExtractorArguments();

            [TGUI(Label = "Char Gram Extractor")]
            [Argument(ArgumentType.Multiple, HelpText = "Ngram feature extractor to use for characters (WordBag/WordHashBag).", ShortName = "charExtractor", NullName = "<None>", SortOrder = 12)]
            public INgramExtractorFactoryFactory CharFeatureExtractor = new NgramExtractorTransform.NgramExtractorArguments() { NgramLength = 3, AllLengths = false };

            [Argument(ArgumentType.AtMostOnce, HelpText = "Normalize vectors (rows) individually by rescaling them to unit norm.", ShortName = "norm", SortOrder = 13)]
            public TextNormKind VectorNormalizer = TextNormKind.L2;
        }

<<<<<<< HEAD
=======
        /// <summary>
        /// Advanced settings for the <see cref="TextFeaturizingEstimator"/>.
        /// </summary>
>>>>>>> 61adaa83
        public sealed class Options
        {
#pragma warning disable MSML_NoInstanceInitializers // No initializers on instance fields or properties
            /// <summary>
            /// Dataset language.
            /// </summary>
            public Language TextLanguage { get; set; } = DefaultLanguage;
            /// <summary>
            /// Casing used for the text.
            /// </summary>
            public CaseNormalizationMode TextCase { get; set; } = CaseNormalizationMode.Lower;
            /// <summary>
            /// Whether to keep diacritical marks or remove them.
            /// </summary>
            public bool KeepDiacritics { get; set; } = false;
            /// <summary>
            /// Whether to keep punctuation marks or remove them.
            /// </summary>
            public bool KeepPunctuations { get; set; } = true;
            /// <summary>
            /// Whether to keep numbers or remove them.
            /// </summary>
            public bool KeepNumbers { get; set; } = true;
            /// <summary>
            /// Whether to output the transformed text tokens as an additional column.
            /// </summary>
            public bool OutputTokens { get; set; } = false;
            /// <summary>
            /// Vector Normalizer to use.
            /// </summary>
            public TextNormKind VectorNormalizer { get; set; } = TextNormKind.L2;
            /// <summary>
            /// Whether to use stop remover or not.
            /// </summary>
            public bool UseStopRemover { get; set; } = false;
            /// <summary>
            /// Whether to use char extractor or not.
            /// </summary>
            public bool UseCharExtractor { get; set; } = true;
            /// <summary>
            /// Whether to use word extractor or not.
            /// </summary>
            public bool UseWordExtractor { get; set; } = true;
#pragma warning restore MSML_NoInstanceInitializers // No initializers on instance fields or properties
        }

        internal readonly string OutputColumn;
        private readonly string[] _inputColumns;
        internal IReadOnlyCollection<string> InputColumns => _inputColumns.AsReadOnly();
        internal Options OptionalSettings { get; }

        // These parameters are hardcoded for now.
        // REVIEW: expose them once sub-transforms are estimators.
        private TermLoaderArguments _dictionary;
        private INgramExtractorFactoryFactory _wordFeatureExtractor;
        private INgramExtractorFactoryFactory _charFeatureExtractor;

        private readonly IHost _host;

        /// <summary>
        /// A distilled version of the TextFeaturizingEstimator  Arguments, with all fields marked readonly and
        /// only the exact set of information needed to construct the transforms preserved.
        /// </summary>
        private sealed class TransformApplierParams
        {
            public readonly INgramExtractorFactory WordExtractorFactory;
            public readonly INgramExtractorFactory CharExtractorFactory;

            public readonly TextNormKind VectorNormalizer;
            public readonly Language Language;
            public readonly bool UsePredefinedStopWordRemover;
            public readonly CaseNormalizationMode TextCase;
            public readonly bool KeepDiacritics;
            public readonly bool KeepPunctuations;
            public readonly bool KeepNumbers;
            public readonly bool OutputTextTokens;
            public readonly TermLoaderArguments Dictionary;

            public StopWordsRemovingEstimator.Language StopwordsLanguage
                => (StopWordsRemovingEstimator.Language)Enum.Parse(typeof(StopWordsRemovingEstimator.Language), Language.ToString());

            public LpNormalizingEstimatorBase.NormalizerKind LpNormalizerKind
            {
                get
                {
                    switch (VectorNormalizer)
                    {
                        case TextNormKind.L1:
                            return LpNormalizingEstimatorBase.NormalizerKind.L1Norm;
                        case TextNormKind.L2:
                            return LpNormalizingEstimatorBase.NormalizerKind.L2Norm;
                        case TextNormKind.LInf:
                            return LpNormalizingEstimatorBase.NormalizerKind.LInf;
                        default:
                            Contracts.Assert(false, "Unexpected normalizer type");
                            return LpNormalizingEstimatorBase.NormalizerKind.L2Norm;
                    }
                }
            }

            // These properties encode the logic needed to determine which transforms to apply.
            #region NeededTransforms
            public bool NeedsWordTokenizationTransform { get { return WordExtractorFactory != null || UsePredefinedStopWordRemover || OutputTextTokens; } }

            public bool NeedsNormalizeTransform
            {
                get
                {
                    return
                        TextCase != CaseNormalizationMode.None ||
                        !KeepDiacritics ||
                        !KeepPunctuations ||
                        !KeepNumbers;
                }
            }

            private bool UsesHashExtractors
            {
                get
                {
                    return
                        (WordExtractorFactory == null ? true : WordExtractorFactory.UseHashingTrick) &&
                        (CharExtractorFactory == null ? true : CharExtractorFactory.UseHashingTrick);
                }
            }

            // If we're performing language auto detection, or either of our extractors aren't hashing then
            // we need all the input text concatenated into a single ReadOnlyMemory, for the LanguageDetectionTransform
            // to operate on the entire text vector, and for the Dictionary feature extractor to build its bound dictionary
            // correctly.
            public bool NeedInitialSourceColumnConcatTransform
            {
                get
                {
                    return !UsesHashExtractors;
                }
            }
            #endregion

            public TransformApplierParams(TextFeaturizingEstimator parent)
            {
                var host = parent._host;
                host.Check(Enum.IsDefined(typeof(Language), parent.OptionalSettings.TextLanguage));
                host.Check(Enum.IsDefined(typeof(CaseNormalizationMode), parent.OptionalSettings.TextCase));
                WordExtractorFactory = parent._wordFeatureExtractor?.CreateComponent(host, parent._dictionary);
                CharExtractorFactory = parent._charFeatureExtractor?.CreateComponent(host, parent._dictionary);
                VectorNormalizer = parent.OptionalSettings.VectorNormalizer;
                Language = parent.OptionalSettings.TextLanguage;
                UsePredefinedStopWordRemover = parent.OptionalSettings.UseStopRemover;
                TextCase = parent.OptionalSettings.TextCase;
                KeepDiacritics = parent.OptionalSettings.KeepDiacritics;
                KeepPunctuations = parent.OptionalSettings.KeepPunctuations;
                KeepNumbers = parent.OptionalSettings.KeepNumbers;
                OutputTextTokens = parent.OptionalSettings.OutputTokens;
                Dictionary = parent._dictionary;
            }
        }

        internal const string Summary = "A transform that turns a collection of text documents into numerical feature vectors. " +
            "The feature vectors are normalized counts of (word and/or character) ngrams in a given tokenized text.";

        internal const string UserName = "Text Transform";
        internal const string LoaderSignature = "Text";

        internal const Language DefaultLanguage = Language.English;

        private const string TransformedTextColFormat = "{0}_TransformedText";

        internal TextFeaturizingEstimator(IHostEnvironment env, string outputColumnName, string inputColumnName = null)
            : this(env, outputColumnName, new[] { inputColumnName ?? outputColumnName })
        {
        }

        internal TextFeaturizingEstimator(IHostEnvironment env, string name, IEnumerable<string> source, Options options = null)
        {
            Contracts.CheckValue(env, nameof(env));
            _host = env.Register(nameof(TextFeaturizingEstimator));
            _host.CheckValue(source, nameof(source));
            _host.CheckParam(source.Any(), nameof(source));
            _host.CheckParam(!source.Any(string.IsNullOrWhiteSpace), nameof(source));
            _host.CheckNonEmpty(name, nameof(name));
            _host.CheckValueOrNull(options);

            _inputColumns = source.ToArray();
            OutputColumn = name;

            OptionalSettings = new Options();
            if (options != null)
                OptionalSettings = options;

            _dictionary = null;
            if (OptionalSettings.UseWordExtractor)
                _wordFeatureExtractor = new NgramExtractorTransform.NgramExtractorArguments();
            if (OptionalSettings.UseCharExtractor)
                _charFeatureExtractor = new NgramExtractorTransform.NgramExtractorArguments() { NgramLength = 3, AllLengths = false };
        }

        /// <summary>
        /// Trains and returns a <see cref="Transformer"/>.
        /// </summary>
        public ITransformer Fit(IDataView input)
        {
            var h = _host;
            h.CheckValue(input, nameof(input));

            var tparams = new TransformApplierParams(this);
            string[] textCols = _inputColumns;
            string[] wordTokCols = null;
            string[] charTokCols = null;
            string wordFeatureCol = null;
            string charFeatureCol = null;
            List<string> tempCols = new List<string>();
            IDataView view = input;

            if (tparams.NeedInitialSourceColumnConcatTransform && textCols.Length > 1)
            {
                var srcCols = textCols;
                textCols = new[] { GenerateColumnName(input.Schema, OutputColumn, "InitialConcat") };
                tempCols.Add(textCols[0]);
                view = new ColumnConcatenatingTransformer(h, textCols[0], srcCols).Transform(view);
            }

            if (tparams.NeedsNormalizeTransform)
            {
                var xfCols = new (string outputColumnName, string inputColumnName)[textCols.Length];
                string[] dstCols = new string[textCols.Length];
                for (int i = 0; i < textCols.Length; i++)
                {
                    dstCols[i] = GenerateColumnName(view.Schema, textCols[i], "TextNormalizer");
                    tempCols.Add(dstCols[i]);
                    xfCols[i] = (dstCols[i], textCols[i]);
                }

                view = new TextNormalizingEstimator(h, tparams.TextCase, tparams.KeepDiacritics, tparams.KeepPunctuations, tparams.KeepNumbers, xfCols).Fit(view).Transform(view);

                textCols = dstCols;
            }

            if (tparams.NeedsWordTokenizationTransform)
            {
                var xfCols = new WordTokenizingEstimator.ColumnInfo[textCols.Length];
                wordTokCols = new string[textCols.Length];
                for (int i = 0; i < textCols.Length; i++)
                {
                    var col = new WordTokenizingEstimator.ColumnInfo(GenerateColumnName(view.Schema, textCols[i], "WordTokenizer"), textCols[i]);
                    xfCols[i] = col;
                    wordTokCols[i] = col.Name;
                    tempCols.Add(col.Name);
                }

                view = new WordTokenizingEstimator(h, xfCols).Fit(view).Transform(view);
            }

            if (tparams.UsePredefinedStopWordRemover)
            {
                Contracts.Assert(wordTokCols != null, "StopWords transform requires that word tokenization has been applied to the input text.");
                var xfCols = new StopWordsRemovingEstimator.ColumnInfo[wordTokCols.Length];
                var dstCols = new string[wordTokCols.Length];
                for (int i = 0; i < wordTokCols.Length; i++)
                {
                    var tempName = GenerateColumnName(view.Schema, wordTokCols[i], "StopWordsRemoverTransform");
                    var col = new StopWordsRemovingEstimator.ColumnInfo(tempName, wordTokCols[i], tparams.StopwordsLanguage);
                    dstCols[i] = tempName;
                    tempCols.Add(tempName);

                    xfCols[i] = col;
                }
                view = new StopWordsRemovingEstimator(h, xfCols).Fit(view).Transform(view);
                wordTokCols = dstCols;
            }

            if (tparams.WordExtractorFactory != null)
            {
                var dstCol = GenerateColumnName(view.Schema, OutputColumn, "WordExtractor");
                tempCols.Add(dstCol);
                view = tparams.WordExtractorFactory.Create(h, view, new[] {
                    new ExtractorColumn()
                    {
                        Name = dstCol,
                        Source = wordTokCols,
                        FriendlyNames = _inputColumns
                    }});
                wordFeatureCol = dstCol;
            }

            if (tparams.OutputTextTokens)
            {
                string[] srcCols = wordTokCols ?? textCols;
                view = new ColumnConcatenatingTransformer(h, string.Format(TransformedTextColFormat, OutputColumn), srcCols).Transform(view);
            }

            if (tparams.CharExtractorFactory != null)
            {
                {
                    var srcCols = tparams.UsePredefinedStopWordRemover ? wordTokCols : textCols;
                    charTokCols = new string[srcCols.Length];
                    var xfCols = new (string outputColumnName, string inputColumnName)[srcCols.Length];
                    for (int i = 0; i < srcCols.Length; i++)
                    {
                        xfCols[i] = (GenerateColumnName(view.Schema, srcCols[i], "CharTokenizer"), srcCols[i]);
                        tempCols.Add(xfCols[i].outputColumnName);
                        charTokCols[i] = xfCols[i].outputColumnName;
                    }
                    view = new TokenizingByCharactersTransformer(h, columns: xfCols).Transform(view);
                }

                {
                    charFeatureCol = GenerateColumnName(view.Schema, OutputColumn, "CharExtractor");
                    tempCols.Add(charFeatureCol);
                    view = tparams.CharExtractorFactory.Create(h, view, new[] {
                        new ExtractorColumn()
                        {
                            Source = charTokCols,
                            FriendlyNames = _inputColumns,
                            Name = charFeatureCol
                        }});
                }
            }

            if (tparams.VectorNormalizer != TextNormKind.None)
            {
                var xfCols = new List<LpNormalizingEstimator.LpNormColumnInfo>(2);

                if (charFeatureCol != null)
                {
                    var dstCol = GenerateColumnName(view.Schema, charFeatureCol, "LpCharNorm");
                    tempCols.Add(dstCol);
                    xfCols.Add(new LpNormalizingEstimator.LpNormColumnInfo(dstCol, charFeatureCol, normalizerKind: tparams.LpNormalizerKind));
                    charFeatureCol = dstCol;
                }

                if (wordFeatureCol != null)
                {
                    var dstCol = GenerateColumnName(view.Schema, wordFeatureCol, "LpWordNorm");
                    tempCols.Add(dstCol);
                    xfCols.Add(new LpNormalizingEstimator.LpNormColumnInfo(dstCol, wordFeatureCol, normalizerKind: tparams.LpNormalizerKind));
                    wordFeatureCol = dstCol;
                }

                if (xfCols.Count > 0)
                    view = new LpNormalizingTransformer(h, xfCols.ToArray()).Transform(view);
            }

            {
                var srcTaggedCols = new List<KeyValuePair<string, string>>(2);
                if (charFeatureCol != null && wordFeatureCol != null)
                {
                    // If we're producing both char and word grams, then we need to disambiguate
                    // between them (for example, the word 'a' vs. the char gram 'a').
                    srcTaggedCols.Add(new KeyValuePair<string, string>("Char", charFeatureCol));
                    srcTaggedCols.Add(new KeyValuePair<string, string>("Word", wordFeatureCol));
                }
                else
                {
                    // Otherwise, simply use the slot names, omitting the original source column names
                    // entirely. For the Concat transform setting the Key == Value of the TaggedColumn
                    // KVP signals this intent.
                    Contracts.Assert(charFeatureCol != null || wordFeatureCol != null || tparams.OutputTextTokens);
                    if (charFeatureCol != null)
                        srcTaggedCols.Add(new KeyValuePair<string, string>(charFeatureCol, charFeatureCol));
                    else if (wordFeatureCol != null)
                        srcTaggedCols.Add(new KeyValuePair<string, string>(wordFeatureCol, wordFeatureCol));
                }
                if (srcTaggedCols.Count > 0)
                {
                    view = new ColumnConcatenatingTransformer(h, new ColumnConcatenatingTransformer.ColumnInfo(OutputColumn,
                        srcTaggedCols.Select(kvp => (kvp.Value, kvp.Key))))
                        .Transform(view);
                }
            }

            view = ColumnSelectingTransformer.CreateDrop(h, view, tempCols.ToArray());
            return new Transformer(_host, input, view);
        }

        private static ITransformer Create(IHostEnvironment env, ModelLoadContext ctx)
            => new Transformer(env, ctx);

        private static string GenerateColumnName(Schema schema, string srcName, string xfTag)
        {
            return schema.GetTempColumnName(string.Format("{0}_{1}", srcName, xfTag));
        }

        /// <summary>
        /// Returns the <see cref="SchemaShape"/> of the schema which will be produced by the transformer.
        /// Used for schema propagation and verification in a pipeline.
        /// </summary>
        public SchemaShape GetOutputSchema(SchemaShape inputSchema)
        {
            _host.CheckValue(inputSchema, nameof(inputSchema));
            var result = inputSchema.ToDictionary(x => x.Name);
            foreach (var srcName in _inputColumns)
            {
                if (!inputSchema.TryFindColumn(srcName, out var col))
                    throw _host.ExceptSchemaMismatch(nameof(inputSchema), "input", srcName);
                if (!(col.ItemType is TextType))
                    throw _host.ExceptSchemaMismatch(nameof(inputSchema), "input", srcName, "scalar or vector of text", col.GetTypeString());
            }

            var metadata = new List<SchemaShape.Column>(2);
            metadata.Add(new SchemaShape.Column(MetadataUtils.Kinds.SlotNames, SchemaShape.Column.VectorKind.Vector, TextType.Instance, false));
            if (OptionalSettings.VectorNormalizer != TextNormKind.None)
                metadata.Add(new SchemaShape.Column(MetadataUtils.Kinds.IsNormalized, SchemaShape.Column.VectorKind.Scalar, BoolType.Instance, false));

            result[OutputColumn] = new SchemaShape.Column(OutputColumn, SchemaShape.Column.VectorKind.Vector, NumberType.R4, false,
                new SchemaShape(metadata));
            if (OptionalSettings.OutputTokens)
            {
                string name = string.Format(TransformedTextColFormat, OutputColumn);
                result[name] = new SchemaShape.Column(name, SchemaShape.Column.VectorKind.VariableVector, TextType.Instance, false);
            }

            return new SchemaShape(result.Values);
        }

        // Factory method for SignatureDataTransform.
        internal static IDataTransform Create(IHostEnvironment env, Arguments args, IDataView data)
        {
            var settings = new Options
            {
                TextLanguage = args.Language,
                TextCase = args.TextCase,
                KeepDiacritics = args.KeepDiacritics,
                KeepPunctuations = args.KeepPunctuations,
                KeepNumbers = args.KeepNumbers,
                OutputTokens = args.OutputTokens,
                VectorNormalizer = args.VectorNormalizer,
                UseStopRemover = args.UsePredefinedStopWordRemover,
                UseWordExtractor = args.WordFeatureExtractor != null,
                UseCharExtractor = args.CharFeatureExtractor != null,
            };

            var estimator = new TextFeaturizingEstimator(env, args.Columns.Name, args.Columns.Source ?? new[] { args.Columns.Name }, settings);
            estimator._dictionary = args.Dictionary;
            estimator._wordFeatureExtractor = args.WordFeatureExtractor;
            estimator._charFeatureExtractor = args.CharFeatureExtractor;
            return estimator.Fit(data).Transform(data) as IDataTransform;
        }

        private sealed class Transformer : ITransformer, ICanSaveModel
        {
            private const string TransformDirTemplate = "Step_{0:000}";

            private readonly IHost _host;
            private readonly IDataView _xf;

            internal Transformer(IHostEnvironment env, IDataView input, IDataView view)
            {
                _host = env.Register(nameof(Transformer));
                _xf = ApplyTransformUtils.ApplyAllTransformsToData(_host, view, new EmptyDataView(_host, input.Schema), input);
            }

            public Schema GetOutputSchema(Schema inputSchema)
            {
                _host.CheckValue(inputSchema, nameof(inputSchema));
                return Transform(new EmptyDataView(_host, inputSchema)).Schema;
            }

            public IDataView Transform(IDataView input)
            {
                _host.CheckValue(input, nameof(input));
                return ApplyTransformUtils.ApplyAllTransformsToData(_host, _xf, input);
            }

            public bool IsRowToRowMapper => true;

            public IRowToRowMapper GetRowToRowMapper(Schema inputSchema)
            {
                _host.CheckValue(inputSchema, nameof(inputSchema));
                var input = new EmptyDataView(_host, inputSchema);
                var revMaps = new List<IRowToRowMapper>();
                IDataView chain;
                for (chain = ApplyTransformUtils.ApplyAllTransformsToData(_host, _xf, input); chain is IDataTransform xf; chain = xf.Source)
                {
                    // Everything in the chain ought to be a row mapper.
                    _host.Assert(xf is IRowToRowMapper);
                    revMaps.Add((IRowToRowMapper)xf);
                }
                // The walkback should have ended at the input.
                Contracts.Assert(chain == input);
                revMaps.Reverse();
                return new CompositeRowToRowMapper(inputSchema, revMaps.ToArray());
            }

            public void Save(ModelSaveContext ctx)
            {
                _host.CheckValue(ctx, nameof(ctx));
                ctx.CheckAtModel();
                ctx.SetVersionInfo(GetVersionInfo());

                var dataPipe = _xf;
                var transforms = new List<IDataTransform>();
                while (dataPipe is IDataTransform xf)
                {
                    transforms.Add(xf);
                    dataPipe = xf.Source;
                    Contracts.AssertValue(dataPipe);
                }
                transforms.Reverse();

                ctx.SaveSubModel("Loader", c => BinaryLoader.SaveInstance(_host, c, dataPipe.Schema));

                ctx.Writer.Write(transforms.Count);
                for (int i = 0; i < transforms.Count; i++)
                {
                    var dirName = string.Format(TransformDirTemplate, i);
                    ctx.SaveModel(transforms[i], dirName);
                }
            }

            public Transformer(IHostEnvironment env, ModelLoadContext ctx)
            {
                Contracts.CheckValue(env, nameof(env));
                _host = env.Register(nameof(Transformer));
                _host.CheckValue(ctx, nameof(ctx));

                ctx.CheckAtModel(GetVersionInfo());
                int n = ctx.Reader.ReadInt32();

                ctx.LoadModel<IDataLoader, SignatureLoadDataLoader>(env, out var loader, "Loader", new MultiFileSource(null));

                IDataView data = loader;
                for (int i = 0; i < n; i++)
                {
                    var dirName = string.Format(TransformDirTemplate, i);
                    ctx.LoadModel<IDataTransform, SignatureLoadDataTransform>(env, out var xf, dirName, data);
                    data = xf;
                }

                _xf = data;
            }

            private static VersionInfo GetVersionInfo()
            {
                return new VersionInfo(
                    modelSignature: "TEXT XFR",
                    verWrittenCur: 0x00010001, // Initial
                    verReadableCur: 0x00010001,
                    verWeCanReadBack: 0x00010001,
                    loaderSignature: LoaderSignature,
                loaderAssemblyName: typeof(Transformer).Assembly.FullName);
            }
        }
    }
}<|MERGE_RESOLUTION|>--- conflicted
+++ resolved
@@ -120,12 +120,9 @@
             public TextNormKind VectorNormalizer = TextNormKind.L2;
         }
 
-<<<<<<< HEAD
-=======
         /// <summary>
         /// Advanced settings for the <see cref="TextFeaturizingEstimator"/>.
         /// </summary>
->>>>>>> 61adaa83
         public sealed class Options
         {
 #pragma warning disable MSML_NoInstanceInitializers // No initializers on instance fields or properties
