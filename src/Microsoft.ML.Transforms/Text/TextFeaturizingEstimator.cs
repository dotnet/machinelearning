﻿// Licensed to the .NET Foundation under one or more agreements.
// The .NET Foundation licenses this file to you under the MIT license.
// See the LICENSE file in the project root for more information.

using System;
using System.Collections.Generic;
using System.Linq;
using System.Text;
using Microsoft.ML;
using Microsoft.ML.CommandLine;
using Microsoft.ML.Data;
using Microsoft.ML.Data.IO;
using Microsoft.ML.Internal.Internallearn;
using Microsoft.ML.Internal.Utilities;
using Microsoft.ML.Runtime;
using Microsoft.ML.Transforms.Text;

[assembly: LoadableClass(TextFeaturizingEstimator.Summary, typeof(IDataTransform), typeof(TextFeaturizingEstimator), typeof(TextFeaturizingEstimator.Options), typeof(SignatureDataTransform),
    TextFeaturizingEstimator.UserName, "TextTransform", TextFeaturizingEstimator.LoaderSignature)]

[assembly: LoadableClass(TextFeaturizingEstimator.Summary, typeof(ITransformer), typeof(TextFeaturizingEstimator), null, typeof(SignatureLoadModel),
    TextFeaturizingEstimator.UserName, "TextTransform", TextFeaturizingEstimator.LoaderSignature)]

namespace Microsoft.ML.Transforms.Text
{
    using CaseMode = TextNormalizingEstimator.CaseMode;
    using StopWordsCol = StopWordsRemovingTransformer.Column;

    /// <summary>
    /// Defines the different type of stop words remover supported.
    /// </summary>
    public interface IStopWordsRemoverOptions { }

    // A transform that turns a collection of text documents into numerical feature vectors. The feature vectors are counts
    // of (word or character) ngrams in a given text. It offers ngram hashing (finding the ngram token string name to feature
    // integer index mapping through hashing) as an option.
    /// <include file='doc.xml' path='doc/members/member[@name="TextFeaturizingEstimator "]/*' />
    public sealed class TextFeaturizingEstimator : IEstimator<ITransformer>
    {
        /// <summary>
        /// Text language. This enumeration is serialized.
        /// </summary>
        public enum Language
        {
            English = 1,
            French = 2,
            German = 3,
            Dutch = 4,
            Italian = 5,
            Spanish = 6,
            Japanese = 7
        }

        /// <summary>
        /// Text vector normalizer kind.
        /// </summary>
        public enum NormFunction
        {
            /// <summary>
            /// Use this to disable normalization.
            /// </summary>
            None = 0,
            /// <summary>
            /// L1-norm.
            /// </summary>
            L1 = 1,
            /// <summary>
            /// L2-norm.
            /// </summary>
            L2 = 2,
            /// <summary>
            /// Infinity-norm.
            /// </summary>
            Infinity = 3
        }

        internal sealed class Column : ManyToOneColumn
        {
            internal static Column Parse(string str)
            {
                var res = new Column();
                if (res.TryParse(str))
                    return res;
                return null;
            }

            internal bool TryUnparse(StringBuilder sb)
            {
                Contracts.AssertValue(sb);
                return TryUnparseCore(sb);
            }
        }

        /// <summary>
        /// Advanced options for the <see cref="TextFeaturizingEstimator"/>.
        /// </summary>
        public sealed class Options : TransformInputBase
        {
            [Argument(ArgumentType.Required, HelpText = "New column definition (optional form: name:srcs).", Name = "Column", ShortName = "col", SortOrder = 1)]
            internal Column Columns;

            [Argument(ArgumentType.AtMostOnce, HelpText = "Dataset language or 'AutoDetect' to detect language per row.", ShortName = "lang", SortOrder = 3)]
            internal Language Language = DefaultLanguage;

            [Argument(ArgumentType.Multiple, Name = "StopWordsRemover", HelpText = "Stopwords remover.", ShortName = "remover", NullName = "<None>", SortOrder = 4)]
            internal IStopWordsRemoverFactory StopWordsRemover;

            /// <summary>
            /// The underlying state of <see cref="StopWordsRemover"/> and <see cref="StopWordsRemoverOptions"/>.
            /// </summary>
            private IStopWordsRemoverOptions _stopWordsRemoverOptions;

            /// <summary>
            /// Option to set type of stop word remover to use.
            /// The following options are available
            /// <list type="bullet">
            ///     <item>
            ///         <description>The <see cref="StopWordsRemovingEstimator.Options"/> removes the language specific list of stop words from the input.</description>
            ///     </item>
            ///     <item>
            ///        <description>The <see cref="CustomStopWordsRemovingEstimator.Options"/> uses user provided list of stop words.</description>
            ///     </item>
            /// </list>
            /// Setting this to 'null' does not remove stop words from the input.
            /// </summary>
            public IStopWordsRemoverOptions StopWordsRemoverOptions
            {
                get { return _stopWordsRemoverOptions; }
                set
                {
                    _stopWordsRemoverOptions = value;
                    IStopWordsRemoverFactory options = null;
                    if (_stopWordsRemoverOptions != null)
                    {
                        if (_stopWordsRemoverOptions is StopWordsRemovingEstimator.Options)
                        {
                            options = new PredefinedStopWordsRemoverFactory();
                            Language = (_stopWordsRemoverOptions as StopWordsRemovingEstimator.Options).Language;
                        }
                        else if (_stopWordsRemoverOptions is CustomStopWordsRemovingEstimator.Options)
                        {
                            var stopwords = (_stopWordsRemoverOptions as CustomStopWordsRemovingEstimator.Options).StopWords;
                            options = new CustomStopWordsRemovingTransformer.LoaderArguments()
                            {
                                Stopwords = stopwords,
                                Stopword = string.Join(",", stopwords)
                            };
                        }
                    }
                    StopWordsRemover = options;
                }
            }

            [Argument(ArgumentType.AtMostOnce, HelpText = "Casing text using the rules of the invariant culture.", Name="TextCase", ShortName = "case", SortOrder = 5)]
            public CaseMode CaseMode = TextNormalizingEstimator.Defaults.Mode;

            [Argument(ArgumentType.AtMostOnce, HelpText = "Whether to keep diacritical marks or remove them.", ShortName = "diac", SortOrder = 6)]
            public bool KeepDiacritics = TextNormalizingEstimator.Defaults.KeepDiacritics;

            [Argument(ArgumentType.AtMostOnce, HelpText = "Whether to keep punctuation marks or remove them.", ShortName = "punc", SortOrder = 7)]
            public bool KeepPunctuations = TextNormalizingEstimator.Defaults.KeepPunctuations;

            [Argument(ArgumentType.AtMostOnce, HelpText = "Whether to keep numbers or remove them.", ShortName = "num", SortOrder = 8)]
            public bool KeepNumbers = TextNormalizingEstimator.Defaults.KeepNumbers;

            [Argument(ArgumentType.AtMostOnce, HelpText = "Column containing the transformed text tokens.", ShortName = "tokens,showtext,showTransformedText", SortOrder = 9)]
            public string OutputTokensColumnName;

            [Argument(ArgumentType.Multiple, HelpText = "A dictionary of whitelisted terms.", ShortName = "dict", NullName = "<None>", SortOrder = 10, Hide = true)]
            internal TermLoaderArguments Dictionary;

            [TGUI(Label = "Word Gram Extractor")]
            [Argument(ArgumentType.Multiple, Name = "WordFeatureExtractor", HelpText = "Ngram feature extractor to use for words (WordBag/WordHashBag).", ShortName = "wordExtractor", NullName = "<None>", SortOrder = 11)]
            internal INgramExtractorFactoryFactory WordFeatureExtractorFactory;

            /// <summary>
            /// The underlying state of <see cref="WordFeatureExtractorFactory"/> and <see cref="WordFeatureExtractor"/>.
            /// </summary>
            private WordBagEstimator.Options _wordFeatureExtractor;

            /// <summary>
            /// Norm of the output vector. It will be normalized to one.
            /// </summary>
            [Argument(ArgumentType.AtMostOnce, HelpText = "Normalize vectors (rows) individually by rescaling them to unit norm.", Name = "VectorNormalizer", ShortName = "norm", SortOrder = 13)]
            public NormFunction Norm = NormFunction.L2;

            /// <summary>
            /// Ngram feature extractor to use for words (WordBag/WordHashBag).
            /// Set to <see langword="null" /> to turn off n-gram generation for words.
            /// </summary>
            public WordBagEstimator.Options WordFeatureExtractor
            {
                get { return _wordFeatureExtractor; }
                set
                {
                    _wordFeatureExtractor = value;
                    NgramExtractorTransform.NgramExtractorArguments extractor = null;
                    if (_wordFeatureExtractor != null)
                    {
                        extractor = new NgramExtractorTransform.NgramExtractorArguments();
                        extractor.NgramLength = _wordFeatureExtractor.NgramLength;
                        extractor.SkipLength = _wordFeatureExtractor.SkipLength;
                        extractor.UseAllLengths = _wordFeatureExtractor.UseAllLengths;
                        extractor.MaxNumTerms = _wordFeatureExtractor.MaximumNgramsCount;
                        extractor.Weighting = _wordFeatureExtractor.Weighting;
                    }
                    WordFeatureExtractorFactory = extractor;
                }
            }

            [TGUI(Label = "Char Gram Extractor")]
            [Argument(ArgumentType.Multiple, Name = "CharFeatureExtractor", HelpText = "Ngram feature extractor to use for characters (WordBag/WordHashBag).", ShortName = "charExtractor", NullName = "<None>", SortOrder = 12)]
            internal INgramExtractorFactoryFactory CharFeatureExtractorFactory;

            /// <summary>
            /// The underlying state of <see cref="CharFeatureExtractorFactory"/> and <see cref="CharFeatureExtractor"/>
            /// </summary>
            private WordBagEstimator.Options _charFeatureExtractor;

            /// <summary>
            /// Ngram feature extractor to use for characters (WordBag/WordHashBag).
            /// Set to <see langword="null" /> to turn off n-gram generation for characters.
            /// </summary>
            public WordBagEstimator.Options CharFeatureExtractor
            {
                get { return _charFeatureExtractor; }
                set
                {
                    _charFeatureExtractor = value;
                    NgramExtractorTransform.NgramExtractorArguments extractor = null;
                    if (_charFeatureExtractor != null)
                    {
                        extractor = new NgramExtractorTransform.NgramExtractorArguments();
                        extractor.NgramLength = _charFeatureExtractor.NgramLength;
                        extractor.SkipLength = _charFeatureExtractor.SkipLength;
                        extractor.UseAllLengths = _charFeatureExtractor.UseAllLengths;
                        extractor.MaxNumTerms = _charFeatureExtractor.MaximumNgramsCount;
                        extractor.Weighting = _charFeatureExtractor.Weighting;
                    }
                    CharFeatureExtractorFactory = extractor;
                }
            }

            public Options()
            {
                WordFeatureExtractor = new WordBagEstimator.Options();
                CharFeatureExtractor = new WordBagEstimator.Options() { NgramLength = 3, UseAllLengths = false };
            }
        }

        internal readonly string OutputColumn;
        private readonly string[] _inputColumns;
        private IReadOnlyCollection<string> InputColumns => _inputColumns.AsReadOnly();
        internal Options OptionalSettings { get; }

        // These parameters are hardcoded for now.
        // REVIEW: expose them once sub-transforms are estimators.
        private IStopWordsRemoverFactory _stopWordsRemover;
        private TermLoaderArguments _dictionary;
        private INgramExtractorFactoryFactory _wordFeatureExtractor;
        private INgramExtractorFactoryFactory _charFeatureExtractor;

        private readonly IHost _host;

        /// <summary>
        /// A distilled version of the TextFeaturizingEstimator  Arguments, with all fields marked readonly and
        /// only the exact set of information needed to construct the transforms preserved.
        /// </summary>
        private sealed class TransformApplierParams
        {
            public readonly INgramExtractorFactory WordExtractorFactory;
            public readonly INgramExtractorFactory CharExtractorFactory;

            public readonly NormFunction Norm;
            public readonly Language Language;
            public readonly IStopWordsRemoverFactory StopWordsRemover;
            public readonly CaseMode TextCase;
            public readonly bool KeepDiacritics;
            public readonly bool KeepPunctuations;
            public readonly bool KeepNumbers;
            public readonly string OutputTextTokensColumnName;
            public readonly TermLoaderArguments Dictionary;

            public StopWordsRemovingEstimator.Language StopwordsLanguage
                => (StopWordsRemovingEstimator.Language)Enum.Parse(typeof(StopWordsRemovingEstimator.Language), Language.ToString());

            internal LpNormNormalizingEstimatorBase.NormFunction LpNorm
            {
                get
                {
                    switch (Norm)
                    {
                        case NormFunction.L1:
                            return LpNormNormalizingEstimatorBase.NormFunction.L1;
                        case NormFunction.L2:
                            return LpNormNormalizingEstimatorBase.NormFunction.L2;
                        case NormFunction.Infinity:
                            return LpNormNormalizingEstimatorBase.NormFunction.Infinity;
                        default:
                            Contracts.Assert(false, "Unexpected normalizer type");
                            return LpNormNormalizingEstimatorBase.NormFunction.L2;
                    }
                }
            }

            // These properties encode the logic needed to determine which transforms to apply.
            #region NeededTransforms
<<<<<<< HEAD
            public bool NeedsWordTokenizationTransform { get { return WordExtractorFactory != null || UsePredefinedStopWordRemover || !string.IsNullOrEmpty(OutputTextTokensColumnName); } }
=======
            public bool NeedsWordTokenizationTransform { get { return WordExtractorFactory != null || NeedsRemoveStopwordsTransform || OutputTextTokens; } }

            public bool NeedsRemoveStopwordsTransform { get { return StopWordsRemover != null; } }
>>>>>>> fa85e548

            public bool NeedsNormalizeTransform
            {
                get
                {
                    return
                        TextCase != CaseMode.None ||
                        !KeepDiacritics ||
                        !KeepPunctuations ||
                        !KeepNumbers;
                }
            }

            private bool UsesHashExtractors
            {
                get
                {
                    return
                        (WordExtractorFactory == null ? true : WordExtractorFactory.UseHashingTrick) &&
                        (CharExtractorFactory == null ? true : CharExtractorFactory.UseHashingTrick);
                }
            }

            // If we're performing language auto detection, or either of our extractors aren't hashing then
            // we need all the input text concatenated into a single ReadOnlyMemory, for the LanguageDetectionTransform
            // to operate on the entire text vector, and for the Dictionary feature extractor to build its bound dictionary
            // correctly.
            public bool NeedInitialSourceColumnConcatTransform
            {
                get
                {
                    return !UsesHashExtractors;
                }
            }
            #endregion

            public TransformApplierParams(TextFeaturizingEstimator parent)
            {
                var host = parent._host;
                host.Check(Enum.IsDefined(typeof(Language), parent.OptionalSettings.Language));
                host.Check(Enum.IsDefined(typeof(CaseMode), parent.OptionalSettings.CaseMode));
                WordExtractorFactory = parent._wordFeatureExtractor?.CreateComponent(host, parent._dictionary);
                CharExtractorFactory = parent._charFeatureExtractor?.CreateComponent(host, parent._dictionary);
                Norm = parent.OptionalSettings.Norm;
                Language = parent.OptionalSettings.Language;
                StopWordsRemover = parent._stopWordsRemover;
                TextCase = parent.OptionalSettings.CaseMode;
                KeepDiacritics = parent.OptionalSettings.KeepDiacritics;
                KeepPunctuations = parent.OptionalSettings.KeepPunctuations;
                KeepNumbers = parent.OptionalSettings.KeepNumbers;
                OutputTextTokensColumnName = parent.OptionalSettings.OutputTokensColumnName;
                Dictionary = parent._dictionary;
            }
        }

        internal const string Summary = "A transform that turns a collection of text documents into numerical feature vectors. " +
            "The feature vectors are normalized counts of (word and/or character) ngrams in a given tokenized text.";

        internal const string UserName = "Text Transform";
        internal const string LoaderSignature = "Text";

        internal const Language DefaultLanguage = Language.English;

        internal TextFeaturizingEstimator(IHostEnvironment env, string outputColumnName, string inputColumnName = null)
            : this(env, outputColumnName, new[] { inputColumnName ?? outputColumnName })
        {
        }

        internal TextFeaturizingEstimator(IHostEnvironment env, string name, IEnumerable<string> source, Options options = null)
        {
            Contracts.CheckValue(env, nameof(env));
            _host = env.Register(nameof(TextFeaturizingEstimator));
            _host.CheckValue(source, nameof(source));
            _host.CheckParam(source.Any(), nameof(source));
            _host.CheckParam(!source.Any(string.IsNullOrWhiteSpace), nameof(source));
            _host.CheckNonEmpty(name, nameof(name));
            _host.CheckValueOrNull(options);

            _inputColumns = source.ToArray();
            OutputColumn = name;

            OptionalSettings = new Options();
            if (options != null)
                OptionalSettings = options;

            _stopWordsRemover = null;
            _dictionary = null;
            _wordFeatureExtractor = OptionalSettings.WordFeatureExtractorFactory;
            _charFeatureExtractor = OptionalSettings.CharFeatureExtractorFactory;

        }

        /// <summary>
        /// Trains and returns a <see cref="ITransformer"/>.
        /// </summary>
        public ITransformer Fit(IDataView input)
        {
            var h = _host;
            h.CheckValue(input, nameof(input));

            var tparams = new TransformApplierParams(this);
            string[] textCols = _inputColumns;
            string[] wordTokCols = null;
            string[] charTokCols = null;
            string wordFeatureCol = null;
            string charFeatureCol = null;
            List<string> tempCols = new List<string>();
            IDataView view = input;

            if (tparams.NeedInitialSourceColumnConcatTransform && textCols.Length > 1)
            {
                var srcCols = textCols;
                textCols = new[] { GenerateColumnName(input.Schema, OutputColumn, "InitialConcat") };
                tempCols.Add(textCols[0]);
                view = new ColumnConcatenatingTransformer(h, textCols[0], srcCols).Transform(view);
            }

            if (tparams.NeedsNormalizeTransform)
            {
                var xfCols = new (string outputColumnName, string inputColumnName)[textCols.Length];
                string[] dstCols = new string[textCols.Length];
                for (int i = 0; i < textCols.Length; i++)
                {
                    dstCols[i] = GenerateColumnName(view.Schema, textCols[i], "TextNormalizer");
                    tempCols.Add(dstCols[i]);
                    xfCols[i] = (dstCols[i], textCols[i]);
                }

                view = new TextNormalizingEstimator(h, tparams.TextCase, tparams.KeepDiacritics, tparams.KeepPunctuations, tparams.KeepNumbers, xfCols).Fit(view).Transform(view);

                textCols = dstCols;
            }

            if (tparams.NeedsWordTokenizationTransform)
            {
                var xfCols = new WordTokenizingEstimator.ColumnOptions[textCols.Length];
                wordTokCols = new string[textCols.Length];
                for (int i = 0; i < textCols.Length; i++)
                {
                    var col = new WordTokenizingEstimator.ColumnOptions(GenerateColumnName(view.Schema, textCols[i], "WordTokenizer"), textCols[i]);
                    xfCols[i] = col;
                    wordTokCols[i] = col.Name;
                    tempCols.Add(col.Name);
                }

                view = new WordTokenizingEstimator(h, xfCols).Fit(view).Transform(view);
            }

            if (tparams.NeedsRemoveStopwordsTransform)
            {
                Contracts.Assert(wordTokCols != null, "StopWords transform requires that word tokenization has been applied to the input text.");
                var xfCols = new StopWordsCol[wordTokCols.Length];
                var dstCols = new string[wordTokCols.Length];
                for (int i = 0; i < wordTokCols.Length; i++)
                {
                    var col = new StopWordsCol();
                    col.Source = wordTokCols[i];
                    col.Name = GenerateColumnName(view.Schema, wordTokCols[i], "StopWordsRemoverTransform");
                    dstCols[i] = col.Name;
                    tempCols.Add(col.Name);
                    col.Language = tparams.StopwordsLanguage;

                    xfCols[i] = col;
                }
                view = tparams.StopWordsRemover.CreateComponent(h, view, xfCols);
                wordTokCols = dstCols;
            }

            if (tparams.WordExtractorFactory != null)
            {
                var dstCol = GenerateColumnName(view.Schema, OutputColumn, "WordExtractor");
                tempCols.Add(dstCol);
                view = tparams.WordExtractorFactory.Create(h, view, new[] {
                    new ExtractorColumn()
                    {
                        Name = dstCol,
                        Source = wordTokCols,
                        FriendlyNames = _inputColumns
                    }});
                wordFeatureCol = dstCol;
            }

            if (!string.IsNullOrEmpty(tparams.OutputTextTokensColumnName))
            {
                string[] srcCols = wordTokCols ?? textCols;
                view = new ColumnConcatenatingTransformer(h, tparams.OutputTextTokensColumnName, srcCols).Transform(view);
            }

            if (tparams.CharExtractorFactory != null)
            {
                {
                    var srcCols = tparams.NeedsRemoveStopwordsTransform ? wordTokCols : textCols;
                    charTokCols = new string[srcCols.Length];
                    var xfCols = new (string outputColumnName, string inputColumnName)[srcCols.Length];
                    for (int i = 0; i < srcCols.Length; i++)
                    {
                        xfCols[i] = (GenerateColumnName(view.Schema, srcCols[i], "CharTokenizer"), srcCols[i]);
                        tempCols.Add(xfCols[i].outputColumnName);
                        charTokCols[i] = xfCols[i].outputColumnName;
                    }
                    view = new TokenizingByCharactersTransformer(h, columns: xfCols).Transform(view);
                }

                {
                    charFeatureCol = GenerateColumnName(view.Schema, OutputColumn, "CharExtractor");
                    tempCols.Add(charFeatureCol);
                    view = tparams.CharExtractorFactory.Create(h, view, new[] {
                        new ExtractorColumn()
                        {
                            Source = charTokCols,
                            FriendlyNames = _inputColumns,
                            Name = charFeatureCol
                        }});
                }
            }

            if (tparams.Norm != NormFunction.None)
            {
                var xfCols = new List<LpNormNormalizingEstimator.ColumnOptions>(2);

                if (charFeatureCol != null)
                {
                    var dstCol = GenerateColumnName(view.Schema, charFeatureCol, "LpCharNorm");
                    tempCols.Add(dstCol);
                    xfCols.Add(new LpNormNormalizingEstimator.ColumnOptions(dstCol, charFeatureCol, norm: tparams.LpNorm));
                    charFeatureCol = dstCol;
                }

                if (wordFeatureCol != null)
                {
                    var dstCol = GenerateColumnName(view.Schema, wordFeatureCol, "LpWordNorm");
                    tempCols.Add(dstCol);
                    xfCols.Add(new LpNormNormalizingEstimator.ColumnOptions(dstCol, wordFeatureCol, norm: tparams.LpNorm));
                    wordFeatureCol = dstCol;
                }

                if (xfCols.Count > 0)
                    view = new LpNormNormalizingTransformer(h, xfCols.ToArray()).Transform(view);
            }

            {
                var srcTaggedCols = new List<KeyValuePair<string, string>>(2);
                if (charFeatureCol != null && wordFeatureCol != null)
                {
                    // If we're producing both char and word grams, then we need to disambiguate
                    // between them (for example, the word 'a' vs. the char gram 'a').
                    srcTaggedCols.Add(new KeyValuePair<string, string>("Char", charFeatureCol));
                    srcTaggedCols.Add(new KeyValuePair<string, string>("Word", wordFeatureCol));
                }
                else
                {
                    // Otherwise, simply use the slot names, omitting the original source column names
                    // entirely. For the Concat transform setting the Key == Value of the TaggedColumn
                    // KVP signals this intent.
                    Contracts.Assert(charFeatureCol != null || wordFeatureCol != null || !string.IsNullOrEmpty(tparams.OutputTextTokensColumnName));
                    if (charFeatureCol != null)
                        srcTaggedCols.Add(new KeyValuePair<string, string>(charFeatureCol, charFeatureCol));
                    else if (wordFeatureCol != null)
                        srcTaggedCols.Add(new KeyValuePair<string, string>(wordFeatureCol, wordFeatureCol));
                }
                if (srcTaggedCols.Count > 0)
                {
                    view = new ColumnConcatenatingTransformer(h, new ColumnConcatenatingTransformer.ColumnOptions(OutputColumn,
                        srcTaggedCols.Select(kvp => (kvp.Value, kvp.Key))))
                        .Transform(view);
                }
            }

            view = ColumnSelectingTransformer.CreateDrop(h, view, tempCols.ToArray());
            return new Transformer(_host, input, view);
        }

        private static ITransformer Create(IHostEnvironment env, ModelLoadContext ctx)
            => new Transformer(env, ctx);

        private static string GenerateColumnName(DataViewSchema schema, string srcName, string xfTag)
        {
            return schema.GetTempColumnName(string.Format("{0}_{1}", srcName, xfTag));
        }

        /// <summary>
        /// Returns the <see cref="SchemaShape"/> of the schema which will be produced by the transformer.
        /// Used for schema propagation and verification in a pipeline.
        /// </summary>
        public SchemaShape GetOutputSchema(SchemaShape inputSchema)
        {
            _host.CheckValue(inputSchema, nameof(inputSchema));
            var result = inputSchema.ToDictionary(x => x.Name);
            foreach (var srcName in _inputColumns)
            {
                if (!inputSchema.TryFindColumn(srcName, out var col))
                    throw _host.ExceptSchemaMismatch(nameof(inputSchema), "input", srcName);
                if (!(col.ItemType is TextDataViewType))
                    throw _host.ExceptSchemaMismatch(nameof(inputSchema), "input", srcName, "scalar or vector of text", col.GetTypeString());
            }

            var metadata = new List<SchemaShape.Column>(2);
            metadata.Add(new SchemaShape.Column(AnnotationUtils.Kinds.SlotNames, SchemaShape.Column.VectorKind.Vector, TextDataViewType.Instance, false));
            if (OptionalSettings.Norm != NormFunction.None)
                metadata.Add(new SchemaShape.Column(AnnotationUtils.Kinds.IsNormalized, SchemaShape.Column.VectorKind.Scalar, BooleanDataViewType.Instance, false));

            result[OutputColumn] = new SchemaShape.Column(OutputColumn, SchemaShape.Column.VectorKind.Vector, NumberDataViewType.Single, false,
                new SchemaShape(metadata));

            if (!string.IsNullOrEmpty(OptionalSettings.OutputTokensColumnName))
            {
                string name = OptionalSettings.OutputTokensColumnName;
                result[name] = new SchemaShape.Column(name, SchemaShape.Column.VectorKind.VariableVector, TextDataViewType.Instance, false);
            }

            return new SchemaShape(result.Values);
        }

        // Factory method for SignatureDataTransform.
        internal static IDataTransform Create(IHostEnvironment env, Options args, IDataView data)
        {
            var estimator = new TextFeaturizingEstimator(env, args.Columns.Name, args.Columns.Source ?? new[] { args.Columns.Name }, args);
            estimator._stopWordsRemover = args.StopWordsRemover;
            estimator._dictionary = args.Dictionary;
            // Review: I don't think the following two lines are needed.
            estimator._wordFeatureExtractor = args.WordFeatureExtractorFactory;
            estimator._charFeatureExtractor = args.CharFeatureExtractorFactory;
            return estimator.Fit(data).Transform(data) as IDataTransform;
        }

        private sealed class Transformer : ITransformer
        {
            private const string TransformDirTemplate = "Step_{0:000}";

            private readonly IHost _host;
            private readonly IDataView _xf;

            internal Transformer(IHostEnvironment env, IDataView input, IDataView view)
            {
                _host = env.Register(nameof(Transformer));
                _xf = ApplyTransformUtils.ApplyAllTransformsToData(_host, view, new EmptyDataView(_host, input.Schema), input);
            }

            public DataViewSchema GetOutputSchema(DataViewSchema inputSchema)
            {
                _host.CheckValue(inputSchema, nameof(inputSchema));
                return Transform(new EmptyDataView(_host, inputSchema)).Schema;
            }

            public IDataView Transform(IDataView input)
            {
                _host.CheckValue(input, nameof(input));
                return ApplyTransformUtils.ApplyAllTransformsToData(_host, _xf, input);
            }

            bool ITransformer.IsRowToRowMapper => true;

            IRowToRowMapper ITransformer.GetRowToRowMapper(DataViewSchema inputSchema)
            {
                _host.CheckValue(inputSchema, nameof(inputSchema));
                var input = new EmptyDataView(_host, inputSchema);
                var revMaps = new List<IRowToRowMapper>();
                IDataView chain;
                for (chain = ApplyTransformUtils.ApplyAllTransformsToData(_host, _xf, input); chain is IDataTransform xf; chain = xf.Source)
                {
                    // Everything in the chain ought to be a row mapper.
                    _host.Assert(xf is IRowToRowMapper);
                    revMaps.Add((IRowToRowMapper)xf);
                }
                // The walkback should have ended at the input.
                Contracts.Assert(chain == input);
                revMaps.Reverse();
                return new CompositeRowToRowMapper(inputSchema, revMaps.ToArray());
            }

            void ICanSaveModel.Save(ModelSaveContext ctx)
            {
                _host.CheckValue(ctx, nameof(ctx));
                ctx.CheckAtModel();
                ctx.SetVersionInfo(GetVersionInfo());

                var dataPipe = _xf;
                var transforms = new List<IDataTransform>();
                while (dataPipe is IDataTransform xf)
                {
                    transforms.Add(xf);
                    dataPipe = xf.Source;
                    Contracts.AssertValue(dataPipe);
                }
                transforms.Reverse();

                ctx.SaveSubModel("Loader", c => BinaryLoader.SaveInstance(_host, c, dataPipe.Schema));

                ctx.Writer.Write(transforms.Count);
                for (int i = 0; i < transforms.Count; i++)
                {
                    var dirName = string.Format(TransformDirTemplate, i);
                    ctx.SaveModel(transforms[i], dirName);
                }
            }

            public Transformer(IHostEnvironment env, ModelLoadContext ctx)
            {
                Contracts.CheckValue(env, nameof(env));
                _host = env.Register(nameof(Transformer));
                _host.CheckValue(ctx, nameof(ctx));

                ctx.CheckAtModel(GetVersionInfo());
                int n = ctx.Reader.ReadInt32();

                ctx.LoadModel<ILegacyDataLoader, SignatureLoadDataLoader>(env, out var loader, "Loader", new MultiFileSource(null));

                IDataView data = loader;
                for (int i = 0; i < n; i++)
                {
                    var dirName = string.Format(TransformDirTemplate, i);
                    ctx.LoadModel<IDataTransform, SignatureLoadDataTransform>(env, out var xf, dirName, data);
                    data = xf;
                }

                _xf = data;
            }

            private static VersionInfo GetVersionInfo()
            {
                return new VersionInfo(
                    modelSignature: "TEXT XFR",
                    verWrittenCur: 0x00010001, // Initial
                    verReadableCur: 0x00010001,
                    verWeCanReadBack: 0x00010001,
                    loaderSignature: LoaderSignature,
                loaderAssemblyName: typeof(Transformer).Assembly.FullName);
            }
        }
    }
}<|MERGE_RESOLUTION|>--- conflicted
+++ resolved
@@ -305,13 +305,9 @@
 
             // These properties encode the logic needed to determine which transforms to apply.
             #region NeededTransforms
-<<<<<<< HEAD
-            public bool NeedsWordTokenizationTransform { get { return WordExtractorFactory != null || UsePredefinedStopWordRemover || !string.IsNullOrEmpty(OutputTextTokensColumnName); } }
-=======
-            public bool NeedsWordTokenizationTransform { get { return WordExtractorFactory != null || NeedsRemoveStopwordsTransform || OutputTextTokens; } }
+            public bool NeedsWordTokenizationTransform { get { return WordExtractorFactory != null || NeedsRemoveStopwordsTransform || !string.IsNullOrEmpty(OutputTextTokensColumnName); } }
 
             public bool NeedsRemoveStopwordsTransform { get { return StopWordsRemover != null; } }
->>>>>>> fa85e548
 
             public bool NeedsNormalizeTransform
             {
