﻿// Licensed to the .NET Foundation under one or more agreements.
// The .NET Foundation licenses this file to you under the MIT license.
// See the LICENSE file in the project root for more information.

using System;
using System.Collections.Generic;
using System.Linq;
using System.Text;
using Microsoft.Data.DataView;
using Microsoft.ML;
using Microsoft.ML.CommandLine;
using Microsoft.ML.Core.Data;
using Microsoft.ML.Data;
using Microsoft.ML.Data.IO;
using Microsoft.ML.EntryPoints;
using Microsoft.ML.Internal.Internallearn;
using Microsoft.ML.Internal.Utilities;
using Microsoft.ML.Model;
using Microsoft.ML.Transforms.Projections;
using Microsoft.ML.Transforms.Text;

[assembly: LoadableClass(TextFeaturizingEstimator.Summary, typeof(IDataTransform), typeof(TextFeaturizingEstimator), typeof(TextFeaturizingEstimator.Arguments), typeof(SignatureDataTransform),
    TextFeaturizingEstimator.UserName, "TextTransform", TextFeaturizingEstimator.LoaderSignature)]

[assembly: LoadableClass(TextFeaturizingEstimator.Summary, typeof(ITransformer), typeof(TextFeaturizingEstimator), null, typeof(SignatureLoadModel),
    TextFeaturizingEstimator.UserName, "TextTransform", TextFeaturizingEstimator.LoaderSignature)]

namespace Microsoft.ML.Transforms.Text
{
    using CaseNormalizationMode = TextNormalizingEstimator.CaseNormalizationMode;
    // A transform that turns a collection of text documents into numerical feature vectors. The feature vectors are counts
    // of (word or character) ngrams in a given text. It offers ngram hashing (finding the ngram token string name to feature
    // integer index mapping through hashing) as an option.
    /// <include file='doc.xml' path='doc/members/member[@name="TextFeaturizingEstimator "]/*' />
    public sealed class TextFeaturizingEstimator : IEstimator<ITransformer>
    {
        /// <summary>
        /// Text language. This enumeration is serialized.
        /// </summary>
        public enum Language
        {
            English = 1,
            French = 2,
            German = 3,
            Dutch = 4,
            Italian = 5,
            Spanish = 6,
            Japanese = 7
        }

        /// <summary>
        /// Text vector normalizer kind.
        /// </summary>
        public enum TextNormKind
        {
            None = 0,
            L1 = 1,
            L2 = 2,
            LInf = 3
        }

        public sealed class Column : ManyToOneColumn
        {
            internal static Column Parse(string str)
            {
                var res = new Column();
                if (res.TryParse(str))
                    return res;
                return null;
            }

            internal bool TryUnparse(StringBuilder sb)
            {
                Contracts.AssertValue(sb);
                return TryUnparseCore(sb);
            }
        }

        /// <summary>
        /// This class exposes <see cref="NgramExtractorTransform"/>/<see cref="NgramHashExtractingTransformer"/> arguments.
        /// </summary>
        public sealed class Arguments : TransformInputBase
        {
            [Argument(ArgumentType.Required, HelpText = "New column definition (optional form: name:srcs).", Name = "Column", ShortName = "col", SortOrder = 1)]
            public Column Columns;

            [Argument(ArgumentType.AtMostOnce, HelpText = "Dataset language or 'AutoDetect' to detect language per row.", ShortName = "lang", SortOrder = 3)]
            public Language Language = DefaultLanguage;

            [Argument(ArgumentType.Multiple, HelpText = "Use stop remover or not.", ShortName = "remover", SortOrder = 4)]
            public bool UsePredefinedStopWordRemover = false;

            [Argument(ArgumentType.AtMostOnce, HelpText = "Casing text using the rules of the invariant culture.", ShortName = "case", SortOrder = 5)]
            public CaseNormalizationMode TextCase = TextNormalizingEstimator.Defaults.TextCase;

            [Argument(ArgumentType.AtMostOnce, HelpText = "Whether to keep diacritical marks or remove them.", ShortName = "diac", SortOrder = 6)]
            public bool KeepDiacritics = TextNormalizingEstimator.Defaults.KeepDiacritics;

            [Argument(ArgumentType.AtMostOnce, HelpText = "Whether to keep punctuation marks or remove them.", ShortName = "punc", SortOrder = 7)]
            public bool KeepPunctuations = TextNormalizingEstimator.Defaults.KeepPunctuations;

            [Argument(ArgumentType.AtMostOnce, HelpText = "Whether to keep numbers or remove them.", ShortName = "num", SortOrder = 8)]
            public bool KeepNumbers = TextNormalizingEstimator.Defaults.KeepNumbers;

            [Argument(ArgumentType.AtMostOnce, HelpText = "Whether to output the transformed text tokens as an additional column.", ShortName = "tokens,showtext,showTransformedText", SortOrder = 9)]
            public bool OutputTokens;

            [Argument(ArgumentType.Multiple, HelpText = "A dictionary of whitelisted terms.", ShortName = "dict", NullName = "<None>", SortOrder = 10, Hide = true)]
            public TermLoaderArguments Dictionary;

            [TGUI(Label = "Word Gram Extractor")]
            [Argument(ArgumentType.Multiple, HelpText = "Ngram feature extractor to use for words (WordBag/WordHashBag).", ShortName = "wordExtractor", NullName = "<None>", SortOrder = 11)]
            public INgramExtractorFactoryFactory WordFeatureExtractor = new NgramExtractorTransform.NgramExtractorArguments();

            [TGUI(Label = "Char Gram Extractor")]
            [Argument(ArgumentType.Multiple, HelpText = "Ngram feature extractor to use for characters (WordBag/WordHashBag).", ShortName = "charExtractor", NullName = "<None>", SortOrder = 12)]
            public INgramExtractorFactoryFactory CharFeatureExtractor = new NgramExtractorTransform.NgramExtractorArguments() { NgramLength = 3, AllLengths = false };

            [Argument(ArgumentType.AtMostOnce, HelpText = "Normalize vectors (rows) individually by rescaling them to unit norm.", ShortName = "norm", SortOrder = 13)]
            public TextNormKind VectorNormalizer = TextNormKind.L2;
        }

        public sealed class Settings
        {
#pragma warning disable MSML_NoInstanceInitializers // No initializers on instance fields or properties
            public Language TextLanguage { get; set; } = DefaultLanguage;
            public CaseNormalizationMode TextCase { get; set; } = CaseNormalizationMode.Lower;
            public bool KeepDiacritics { get; set; } = false;
            public bool KeepPunctuations { get; set; } = true;
            public bool KeepNumbers { get; set; } = true;
            public bool OutputTokens { get; set; } = false;
            public TextNormKind VectorNormalizer { get; set; } = TextNormKind.L2;
            public bool UseStopRemover { get; set; } = false;
            public bool UseCharExtractor { get; set; } = true;
            public bool UseWordExtractor { get; set; } = true;
#pragma warning restore MSML_NoInstanceInitializers // No initializers on instance fields or properties
        }

        public readonly string OutputColumn;
        private readonly string[] _inputColumns;
        public IReadOnlyCollection<string> InputColumns => _inputColumns.AsReadOnly();
        public Settings AdvancedSettings { get; }

        // These parameters are hardcoded for now.
        // REVIEW: expose them once sub-transforms are estimators.
        private TermLoaderArguments _dictionary;
        private INgramExtractorFactoryFactory _wordFeatureExtractor;
        private INgramExtractorFactoryFactory _charFeatureExtractor;

        private readonly IHost _host;

        /// <summary>
        /// A distilled version of the TextFeaturizingEstimator  Arguments, with all fields marked readonly and
        /// only the exact set of information needed to construct the transforms preserved.
        /// </summary>
        private sealed class TransformApplierParams
        {
            public readonly INgramExtractorFactory WordExtractorFactory;
            public readonly INgramExtractorFactory CharExtractorFactory;

            public readonly TextNormKind VectorNormalizer;
            public readonly Language Language;
            public readonly bool UsePredefinedStopWordRemover;
            public readonly CaseNormalizationMode TextCase;
            public readonly bool KeepDiacritics;
            public readonly bool KeepPunctuations;
            public readonly bool KeepNumbers;
            public readonly bool OutputTextTokens;
            public readonly TermLoaderArguments Dictionary;

            public StopWordsRemovingEstimator.Language StopwordsLanguage
                => (StopWordsRemovingEstimator.Language)Enum.Parse(typeof(StopWordsRemovingEstimator.Language), Language.ToString());

            public LpNormalizingEstimatorBase.NormalizerKind LpNormalizerKind
            {
                get
                {
                    switch (VectorNormalizer)
                    {
                        case TextNormKind.L1:
                            return LpNormalizingEstimatorBase.NormalizerKind.L1Norm;
                        case TextNormKind.L2:
                            return LpNormalizingEstimatorBase.NormalizerKind.L2Norm;
                        case TextNormKind.LInf:
                            return LpNormalizingEstimatorBase.NormalizerKind.LInf;
                        default:
                            Contracts.Assert(false, "Unexpected normalizer type");
                            return LpNormalizingEstimatorBase.NormalizerKind.L2Norm;
                    }
                }
            }

            // These properties encode the logic needed to determine which transforms to apply.
            #region NeededTransforms
            public bool NeedsWordTokenizationTransform { get { return WordExtractorFactory != null || UsePredefinedStopWordRemover || OutputTextTokens; } }

            public bool NeedsNormalizeTransform
            {
                get
                {
                    return
                        TextCase != CaseNormalizationMode.None ||
                        !KeepDiacritics ||
                        !KeepPunctuations ||
                        !KeepNumbers;
                }
            }

            private bool UsesHashExtractors
            {
                get
                {
                    return
                        (WordExtractorFactory == null ? true : WordExtractorFactory.UseHashingTrick) &&
                        (CharExtractorFactory == null ? true : CharExtractorFactory.UseHashingTrick);
                }
            }

            // If we're performing language auto detection, or either of our extractors aren't hashing then
            // we need all the input text concatenated into a single ReadOnlyMemory, for the LanguageDetectionTransform
            // to operate on the entire text vector, and for the Dictionary feature extractor to build its bound dictionary
            // correctly.
            public bool NeedInitialSourceColumnConcatTransform
            {
                get
                {
                    return !UsesHashExtractors;
                }
            }
            #endregion

            public TransformApplierParams(TextFeaturizingEstimator parent)
            {
                var host = parent._host;
                host.Check(Enum.IsDefined(typeof(Language), parent.AdvancedSettings.TextLanguage));
                host.Check(Enum.IsDefined(typeof(CaseNormalizationMode), parent.AdvancedSettings.TextCase));
                WordExtractorFactory = parent._wordFeatureExtractor?.CreateComponent(host, parent._dictionary);
                CharExtractorFactory = parent._charFeatureExtractor?.CreateComponent(host, parent._dictionary);
                VectorNormalizer = parent.AdvancedSettings.VectorNormalizer;
                Language = parent.AdvancedSettings.TextLanguage;
                UsePredefinedStopWordRemover = parent.AdvancedSettings.UseStopRemover;
                TextCase = parent.AdvancedSettings.TextCase;
                KeepDiacritics = parent.AdvancedSettings.KeepDiacritics;
                KeepPunctuations = parent.AdvancedSettings.KeepPunctuations;
                KeepNumbers = parent.AdvancedSettings.KeepNumbers;
                OutputTextTokens = parent.AdvancedSettings.OutputTokens;
                Dictionary = parent._dictionary;
            }
        }

        internal const string Summary = "A transform that turns a collection of text documents into numerical feature vectors. " +
            "The feature vectors are normalized counts of (word and/or character) ngrams in a given tokenized text.";

        internal const string UserName = "Text Transform";
        internal const string LoaderSignature = "Text";

        public const Language DefaultLanguage = Language.English;

        private const string TransformedTextColFormat = "{0}_TransformedText";

        public TextFeaturizingEstimator(IHostEnvironment env, string outputColumnName, string inputColumnName = null,
            Action<Settings> advancedSettings = null)
            : this(env, outputColumnName, new[] { inputColumnName ?? outputColumnName }, advancedSettings)
        {
        }

        public TextFeaturizingEstimator(IHostEnvironment env, string name, IEnumerable<string> source,
            Action<Settings> advancedSettings = null)
        {
            Contracts.CheckValue(env, nameof(env));
            _host = env.Register(nameof(TextFeaturizingEstimator));
            _host.CheckValue(source, nameof(source));
            _host.CheckParam(source.Any(), nameof(source));
            _host.CheckParam(!source.Any(string.IsNullOrWhiteSpace), nameof(source));
            _host.CheckNonEmpty(name, nameof(name));
            _host.CheckValueOrNull(advancedSettings);

            _inputColumns = source.ToArray();
            OutputColumn = name;

            AdvancedSettings = new Settings();
            advancedSettings?.Invoke(AdvancedSettings);

            _dictionary = null;
            if (AdvancedSettings.UseWordExtractor)
                _wordFeatureExtractor = new NgramExtractorTransform.NgramExtractorArguments();
            if (AdvancedSettings.UseCharExtractor)
                _charFeatureExtractor = new NgramExtractorTransform.NgramExtractorArguments() { NgramLength = 3, AllLengths = false };
        }

        public ITransformer Fit(IDataView input)
        {
            var h = _host;
            h.CheckValue(input, nameof(input));

            var tparams = new TransformApplierParams(this);
            string[] textCols = _inputColumns;
            string[] wordTokCols = null;
            string[] charTokCols = null;
            string wordFeatureCol = null;
            string charFeatureCol = null;
            List<string> tempCols = new List<string>();
            IDataView view = input;

            if (tparams.NeedInitialSourceColumnConcatTransform && textCols.Length > 1)
            {
                var srcCols = textCols;
                textCols = new[] { GenerateColumnName(input.Schema, OutputColumn, "InitialConcat") };
                tempCols.Add(textCols[0]);
                view = new ColumnConcatenatingTransformer(h, textCols[0], srcCols).Transform(view);
            }

            if (tparams.NeedsNormalizeTransform)
            {
                var xfCols = new (string outputColumnName, string inputColumnName)[textCols.Length];
                string[] dstCols = new string[textCols.Length];
                for (int i = 0; i < textCols.Length; i++)
                {
                    dstCols[i] = GenerateColumnName(view.Schema, textCols[i], "TextNormalizer");
                    tempCols.Add(dstCols[i]);
                    xfCols[i] = (dstCols[i], textCols[i]);
                }

                view = new TextNormalizingEstimator(h, tparams.TextCase, tparams.KeepDiacritics, tparams.KeepPunctuations, tparams.KeepNumbers, xfCols).Fit(view).Transform(view);

                textCols = dstCols;
            }

            if (tparams.NeedsWordTokenizationTransform)
            {
                var xfCols = new WordTokenizingTransformer.ColumnInfo[textCols.Length];
                wordTokCols = new string[textCols.Length];
                for (int i = 0; i < textCols.Length; i++)
                {
                    var col = new WordTokenizingTransformer.ColumnInfo(GenerateColumnName(view.Schema, textCols[i], "WordTokenizer"), textCols[i]);
                    xfCols[i] = col;
                    wordTokCols[i] = col.Name;
                    tempCols.Add(col.Name);
                }

                view = new WordTokenizingEstimator(h, xfCols).Fit(view).Transform(view);
            }

            if (tparams.UsePredefinedStopWordRemover)
            {
                Contracts.Assert(wordTokCols != null, "StopWords transform requires that word tokenization has been applied to the input text.");
                var xfCols = new StopWordsRemovingTransformer.ColumnInfo[wordTokCols.Length];
                var dstCols = new string[wordTokCols.Length];
                for (int i = 0; i < wordTokCols.Length; i++)
                {
                    var tempName = GenerateColumnName(view.Schema, wordTokCols[i], "StopWordsRemoverTransform");
                    var col = new StopWordsRemovingTransformer.ColumnInfo(tempName, wordTokCols[i], tparams.StopwordsLanguage);
                    dstCols[i] = tempName;
                    tempCols.Add(tempName);

                    xfCols[i] = col;
                }
                view = new StopWordsRemovingEstimator(h, xfCols).Fit(view).Transform(view);
                wordTokCols = dstCols;
            }

            if (tparams.WordExtractorFactory != null)
            {
                var dstCol = GenerateColumnName(view.Schema, OutputColumn, "WordExtractor");
                tempCols.Add(dstCol);
                view = tparams.WordExtractorFactory.Create(h, view, new[] {
                    new ExtractorColumn()
                    {
                        Name = dstCol,
                        Source = wordTokCols,
                        FriendlyNames = _inputColumns
                    }});
                wordFeatureCol = dstCol;
            }

            if (tparams.OutputTextTokens)
            {
                string[] srcCols = wordTokCols ?? textCols;
                view = new ColumnConcatenatingTransformer(h, string.Format(TransformedTextColFormat, OutputColumn), srcCols).Transform(view);
            }

            if (tparams.CharExtractorFactory != null)
            {
                {
                    var srcCols = tparams.UsePredefinedStopWordRemover ? wordTokCols : textCols;
                    charTokCols = new string[srcCols.Length];
                    var xfCols = new (string outputColumnName, string inputColumnName)[srcCols.Length];
                    for (int i = 0; i < srcCols.Length; i++)
                    {
                        xfCols[i] = (GenerateColumnName(view.Schema, srcCols[i], "CharTokenizer"), srcCols[i]);
                        tempCols.Add(xfCols[i].outputColumnName);
                        charTokCols[i] = xfCols[i].outputColumnName;
                    }
                    view = new TokenizingByCharactersTransformer(h, columns: xfCols).Transform(view);
                }

                {
                    charFeatureCol = GenerateColumnName(view.Schema, OutputColumn, "CharExtractor");
                    tempCols.Add(charFeatureCol);
                    view = tparams.CharExtractorFactory.Create(h, view, new[] {
                        new ExtractorColumn()
                        {
                            Source = charTokCols,
                            FriendlyNames = _inputColumns,
                            Name = charFeatureCol
                        }});
                }
            }

            if (tparams.VectorNormalizer != TextNormKind.None)
            {
                var xfCols = new List<LpNormalizingTransformer.LpNormColumnInfo>(2);

                if (charFeatureCol != null)
                {
                    var dstCol = GenerateColumnName(view.Schema, charFeatureCol, "LpCharNorm");
                    tempCols.Add(dstCol);
                    xfCols.Add(new LpNormalizingTransformer.LpNormColumnInfo(dstCol, charFeatureCol, normalizerKind: tparams.LpNormalizerKind));
                    charFeatureCol = dstCol;
                }

                if (wordFeatureCol != null)
                {
                    var dstCol = GenerateColumnName(view.Schema, wordFeatureCol, "LpWordNorm");
                    tempCols.Add(dstCol);
                    xfCols.Add(new LpNormalizingTransformer.LpNormColumnInfo(dstCol, wordFeatureCol, normalizerKind: tparams.LpNormalizerKind));
                    wordFeatureCol = dstCol;
                }

                if (xfCols.Count > 0)
                    view = new LpNormalizingTransformer(h, xfCols.ToArray()).Transform(view);
            }

            {
                var srcTaggedCols = new List<KeyValuePair<string, string>>(2);
                if (charFeatureCol != null && wordFeatureCol != null)
                {
                    // If we're producing both char and word grams, then we need to disambiguate
                    // between them (for example, the word 'a' vs. the char gram 'a').
                    srcTaggedCols.Add(new KeyValuePair<string, string>("Char", charFeatureCol));
                    srcTaggedCols.Add(new KeyValuePair<string, string>("Word", wordFeatureCol));
                }
                else
                {
                    // Otherwise, simply use the slot names, omitting the original source column names
                    // entirely. For the Concat transform setting the Key == Value of the TaggedColumn
                    // KVP signals this intent.
                    Contracts.Assert(charFeatureCol != null || wordFeatureCol != null || tparams.OutputTextTokens);
                    if (charFeatureCol != null)
                        srcTaggedCols.Add(new KeyValuePair<string, string>(charFeatureCol, charFeatureCol));
                    else if (wordFeatureCol != null)
                        srcTaggedCols.Add(new KeyValuePair<string, string>(wordFeatureCol, wordFeatureCol));
                }
                if (srcTaggedCols.Count > 0)
                {
                    view = new ColumnConcatenatingTransformer(h, new ColumnConcatenatingTransformer.ColumnInfo(OutputColumn,
                        srcTaggedCols.Select(kvp => (kvp.Value, kvp.Key))))
                        .Transform(view);
                }
            }

            view = ColumnSelectingTransformer.CreateDrop(h, view, tempCols.ToArray());
            return new Transformer(_host, input, view);
        }

        public static ITransformer Create(IHostEnvironment env, ModelLoadContext ctx)
            => new Transformer(env, ctx);

        private static string GenerateColumnName(Schema schema, string srcName, string xfTag)
        {
            return schema.GetTempColumnName(string.Format("{0}_{1}", srcName, xfTag));
        }

        public SchemaShape GetOutputSchema(SchemaShape inputSchema)
        {
            _host.CheckValue(inputSchema, nameof(inputSchema));
            var result = inputSchema.ToDictionary(x => x.Name);
            foreach (var srcName in _inputColumns)
            {
                if (!inputSchema.TryFindColumn(srcName, out var col))
                    throw _host.ExceptSchemaMismatch(nameof(inputSchema), "input", srcName);
                if (!(col.ItemType is TextType))
                    throw _host.ExceptSchemaMismatch(nameof(inputSchema), "input", srcName, "scalar or vector of text", col.GetTypeString());
            }

            var metadata = new List<SchemaShape.Column>(2);
            metadata.Add(new SchemaShape.Column(MetadataUtils.Kinds.SlotNames, SchemaShape.Column.VectorKind.Vector, TextType.Instance, false));
            if (AdvancedSettings.VectorNormalizer != TextNormKind.None)
                metadata.Add(new SchemaShape.Column(MetadataUtils.Kinds.IsNormalized, SchemaShape.Column.VectorKind.Scalar, BoolType.Instance, false));

            result[OutputColumn] = new SchemaShape.Column(OutputColumn, SchemaShape.Column.VectorKind.Vector, NumberType.R4, false,
                new SchemaShape(metadata));
            if (AdvancedSettings.OutputTokens)
            {
                string name = string.Format(TransformedTextColFormat, OutputColumn);
                result[name] = new SchemaShape.Column(name, SchemaShape.Column.VectorKind.VariableVector, TextType.Instance, false);
            }

            return new SchemaShape(result.Values);
        }

        // Factory method for SignatureDataTransform.
        public static IDataTransform Create(IHostEnvironment env, Arguments args, IDataView data)
        {
            Action<Settings> settings = s =>
            {
                s.TextLanguage = args.Language;
                s.TextCase = args.TextCase;
                s.KeepDiacritics = args.KeepDiacritics;
                s.KeepPunctuations = args.KeepPunctuations;
                s.KeepNumbers = args.KeepNumbers;
                s.OutputTokens = args.OutputTokens;
                s.VectorNormalizer = args.VectorNormalizer;
                s.UseStopRemover = args.UsePredefinedStopWordRemover;
                s.UseWordExtractor = args.WordFeatureExtractor != null;
                s.UseCharExtractor = args.CharFeatureExtractor != null;
            };

<<<<<<< HEAD
            var estimator = new TextFeaturizingEstimator(env, args.Column.Name, args.Column.Source ?? new[] { args.Column.Name }, settings);
=======
            var estimator = new TextFeaturizingEstimator(env, args.Columns.Source ?? new[] { args.Columns.Name }, args.Columns.Name, settings);
>>>>>>> ac7ee5a2
            estimator._dictionary = args.Dictionary;
            estimator._wordFeatureExtractor = args.WordFeatureExtractor;
            estimator._charFeatureExtractor = args.CharFeatureExtractor;
            return estimator.Fit(data).Transform(data) as IDataTransform;
        }

        private sealed class Transformer : ITransformer, ICanSaveModel
        {
            private const string TransformDirTemplate = "Step_{0:000}";

            private readonly IHost _host;
            private readonly IDataView _xf;

            public Transformer(IHostEnvironment env, IDataView input, IDataView view)
            {
                _host = env.Register(nameof(Transformer));
                _xf = ApplyTransformUtils.ApplyAllTransformsToData(_host, view, new EmptyDataView(_host, input.Schema), input);
            }

            public Schema GetOutputSchema(Schema inputSchema)
            {
                _host.CheckValue(inputSchema, nameof(inputSchema));
                return Transform(new EmptyDataView(_host, inputSchema)).Schema;
            }

            public IDataView Transform(IDataView input)
            {
                _host.CheckValue(input, nameof(input));
                return ApplyTransformUtils.ApplyAllTransformsToData(_host, _xf, input);
            }

            public bool IsRowToRowMapper => true;

            public IRowToRowMapper GetRowToRowMapper(Schema inputSchema)
            {
                _host.CheckValue(inputSchema, nameof(inputSchema));
                var input = new EmptyDataView(_host, inputSchema);
                var revMaps = new List<IRowToRowMapper>();
                IDataView chain;
                for (chain = ApplyTransformUtils.ApplyAllTransformsToData(_host, _xf, input); chain is IDataTransform xf; chain = xf.Source)
                {
                    // Everything in the chain ought to be a row mapper.
                    _host.Assert(xf is IRowToRowMapper);
                    revMaps.Add((IRowToRowMapper)xf);
                }
                // The walkback should have ended at the input.
                Contracts.Assert(chain == input);
                revMaps.Reverse();
                return new CompositeRowToRowMapper(inputSchema, revMaps.ToArray());
            }

            public void Save(ModelSaveContext ctx)
            {
                _host.CheckValue(ctx, nameof(ctx));
                ctx.CheckAtModel();
                ctx.SetVersionInfo(GetVersionInfo());

                var dataPipe = _xf;
                var transforms = new List<IDataTransform>();
                while (dataPipe is IDataTransform xf)
                {
                    transforms.Add(xf);
                    dataPipe = xf.Source;
                    Contracts.AssertValue(dataPipe);
                }
                transforms.Reverse();

                ctx.SaveSubModel("Loader", c => BinaryLoader.SaveInstance(_host, c, dataPipe.Schema));

                ctx.Writer.Write(transforms.Count);
                for (int i = 0; i < transforms.Count; i++)
                {
                    var dirName = string.Format(TransformDirTemplate, i);
                    ctx.SaveModel(transforms[i], dirName);
                }
            }

            public Transformer(IHostEnvironment env, ModelLoadContext ctx)
            {
                Contracts.CheckValue(env, nameof(env));
                _host = env.Register(nameof(Transformer));
                _host.CheckValue(ctx, nameof(ctx));

                ctx.CheckAtModel(GetVersionInfo());
                int n = ctx.Reader.ReadInt32();

                ctx.LoadModel<IDataLoader, SignatureLoadDataLoader>(env, out var loader, "Loader", new MultiFileSource(null));

                IDataView data = loader;
                for (int i = 0; i < n; i++)
                {
                    var dirName = string.Format(TransformDirTemplate, i);
                    ctx.LoadModel<IDataTransform, SignatureLoadDataTransform>(env, out var xf, dirName, data);
                    data = xf;
                }

                _xf = data;
            }

            private static VersionInfo GetVersionInfo()
            {
                return new VersionInfo(
                    modelSignature: "TEXT XFR",
                    verWrittenCur: 0x00010001, // Initial
                    verReadableCur: 0x00010001,
                    verWeCanReadBack: 0x00010001,
                    loaderSignature: LoaderSignature,
                loaderAssemblyName: typeof(Transformer).Assembly.FullName);
            }
        }
    }
}<|MERGE_RESOLUTION|>--- conflicted
+++ resolved
@@ -516,11 +516,7 @@
                 s.UseCharExtractor = args.CharFeatureExtractor != null;
             };
 
-<<<<<<< HEAD
-            var estimator = new TextFeaturizingEstimator(env, args.Column.Name, args.Column.Source ?? new[] { args.Column.Name }, settings);
-=======
-            var estimator = new TextFeaturizingEstimator(env, args.Columns.Source ?? new[] { args.Columns.Name }, args.Columns.Name, settings);
->>>>>>> ac7ee5a2
+            var estimator = new TextFeaturizingEstimator(env, args.Columns.Name, args.Columns.Source ?? new[] { args.Columns.Name }, settings);
             estimator._dictionary = args.Dictionary;
             estimator._wordFeatureExtractor = args.WordFeatureExtractor;
             estimator._charFeatureExtractor = args.CharFeatureExtractor;
