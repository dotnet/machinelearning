--- conflicted
+++ resolved
@@ -357,39 +357,25 @@
         /// <param name="skipLength">Maximum number of tokens to skip when constructing an ngram.</param>
         /// <param name="allLengths">Whether to include all ngram lengths up to <paramref name="ngramLength"/> or only <paramref name="ngramLength"/>.</param>
         /// <param name="seed">Hashing seed.</param>
-<<<<<<< HEAD
         /// <param name="useOrderedHashing">Whether the position of each source column should be included in the hash (when there are multiple source columns).</param>
-        /// <param name="invertHash">During hashing we constuct mappings between original values and the produced hash values.
-=======
-        /// <param name="ordered">Whether the position of each source column should be included in the hash (when there are multiple source columns).</param>
         /// <param name="maximumNumberOfInverts">During hashing we constuct mappings between original values and the produced hash values.
->>>>>>> abc2d638
         /// Text representation of original values are stored in the slot names of the  metadata for the new column.Hashing, as such, can map many initial values to one.
         /// <paramref name="maximumNumberOfInverts"/> specifies the upper bound of the number of distinct input values mapping to a hash that should be retained.
         /// <value>0</value> does not retain any input values. <value>-1</value> retains all input values mapping to each hash.</param>
         public static WordHashBagEstimator ProduceHashedWordBags(this TransformsCatalog.TextTransforms catalog,
             string outputColumnName,
             string inputColumnName = null,
-<<<<<<< HEAD
-            int numberOfBits = NgramHashExtractingTransformer.DefaultArguments.HashBits,
-=======
             int numberOfBits = NgramHashExtractingTransformer.DefaultArguments.NumberOfBits,
->>>>>>> abc2d638
             int ngramLength = NgramHashExtractingTransformer.DefaultArguments.NgramLength,
             int skipLength = NgramHashExtractingTransformer.DefaultArguments.SkipLength,
             bool allLengths = NgramHashExtractingTransformer.DefaultArguments.AllLengths,
             uint seed = NgramHashExtractingTransformer.DefaultArguments.Seed,
-<<<<<<< HEAD
             bool useOrderedHashing = NgramHashExtractingTransformer.DefaultArguments.Ordered,
-            int invertHash = NgramHashExtractingTransformer.DefaultArguments.InvertHash)
-            => new WordHashBagEstimator(Contracts.CheckRef(catalog, nameof(catalog)).GetEnvironment(),
-                outputColumnName, inputColumnName, numberOfBits, ngramLength, skipLength, allLengths, seed, useOrderedHashing, invertHash);
-=======
-            bool ordered = NgramHashExtractingTransformer.DefaultArguments.Ordered,
             int maximumNumberOfInverts = NgramHashExtractingTransformer.DefaultArguments.MaximumNumberOfInverts)
             => new WordHashBagEstimator(Contracts.CheckRef(catalog, nameof(catalog)).GetEnvironment(),
-                outputColumnName, inputColumnName, numberOfBits, ngramLength, skipLength, allLengths, seed, ordered, maximumNumberOfInverts);
->>>>>>> abc2d638
+                outputColumnName, inputColumnName, numberOfBits: numberOfBits, ngramLength: ngramLength,
+                skipLength: skipLength, allLengths: allLengths, seed: seed, useOrderedHashing: useOrderedHashing,
+                maximumNumberOfInverts: maximumNumberOfInverts);
 
         /// <summary>
         /// Produces a bag of counts of hashed ngrams in <paramref name="inputColumnNames"/>
@@ -403,90 +389,43 @@
         /// <param name="skipLength">Maximum number of tokens to skip when constructing an ngram.</param>
         /// <param name="allLengths">Whether to include all ngram lengths up to <paramref name="ngramLength"/> or only <paramref name="ngramLength"/>.</param>
         /// <param name="seed">Hashing seed.</param>
-<<<<<<< HEAD
         /// <param name="useOrderedHashing">Whether the position of each source column should be included in the hash (when there are multiple source columns).</param>
-        /// <param name="invertHash">During hashing we constuct mappings between original values and the produced hash values.
-=======
-        /// <param name="ordered">Whether the position of each source column should be included in the hash (when there are multiple source columns).</param>
         /// <param name="maximumNumberOfInverts">During hashing we constuct mappings between original values and the produced hash values.
->>>>>>> abc2d638
         /// Text representation of original values are stored in the slot names of the  metadata for the new column.Hashing, as such, can map many initial values to one.
         /// <paramref name="maximumNumberOfInverts"/> specifies the upper bound of the number of distinct input values mapping to a hash that should be retained.
         /// <value>0</value> does not retain any input values. <value>-1</value> retains all input values mapping to each hash.</param>
         public static WordHashBagEstimator ProduceHashedWordBags(this TransformsCatalog.TextTransforms catalog,
             string outputColumnName,
             string[] inputColumnNames,
-<<<<<<< HEAD
-            int numberOfBits = NgramHashExtractingTransformer.DefaultArguments.HashBits,
-=======
             int numberOfBits = NgramHashExtractingTransformer.DefaultArguments.NumberOfBits,
             int ngramLength = NgramHashExtractingTransformer.DefaultArguments.NgramLength,
             int skipLength = NgramHashExtractingTransformer.DefaultArguments.SkipLength,
             bool allLengths = NgramHashExtractingTransformer.DefaultArguments.AllLengths,
             uint seed = NgramHashExtractingTransformer.DefaultArguments.Seed,
-            bool ordered = NgramHashExtractingTransformer.DefaultArguments.Ordered,
+            bool useOrderedHashing = NgramHashExtractingTransformer.DefaultArguments.Ordered,
             int maximumNumberOfInverts = NgramHashExtractingTransformer.DefaultArguments.MaximumNumberOfInverts)
             => new WordHashBagEstimator(Contracts.CheckRef(catalog, nameof(catalog)).GetEnvironment(),
-                outputColumnName, inputColumnNames, numberOfBits, ngramLength, skipLength, allLengths, seed, ordered, maximumNumberOfInverts);
-
-        /// <summary>
-        /// Produces a bag of counts of hashed ngrams in <paramref name="columns.inputs"/>
-        /// and outputs bag of word vector for each output in <paramref name="columns.output"/>
-        /// </summary>
-        /// <param name="catalog">The text-related transform's catalog.</param>
-        /// <param name="columns">Pairs of columns to compute bag of word vector.</param>
+                outputColumnName, inputColumnNames, numberOfBits: numberOfBits, ngramLength: ngramLength,
+                skipLength: skipLength, allLengths: allLengths, seed: seed, useOrderedHashing: useOrderedHashing,
+                maximumNumberOfInverts: maximumNumberOfInverts);
+
+        /// <summary>
+        /// Produces a bag of counts of hashed ngrams in <paramref name="inputColumnName"/>
+        /// and outputs ngram vector as <paramref name="outputColumnName"/>
+        ///
+        /// <see cref="NgramHashingEstimator"/> is different from <see cref="WordHashBagEstimator"/> in a way that <see cref="NgramHashingEstimator"/>
+        /// takes tokenized text as input while <see cref="WordHashBagEstimator"/> tokenizes text internally.
+        /// </summary>
+        /// <param name="catalog">The text-related transform's catalog.</param>
+        /// <param name="outputColumnName">Name of the column resulting from the transformation of <paramref name="inputColumnName"/>.</param>
+        /// <param name="inputColumnName">Name of the column to transform. If set to <see langword="null"/>, the value of the <paramref name="outputColumnName"/> will be used as source.</param>
         /// <param name="numberOfBits">Number of bits to hash into. Must be between 1 and 30, inclusive.</param>
         /// <param name="ngramLength">Ngram length.</param>
         /// <param name="skipLength">Maximum number of tokens to skip when constructing an ngram.</param>
         /// <param name="allLengths">Whether to include all ngram lengths up to <paramref name="ngramLength"/> or only <paramref name="ngramLength"/>.</param>
         /// <param name="seed">Hashing seed.</param>
-        /// <param name="ordered">Whether the position of each source column should be included in the hash (when there are multiple source columns).</param>
+        /// <param name="useOrderedHashing">Whether the position of each source column should be included in the hash (when there are multiple source columns).</param>
         /// <param name="maximumNumberOfInverts">During hashing we constuct mappings between original values and the produced hash values.
-        /// Text representation of original values are stored in the slot names of the  metadata for the new column.Hashing, as such, can map many initial values to one.
-        /// <paramref name="maximumNumberOfInverts"/> specifies the upper bound of the number of distinct input values mapping to a hash that should be retained.
-        /// <value>0</value> does not retain any input values. <value>-1</value> retains all input values mapping to each hash.</param>
-        public static WordHashBagEstimator ProduceHashedWordBags(this TransformsCatalog.TextTransforms catalog,
-            (string outputColumnName, string[] inputColumnNames)[] columns,
-            int numberOfBits = NgramHashExtractingTransformer.DefaultArguments.NumberOfBits,
->>>>>>> abc2d638
-            int ngramLength = NgramHashExtractingTransformer.DefaultArguments.NgramLength,
-            int skipLength = NgramHashExtractingTransformer.DefaultArguments.SkipLength,
-            bool allLengths = NgramHashExtractingTransformer.DefaultArguments.AllLengths,
-            uint seed = NgramHashExtractingTransformer.DefaultArguments.Seed,
-<<<<<<< HEAD
-            bool useOrderedHashing = NgramHashExtractingTransformer.DefaultArguments.Ordered,
-            int invertHash = NgramHashExtractingTransformer.DefaultArguments.InvertHash)
-            => new WordHashBagEstimator(Contracts.CheckRef(catalog, nameof(catalog)).GetEnvironment(),
-                outputColumnName, inputColumnNames, numberOfBits, ngramLength, skipLength, allLengths, seed, useOrderedHashing, invertHash);
-=======
-            bool ordered = NgramHashExtractingTransformer.DefaultArguments.Ordered,
-            int maximumNumberOfInverts = NgramHashExtractingTransformer.DefaultArguments.MaximumNumberOfInverts)
-            => new WordHashBagEstimator(Contracts.CheckRef(catalog, nameof(catalog)).GetEnvironment(),
-               columns, numberOfBits, ngramLength, skipLength, allLengths, seed, ordered, maximumNumberOfInverts);
->>>>>>> abc2d638
-
-        /// <summary>
-        /// Produces a bag of counts of hashed ngrams in <paramref name="inputColumnName"/>
-        /// and outputs ngram vector as <paramref name="outputColumnName"/>
-        ///
-        /// <see cref="NgramHashingEstimator"/> is different from <see cref="WordHashBagEstimator"/> in a way that <see cref="NgramHashingEstimator"/>
-        /// takes tokenized text as input while <see cref="WordHashBagEstimator"/> tokenizes text internally.
-        /// </summary>
-        /// <param name="catalog">The text-related transform's catalog.</param>
-        /// <param name="outputColumnName">Name of the column resulting from the transformation of <paramref name="inputColumnName"/>.</param>
-        /// <param name="inputColumnName">Name of the column to transform. If set to <see langword="null"/>, the value of the <paramref name="outputColumnName"/> will be used as source.</param>
-        /// <param name="numberOfBits">Number of bits to hash into. Must be between 1 and 30, inclusive.</param>
-        /// <param name="ngramLength">Ngram length.</param>
-        /// <param name="skipLength">Maximum number of tokens to skip when constructing an ngram.</param>
-        /// <param name="allLengths">Whether to include all ngram lengths up to <paramref name="ngramLength"/> or only <paramref name="ngramLength"/>.</param>
-        /// <param name="seed">Hashing seed.</param>
-<<<<<<< HEAD
-        /// <param name="useOrderedHashing">Whether the position of each source column should be included in the hash (when there are multiple source columns).</param>
-        /// <param name="invertHash">During hashing we constuct mappings between original values and the produced hash values.
-=======
-        /// <param name="ordered">Whether the position of each source column should be included in the hash (when there are multiple source columns).</param>
-        /// <param name="maximumNumberOfInverts">During hashing we constuct mappings between original values and the produced hash values.
->>>>>>> abc2d638
         /// Text representation of original values are stored in the slot names of the  metadata for the new column.Hashing, as such, can map many initial values to one.
         /// <paramref name="maximumNumberOfInverts"/> specifies the upper bound of the number of distinct input values mapping to a hash that should be retained.
         /// <value>0</value> does not retain any input values. <value>-1</value> retains all input values mapping to each hash.</param>
@@ -498,17 +437,11 @@
             int skipLength = NgramHashingEstimator.Defaults.SkipLength,
             bool allLengths = NgramHashingEstimator.Defaults.AllLengths,
             uint seed = NgramHashingEstimator.Defaults.Seed,
-<<<<<<< HEAD
             bool useOrderedHashing = NgramHashingEstimator.Defaults.UseOrderedHashing,
-            int invertHash = NgramHashingEstimator.Defaults.InvertHash)
-            => new NgramHashingEstimator(Contracts.CheckRef(catalog, nameof(catalog)).GetEnvironment(),
-                outputColumnName, inputColumnName, numberOfBits, ngramLength, skipLength, allLengths, seed, useOrderedHashing, invertHash);
-=======
-            bool ordered = NgramHashingEstimator.Defaults.Ordered,
             int maximumNumberOfInverts = NgramHashingEstimator.Defaults.MaximumNumberOfInverts)
             => new NgramHashingEstimator(Contracts.CheckRef(catalog, nameof(catalog)).GetEnvironment(),
-                outputColumnName, inputColumnName, numberOfBits, ngramLength, skipLength, allLengths, seed, ordered, maximumNumberOfInverts);
->>>>>>> abc2d638
+                outputColumnName, inputColumnName, numberOfBits: numberOfBits, ngramLength: ngramLength, skipLength: skipLength,
+                allLengths: allLengths, seed: seed, useOrderedHashing: useOrderedHashing, maximumNumberOfInverts: maximumNumberOfInverts);
 
         /// <summary>
         /// Produces a bag of counts of hashed ngrams for each <paramref name="columns"/>. For each column,
@@ -518,68 +451,10 @@
         /// takes tokenized text as input while <see cref="WordHashBagEstimator"/> tokenizes text internally.
         /// </summary>
         /// <param name="catalog">The text-related transform's catalog.</param>
-<<<<<<< HEAD
         /// <param name="columns">Pairs of columns to compute n-grams. Note that gram indices are generated by hashing.</param>
         public static NgramHashingEstimator ProduceHashedNgrams(this TransformsCatalog.TextTransforms catalog,
             NgramHashingEstimator.ColumnOptions[] columns)
              => new NgramHashingEstimator(Contracts.CheckRef(catalog, nameof(catalog)).GetEnvironment(), columns);
-=======
-        /// <param name="outputColumnName">Name of the column resulting from the transformation of <paramref name="inputColumnNames"/>.</param>
-        /// <param name="inputColumnNames">Name of the columns to transform.</param>
-        /// <param name="numberOfBits">Number of bits to hash into. Must be between 1 and 30, inclusive.</param>
-        /// <param name="ngramLength">Ngram length.</param>
-        /// <param name="skipLength">Maximum number of tokens to skip when constructing an ngram.</param>
-        /// <param name="allLengths">Whether to include all ngram lengths up to <paramref name="ngramLength"/> or only <paramref name="ngramLength"/>.</param>
-        /// <param name="seed">Hashing seed.</param>
-        /// <param name="ordered">Whether the position of each source column should be included in the hash (when there are multiple source columns).</param>
-        /// <param name="maximumNumberOfInverts">During hashing we constuct mappings between original values and the produced hash values.
-        /// Text representation of original values are stored in the slot names of the  metadata for the new column.Hashing, as such, can map many initial values to one.
-        /// <paramref name="maximumNumberOfInverts"/> specifies the upper bound of the number of distinct input values mapping to a hash that should be retained.
-        /// <value>0</value> does not retain any input values. <value>-1</value> retains all input values mapping to each hash.</param>
-        public static NgramHashingEstimator ProduceHashedNgrams(this TransformsCatalog.TextTransforms catalog,
-            string outputColumnName,
-            string[] inputColumnNames,
-            int numberOfBits = NgramHashingEstimator.Defaults.NumberOfBits,
-            int ngramLength = NgramHashingEstimator.Defaults.NgramLength,
-            int skipLength = NgramHashingEstimator.Defaults.SkipLength,
-            bool allLengths = NgramHashingEstimator.Defaults.AllLengths,
-            uint seed = NgramHashingEstimator.Defaults.Seed,
-            bool ordered = NgramHashingEstimator.Defaults.Ordered,
-            int maximumNumberOfInverts = NgramHashingEstimator.Defaults.MaximumNumberOfInverts)
-             => new NgramHashingEstimator(Contracts.CheckRef(catalog, nameof(catalog)).GetEnvironment(),
-                 outputColumnName, inputColumnNames, numberOfBits, ngramLength, skipLength, allLengths, seed, ordered, maximumNumberOfInverts);
-
-        /// <summary>
-        /// Produces a bag of counts of hashed ngrams in <paramref name="columns.inputs"/>
-        /// and outputs ngram vector for each output in <paramref name="columns.output"/>
-        ///
-        /// <see cref="NgramHashingEstimator"/> is different from <see cref="WordHashBagEstimator"/> in a way that <see cref="NgramHashingEstimator"/>
-        /// takes tokenized text as input while <see cref="WordHashBagEstimator"/> tokenizes text internally.
-        /// </summary>
-        /// <param name="catalog">The text-related transform's catalog.</param>
-        /// <param name="columns">Pairs of columns to compute bag of word vector.</param>
-        /// <param name="numberOfBits">Number of bits to hash into. Must be between 1 and 30, inclusive.</param>
-        /// <param name="ngramLength">Ngram length.</param>
-        /// <param name="skipLength">Maximum number of tokens to skip when constructing an ngram.</param>
-        /// <param name="allLengths">Whether to include all ngram lengths up to <paramref name="ngramLength"/> or only <paramref name="ngramLength"/>.</param>
-        /// <param name="seed">Hashing seed.</param>
-        /// <param name="ordered">Whether the position of each source column should be included in the hash (when there are multiple source columns).</param>
-        /// <param name="maximumNumberOfInverts">During hashing we constuct mappings between original values and the produced hash values.
-        /// Text representation of original values are stored in the slot names of the  metadata for the new column.Hashing, as such, can map many initial values to one.
-        /// <paramref name="maximumNumberOfInverts"/> specifies the upper bound of the number of distinct input values mapping to a hash that should be retained.
-        /// <value>0</value> does not retain any input values. <value>-1</value> retains all input values mapping to each hash.</param>
-        public static NgramHashingEstimator ProduceHashedNgrams(this TransformsCatalog.TextTransforms catalog,
-            (string outputColumnName, string[] inputColumnNames)[] columns,
-            int numberOfBits = NgramHashingEstimator.Defaults.NumberOfBits,
-            int ngramLength = NgramHashingEstimator.Defaults.NgramLength,
-            int skipLength = NgramHashingEstimator.Defaults.SkipLength,
-            bool allLengths = NgramHashingEstimator.Defaults.AllLengths,
-            uint seed = NgramHashingEstimator.Defaults.Seed,
-            bool ordered = NgramHashingEstimator.Defaults.Ordered,
-            int maximumNumberOfInverts = NgramHashingEstimator.Defaults.MaximumNumberOfInverts)
-             => new NgramHashingEstimator(Contracts.CheckRef(catalog, nameof(catalog)).GetEnvironment(),
-                 columns, numberOfBits, ngramLength, skipLength, allLengths, seed, ordered, maximumNumberOfInverts);
->>>>>>> abc2d638
 
         /// <summary>
         /// Uses <a href="https://arxiv.org/abs/1412.1576">LightLDA</a> to transform a document (represented as a vector of floats)
