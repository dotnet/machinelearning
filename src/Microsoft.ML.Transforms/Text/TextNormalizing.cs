--- conflicted
+++ resolved
@@ -173,21 +173,12 @@
             env.CheckValue(args, nameof(args));
             env.CheckValue(input, nameof(input));
 
-<<<<<<< HEAD
-            env.CheckValue(args.Column, nameof(args.Column));
-            var cols = new (string outputColumnName, string inputColumnName)[args.Column.Length];
+            env.CheckValue(args.Columns, nameof(args.Columns));
+            var cols = new (string outputColumnName, string inputColumnName)[args.Columns.Length];
             for (int i = 0; i < cols.Length; i++)
             {
-                var item = args.Column[i];
+                var item = args.Columns[i];
                 cols[i] = (item.Name, item.Source ?? item.Name);
-=======
-            env.CheckValue(args.Columns, nameof(args.Columns));
-            var cols = new (string input, string output)[args.Columns.Length];
-            for (int i = 0; i < cols.Length; i++)
-            {
-                var item = args.Columns[i];
-                cols[i] = (item.Source ?? item.Name, item.Name);
->>>>>>> ac7ee5a2
             }
             return new TextNormalizingTransformer(env, args.TextCase, args.KeepDiacritics, args.KeepPunctuations, args.KeepNumbers, cols).MakeDataTransform(input);
         }
