// Licensed to the .NET Foundation under one or more agreements.
// The .NET Foundation licenses this file to you under the MIT license.
// See the LICENSE file in the project root for more information.

using System;
using Microsoft.ML.Runtime.Internal.Utilities;
using Microsoft.ML.Runtime.Internal.CpuMath;

namespace Microsoft.ML.Runtime.Data
{
    using Conditional = System.Diagnostics.ConditionalAttribute;

    public sealed partial class NAReplaceTransform
    {
        private static StatAggregator CreateStatAggregator(IChannel ch, ColumnType type, ReplacementKind? kind, bool bySlot, IRowCursor cursor, int col)
        {
            ch.Assert(type.ItemType.IsNumber);
            if (!type.IsVector)
            {
                // The type is a scalar.
                if (kind == ReplacementKind.Mean)
                {
                    switch (type.RawKind)
                    {
                    case DataKind.R4:
                        return new R4.MeanAggregatorOne(ch, cursor, col);
                    case DataKind.R8:
                        return new R8.MeanAggregatorOne(ch, cursor, col);
                    default:
                        break;
                    }
                }
                if (kind == ReplacementKind.Min || kind == ReplacementKind.Max)
                {
                    switch (type.RawKind)
                    {
                    case DataKind.R4:
                        return new R4.MinMaxAggregatorOne(ch, cursor, col, kind == ReplacementKind.Max);
                    case DataKind.R8:
                        return new R8.MinMaxAggregatorOne(ch, cursor, col, kind == ReplacementKind.Max);
                    default:
                        break;
                    }
                }
            }
            else if (bySlot)
            {
                // Imputation by slot.
                // REVIEW: It may be more appropriate to have a warning here instead.
                if (type.ValueCount == 0)
                    throw ch.Except("Imputation by slot is not allowed for vectors of unknown size.");

                if (kind == ReplacementKind.Mean)
                {
                    switch (type.ItemType.RawKind)
                    {
                    case DataKind.R4:
                        return new R4.MeanAggregatorBySlot(ch, type, cursor, col);
                    case DataKind.R8:
                        return new R8.MeanAggregatorBySlot(ch, type, cursor, col);
                    default:
                        break;
                    }
                }
                else if (kind == ReplacementKind.Min || kind == ReplacementKind.Max)
                {
                    switch (type.ItemType.RawKind)
                    {
                    case DataKind.R4:
                        return new R4.MinMaxAggregatorBySlot(ch, type, cursor, col, kind == ReplacementKind.Max);
                    case DataKind.R8:
                        return new R8.MinMaxAggregatorBySlot(ch, type, cursor, col, kind == ReplacementKind.Max);
                    default:
                        break;
                    }
                }
            }
            else
            {
                // Imputation across slots.
                if (kind == ReplacementKind.Mean)
                {
                    switch (type.ItemType.RawKind)
                    {
                    case DataKind.R4:
                        return new R4.MeanAggregatorAcrossSlots(ch, cursor, col);
                    case DataKind.R8:
                        return new R8.MeanAggregatorAcrossSlots(ch, cursor, col);
                    default:
                        break;
                    }
                }
                else if (kind == ReplacementKind.Min || kind == ReplacementKind.Max)
                {
                    switch (type.ItemType.RawKind)
                    {
                    case DataKind.R4:
                        return new R4.MinMaxAggregatorAcrossSlots(ch, cursor, col, kind == ReplacementKind.Max);
                    case DataKind.R8:
                        return new R8.MinMaxAggregatorAcrossSlots(ch, cursor, col, kind == ReplacementKind.Max);
                    default:
                        break;
                    }
                }
            }
            ch.Assert(false);
            throw ch.Except("Internal error, unrecognized imputation method ReplacementKind '{0}' or unrecognized type '{1}' " +
                "assigned in NAReplaceTransform.", kind, type);
        }

        /// <summary>
        /// The base class for stat aggregators for imputing mean, min, and max for the NAReplaceTransform.
        /// </summary>
        private abstract class StatAggregator
        {
            protected readonly IChannel Ch;

            protected StatAggregator(IChannel ch)
            {
                Contracts.AssertValue(ch);
                Ch = ch;
            }

            // Is called every time that the stat aggregator processes another value.
            public abstract void ProcessRow();
            // Returns the final computed stat after all values have been processed.
            public abstract object GetStat();
        }

        /// <summary>
        /// The base class for stat aggregators with knowledge of types.
        /// </summary>
        /// <typeparam name="TValue">The type for the column being aggregated.</typeparam>
        /// <typeparam name="TStat">The type of the stat being computed by the stat aggregator.</typeparam>
        private abstract class StatAggregator<TValue, TStat> : StatAggregator
        {
            private readonly ValueGetter<TValue> _getter;
            private TValue _val;

            // This is the number of times that ProcessValue has been called.
            private long _rowCount;

            // The currently computed statistics.
            protected TStat Stat;

            /// <summary>
            /// Returns the number of times that ProcessRow has been called.
            /// </summary>
            public long RowCount { get { return _rowCount; } }

            protected StatAggregator(IChannel ch, IRowCursor cursor, int col)
                : base(ch)
            {
                Ch.AssertValue(cursor);
                Ch.Assert(0 <= col);
                _getter = cursor.GetGetter<TValue>(col);
            }

            public sealed override void ProcessRow()
            {
                _rowCount++;
                _getter(ref _val);
                ProcessRow(ref _val);
            }

            protected abstract void ProcessRow(ref TValue val);
        }

        private abstract class StatAggregatorAcrossSlots<TItem, TStat> : StatAggregator<VBuffer<TItem>, TStat>
        {
            // The number of values that have been processed.
            private UInt128 _valueCount;

            /// <summary>
            /// Returns the number of values that have been processed so far.
            /// </summary>
            public UInt128 ValueCount { get { return _valueCount; } }

            protected StatAggregatorAcrossSlots(IChannel ch, IRowCursor cursor, int col)
                : base(ch, cursor, col)
            {
            }

            protected sealed override void ProcessRow(ref VBuffer<TItem> src)
            {
                var srcCount = src.Count;
                var srcValues = src.Values;
                Ch.Assert(Utils.Size(srcValues) >= srcCount);

                for (int slot = 0; slot < srcCount; slot++)
                    ProcessValue(ref srcValues[slot]);

                _valueCount = _valueCount + (ulong)src.Length;
            }

            protected abstract void ProcessValue(ref TItem val);
        }

        private abstract class StatAggregatorBySlot<TItem, TStatItem> : StatAggregator<VBuffer<TItem>, TStatItem[]>
        {
            protected StatAggregatorBySlot(IChannel ch, ColumnType type, IRowCursor cursor, int col)
                : base(ch, cursor, col)
            {
                Ch.AssertValue(type);
                Ch.Assert(type.IsKnownSizeVector);
                Stat = new TStatItem[type.VectorSize];
            }

            protected sealed override void ProcessRow(ref VBuffer<TItem> src)
            {
                var srcCount = src.Count;
                var srcValues = src.Values;
                Ch.Assert(Utils.Size(srcValues) >= srcCount);
                if (src.IsDense)
                {
                    // The src vector is dense.
                    for (int slot = 0; slot < srcCount; slot++)
                        ProcessValue(ref srcValues[slot], slot);
                }
                else
                {
                    // The src vector is sparse.
                    var srcIndices = src.Indices;
                    Ch.Assert(Utils.Size(srcIndices) >= srcCount);
                    for (int islot = 0; islot < srcCount; islot++)
                        ProcessValue(ref srcValues[islot], srcIndices[islot]);
                }
            }

            protected abstract void ProcessValue(ref TItem val, int slot);
        }

        private abstract class MinMaxAggregatorOne<TValue, TStat> : StatAggregator<TValue, TStat>
        {
            protected readonly bool ReturnMax;
            private delegate void ProcessValueDelegate(ref TValue val);
            private readonly ProcessValueDelegate _processValueDelegate;

            protected MinMaxAggregatorOne(IChannel ch, IRowCursor cursor, int col, bool returnMax)
                : base(ch, cursor, col)
            {
                ReturnMax = returnMax;
                if (ReturnMax)
                    _processValueDelegate = ProcessValueMax;
                else
                    _processValueDelegate = ProcessValueMin;
            }

            protected override void ProcessRow(ref TValue val)
            {
                _processValueDelegate(ref val);
            }

            public override object GetStat()
            {
                return Stat;
            }

            protected abstract void ProcessValueMin(ref TValue val);
            protected abstract void ProcessValueMax(ref TValue val);
        }

        private abstract class MinMaxAggregatorAcrossSlots<TItem, TStat> : StatAggregatorAcrossSlots<TItem, TStat>
        {
            protected readonly bool ReturnMax;
            protected delegate void ProcessValueDelegate(ref TItem val);
            protected readonly ProcessValueDelegate ProcValueDelegate;
            // The count of the number of times ProcessValue has been called (used for tracking sparsity).
            private long _valuesProcessed;

            /// <summary>
            /// Returns the number of times that ProcessValue has been called.
            /// </summary>
            public long ValuesProcessed { get { return _valuesProcessed; } }

            protected MinMaxAggregatorAcrossSlots(IChannel ch, IRowCursor cursor, int col, bool returnMax)
                : base(ch, cursor, col)
            {
                ReturnMax = returnMax;
                if (ReturnMax)
                    ProcValueDelegate = ProcessValueMax;
                else
                    ProcValueDelegate = ProcessValueMin;
            }

            protected override void ProcessValue(ref TItem val)
            {
                _valuesProcessed = _valuesProcessed + 1;
                ProcValueDelegate(ref val);
            }

            protected abstract void ProcessValueMin(ref TItem val);
            protected abstract void ProcessValueMax(ref TItem val);
        }

        private abstract class MinMaxAggregatorBySlot<TItem, TStatItem> : StatAggregatorBySlot<TItem, TStatItem>
        {
            protected readonly bool ReturnMax;
            protected delegate void ProcessValueDelegate(ref TItem val, int slot);
            protected readonly ProcessValueDelegate ProcValueDelegate;
            // The count of the number of times ProcessValue has been called on a specific slot (used for tracking sparsity).
            private readonly long[] _valuesProcessed;

            protected MinMaxAggregatorBySlot(IChannel ch, ColumnType type, IRowCursor cursor, int col, bool returnMax)
                : base(ch, type, cursor, col)
            {
                Ch.AssertValue(type);

                ReturnMax = returnMax;
                if (ReturnMax)
                    ProcValueDelegate = ProcessValueMax;
                else
                    ProcValueDelegate = ProcessValueMin;

                _valuesProcessed = new long[type.VectorSize];
            }

            protected override void ProcessValue(ref TItem val, int slot)
            {
                Ch.Assert(0 <= slot && slot < Stat.Length);
                _valuesProcessed[slot]++;
                ProcValueDelegate(ref val, slot);
            }

            protected long GetValuesProcessed(int slot)
            {
                return _valuesProcessed[slot];
            }

            protected abstract void ProcessValueMin(ref TItem val, int slot);
            protected abstract void ProcessValueMax(ref TItem val, int slot);
        }

        /// <summary>
        /// This is a mutable struct (so is evil). However, its scope is restricted
        /// and the only instances are in a field or an array, so the mutation does
        /// the right thing.
        /// </summary>
        private struct MeanStatDouble
        {
            // The number of non-finite numbers that have been processed so far.
            private long _cna;
            // The number of non-zero (finite) values processed.
            private long _cnz;
            // The current mean estimate for the _cnz values we've processed.
            private Double _cur;

            public void Update(Double val)
            {
                Contracts.Assert(Double.MinValue <= _cur && _cur <= Double.MaxValue);

                if (val == 0)
                    return;

                if (!FloatUtils.IsFinite(val))
                {
                    _cna++;
                    return;
                }

                _cnz++;

                // The sign compatibility test protects against overflow.
                if ((_cur > 0) ^ (val > 0))
                    _cur = _cur - _cur / _cnz + val / _cnz;
                else
                    _cur += (val - _cur) / _cnz;

                Contracts.Assert(Double.MinValue <= _cur && _cur <= Double.MaxValue);
            }

            public Double GetCurrentValue(IChannel ch, long count)
            {
                Contracts.Assert(Double.MinValue <= _cur && _cur <= Double.MaxValue);
                Contracts.Assert(_cnz >= 0 && _cna >= 0);
                Contracts.Assert(count >= _cna);
                Contracts.Assert(count - _cna >= _cnz);

                // If all values in the column are NAs, emit a warning and return 0.
                if (count == _cna)
                {
                    ch.Warning("All values in this column are NAs, using default value for imputation");
                    return 0;
                }

                // Fold in the zeros.
                Double stat = _cur * ((Double)_cnz / (count - _cna));
                Contracts.Assert(Double.MinValue <= stat && stat <= Double.MaxValue);
                return stat;
            }

            public Double GetCurrentValue(IChannel ch, UInt128 count)
            {
                Contracts.Assert(Double.MinValue <= _cur && _cur <= Double.MaxValue);
                Contracts.Assert(_cnz >= 0 && _cna >= 0);
                Contracts.Assert(count.Hi != 0 || count.Lo >= (ulong)_cna);

                // If all values in the column are NAs, emit a warning and return 0.
                // Is this what we want to do or should an error be thrown?
                if (count == (ulong)_cna)
                {
                    ch.Warning("All values in this column are NAs, using default value for imputation");
                    return 0;
                }

                // Fold in the zeros.
                Double stat = _cur * ((Double)_cnz / (Double)(count - (ulong)_cna));
                Contracts.Assert(Double.MinValue <= stat && stat <= Double.MaxValue);
                return stat;
            }
        }

        /// <summary>
        /// A mutable struct for keeping the appropriate statistics for mean calculations for IX types, TS, and DT,
        /// whose scope is restricted and only exists as an instance in a field or an array, utilizing the mutation
        /// of the struct correctly.
        /// </summary>
        private struct MeanStatInt
        {
            // The number of NAs seen.
            private long _cna;
            // The 128-bit 2's complement sum.
            private ulong _sumLo;
            private ulong _sumHi;

            [Conditional("DEBUG")]
            private void AssertValid(long valMax)
            {
                // Assert valMax is one less than a power of 2.
                Contracts.Assert(valMax > 0 && ((valMax + 1) & valMax) == 0);
                Contracts.Assert(_cna >= 0);
            }

            public void Update(long? val, long valMax)
            {
                AssertValid(valMax);
                Contracts.Assert(!val.HasValue || -valMax <= val && val <= valMax);

                if (!val.HasValue)
                    _cna++;
                else if (val >= 0)
                    IntUtils.Add(ref _sumHi, ref _sumLo, (ulong)val);
                else
                    IntUtils.Sub(ref _sumHi, ref _sumLo, (ulong)(-val));

                AssertValid(valMax);
            }

            public long GetCurrentValue(IChannel ch, long count, long valMax)
            {
                // Note: This method should not modify any fields.
                AssertValid(valMax);
                Contracts.Assert(count >= _cna);

                // If the sum is zero, return zero.
                if ((_sumHi | _sumLo) == 0)
                {
                    // If all values in a given column are NAs issue a warning.
                    if (count == _cna)
                        ch.Warning("All values in this column are NAs, using default value for imputation");
                    return 0;
                }

                Contracts.Assert(count > _cna);
                count -= _cna;
                Contracts.Assert(count > 0);

                ulong sumHi = _sumHi;
                ulong sumLo = _sumLo;

                bool neg = (long)sumHi < 0;

                if (neg)
                {
                    // Negative value. Work with the absolute value.
                    sumHi = ~sumHi;
                    sumLo = ~sumLo;
                    IntUtils.Add(ref sumHi, ref sumLo, 1);
                }

                // If this assert triggers, the caller did something wrong. Update should have been
                // called at most count times and each value should have been within the range of
                // a ulong, so the absolute value of the sum can't possibly be so large that sumHi
                // reaches or exceeds count. This assert implies that the Div part of the DivRound
                // call won't throw.
                Contracts.Assert(sumHi < (ulong)count);

                ulong res = IntUtils.DivRound(sumLo, sumHi, (ulong)count);
                Contracts.Assert(0 <= res && res <= (ulong)valMax);
                return neg ? -(long)res : (long)res;
            }

            public long GetCurrentValue(IChannel ch, UInt128 count, long valMax)
            {
                AssertValid(valMax);
                Contracts.Assert(count >= (ulong)_cna);

                // If the sum is zero, return zero.
                if ((_sumHi | _sumLo) == 0)
                {
                    // If all values in a given column are NAs issue a warning.
                    if (count == (ulong)_cna)
                        ch.Warning("All values in this column are NAs, using default value for imputation");
                    return 0;
                }

                Contracts.Assert(count > (ulong)_cna);
                count -= (ulong)_cna;
                Contracts.Assert(count > 0);

                ulong sumHi = _sumHi;
                ulong sumLo = _sumLo;

                bool neg = (long)sumHi < 0;

                if (neg)
                {
                    // Negative value. Work with the absolute value.
                    sumHi = ~sumHi;
                    sumLo = ~sumLo;
                    IntUtils.Add(ref sumHi, ref sumLo, 1);
                }

                // If this assert triggers, the caller did something wrong. Update should have been
                // called at most count times and each value should have been within the range of
                // a ulong, so the absolute value of the sum can't possibly be so large that sumHi
                // reaches or exceeds count. This assert implies that the Div part of the DivRound
                // call won't throw.
                Contracts.Assert(count > sumHi);

                ulong res = IntUtils.DivRound(sumLo, sumHi, count.Lo, count.Hi);
                Contracts.Assert(0 <= res && res <= (ulong)valMax);
                return neg ? -(long)res : (long)res;
            }
        }

        private static class R4
        {
            // Utilizes MeanStatDouble for the mean aggregators, a struct that holds _stat as a double, despite the fact that its
            // value should always be within the range of a valid Single after processing each value as it is representative of the
            // mean of a set of Single values. Conversion to Single happens in GetStat.
            public sealed class MeanAggregatorOne : StatAggregator<Single, MeanStatDouble>
            {
                public MeanAggregatorOne(IChannel ch, IRowCursor cursor, int col)
                    : base(ch, cursor, col)
                {
                }

                protected override void ProcessRow(ref Single val)
                {
                    Stat.Update(val);
                }

                public override object GetStat()
                {
                    Double val = Stat.GetCurrentValue(Ch, RowCount);
                    Ch.Assert(Single.MinValue <= val && val <= Single.MaxValue);
                    return (Single)val;
                }
            }

            public sealed class MeanAggregatorAcrossSlots : StatAggregatorAcrossSlots<Single, MeanStatDouble>
            {
                public MeanAggregatorAcrossSlots(IChannel ch, IRowCursor cursor, int col)
                    : base(ch, cursor, col)
                {
                }

                protected override void ProcessValue(ref Single val)
                {
                    Stat.Update(val);
                }

                public override object GetStat()
                {
                    Double val = Stat.GetCurrentValue(Ch, ValueCount);
                    Ch.Assert(Single.MinValue <= val && val <= Single.MaxValue);
                    return (Single)val;
                }
            }

            public sealed class MeanAggregatorBySlot : StatAggregatorBySlot<Single, MeanStatDouble>
            {
                public MeanAggregatorBySlot(IChannel ch, ColumnType type, IRowCursor cursor, int col)
                    : base(ch, type, cursor, col)
                {
                }

                protected override void ProcessValue(ref Single val, int slot)
                {
                    Ch.Assert(0 <= slot && slot < Stat.Length);
                    Stat[slot].Update(val);
                }

                public override object GetStat()
                {
                    Single[] stat = new Single[Stat.Length];
                    for (int slot = 0; slot < stat.Length; slot++)
                    {
                        Double val = Stat[slot].GetCurrentValue(Ch, RowCount);
                        Ch.Assert(Single.MinValue <= val && val <= Single.MaxValue);
                        stat[slot] = (Single)val;
                    }
                    return stat;
                }
            }

            public sealed class MinMaxAggregatorOne : MinMaxAggregatorOne<Single, Single>
            {
                public MinMaxAggregatorOne(IChannel ch, IRowCursor cursor, int col, bool returnMax)
                    : base(ch, cursor, col, returnMax)
                {
                    Stat = ReturnMax ? Single.NegativeInfinity : Single.PositiveInfinity;
                }

                protected override void ProcessValueMin(ref Single val)
                {
                    if (val < Stat)
                        Stat = val;
                }

                protected override void ProcessValueMax(ref Single val)
                {
                    if (val > Stat)
                        Stat = val;
                }
            }

            public sealed class MinMaxAggregatorAcrossSlots : MinMaxAggregatorAcrossSlots<Single, Single>
            {
                public MinMaxAggregatorAcrossSlots(IChannel ch, IRowCursor cursor, int col, bool returnMax)
                    : base(ch, cursor, col, returnMax)
                {
                    Stat = ReturnMax ? Single.NegativeInfinity : Single.PositiveInfinity;
                }

                protected override void ProcessValueMin(ref Single val)
                {
                    if (val < Stat)
                        Stat = val;
                }

                protected override void ProcessValueMax(ref Single val)
                {
                    if (val > Stat)
                        Stat = val;
                }

                public override object GetStat()
                {
                    // If sparsity occurred, fold in a zero.
                    if (ValueCount > (ulong)ValuesProcessed)
                    {
                        Single def = 0;
                        ProcValueDelegate(ref def);
                    }
                    return (Single)Stat;
                }
            }

            public sealed class MinMaxAggregatorBySlot : MinMaxAggregatorBySlot<Single, Single>
            {
                public MinMaxAggregatorBySlot(IChannel ch, ColumnType type, IRowCursor cursor, int col, bool returnMax)
                    : base(ch, type, cursor, col, returnMax)
                {
                    Single bound = ReturnMax ? Single.NegativeInfinity : Single.PositiveInfinity;
                    for (int i = 0; i < Stat.Length; i++)
                        Stat[i] = bound;
                }

                protected override void ProcessValueMin(ref Single val, int slot)
                {
                    Ch.Assert(0 <= slot && slot < Stat.Length);
                    if (val < Stat[slot])
                        Stat[slot] = val;
                }

                protected override void ProcessValueMax(ref Single val, int slot)
                {
                    Ch.Assert(0 <= slot && slot < Stat.Length);
                    if (val > Stat[slot])
                        Stat[slot] = val;
                }

                public override object GetStat()
                {
                    // Account for defaults resulting from sparsity.
                    for (int slot = 0; slot < Stat.Length; slot++)
                    {
                        if (GetValuesProcessed(slot) < RowCount)
                        {
                            Single def = 0;
                            ProcValueDelegate(ref def, slot);
                        }
                    }
                    return Stat;
                }
            }
        }

        private static class R8
        {
            public sealed class MeanAggregatorOne : StatAggregator<Double, MeanStatDouble>
            {
                public MeanAggregatorOne(IChannel ch, IRowCursor cursor, int col)
                    : base(ch, cursor, col)
                {
                }

                protected override void ProcessRow(ref Double val)
                {
                    Stat.Update(val);
                }

                public override object GetStat()
                {
                    return Stat.GetCurrentValue(Ch, RowCount);
                }
            }

            public sealed class MeanAggregatorAcrossSlots : StatAggregatorAcrossSlots<Double, MeanStatDouble>
            {
                public MeanAggregatorAcrossSlots(IChannel ch, IRowCursor cursor, int col)
                    : base(ch, cursor, col)
                {
                }

                protected override void ProcessValue(ref Double val)
                {
                    Stat.Update(val);
                }

                public override object GetStat()
                {
                    return Stat.GetCurrentValue(Ch, ValueCount);
                }
            }

            public sealed class MeanAggregatorBySlot : StatAggregatorBySlot<Double, MeanStatDouble>
            {
                public MeanAggregatorBySlot(IChannel ch, ColumnType type, IRowCursor cursor, int col)
                    : base(ch, type, cursor, col)
                {
                }

                protected override void ProcessValue(ref Double val, int slot)
                {
                    Ch.Assert(0 <= slot && slot < Stat.Length);
                    Stat[slot].Update(val);
                }

                public override object GetStat()
                {
                    Double[] stat = new Double[Stat.Length];
                    for (int slot = 0; slot < stat.Length; slot++)
                        stat[slot] = Stat[slot].GetCurrentValue(Ch, RowCount);
                    return stat;
                }
            }

            public sealed class MinMaxAggregatorOne : MinMaxAggregatorOne<Double, Double>
            {
                public MinMaxAggregatorOne(IChannel ch, IRowCursor cursor, int col, bool returnMax)
                    : base(ch, cursor, col, returnMax)
                {
                    Stat = ReturnMax ? Double.NegativeInfinity : Double.PositiveInfinity;
                }

                protected override void ProcessValueMin(ref Double val)
                {
                    if (val < Stat)
                        Stat = val;
                }

                protected override void ProcessValueMax(ref Double val)
                {
                    if (val > Stat)
                        Stat = val;
                }
            }

            public sealed class MinMaxAggregatorAcrossSlots : MinMaxAggregatorAcrossSlots<Double, Double>
            {
                public MinMaxAggregatorAcrossSlots(IChannel ch, IRowCursor cursor, int col, bool returnMax)
                    : base(ch, cursor, col, returnMax)
                {
                    Stat = ReturnMax ? Double.NegativeInfinity : Double.PositiveInfinity;
                }

                protected override void ProcessValueMin(ref Double val)
                {
                    if (val < Stat)
                        Stat = val;
                }

                protected override void ProcessValueMax(ref Double val)
                {
                    if (val > Stat)
                        Stat = val;
                }

                public override object GetStat()
                {
                    // If sparsity occurred, fold in a zero.
                    if (ValueCount > (ulong)ValuesProcessed)
                    {
                        Double def = 0;
                        ProcValueDelegate(ref def);
                    }
                    return Stat;
                }
            }

            public sealed class MinMaxAggregatorBySlot : MinMaxAggregatorBySlot<Double, Double>
            {
                public MinMaxAggregatorBySlot(IChannel ch, ColumnType type, IRowCursor cursor, int col, bool returnMax)
                    : base(ch, type, cursor, col, returnMax)
                {
                    Double bound = ReturnMax ? Double.MinValue : Double.MaxValue;
                    for (int i = 0; i < Stat.Length; i++)
                        Stat[i] = bound;
                }

                protected override void ProcessValueMin(ref Double val, int slot)
                {
                    Ch.Assert(0 <= slot && slot < Stat.Length);
                    if (FloatUtils.IsFinite(val))
                    {
                        if (val < Stat[slot])
                            Stat[slot] = val;
                    }
                }

                protected override void ProcessValueMax(ref Double val, int slot)
                {
                    Ch.Assert(0 <= slot && slot < Stat.Length);
                    if (FloatUtils.IsFinite(val))
                    {
                        if (val > Stat[slot])
                            Stat[slot] = val;
                    }
                }

                public override object GetStat()
                {
                    // Account for defaults resulting from sparsity.
                    for (int slot = 0; slot < Stat.Length; slot++)
                    {
                        if (GetValuesProcessed(slot) < RowCount)
                        {
                            Double def = 0;
                            ProcValueDelegate(ref def, slot);
                        }
                    }
                    return Stat;
                }
            }
        }
<<<<<<< HEAD
=======

        private static class I1
        {
            // Utilizes MeanStatInt for the mean aggregators of all IX types, TS, and DT.

            private const long MaxVal = sbyte.MaxValue;

            public sealed class MeanAggregatorOne : StatAggregator<DvInt1, MeanStatInt>
            {
                public MeanAggregatorOne(IChannel ch, IRowCursor cursor, int col)
                    : base(ch, cursor, col)
                {
                }

                protected override void ProcessRow(ref DvInt1 val)
                {
                    Stat.Update(val.RawValue, MaxVal);
                }

                public override object GetStat()
                {
                    long val = Stat.GetCurrentValue(Ch, RowCount, MaxVal);
                    Ch.Assert(-MaxVal - 1 <= val && val <= MaxVal);
                    return (DvInt1)(sbyte)val;
                }
            }

            public sealed class MeanAggregatorAcrossSlots : StatAggregatorAcrossSlots<DvInt1, MeanStatInt>
            {
                public MeanAggregatorAcrossSlots(IChannel ch, IRowCursor cursor, int col)
                    : base(ch, cursor, col)
                {
                }

                protected override void ProcessValue(ref DvInt1 val)
                {
                    Stat.Update(val.RawValue, MaxVal);
                }

                public override object GetStat()
                {
                    long val = Stat.GetCurrentValue(Ch, ValueCount, MaxVal);
                    Ch.Assert(-MaxVal - 1 <= val && val <= MaxVal);
                    return (DvInt1)(sbyte)val;
                }
            }

            public sealed class MeanAggregatorBySlot : StatAggregatorBySlot<DvInt1, MeanStatInt>
            {
                public MeanAggregatorBySlot(IChannel ch, ColumnType type, IRowCursor cursor, int col)
                    : base(ch, type, cursor, col)
                {
                }

                protected override void ProcessValue(ref DvInt1 val, int slot)
                {
                    Ch.Assert(0 <= slot && slot < Stat.Length);
                    Stat[slot].Update(val.RawValue, MaxVal);
                }

                public override object GetStat()
                {
                    DvInt1[] stat = new DvInt1[Stat.Length];
                    for (int slot = 0; slot < stat.Length; slot++)
                    {
                        long val = Stat[slot].GetCurrentValue(Ch, RowCount, MaxVal);
                        Ch.Assert(-MaxVal - 1 <= val && val <= MaxVal);
                        stat[slot] = (DvInt1)(sbyte)val;
                    }
                    return stat;
                }
            }

            public sealed class MinMaxAggregatorOne : MinMaxAggregatorOne<DvInt1, sbyte>
            {
                public MinMaxAggregatorOne(IChannel ch, IRowCursor cursor, int col, bool returnMax)
                    : base(ch, cursor, col, returnMax)
                {
                    Stat = (sbyte)(ReturnMax ? -MaxVal : MaxVal);
                }

                protected override void ProcessValueMin(ref DvInt1 val)
                {
                    var raw = val.RawValue;
                    if (raw < Stat && raw != DvInt1.RawNA)
                        Stat = raw;
                }

                protected override void ProcessValueMax(ref DvInt1 val)
                {
                    var raw = val.RawValue;
                    if (raw > Stat)
                        Stat = raw;
                }

                public override object GetStat()
                {
                    return (DvInt1)Stat;
                }
            }

            public sealed class MinMaxAggregatorAcrossSlots : MinMaxAggregatorAcrossSlots<DvInt1, sbyte>
            {
                public MinMaxAggregatorAcrossSlots(IChannel ch, IRowCursor cursor, int col, bool returnMax)
                    : base(ch, cursor, col, returnMax)
                {
                    Stat = (sbyte)(ReturnMax ? -MaxVal : MaxVal);
                }

                protected override void ProcessValueMin(ref DvInt1 val)
                {
                    var raw = val.RawValue;
                    if (raw < Stat && raw != DvInt1.RawNA)
                        Stat = raw;
                }

                protected override void ProcessValueMax(ref DvInt1 val)
                {
                    var raw = val.RawValue;
                    if (raw > Stat)
                        Stat = raw;
                }

                public override object GetStat()
                {
                    // If sparsity occurred, fold in a zero.
                    if (ValueCount > (ulong)ValuesProcessed)
                    {
                        var def = default(DvInt1);
                        ProcValueDelegate(ref def);
                    }
                    return (DvInt1)Stat;
                }
            }

            public sealed class MinMaxAggregatorBySlot : MinMaxAggregatorBySlot<DvInt1, sbyte>
            {
                public MinMaxAggregatorBySlot(IChannel ch, ColumnType type, IRowCursor cursor, int col, bool returnMax)
                    : base(ch, type, cursor, col, returnMax)
                {
                    sbyte bound = (sbyte)(ReturnMax ? -MaxVal : MaxVal);
                    for (int i = 0; i < Stat.Length; i++)
                        Stat[i] = bound;
                }

                protected override void ProcessValueMin(ref DvInt1 val, int slot)
                {
                    Ch.Assert(0 <= slot && slot < Stat.Length);
                    var raw = val.RawValue;
                    if (raw < Stat[slot] && raw != DvInt1.RawNA)
                        Stat[slot] = raw;
                }

                protected override void ProcessValueMax(ref DvInt1 val, int slot)
                {
                    Ch.Assert(0 <= slot && slot < Stat.Length);
                    var raw = val.RawValue;
                    if (raw > Stat[slot])
                        Stat[slot] = raw;
                }

                public override object GetStat()
                {
                    DvInt1[] stat = new DvInt1[Stat.Length];
                    // Account for defaults resulting from sparsity.
                    for (int slot = 0; slot < Stat.Length; slot++)
                    {
                        if (GetValuesProcessed(slot) < RowCount)
                        {
                            var def = default(DvInt1);
                            ProcValueDelegate(ref def, slot);
                        }
                        stat[slot] = (DvInt1)Stat[slot];
                    }
                    return stat;
                }
            }
        }

        private static class I2
        {
            private const long MaxVal = short.MaxValue;

            public sealed class MeanAggregatorOne : StatAggregator<DvInt2, MeanStatInt>
            {
                public MeanAggregatorOne(IChannel ch, IRowCursor cursor, int col)
                    : base(ch, cursor, col)
                {
                }

                protected override void ProcessRow(ref DvInt2 val)
                {
                    Stat.Update(val.RawValue, MaxVal);
                }

                public override object GetStat()
                {
                    long val = Stat.GetCurrentValue(Ch, RowCount, MaxVal);
                    Ch.Assert(-MaxVal - 1 <= val && val <= MaxVal);
                    return (DvInt2)(short)val;
                }
            }

            public sealed class MeanAggregatorAcrossSlots : StatAggregatorAcrossSlots<DvInt2, MeanStatInt>
            {
                public MeanAggregatorAcrossSlots(IChannel ch, IRowCursor cursor, int col)
                    : base(ch, cursor, col)
                {
                }

                protected override void ProcessValue(ref DvInt2 val)
                {
                    Stat.Update(val.RawValue, MaxVal);
                }

                public override object GetStat()
                {
                    long val = Stat.GetCurrentValue(Ch, ValueCount, MaxVal);
                    Ch.Assert(-MaxVal - 1 <= val && val <= MaxVal);
                    return (DvInt2)(short)val;
                }
            }

            public sealed class MeanAggregatorBySlot : StatAggregatorBySlot<DvInt2, MeanStatInt>
            {
                public MeanAggregatorBySlot(IChannel ch, ColumnType type, IRowCursor cursor, int col)
                    : base(ch, type, cursor, col)
                {
                }

                protected override void ProcessValue(ref DvInt2 val, int slot)
                {
                    Ch.Assert(0 <= slot && slot < Stat.Length);
                    Stat[slot].Update(val.RawValue, MaxVal);
                }

                public override object GetStat()
                {
                    DvInt2[] stat = new DvInt2[Stat.Length];
                    for (int slot = 0; slot < stat.Length; slot++)
                    {
                        long val = Stat[slot].GetCurrentValue(Ch, RowCount, MaxVal);
                        Ch.Assert(-MaxVal - 1 <= val && val <= MaxVal);
                        stat[slot] = (DvInt2)(short)val;
                    }
                    return stat;
                }
            }

            public sealed class MinMaxAggregatorOne : MinMaxAggregatorOne<DvInt2, short>
            {
                public MinMaxAggregatorOne(IChannel ch, IRowCursor cursor, int col, bool returnMax)
                    : base(ch, cursor, col, returnMax)
                {
                    Stat = (short)(ReturnMax ? -MaxVal : MaxVal);
                }

                protected override void ProcessValueMin(ref DvInt2 val)
                {
                    var raw = val.RawValue;
                    if (raw < Stat && raw != DvInt2.RawNA)
                        Stat = raw;
                }

                protected override void ProcessValueMax(ref DvInt2 val)
                {
                    var raw = val.RawValue;
                    if (raw > Stat)
                        Stat = raw;
                }

                public override object GetStat()
                {
                    return (DvInt2)Stat;
                }
            }

            public sealed class MinMaxAggregatorAcrossSlots : MinMaxAggregatorAcrossSlots<DvInt2, short>
            {
                public MinMaxAggregatorAcrossSlots(IChannel ch, IRowCursor cursor, int col, bool returnMax)
                    : base(ch, cursor, col, returnMax)
                {
                    Stat = (short)(ReturnMax ? -MaxVal : MaxVal);
                }

                protected override void ProcessValueMin(ref DvInt2 val)
                {
                    var raw = val.RawValue;
                    if (raw < Stat && raw != DvInt2.RawNA)
                        Stat = raw;
                }

                protected override void ProcessValueMax(ref DvInt2 val)
                {
                    var raw = val.RawValue;
                    if (raw > Stat)
                        Stat = raw;
                }

                public override object GetStat()
                {
                    // If sparsity occurred, fold in a zero.
                    if (ValueCount > (ulong)ValuesProcessed)
                    {
                        var def = default(DvInt2);
                        ProcValueDelegate(ref def);
                    }
                    return (DvInt2)Stat;
                }
            }

            public sealed class MinMaxAggregatorBySlot : MinMaxAggregatorBySlot<DvInt2, short>
            {
                public MinMaxAggregatorBySlot(IChannel ch, ColumnType type, IRowCursor cursor, int col, bool returnMax)
                    : base(ch, type, cursor, col, returnMax)
                {
                    short bound = (short)(ReturnMax ? -MaxVal : MaxVal);
                    for (int i = 0; i < Stat.Length; i++)
                        Stat[i] = bound;
                }

                protected override void ProcessValueMin(ref DvInt2 val, int slot)
                {
                    Ch.Assert(0 <= slot && slot < Stat.Length);
                    var raw = val.RawValue;
                    if (raw < Stat[slot] && raw != DvInt2.RawNA)
                        Stat[slot] = raw;
                }

                protected override void ProcessValueMax(ref DvInt2 val, int slot)
                {
                    Ch.Assert(0 <= slot && slot < Stat.Length);
                    var raw = val.RawValue;
                    if (raw > Stat[slot])
                        Stat[slot] = raw;
                }

                public override object GetStat()
                {
                    DvInt2[] stat = new DvInt2[Stat.Length];
                    // Account for defaults resulting from sparsity.
                    for (int slot = 0; slot < Stat.Length; slot++)
                    {
                        if (GetValuesProcessed(slot) < RowCount)
                        {
                            var def = default(DvInt2);
                            ProcValueDelegate(ref def, slot);
                        }
                        stat[slot] = (DvInt2)Stat[slot];
                    }
                    return stat;
                }
            }
        }

        private static class I4
        {
            private const long MaxVal = int.MaxValue;

            public sealed class MeanAggregatorOne : StatAggregator<DvInt4, MeanStatInt>
            {
                public MeanAggregatorOne(IChannel ch, IRowCursor cursor, int col)
                    : base(ch, cursor, col)
                {
                }

                protected override void ProcessRow(ref DvInt4 val)
                {
                    Stat.Update(val.RawValue, MaxVal);
                }

                public override object GetStat()
                {
                    long val = Stat.GetCurrentValue(Ch, RowCount, MaxVal);
                    Ch.Assert(-MaxVal - 1 <= val && val <= MaxVal);
                    return (DvInt4)(int)val;
                }
            }

            public sealed class MeanAggregatorAcrossSlots : StatAggregatorAcrossSlots<DvInt4, MeanStatInt>
            {
                public MeanAggregatorAcrossSlots(IChannel ch, IRowCursor cursor, int col)
                    : base(ch, cursor, col)
                {
                }

                protected override void ProcessValue(ref DvInt4 val)
                {
                    Stat.Update(val.RawValue, MaxVal);
                }

                public override object GetStat()
                {
                    long val = Stat.GetCurrentValue(Ch, ValueCount, MaxVal);
                    Ch.Assert(-MaxVal - 1 <= val && val <= MaxVal);
                    return (DvInt4)(int)val;
                }
            }

            public sealed class MeanAggregatorBySlot : StatAggregatorBySlot<DvInt4, MeanStatInt>
            {
                public MeanAggregatorBySlot(IChannel ch, ColumnType type, IRowCursor cursor, int col)
                    : base(ch, type, cursor, col)
                {
                }

                protected override void ProcessValue(ref DvInt4 val, int slot)
                {
                    Ch.Assert(0 <= slot && slot < Stat.Length);
                    Stat[slot].Update(val.RawValue, MaxVal);
                }

                public override object GetStat()
                {
                    DvInt4[] stat = new DvInt4[Stat.Length];
                    for (int slot = 0; slot < stat.Length; slot++)
                    {
                        long val = Stat[slot].GetCurrentValue(Ch, RowCount, MaxVal);
                        Ch.Assert(-MaxVal - 1 <= val && val <= MaxVal);
                        stat[slot] = (DvInt4)(int)val;
                    }
                    return stat;
                }
            }

            public sealed class MinMaxAggregatorOne : MinMaxAggregatorOne<DvInt4, int>
            {
                public MinMaxAggregatorOne(IChannel ch, IRowCursor cursor, int col, bool returnMax)
                    : base(ch, cursor, col, returnMax)
                {
                    Stat = (int)(ReturnMax ? -MaxVal : MaxVal);
                }

                protected override void ProcessValueMin(ref DvInt4 val)
                {
                    var raw = val.RawValue;
                    if (raw < Stat && raw != DvInt4.RawNA)
                        Stat = raw;
                }

                protected override void ProcessValueMax(ref DvInt4 val)
                {
                    var raw = val.RawValue;
                    if (raw > Stat)
                        Stat = raw;
                }

                public override object GetStat()
                {
                    return (DvInt4)Stat;
                }
            }

            public sealed class MinMaxAggregatorAcrossSlots : MinMaxAggregatorAcrossSlots<DvInt4, int>
            {
                public MinMaxAggregatorAcrossSlots(IChannel ch, IRowCursor cursor, int col, bool returnMax)
                    : base(ch, cursor, col, returnMax)
                {
                    Stat = (int)(ReturnMax ? -MaxVal : MaxVal);
                }

                protected override void ProcessValueMin(ref DvInt4 val)
                {
                    var raw = val.RawValue;
                    if (raw < Stat && raw != DvInt4.RawNA)
                        Stat = raw;
                }

                protected override void ProcessValueMax(ref DvInt4 val)
                {
                    var raw = val.RawValue;
                    if (raw > Stat)
                        Stat = raw;
                }

                public override object GetStat()
                {
                    // If sparsity occurred, fold in a zero.
                    if (ValueCount > (ulong)ValuesProcessed)
                    {
                        var def = default(DvInt4);
                        ProcValueDelegate(ref def);
                    }
                    return (DvInt4)Stat;
                }
            }

            public sealed class MinMaxAggregatorBySlot : MinMaxAggregatorBySlot<DvInt4, int>
            {
                public MinMaxAggregatorBySlot(IChannel ch, ColumnType type, IRowCursor cursor, int col, bool returnMax)
                    : base(ch, type, cursor, col, returnMax)
                {
                    int bound = (int)(ReturnMax ? -MaxVal : MaxVal);
                    for (int i = 0; i < Stat.Length; i++)
                        Stat[i] = bound;
                }

                protected override void ProcessValueMin(ref DvInt4 val, int slot)
                {
                    Ch.Assert(0 <= slot && slot < Stat.Length);
                    var raw = val.RawValue;
                    if (raw < Stat[slot] && raw != DvInt4.RawNA)
                        Stat[slot] = raw;
                }

                protected override void ProcessValueMax(ref DvInt4 val, int slot)
                {
                    Ch.Assert(0 <= slot && slot < Stat.Length);
                    var raw = val.RawValue;
                    if (raw > Stat[slot])
                        Stat[slot] = raw;
                }

                public override object GetStat()
                {
                    DvInt4[] stat = new DvInt4[Stat.Length];
                    // Account for defaults resulting from sparsity.
                    for (int slot = 0; slot < Stat.Length; slot++)
                    {
                        if (GetValuesProcessed(slot) < RowCount)
                        {
                            var def = default(DvInt4);
                            ProcValueDelegate(ref def, slot);
                        }
                        stat[slot] = (DvInt4)Stat[slot];
                    }
                    return stat;
                }
            }
        }

        private static class Long
        {
            private const long MaxVal = long.MaxValue;

            public sealed class MeanAggregatorOne<TItem> : StatAggregator<TItem, MeanStatInt>
            {
                // Converts between TItem and long.
                private Converter<TItem> _converter;

                public MeanAggregatorOne(IChannel ch, ColumnType type, IRowCursor cursor, int col)
                    : base(ch, cursor, col)
                {
                    _converter = CreateConverter<TItem>(type);
                }

                protected override void ProcessRow(ref TItem val)
                {
                    Stat.Update(_converter.ToLong(val), MaxVal);
                }

                public override object GetStat()
                {
                    long val = Stat.GetCurrentValue(Ch, RowCount, MaxVal);
                    return _converter.FromLong(val);
                }
            }

            public sealed class MeanAggregatorAcrossSlots<TItem> : StatAggregatorAcrossSlots<TItem, MeanStatInt>
            {
                private Converter<TItem> _converter;

                public MeanAggregatorAcrossSlots(IChannel ch, ColumnType type, IRowCursor cursor, int col)
                    : base(ch, cursor, col)
                {
                    _converter = CreateConverter<TItem>(type);
                }

                protected override void ProcessValue(ref TItem val)
                {
                    Stat.Update(_converter.ToLong(val), MaxVal);
                }

                public override object GetStat()
                {
                    long val = Stat.GetCurrentValue(Ch, ValueCount, MaxVal);
                    return _converter.FromLong(val);
                }
            }

            public sealed class MeanAggregatorBySlot<TItem> : StatAggregatorBySlot<TItem, MeanStatInt>
            {
                private Converter<TItem> _converter;

                public MeanAggregatorBySlot(IChannel ch, ColumnType type, IRowCursor cursor, int col)
                    : base(ch, type, cursor, col)
                {
                    _converter = CreateConverter<TItem>(type);
                }

                protected override void ProcessValue(ref TItem val, int slot)
                {
                    Ch.Assert(0 <= slot && slot < Stat.Length);
                    Stat[slot].Update(_converter.ToLong(val), MaxVal);
                }

                public override object GetStat()
                {
                    TItem[] stat = new TItem[Stat.Length];
                    for (int slot = 0; slot < stat.Length; slot++)
                    {
                        long val = Stat[slot].GetCurrentValue(Ch, RowCount, MaxVal);
                        stat[slot] = _converter.FromLong(val);
                    }
                    return stat;
                }
            }

            public sealed class MinMaxAggregatorOne<TItem> : MinMaxAggregatorOne<TItem, long>
            {
                private Converter<TItem> _converter;

                public MinMaxAggregatorOne(IChannel ch, ColumnType type, IRowCursor cursor, int col, bool returnMax)
                    : base(ch, cursor, col, returnMax)
                {
                    Stat = ReturnMax ? -MaxVal : MaxVal;
                    _converter = CreateConverter<TItem>(type);
                }

                protected override void ProcessValueMin(ref TItem val)
                {
                    var raw = _converter.ToLong(val);
                    if (raw < Stat && -MaxVal <= raw)
                        Stat = raw;
                }

                protected override void ProcessValueMax(ref TItem val)
                {
                    var raw = _converter.ToLong(val);
                    if (raw > Stat)
                        Stat = raw;
                }

                public override object GetStat()
                {
                    return _converter.FromLong(Stat);
                }
            }

            public sealed class MinMaxAggregatorAcrossSlots<TItem> : MinMaxAggregatorAcrossSlots<TItem, long>
            {
                private Converter<TItem> _converter;

                public MinMaxAggregatorAcrossSlots(IChannel ch, ColumnType type, IRowCursor cursor, int col, bool returnMax)
                    : base(ch, cursor, col, returnMax)
                {
                    Stat = ReturnMax ? -MaxVal : MaxVal;
                    _converter = CreateConverter<TItem>(type);
                }

                protected override void ProcessValueMin(ref TItem val)
                {
                    var raw = _converter.ToLong(val);
                    if (raw < Stat && -MaxVal <= raw)
                        Stat = raw;
                }

                protected override void ProcessValueMax(ref TItem val)
                {
                    var raw = _converter.ToLong(val);
                    if (raw > Stat)
                        Stat = raw;
                }

                public override object GetStat()
                {
                    // If sparsity occurred, fold in a zero.
                    if (ValueCount > (ulong)ValuesProcessed)
                    {
                        TItem def = default(TItem);
                        ProcValueDelegate(ref def);
                    }
                    return _converter.FromLong(Stat);
                }
            }

            public sealed class MinMaxAggregatorBySlot<TItem> : MinMaxAggregatorBySlot<TItem, long>
            {
                private Converter<TItem> _converter;

                public MinMaxAggregatorBySlot(IChannel ch, ColumnType type, IRowCursor cursor, int col, bool returnMax)
                    : base(ch, type, cursor, col, returnMax)
                {
                    long bound = ReturnMax ? -MaxVal : MaxVal;
                    for (int i = 0; i < Stat.Length; i++)
                        Stat[i] = bound;

                    _converter = CreateConverter<TItem>(type);
                }

                protected override void ProcessValueMin(ref TItem val, int slot)
                {
                    Ch.Assert(0 <= slot && slot < Stat.Length);
                    var raw = _converter.ToLong(val);
                    if (raw < Stat[slot] && -MaxVal <= raw)
                        Stat[slot] = raw;
                }

                protected override void ProcessValueMax(ref TItem val, int slot)
                {
                    Ch.Assert(0 <= slot && slot < Stat.Length);
                    var raw = _converter.ToLong(val);
                    if (raw > Stat[slot])
                        Stat[slot] = raw;
                }

                public override object GetStat()
                {
                    TItem[] stat = new TItem[Stat.Length];
                    // Account for defaults resulting from sparsity.
                    for (int slot = 0; slot < Stat.Length; slot++)
                    {
                        if (GetValuesProcessed(slot) < RowCount)
                        {
                            var def = default(TItem);
                            ProcValueDelegate(ref def, slot);
                        }
                        stat[slot] = _converter.FromLong(Stat[slot]);
                    }
                    return stat;
                }
            }

            private static Converter<TItem> CreateConverter<TItem>(ColumnType type)
            {
                Contracts.AssertValue(type);
                Contracts.Assert(typeof(TItem) == type.ItemType.RawType);
                Contracts.Assert(type.ItemType.RawKind == DataKind.I8);

                Converter converter = new I8Converter();
                return (Converter<TItem>)converter;
            }

            /// <summary>
            /// The base class for conversions from types to long.
            /// </summary>
            private abstract class Converter
            {
            }

            private abstract class Converter<T> : Converter
            {
                public abstract long ToLong(T val);
                public abstract T FromLong(long val);
            }

            private sealed class I8Converter : Converter<DvInt8>
            {
                public override long ToLong(DvInt8 val)
                {
                    return val.RawValue;
                }

                public override DvInt8 FromLong(long val)
                {
                    Contracts.Assert(DvInt8.RawNA != val);
                    return (DvInt8)val;
                }
            }
        }
>>>>>>> 67f96a7c
    }
}<|MERGE_RESOLUTION|>--- conflicted
+++ resolved
@@ -856,768 +856,5 @@
                 }
             }
         }
-<<<<<<< HEAD
-=======
-
-        private static class I1
-        {
-            // Utilizes MeanStatInt for the mean aggregators of all IX types, TS, and DT.
-
-            private const long MaxVal = sbyte.MaxValue;
-
-            public sealed class MeanAggregatorOne : StatAggregator<DvInt1, MeanStatInt>
-            {
-                public MeanAggregatorOne(IChannel ch, IRowCursor cursor, int col)
-                    : base(ch, cursor, col)
-                {
-                }
-
-                protected override void ProcessRow(ref DvInt1 val)
-                {
-                    Stat.Update(val.RawValue, MaxVal);
-                }
-
-                public override object GetStat()
-                {
-                    long val = Stat.GetCurrentValue(Ch, RowCount, MaxVal);
-                    Ch.Assert(-MaxVal - 1 <= val && val <= MaxVal);
-                    return (DvInt1)(sbyte)val;
-                }
-            }
-
-            public sealed class MeanAggregatorAcrossSlots : StatAggregatorAcrossSlots<DvInt1, MeanStatInt>
-            {
-                public MeanAggregatorAcrossSlots(IChannel ch, IRowCursor cursor, int col)
-                    : base(ch, cursor, col)
-                {
-                }
-
-                protected override void ProcessValue(ref DvInt1 val)
-                {
-                    Stat.Update(val.RawValue, MaxVal);
-                }
-
-                public override object GetStat()
-                {
-                    long val = Stat.GetCurrentValue(Ch, ValueCount, MaxVal);
-                    Ch.Assert(-MaxVal - 1 <= val && val <= MaxVal);
-                    return (DvInt1)(sbyte)val;
-                }
-            }
-
-            public sealed class MeanAggregatorBySlot : StatAggregatorBySlot<DvInt1, MeanStatInt>
-            {
-                public MeanAggregatorBySlot(IChannel ch, ColumnType type, IRowCursor cursor, int col)
-                    : base(ch, type, cursor, col)
-                {
-                }
-
-                protected override void ProcessValue(ref DvInt1 val, int slot)
-                {
-                    Ch.Assert(0 <= slot && slot < Stat.Length);
-                    Stat[slot].Update(val.RawValue, MaxVal);
-                }
-
-                public override object GetStat()
-                {
-                    DvInt1[] stat = new DvInt1[Stat.Length];
-                    for (int slot = 0; slot < stat.Length; slot++)
-                    {
-                        long val = Stat[slot].GetCurrentValue(Ch, RowCount, MaxVal);
-                        Ch.Assert(-MaxVal - 1 <= val && val <= MaxVal);
-                        stat[slot] = (DvInt1)(sbyte)val;
-                    }
-                    return stat;
-                }
-            }
-
-            public sealed class MinMaxAggregatorOne : MinMaxAggregatorOne<DvInt1, sbyte>
-            {
-                public MinMaxAggregatorOne(IChannel ch, IRowCursor cursor, int col, bool returnMax)
-                    : base(ch, cursor, col, returnMax)
-                {
-                    Stat = (sbyte)(ReturnMax ? -MaxVal : MaxVal);
-                }
-
-                protected override void ProcessValueMin(ref DvInt1 val)
-                {
-                    var raw = val.RawValue;
-                    if (raw < Stat && raw != DvInt1.RawNA)
-                        Stat = raw;
-                }
-
-                protected override void ProcessValueMax(ref DvInt1 val)
-                {
-                    var raw = val.RawValue;
-                    if (raw > Stat)
-                        Stat = raw;
-                }
-
-                public override object GetStat()
-                {
-                    return (DvInt1)Stat;
-                }
-            }
-
-            public sealed class MinMaxAggregatorAcrossSlots : MinMaxAggregatorAcrossSlots<DvInt1, sbyte>
-            {
-                public MinMaxAggregatorAcrossSlots(IChannel ch, IRowCursor cursor, int col, bool returnMax)
-                    : base(ch, cursor, col, returnMax)
-                {
-                    Stat = (sbyte)(ReturnMax ? -MaxVal : MaxVal);
-                }
-
-                protected override void ProcessValueMin(ref DvInt1 val)
-                {
-                    var raw = val.RawValue;
-                    if (raw < Stat && raw != DvInt1.RawNA)
-                        Stat = raw;
-                }
-
-                protected override void ProcessValueMax(ref DvInt1 val)
-                {
-                    var raw = val.RawValue;
-                    if (raw > Stat)
-                        Stat = raw;
-                }
-
-                public override object GetStat()
-                {
-                    // If sparsity occurred, fold in a zero.
-                    if (ValueCount > (ulong)ValuesProcessed)
-                    {
-                        var def = default(DvInt1);
-                        ProcValueDelegate(ref def);
-                    }
-                    return (DvInt1)Stat;
-                }
-            }
-
-            public sealed class MinMaxAggregatorBySlot : MinMaxAggregatorBySlot<DvInt1, sbyte>
-            {
-                public MinMaxAggregatorBySlot(IChannel ch, ColumnType type, IRowCursor cursor, int col, bool returnMax)
-                    : base(ch, type, cursor, col, returnMax)
-                {
-                    sbyte bound = (sbyte)(ReturnMax ? -MaxVal : MaxVal);
-                    for (int i = 0; i < Stat.Length; i++)
-                        Stat[i] = bound;
-                }
-
-                protected override void ProcessValueMin(ref DvInt1 val, int slot)
-                {
-                    Ch.Assert(0 <= slot && slot < Stat.Length);
-                    var raw = val.RawValue;
-                    if (raw < Stat[slot] && raw != DvInt1.RawNA)
-                        Stat[slot] = raw;
-                }
-
-                protected override void ProcessValueMax(ref DvInt1 val, int slot)
-                {
-                    Ch.Assert(0 <= slot && slot < Stat.Length);
-                    var raw = val.RawValue;
-                    if (raw > Stat[slot])
-                        Stat[slot] = raw;
-                }
-
-                public override object GetStat()
-                {
-                    DvInt1[] stat = new DvInt1[Stat.Length];
-                    // Account for defaults resulting from sparsity.
-                    for (int slot = 0; slot < Stat.Length; slot++)
-                    {
-                        if (GetValuesProcessed(slot) < RowCount)
-                        {
-                            var def = default(DvInt1);
-                            ProcValueDelegate(ref def, slot);
-                        }
-                        stat[slot] = (DvInt1)Stat[slot];
-                    }
-                    return stat;
-                }
-            }
-        }
-
-        private static class I2
-        {
-            private const long MaxVal = short.MaxValue;
-
-            public sealed class MeanAggregatorOne : StatAggregator<DvInt2, MeanStatInt>
-            {
-                public MeanAggregatorOne(IChannel ch, IRowCursor cursor, int col)
-                    : base(ch, cursor, col)
-                {
-                }
-
-                protected override void ProcessRow(ref DvInt2 val)
-                {
-                    Stat.Update(val.RawValue, MaxVal);
-                }
-
-                public override object GetStat()
-                {
-                    long val = Stat.GetCurrentValue(Ch, RowCount, MaxVal);
-                    Ch.Assert(-MaxVal - 1 <= val && val <= MaxVal);
-                    return (DvInt2)(short)val;
-                }
-            }
-
-            public sealed class MeanAggregatorAcrossSlots : StatAggregatorAcrossSlots<DvInt2, MeanStatInt>
-            {
-                public MeanAggregatorAcrossSlots(IChannel ch, IRowCursor cursor, int col)
-                    : base(ch, cursor, col)
-                {
-                }
-
-                protected override void ProcessValue(ref DvInt2 val)
-                {
-                    Stat.Update(val.RawValue, MaxVal);
-                }
-
-                public override object GetStat()
-                {
-                    long val = Stat.GetCurrentValue(Ch, ValueCount, MaxVal);
-                    Ch.Assert(-MaxVal - 1 <= val && val <= MaxVal);
-                    return (DvInt2)(short)val;
-                }
-            }
-
-            public sealed class MeanAggregatorBySlot : StatAggregatorBySlot<DvInt2, MeanStatInt>
-            {
-                public MeanAggregatorBySlot(IChannel ch, ColumnType type, IRowCursor cursor, int col)
-                    : base(ch, type, cursor, col)
-                {
-                }
-
-                protected override void ProcessValue(ref DvInt2 val, int slot)
-                {
-                    Ch.Assert(0 <= slot && slot < Stat.Length);
-                    Stat[slot].Update(val.RawValue, MaxVal);
-                }
-
-                public override object GetStat()
-                {
-                    DvInt2[] stat = new DvInt2[Stat.Length];
-                    for (int slot = 0; slot < stat.Length; slot++)
-                    {
-                        long val = Stat[slot].GetCurrentValue(Ch, RowCount, MaxVal);
-                        Ch.Assert(-MaxVal - 1 <= val && val <= MaxVal);
-                        stat[slot] = (DvInt2)(short)val;
-                    }
-                    return stat;
-                }
-            }
-
-            public sealed class MinMaxAggregatorOne : MinMaxAggregatorOne<DvInt2, short>
-            {
-                public MinMaxAggregatorOne(IChannel ch, IRowCursor cursor, int col, bool returnMax)
-                    : base(ch, cursor, col, returnMax)
-                {
-                    Stat = (short)(ReturnMax ? -MaxVal : MaxVal);
-                }
-
-                protected override void ProcessValueMin(ref DvInt2 val)
-                {
-                    var raw = val.RawValue;
-                    if (raw < Stat && raw != DvInt2.RawNA)
-                        Stat = raw;
-                }
-
-                protected override void ProcessValueMax(ref DvInt2 val)
-                {
-                    var raw = val.RawValue;
-                    if (raw > Stat)
-                        Stat = raw;
-                }
-
-                public override object GetStat()
-                {
-                    return (DvInt2)Stat;
-                }
-            }
-
-            public sealed class MinMaxAggregatorAcrossSlots : MinMaxAggregatorAcrossSlots<DvInt2, short>
-            {
-                public MinMaxAggregatorAcrossSlots(IChannel ch, IRowCursor cursor, int col, bool returnMax)
-                    : base(ch, cursor, col, returnMax)
-                {
-                    Stat = (short)(ReturnMax ? -MaxVal : MaxVal);
-                }
-
-                protected override void ProcessValueMin(ref DvInt2 val)
-                {
-                    var raw = val.RawValue;
-                    if (raw < Stat && raw != DvInt2.RawNA)
-                        Stat = raw;
-                }
-
-                protected override void ProcessValueMax(ref DvInt2 val)
-                {
-                    var raw = val.RawValue;
-                    if (raw > Stat)
-                        Stat = raw;
-                }
-
-                public override object GetStat()
-                {
-                    // If sparsity occurred, fold in a zero.
-                    if (ValueCount > (ulong)ValuesProcessed)
-                    {
-                        var def = default(DvInt2);
-                        ProcValueDelegate(ref def);
-                    }
-                    return (DvInt2)Stat;
-                }
-            }
-
-            public sealed class MinMaxAggregatorBySlot : MinMaxAggregatorBySlot<DvInt2, short>
-            {
-                public MinMaxAggregatorBySlot(IChannel ch, ColumnType type, IRowCursor cursor, int col, bool returnMax)
-                    : base(ch, type, cursor, col, returnMax)
-                {
-                    short bound = (short)(ReturnMax ? -MaxVal : MaxVal);
-                    for (int i = 0; i < Stat.Length; i++)
-                        Stat[i] = bound;
-                }
-
-                protected override void ProcessValueMin(ref DvInt2 val, int slot)
-                {
-                    Ch.Assert(0 <= slot && slot < Stat.Length);
-                    var raw = val.RawValue;
-                    if (raw < Stat[slot] && raw != DvInt2.RawNA)
-                        Stat[slot] = raw;
-                }
-
-                protected override void ProcessValueMax(ref DvInt2 val, int slot)
-                {
-                    Ch.Assert(0 <= slot && slot < Stat.Length);
-                    var raw = val.RawValue;
-                    if (raw > Stat[slot])
-                        Stat[slot] = raw;
-                }
-
-                public override object GetStat()
-                {
-                    DvInt2[] stat = new DvInt2[Stat.Length];
-                    // Account for defaults resulting from sparsity.
-                    for (int slot = 0; slot < Stat.Length; slot++)
-                    {
-                        if (GetValuesProcessed(slot) < RowCount)
-                        {
-                            var def = default(DvInt2);
-                            ProcValueDelegate(ref def, slot);
-                        }
-                        stat[slot] = (DvInt2)Stat[slot];
-                    }
-                    return stat;
-                }
-            }
-        }
-
-        private static class I4
-        {
-            private const long MaxVal = int.MaxValue;
-
-            public sealed class MeanAggregatorOne : StatAggregator<DvInt4, MeanStatInt>
-            {
-                public MeanAggregatorOne(IChannel ch, IRowCursor cursor, int col)
-                    : base(ch, cursor, col)
-                {
-                }
-
-                protected override void ProcessRow(ref DvInt4 val)
-                {
-                    Stat.Update(val.RawValue, MaxVal);
-                }
-
-                public override object GetStat()
-                {
-                    long val = Stat.GetCurrentValue(Ch, RowCount, MaxVal);
-                    Ch.Assert(-MaxVal - 1 <= val && val <= MaxVal);
-                    return (DvInt4)(int)val;
-                }
-            }
-
-            public sealed class MeanAggregatorAcrossSlots : StatAggregatorAcrossSlots<DvInt4, MeanStatInt>
-            {
-                public MeanAggregatorAcrossSlots(IChannel ch, IRowCursor cursor, int col)
-                    : base(ch, cursor, col)
-                {
-                }
-
-                protected override void ProcessValue(ref DvInt4 val)
-                {
-                    Stat.Update(val.RawValue, MaxVal);
-                }
-
-                public override object GetStat()
-                {
-                    long val = Stat.GetCurrentValue(Ch, ValueCount, MaxVal);
-                    Ch.Assert(-MaxVal - 1 <= val && val <= MaxVal);
-                    return (DvInt4)(int)val;
-                }
-            }
-
-            public sealed class MeanAggregatorBySlot : StatAggregatorBySlot<DvInt4, MeanStatInt>
-            {
-                public MeanAggregatorBySlot(IChannel ch, ColumnType type, IRowCursor cursor, int col)
-                    : base(ch, type, cursor, col)
-                {
-                }
-
-                protected override void ProcessValue(ref DvInt4 val, int slot)
-                {
-                    Ch.Assert(0 <= slot && slot < Stat.Length);
-                    Stat[slot].Update(val.RawValue, MaxVal);
-                }
-
-                public override object GetStat()
-                {
-                    DvInt4[] stat = new DvInt4[Stat.Length];
-                    for (int slot = 0; slot < stat.Length; slot++)
-                    {
-                        long val = Stat[slot].GetCurrentValue(Ch, RowCount, MaxVal);
-                        Ch.Assert(-MaxVal - 1 <= val && val <= MaxVal);
-                        stat[slot] = (DvInt4)(int)val;
-                    }
-                    return stat;
-                }
-            }
-
-            public sealed class MinMaxAggregatorOne : MinMaxAggregatorOne<DvInt4, int>
-            {
-                public MinMaxAggregatorOne(IChannel ch, IRowCursor cursor, int col, bool returnMax)
-                    : base(ch, cursor, col, returnMax)
-                {
-                    Stat = (int)(ReturnMax ? -MaxVal : MaxVal);
-                }
-
-                protected override void ProcessValueMin(ref DvInt4 val)
-                {
-                    var raw = val.RawValue;
-                    if (raw < Stat && raw != DvInt4.RawNA)
-                        Stat = raw;
-                }
-
-                protected override void ProcessValueMax(ref DvInt4 val)
-                {
-                    var raw = val.RawValue;
-                    if (raw > Stat)
-                        Stat = raw;
-                }
-
-                public override object GetStat()
-                {
-                    return (DvInt4)Stat;
-                }
-            }
-
-            public sealed class MinMaxAggregatorAcrossSlots : MinMaxAggregatorAcrossSlots<DvInt4, int>
-            {
-                public MinMaxAggregatorAcrossSlots(IChannel ch, IRowCursor cursor, int col, bool returnMax)
-                    : base(ch, cursor, col, returnMax)
-                {
-                    Stat = (int)(ReturnMax ? -MaxVal : MaxVal);
-                }
-
-                protected override void ProcessValueMin(ref DvInt4 val)
-                {
-                    var raw = val.RawValue;
-                    if (raw < Stat && raw != DvInt4.RawNA)
-                        Stat = raw;
-                }
-
-                protected override void ProcessValueMax(ref DvInt4 val)
-                {
-                    var raw = val.RawValue;
-                    if (raw > Stat)
-                        Stat = raw;
-                }
-
-                public override object GetStat()
-                {
-                    // If sparsity occurred, fold in a zero.
-                    if (ValueCount > (ulong)ValuesProcessed)
-                    {
-                        var def = default(DvInt4);
-                        ProcValueDelegate(ref def);
-                    }
-                    return (DvInt4)Stat;
-                }
-            }
-
-            public sealed class MinMaxAggregatorBySlot : MinMaxAggregatorBySlot<DvInt4, int>
-            {
-                public MinMaxAggregatorBySlot(IChannel ch, ColumnType type, IRowCursor cursor, int col, bool returnMax)
-                    : base(ch, type, cursor, col, returnMax)
-                {
-                    int bound = (int)(ReturnMax ? -MaxVal : MaxVal);
-                    for (int i = 0; i < Stat.Length; i++)
-                        Stat[i] = bound;
-                }
-
-                protected override void ProcessValueMin(ref DvInt4 val, int slot)
-                {
-                    Ch.Assert(0 <= slot && slot < Stat.Length);
-                    var raw = val.RawValue;
-                    if (raw < Stat[slot] && raw != DvInt4.RawNA)
-                        Stat[slot] = raw;
-                }
-
-                protected override void ProcessValueMax(ref DvInt4 val, int slot)
-                {
-                    Ch.Assert(0 <= slot && slot < Stat.Length);
-                    var raw = val.RawValue;
-                    if (raw > Stat[slot])
-                        Stat[slot] = raw;
-                }
-
-                public override object GetStat()
-                {
-                    DvInt4[] stat = new DvInt4[Stat.Length];
-                    // Account for defaults resulting from sparsity.
-                    for (int slot = 0; slot < Stat.Length; slot++)
-                    {
-                        if (GetValuesProcessed(slot) < RowCount)
-                        {
-                            var def = default(DvInt4);
-                            ProcValueDelegate(ref def, slot);
-                        }
-                        stat[slot] = (DvInt4)Stat[slot];
-                    }
-                    return stat;
-                }
-            }
-        }
-
-        private static class Long
-        {
-            private const long MaxVal = long.MaxValue;
-
-            public sealed class MeanAggregatorOne<TItem> : StatAggregator<TItem, MeanStatInt>
-            {
-                // Converts between TItem and long.
-                private Converter<TItem> _converter;
-
-                public MeanAggregatorOne(IChannel ch, ColumnType type, IRowCursor cursor, int col)
-                    : base(ch, cursor, col)
-                {
-                    _converter = CreateConverter<TItem>(type);
-                }
-
-                protected override void ProcessRow(ref TItem val)
-                {
-                    Stat.Update(_converter.ToLong(val), MaxVal);
-                }
-
-                public override object GetStat()
-                {
-                    long val = Stat.GetCurrentValue(Ch, RowCount, MaxVal);
-                    return _converter.FromLong(val);
-                }
-            }
-
-            public sealed class MeanAggregatorAcrossSlots<TItem> : StatAggregatorAcrossSlots<TItem, MeanStatInt>
-            {
-                private Converter<TItem> _converter;
-
-                public MeanAggregatorAcrossSlots(IChannel ch, ColumnType type, IRowCursor cursor, int col)
-                    : base(ch, cursor, col)
-                {
-                    _converter = CreateConverter<TItem>(type);
-                }
-
-                protected override void ProcessValue(ref TItem val)
-                {
-                    Stat.Update(_converter.ToLong(val), MaxVal);
-                }
-
-                public override object GetStat()
-                {
-                    long val = Stat.GetCurrentValue(Ch, ValueCount, MaxVal);
-                    return _converter.FromLong(val);
-                }
-            }
-
-            public sealed class MeanAggregatorBySlot<TItem> : StatAggregatorBySlot<TItem, MeanStatInt>
-            {
-                private Converter<TItem> _converter;
-
-                public MeanAggregatorBySlot(IChannel ch, ColumnType type, IRowCursor cursor, int col)
-                    : base(ch, type, cursor, col)
-                {
-                    _converter = CreateConverter<TItem>(type);
-                }
-
-                protected override void ProcessValue(ref TItem val, int slot)
-                {
-                    Ch.Assert(0 <= slot && slot < Stat.Length);
-                    Stat[slot].Update(_converter.ToLong(val), MaxVal);
-                }
-
-                public override object GetStat()
-                {
-                    TItem[] stat = new TItem[Stat.Length];
-                    for (int slot = 0; slot < stat.Length; slot++)
-                    {
-                        long val = Stat[slot].GetCurrentValue(Ch, RowCount, MaxVal);
-                        stat[slot] = _converter.FromLong(val);
-                    }
-                    return stat;
-                }
-            }
-
-            public sealed class MinMaxAggregatorOne<TItem> : MinMaxAggregatorOne<TItem, long>
-            {
-                private Converter<TItem> _converter;
-
-                public MinMaxAggregatorOne(IChannel ch, ColumnType type, IRowCursor cursor, int col, bool returnMax)
-                    : base(ch, cursor, col, returnMax)
-                {
-                    Stat = ReturnMax ? -MaxVal : MaxVal;
-                    _converter = CreateConverter<TItem>(type);
-                }
-
-                protected override void ProcessValueMin(ref TItem val)
-                {
-                    var raw = _converter.ToLong(val);
-                    if (raw < Stat && -MaxVal <= raw)
-                        Stat = raw;
-                }
-
-                protected override void ProcessValueMax(ref TItem val)
-                {
-                    var raw = _converter.ToLong(val);
-                    if (raw > Stat)
-                        Stat = raw;
-                }
-
-                public override object GetStat()
-                {
-                    return _converter.FromLong(Stat);
-                }
-            }
-
-            public sealed class MinMaxAggregatorAcrossSlots<TItem> : MinMaxAggregatorAcrossSlots<TItem, long>
-            {
-                private Converter<TItem> _converter;
-
-                public MinMaxAggregatorAcrossSlots(IChannel ch, ColumnType type, IRowCursor cursor, int col, bool returnMax)
-                    : base(ch, cursor, col, returnMax)
-                {
-                    Stat = ReturnMax ? -MaxVal : MaxVal;
-                    _converter = CreateConverter<TItem>(type);
-                }
-
-                protected override void ProcessValueMin(ref TItem val)
-                {
-                    var raw = _converter.ToLong(val);
-                    if (raw < Stat && -MaxVal <= raw)
-                        Stat = raw;
-                }
-
-                protected override void ProcessValueMax(ref TItem val)
-                {
-                    var raw = _converter.ToLong(val);
-                    if (raw > Stat)
-                        Stat = raw;
-                }
-
-                public override object GetStat()
-                {
-                    // If sparsity occurred, fold in a zero.
-                    if (ValueCount > (ulong)ValuesProcessed)
-                    {
-                        TItem def = default(TItem);
-                        ProcValueDelegate(ref def);
-                    }
-                    return _converter.FromLong(Stat);
-                }
-            }
-
-            public sealed class MinMaxAggregatorBySlot<TItem> : MinMaxAggregatorBySlot<TItem, long>
-            {
-                private Converter<TItem> _converter;
-
-                public MinMaxAggregatorBySlot(IChannel ch, ColumnType type, IRowCursor cursor, int col, bool returnMax)
-                    : base(ch, type, cursor, col, returnMax)
-                {
-                    long bound = ReturnMax ? -MaxVal : MaxVal;
-                    for (int i = 0; i < Stat.Length; i++)
-                        Stat[i] = bound;
-
-                    _converter = CreateConverter<TItem>(type);
-                }
-
-                protected override void ProcessValueMin(ref TItem val, int slot)
-                {
-                    Ch.Assert(0 <= slot && slot < Stat.Length);
-                    var raw = _converter.ToLong(val);
-                    if (raw < Stat[slot] && -MaxVal <= raw)
-                        Stat[slot] = raw;
-                }
-
-                protected override void ProcessValueMax(ref TItem val, int slot)
-                {
-                    Ch.Assert(0 <= slot && slot < Stat.Length);
-                    var raw = _converter.ToLong(val);
-                    if (raw > Stat[slot])
-                        Stat[slot] = raw;
-                }
-
-                public override object GetStat()
-                {
-                    TItem[] stat = new TItem[Stat.Length];
-                    // Account for defaults resulting from sparsity.
-                    for (int slot = 0; slot < Stat.Length; slot++)
-                    {
-                        if (GetValuesProcessed(slot) < RowCount)
-                        {
-                            var def = default(TItem);
-                            ProcValueDelegate(ref def, slot);
-                        }
-                        stat[slot] = _converter.FromLong(Stat[slot]);
-                    }
-                    return stat;
-                }
-            }
-
-            private static Converter<TItem> CreateConverter<TItem>(ColumnType type)
-            {
-                Contracts.AssertValue(type);
-                Contracts.Assert(typeof(TItem) == type.ItemType.RawType);
-                Contracts.Assert(type.ItemType.RawKind == DataKind.I8);
-
-                Converter converter = new I8Converter();
-                return (Converter<TItem>)converter;
-            }
-
-            /// <summary>
-            /// The base class for conversions from types to long.
-            /// </summary>
-            private abstract class Converter
-            {
-            }
-
-            private abstract class Converter<T> : Converter
-            {
-                public abstract long ToLong(T val);
-                public abstract T FromLong(long val);
-            }
-
-            private sealed class I8Converter : Converter<DvInt8>
-            {
-                public override long ToLong(DvInt8 val)
-                {
-                    return val.RawValue;
-                }
-
-                public override DvInt8 FromLong(long val)
-                {
-                    Contracts.Assert(DvInt8.RawNA != val);
-                    return (DvInt8)val;
-                }
-            }
-        }
->>>>>>> 67f96a7c
     }
 }