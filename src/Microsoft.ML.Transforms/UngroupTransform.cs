// Licensed to the .NET Foundation under one or more agreements.
// The .NET Foundation licenses this file to you under the MIT license.
// See the LICENSE file in the project root for more information.

using System;
using System.Collections.Generic;
using System.Linq;
using System.Reflection;
using Microsoft.ML;
using Microsoft.ML.CommandLine;
using Microsoft.ML.Data;
using Microsoft.ML.EntryPoints;
using Microsoft.ML.Internal.Utilities;
using Microsoft.ML.Model;
using Microsoft.ML.Transforms;

[assembly: LoadableClass(UngroupTransform.Summary, typeof(UngroupTransform), typeof(UngroupTransform.Arguments), typeof(SignatureDataTransform),
    UngroupTransform.UserName, UngroupTransform.ShortName)]

[assembly: LoadableClass(UngroupTransform.Summary, typeof(UngroupTransform), null, typeof(SignatureLoadDataTransform),
    UngroupTransform.UserName, UngroupTransform.LoaderSignature)]

namespace Microsoft.ML.Transforms
{

    // This can be thought of as an inverse of GroupTransform. For all specified vector columns
    // ("pivot" columns), performs the "ungroup" (or "unroll") operation as outlined below.
    //
    // If the only pivot column is called P, and has size K, then for every row of the input we will produce
    // K rows, that are identical in all columns except P. The column P will become a scalar column, and this
    // column will hold all the original values of input's P, one value per row, in order. The order of columns
    // will remain the same.
    //
    // Variable-length pivot columns are supported (including zero, which will eliminate the row from the result).
    //
    // Multiple pivot columns are also supported:
    // * A number of output rows is controlled by the 'mode' parameter.
    //     - outer: it is equal to the maximum length of pivot columns,
    //     - inner: it is equal to the minimum length of pivot columns,
    //     - first: it is equal to the length of the first pivot column.
    // * If a particular pivot column has size that is different than the number of output rows, the extra slots will
    // be ignored, and the missing slots will be 'padded' with default values.
    //
    // All metadata is preserved for the retained columns. For 'unrolled' columns, all known metadata
    // except slot names is preserved.
    /// <include file='doc.xml' path='doc/members/member[@name="Ungroup"]/*' />
    public sealed class UngroupTransform : TransformBase
    {
        public const string Summary = "Un-groups vector columns into sequences of rows, inverse of Group transform";
        public const string LoaderSignature = "UngroupTransform";
        public const string ShortName = "Ungroup";
        public const string UserName = "Un-group Transform";

        private static VersionInfo GetVersionInfo()
        {
            return new VersionInfo(
                modelSignature: "UNGRP XF",
                verWrittenCur: 0x00010001, // Initial
                verReadableCur: 0x00010001,
                verWeCanReadBack: 0x00010001,
                loaderSignature: LoaderSignature,
                loaderAssemblyName: typeof(UngroupTransform).Assembly.FullName);
        }

        /// <summary>
        /// Controls the number of output rows produced by the <see cref="UngroupTransform"/> transform
        /// </summary>
        public enum UngroupMode
        {
            /// <summary>
            /// The number of output rows is equal to the minimum length of pivot columns
            /// </summary>
            Inner,

            /// <summary>
            /// The number of output rows is equal to the maximum length of pivot columns
            /// </summary>
            Outer,

            /// <summary>
            /// The number of output rows is equal to the length of the first pivot column.
            /// </summary>
            First
        }

        public sealed class Arguments : TransformInputBase
        {
            [Argument(ArgumentType.Multiple | ArgumentType.Required, HelpText = "Columns to unroll, or 'pivot'", Name = "Column", ShortName = "col")]
            public string[] Columns;

            [Argument(ArgumentType.AtMostOnce, HelpText = "Specifies how to unroll multiple pivot columns of different size.")]
            public UngroupMode Mode = UngroupMode.Inner;
        }

        private readonly UngroupBinding _ungroupBinding;

        /// <summary>
        /// Initializes a new instance of <see cref="UngroupTransform"/>.
        /// </summary>
        /// <param name="env">Host Environment.</param>
        /// <param name="input">Input <see cref="IDataView"/>. This is the output from previous transform or loader.</param>
        /// <param name="mode">Specifies how to unroll multiple pivot columns of different size.</param>
        /// <param name="columns">Columns to unroll, or 'pivot'</param>
        public UngroupTransform(IHostEnvironment env, IDataView input, UngroupMode mode, params string[] columns)
            : this(env, new Arguments() { Columns = columns, Mode = mode }, input)
        {
        }

        public UngroupTransform(IHostEnvironment env, Arguments args, IDataView input)
            : base(env, LoaderSignature, input)
        {
            Host.CheckValue(args, nameof(args));
            Host.CheckUserArg(Utils.Size(args.Columns) > 0, nameof(args.Columns), "There must be at least one pivot column");
            Host.CheckUserArg(args.Columns.Distinct().Count() == args.Columns.Length, nameof(args.Columns),
                "Duplicate pivot columns are not allowed");

            _ungroupBinding = new UngroupBinding(Host, Source.Schema, args.Mode, args.Columns);
        }

        public static UngroupTransform Create(IHostEnvironment env, ModelLoadContext ctx, IDataView input)
        {
            Contracts.CheckValue(env, nameof(env));
            env.CheckValue(ctx, nameof(ctx));
            ctx.CheckAtModel(GetVersionInfo());
            env.CheckValue(input, nameof(input));
            var h = env.Register(LoaderSignature);
            return h.Apply("Loading Model", ch => new UngroupTransform(h, ctx, input));
        }

        private UngroupTransform(IHost host, ModelLoadContext ctx, IDataView input)
            : base(host, input)
        {
            Host.AssertValue(ctx);

            // *** Binary format ***
            // (binding)
            _ungroupBinding = UngroupBinding.Create(ctx, host, input.Schema);
        }

        public override void Save(ModelSaveContext ctx)
        {
            Host.CheckValue(ctx, nameof(ctx));
            ctx.CheckAtModel();
            ctx.SetVersionInfo(GetVersionInfo());

            // *** Binary format ***
            // (binding)
            _ungroupBinding.Save(ctx);
        }

        public override long? GetRowCount()
        {
            // Row count is known if the input's row count is known, and pivot column sizes are fixed.
            var commonSize = _ungroupBinding.GetCommonPivotColumnSize();
            if (commonSize > 0)
            {
                long? srcRowCount = Source.GetRowCount();
                if (srcRowCount.HasValue && srcRowCount.Value <= (long.MaxValue / commonSize))
                    return srcRowCount.Value * commonSize;
            }
            return null;
        }

        public override Schema OutputSchema => _ungroupBinding.OutputSchema;

        protected override bool? ShouldUseParallelCursors(Func<int, bool> predicate)
        {
            // This transform doesn't benefit from parallel cursors, but it can support them.
            return null;
        }

        // Technically, we could shuffle the ungrouped data if the source can shuffle. However, we want to maintain
        // contiguous groups. There's also a question whether we should shuffle inside groups or just shuffle groups
        // themselves. With these issues, and no anticipated use for shuffled version, it's safer to not shuffle at all.
        public override bool CanShuffle
        {
            get { return false; }
        }

        protected override RowCursor GetRowCursorCore(Func<int, bool> predicate, Random rand = null)
        {
            var activeInput = _ungroupBinding.GetActiveInput(predicate);
            var inputCursor = Source.GetRowCursor(col => activeInput[col], null);
            return new Cursor(Host, inputCursor, _ungroupBinding, predicate);
        }

        public override RowCursor[] GetRowCursorSet(Func<int, bool> predicate,
            int n, Random rand = null)
        {
            var activeInput = _ungroupBinding.GetActiveInput(predicate);
            var inputCursors = Source.GetRowCursorSet(col => activeInput[col], n, null);
            return Utils.BuildArray<RowCursor>(inputCursors.Length,
                x => new Cursor(Host, inputCursors[x], _ungroupBinding, predicate));
        }

        private sealed class UngroupBinding
        {
            private static bool ShouldPreserveMetadata(string kind)
            {
                switch (kind)
                {
                    case MetadataUtils.Kinds.IsNormalized:
                    case MetadataUtils.Kinds.KeyValues:
                    case MetadataUtils.Kinds.ScoreColumnSetId:
                    case MetadataUtils.Kinds.ScoreColumnKind:
                    case MetadataUtils.Kinds.ScoreValueKind:
                    case MetadataUtils.Kinds.IsUserVisible:
                        return true;
                    default:
                        return false;
                }
            }

            public readonly struct PivotColumnInfo
            {
                public readonly string Name;
                public readonly int Index;
                public readonly int Size;
                public readonly PrimitiveType ItemType;

                public PivotColumnInfo(string name, int index, int size, PrimitiveType itemType)
                {
                    Contracts.AssertNonEmpty(name);
                    Contracts.Assert(index >= 0);
                    Contracts.Assert(size >= 0);
                    Contracts.AssertValue(itemType);
                    Name = name;
                    Index = index;
                    Size = size;
                    ItemType = itemType;
                }
            }

            private readonly Schema _inputSchema;
            private readonly IExceptionContext _ectx;

            /// <summary>
            /// Information of columns to be ungrouped in <see cref="_inputSchema"/>.
            /// </summary>
            private readonly PivotColumnInfo[] _infos;

            /// <summary>
            /// <see cref="_pivotIndex"/>[i] is -1 means that the i-th column in both of <see cref="_inputSchema"/> and <see cref="OutputSchema"/>
            /// are not produced by ungrouping; we just copy the i-th input column to the i-th output column.
            /// If <see cref="_pivotIndex"/>[i] is not -1, the i-th output column should be produced by ungrouping the i-th input column.
            /// </summary>
            private readonly int[] _pivotIndex;

            /// <summary>
            /// Columns contained in <see cref="IDataView"/> passed in <see cref="UngroupTransform"/>.
            /// Note that input data's schema is stored as <see cref="_inputSchema"/>.
            /// </summary>
            public int InputColumnCount => _inputSchema.Count;
            /// <summary>
            /// This attribute specifies how <see cref="UngroupTransform"/> expanding input columns stored in <see cref="_infos"/>.
            /// </summary>
            public readonly UngroupMode Mode;
            /// <summary>
            /// Output data's <see cref="Schema"/> produced by this <see cref="UngroupTransform"/>
            /// when input data's schema is <see cref="_inputSchema"/>.
            /// </summary>
            public Schema OutputSchema { get; }

            public UngroupBinding(IExceptionContext ectx, Schema inputSchema, UngroupMode mode, string[] pivotColumns)
            {
                Contracts.AssertValueOrNull(ectx);
                _ectx = ectx;
                _ectx.AssertValue(inputSchema);
                _ectx.AssertNonEmpty(pivotColumns);

                _inputSchema = inputSchema; // This also makes InputColumnCount valid.
                Mode = mode;

                Bind(_ectx, inputSchema, pivotColumns, out _infos);

                _pivotIndex = Utils.CreateArray(InputColumnCount, -1);
                for (int i = 0; i < _infos.Length; i++)
                {
                    var info = _infos[i];
                    _ectx.Assert(_pivotIndex[info.Index] == -1);
                    _pivotIndex[info.Index] = i;
                }

                var schemaBuilder = new SchemaBuilder();
                // Iterate through input columns. Input columns which are not pivot columns will be copied to output schema with the same column index unchanged.
                // Input columns which are pivot columns would also be copied but with different data types and different metadata.
                for (int i = 0; i < InputColumnCount; ++i)
                {
                    if (_pivotIndex[i] < 0)
                    {
                        // i-th input column is not a pivot column. Let's do a naive copy.
                        schemaBuilder.AddColumn(inputSchema[i].Name, inputSchema[i].Type, inputSchema[i].Metadata);
                    }
                    else
                    {
                        // i-th input column is a pivot column. Let's calculate proper type and metadata for it.
                        var metadataBuilder = new MetadataBuilder();
                        metadataBuilder.Add(inputSchema[i].Metadata, metadataName => ShouldPreserveMetadata(metadataName));
                        // To explain the output type of pivot columns, let's consider a row
                        //   Age UserID
                        //   18  {"Amy", "Willy"}
                        // where "Age" and "UserID" are column names and 18/{"Amy", "Willy"} is "Age"/"UserID" column in this example row.
                        // If the only pivot column is "UserID", the ungroup may produce
                        //   Age UserID
                        //   18  "Amy"
                        //   18  "Willy"
                        // One can see that "UserID" column (in output data) has a type identical to the element's type of the "UserID" column in input data.
                        schemaBuilder.AddColumn(inputSchema[i].Name, inputSchema[i].Type.GetItemType(), metadataBuilder.GetMetadata());
                    }
                }
                OutputSchema = schemaBuilder.GetSchema();
            }

            private static void Bind(IExceptionContext ectx, Schema inputSchema,
                string[] pivotColumns, out PivotColumnInfo[] infos)
            {
                Contracts.AssertValueOrNull(ectx);
                ectx.AssertValue(inputSchema);
                ectx.AssertNonEmpty(pivotColumns);

                infos = new PivotColumnInfo[pivotColumns.Length];
                for (int i = 0; i < pivotColumns.Length; i++)
                {
                    var name = pivotColumns[i];
                    // REVIEW: replace Check with CheckUser, once existing CheckUser is renamed to CheckUserArg or something.
                    ectx.CheckUserArg(!string.IsNullOrEmpty(name), nameof(Arguments.Columns), "Column name cannot be empty");
                    int col;
                    if (!inputSchema.TryGetColumnIndex(name, out col))
<<<<<<< HEAD
                        throw ectx.ExceptUserArg(nameof(Arguments.Columns), "Pivot column '{0}' is not found", name);
                    var colType = inputSchema[col].Type;
                    if (!colType.IsVector || !(colType.ItemType is PrimitiveType))
                        throw ectx.ExceptUserArg(nameof(Arguments.Columns),
                            "Pivot column '{0}' has type '{1}', but must be a vector of primitive types", name, colType);
                    infos[i] = new PivotColumnInfo(name, col, colType.VectorSize, (PrimitiveType)colType.ItemType);
=======
                        throw ectx.ExceptUserArg(nameof(Arguments.Column), "Pivot column '{0}' is not found", name);
                    if (!(inputSchema[col].Type is VectorType colType))
                        throw ectx.ExceptUserArg(nameof(Arguments.Column),
                            "Pivot column '{0}' has type '{1}', but must be a vector of primitive types", name, inputSchema[col].Type);
                    infos[i] = new PivotColumnInfo(name, col, colType.Size, colType.ItemType);
>>>>>>> 861c7260
                }
            }

            public static UngroupBinding Create(ModelLoadContext ctx, IExceptionContext ectx, Schema inputSchema)
            {
                Contracts.AssertValueOrNull(ectx);
                ectx.AssertValue(ctx);
                ectx.AssertValue(inputSchema);

                // *** Binary format ***
                // int: ungroup mode
                // int: K - number of pivot columns
                // int[K]: ids of pivot column names

                int modeIndex = ctx.Reader.ReadInt32();
                ectx.CheckDecode(Enum.IsDefined(typeof(UngroupMode), modeIndex));
                UngroupMode mode = (UngroupMode)modeIndex;

                int k = ctx.Reader.ReadInt32();
                ectx.CheckDecode(k > 0);
                var pivotColumns = new string[k];
                for (int i = 0; i < k; i++)
                    pivotColumns[i] = ctx.LoadNonEmptyString();

                return new UngroupBinding(ectx, inputSchema, mode, pivotColumns);
            }

            public void Save(ModelSaveContext ctx)
            {
                _ectx.AssertValue(ctx);

                // *** Binary format ***
                // int: ungroup mode
                // int: K - number of pivot columns
                // int[K]: ids of pivot column names

                ctx.Writer.Write((int)Mode);
                ctx.Writer.Write(_infos.Length);
                foreach (var ex in _infos)
                    ctx.SaveNonEmptyString(ex.Name);
            }

            /// <summary>
            /// Return an array of active input columns given the target predicate.
            /// </summary>
            public bool[] GetActiveInput(Func<int, bool> predicate)
            {
                var activeInput = Utils.BuildArray(_inputSchema.Count, predicate);
                for (int i = 0; i < _infos.Length; i++)
                {
                    bool isNeededForSize = (_infos[i].Size == 0) && (i == 0 || Mode != UngroupMode.First);
                    activeInput[_infos[i].Index] |= isNeededForSize;
                }
                return activeInput;
            }

            public int PivotColumnCount
            {
                get { return _infos.Length; }
            }

            public PivotColumnInfo GetPivotColumnInfo(int iinfo)
            {
                _ectx.Assert(0 <= iinfo && iinfo < _infos.Length);
                return _infos[iinfo];
            }

            public PivotColumnInfo GetPivotColumnInfoByCol(int col)
            {
                _ectx.Assert(0 <= col && col < _inputSchema.Count);
                _ectx.Assert(_pivotIndex[col] >= 0);
                return _infos[_pivotIndex[col]];
            }

            /// <summary>
            /// Determine if an output column is produced by a pivot column from input.
            /// </summary>
            /// <param name="col">Column index in <see cref="OutputSchema"/></param>
            /// <returns>True if the specified column is produced by expanding a pivot column and false otherwise.</returns>
            public bool IsPivot(int col)
            {
                _ectx.Assert(0 <= col && col < _inputSchema.Count);
                return _pivotIndex[col] >= 0;
            }

            public int GetCommonPivotColumnSize()
            {
                if (Mode == UngroupMode.First)
                    return _infos[0].Size;

                var size = 0;
                foreach (var ex in _infos)
                {
                    if (ex.Size == 0)
                        return 0;
                    if (size == 0)
                        size = ex.Size;
                    else if (size > ex.Size && Mode == UngroupMode.Inner)
                        size = ex.Size;
                    else if (size < ex.Size && Mode == UngroupMode.Outer)
                        size = ex.Size;
                }
                return size;
            }
        }

        private sealed class Cursor : LinkedRootCursorBase
        {
            private readonly UngroupBinding _ungroupBinding;

            // The size of the pivot column in the current row. If the cursor is in good state, this is positive.
            // It's calculated on every row, based on UngroupMode.
            private int _pivotColSize;
            // The current position within the pivot columns. If the cursor is in good state, this is in [0, _pivotColSize).
            private int _pivotColPosition;

            /// <summary>
            /// Total number of input columns is <see cref="UngroupBinding.InputColumnCount"/> of <see cref="_ungroupBinding"/>.
            /// Note that the number of input columns equals to the number of output columns; that is, <see cref="UngroupBinding.InputColumnCount"/>
            /// is identical to the number of columns in <see cref="UngroupBinding.OutputSchema"/>.
            /// </summary>
            private readonly bool[] _active;

            // Getters for pivot columns. Cached on first creation. Parallel to columns, and always null for non-pivot columns.
            private readonly Delegate[] _cachedGetters;

            // Size (min, max or target) of fixed columns. Zero here means that there are no fixed-size columns.
            private readonly int _fixedSize;

            // For each pivot column that we care about, these getters return the vector size.
            private readonly Func<int>[] _sizeGetters;

            // As a side effect, getters also populate these actual sizes of the necessary pivot columns on MoveNext.
            // Parallel to columns.
            private int[] _colSizes;

            public Cursor(IChannelProvider provider, RowCursor input, UngroupBinding schema, Func<int, bool> predicate)
                : base(provider, input)
            {
                _ungroupBinding = schema;
                _active = Utils.BuildArray(_ungroupBinding.InputColumnCount, predicate);
                _cachedGetters = new Delegate[_ungroupBinding.InputColumnCount];
                _colSizes = new int[_ungroupBinding.InputColumnCount];

                int sizeColumnsLim = _ungroupBinding.Mode == UngroupMode.First ? 1 : _ungroupBinding.PivotColumnCount;
                _fixedSize = 0;
                var needed = new List<Func<int>>();
                for (int i = 0; i < sizeColumnsLim; i++)
                {
                    var info = _ungroupBinding.GetPivotColumnInfo(i);
                    if (info.Size > 0)
                    {
                        if (_fixedSize == 0)
                            _fixedSize = info.Size;
                        else if (_ungroupBinding.Mode == UngroupMode.Inner && _fixedSize > info.Size)
                            _fixedSize = info.Size;
                        else if (_ungroupBinding.Mode == UngroupMode.Outer && _fixedSize < info.Size)
                            _fixedSize = info.Size;
                    }
                    else
                    {
                        // This will also create and cache a getter for the pivot column.
                        // That's why MakeSizeGetter is an instance method.
                        var rawItemType = info.ItemType.RawType;
                        Func<int, Func<int>> del = MakeSizeGetter<int>;
                        var mi = del.GetMethodInfo().GetGenericMethodDefinition().MakeGenericMethod(rawItemType);
                        var sizeGetter = (Func<int>)mi.Invoke(this, new object[] { info.Index });
                        needed.Add(sizeGetter);
                    }
                }

                _sizeGetters = needed.ToArray();
                Ch.Assert(_fixedSize > 0 || _sizeGetters.Length > 0);

            }

            public override long Batch
            {
                get { return Input.Batch; }
            }

            public override ValueGetter<RowId> GetIdGetter()
            {
                var idGetter = Input.GetIdGetter();
                return (ref RowId val) =>
                {
                    idGetter(ref val);
                    val = val.Combine(new RowId((ulong)_pivotColPosition, 0));
                };
            }

            protected override bool MoveNextCore()
            {
                Ch.Assert(State == CursorState.NotStarted ||
                           (0 <= _pivotColPosition && _pivotColPosition < _pivotColSize));
                // In the very first call to MoveNext, both _pivotColPosition and _pivotColSize are equal to zero.
                // So, the below code will work seamlessly, advancing the input cursor.

                _pivotColPosition++;
                while (_pivotColPosition >= _pivotColSize)
                {
                    bool result = Input.MoveNext();
                    if (!result)
                        return false;

                    _pivotColPosition = 0;
                    _pivotColSize = CalcPivotColSize();
                    // If the current input row's pivot column size is zero, the condition in while loop will be true again,
                    // and we'll skip the row.
                }

                return true;
            }

            private int CalcPivotColSize()
            {
                var size = _fixedSize;

                foreach (var getter in _sizeGetters)
                {
                    var colSize = getter();
                    if (_ungroupBinding.Mode == UngroupMode.Inner && colSize == 0)
                        return 0;

                    if (size == 0)
                        size = colSize;
                    else if (_ungroupBinding.Mode == UngroupMode.Inner && size > colSize)
                        size = colSize;
                    else if (_ungroupBinding.Mode == UngroupMode.Outer && size < colSize)
                        size = colSize;
                }

                return size;
            }

            /// <summary>
            /// Create a getter which returns the length of a vector (aka a column's value) in the input data.
            /// </summary>
            /// <typeparam name="T">The type of the considered input vector</typeparam>
            /// <param name="col">Column index, which should point to a vector-typed column in the input data.</param>
            /// <returns>Getter of the length to the considered input vector.</returns>
            private Func<int> MakeSizeGetter<T>(int col)
            {
                Contracts.Assert(0 <= col && col < _ungroupBinding.InputColumnCount);

                var srcGetter = GetGetter<T>(col);
                var cur = default(T);

                return
                    () =>
                    {
                        srcGetter(ref cur);
                        // We don't care about cur, we only need _colSizes to be populated.
                        return _colSizes[col];
                    };
            }

            public override Schema Schema => _ungroupBinding.OutputSchema;

            public override bool IsColumnActive(int col)
            {
                Ch.Check(0 <= col && col < _ungroupBinding.InputColumnCount);
                return _active[col];
            }

            /// <summary>
            /// Returns getter to an output column.
            /// </summary>
            /// <typeparam name="TValue">Output column's content type, for example, <see cref="VBuffer{T}"/>.</typeparam>
            /// <param name="col">Index of a output column whose getter will be returned.</param>
            /// <returns></returns>
            public override ValueGetter<TValue> GetGetter<TValue>(int col)
            {
                // Although the input argument, col, is a output index, we check its range as if it's an input column index.
                // It makes sense because the i-th output column is produced by either expanding or copying the i-th input column.
                Ch.CheckParam(0 <= col && col < _ungroupBinding.InputColumnCount, nameof(col));

                if (!_ungroupBinding.IsPivot(col))
                    return Input.GetGetter<TValue>(col);

                if (_cachedGetters[col] == null)
                    _cachedGetters[col] = MakeGetter<TValue>(col, _ungroupBinding.GetPivotColumnInfoByCol(col).ItemType);

                var result = _cachedGetters[col] as ValueGetter<TValue>;
                Ch.Check(result != null, "Unexpected getter type requested");
                return result;
            }

            private ValueGetter<T> MakeGetter<T>(int col, PrimitiveType itemType)
            {
                var srcGetter = Input.GetGetter<VBuffer<T>>(col);
                // The position of the source cursor. Used to extract the source row once.
                long cachedPosition = -1;
                // The position inside the sparse row. If the row is sparse, the invariant is
                // cachedIndex == row.Count || _pivotColPosition <= row.Indices[cachedIndex].
                int cachedIndex = 0;
                VBuffer<T> row = default(VBuffer<T>);
                T naValue = Data.Conversion.Conversions.Instance.GetNAOrDefault<T>(itemType);
                return
                    (ref T value) =>
                    {
                        // This delegate can be called from within MoveNext, so our own IsGood is not yet set.
                        Ch.Check(Input.State == CursorState.Good, "Cursor is not active");

                        Ch.Assert(cachedPosition <= Input.Position);
                        if (cachedPosition < Input.Position)
                        {
                            srcGetter(ref row);
                            // Side effect: populate the column size.
                            _colSizes[col] = row.Length;
                            cachedPosition = Input.Position;
                            cachedIndex = 0;
                        }

                        var rowValues = row.GetValues();
                        if (_pivotColPosition >= row.Length)
                            value = naValue;
                        else if (row.IsDense)
                            value = rowValues[_pivotColPosition];
                        else
                        {
                            // The row is sparse.
                            var rowIndices = row.GetIndices();
                            while (cachedIndex < rowIndices.Length && _pivotColPosition > rowIndices[cachedIndex])
                                cachedIndex++;

                            if (cachedIndex < rowIndices.Length && _pivotColPosition == rowIndices[cachedIndex])
                                value = rowValues[cachedIndex];
                            else
                                value = default(T);
                        }
                    };
            }
        }
    }

    public static partial class GroupingOperations
    {
        [TlcModule.EntryPoint(Name = "Transforms.Segregator",
            Desc = UngroupTransform.Summary,
            UserName = UngroupTransform.UserName,
            ShortName = UngroupTransform.ShortName,
            XmlInclude = new[] { @"<include file='../Microsoft.ML.Transforms/doc.xml' path='doc/members/member[@name=""Ungroup""]/*' />",
                                 @"<include file='../Microsoft.ML.Transforms/doc.xml' path='doc/members/example[@name=""Ungroup""]/*' />"})]
        public static CommonOutputs.TransformOutput Ungroup(IHostEnvironment env, UngroupTransform.Arguments input)
        {
            Contracts.CheckValue(env, nameof(env));
            env.CheckValue(input, nameof(input));

            var h = EntryPointUtils.CheckArgsAndCreateHost(env, "UngroupTransform", input);
            var view = new UngroupTransform(h, input, input.Data);
            return new CommonOutputs.TransformOutput()
            {
                Model = new TransformModelImpl(h, view, input.Data),
                OutputData = view
            };
        }
    }
}<|MERGE_RESOLUTION|>--- conflicted
+++ resolved
@@ -326,20 +326,11 @@
                     ectx.CheckUserArg(!string.IsNullOrEmpty(name), nameof(Arguments.Columns), "Column name cannot be empty");
                     int col;
                     if (!inputSchema.TryGetColumnIndex(name, out col))
-<<<<<<< HEAD
                         throw ectx.ExceptUserArg(nameof(Arguments.Columns), "Pivot column '{0}' is not found", name);
-                    var colType = inputSchema[col].Type;
-                    if (!colType.IsVector || !(colType.ItemType is PrimitiveType))
+                    if (!(inputSchema[col].Type is VectorType colType))
                         throw ectx.ExceptUserArg(nameof(Arguments.Columns),
-                            "Pivot column '{0}' has type '{1}', but must be a vector of primitive types", name, colType);
-                    infos[i] = new PivotColumnInfo(name, col, colType.VectorSize, (PrimitiveType)colType.ItemType);
-=======
-                        throw ectx.ExceptUserArg(nameof(Arguments.Column), "Pivot column '{0}' is not found", name);
-                    if (!(inputSchema[col].Type is VectorType colType))
-                        throw ectx.ExceptUserArg(nameof(Arguments.Column),
                             "Pivot column '{0}' has type '{1}', but must be a vector of primitive types", name, inputSchema[col].Type);
                     infos[i] = new PivotColumnInfo(name, col, colType.Size, colType.ItemType);
->>>>>>> 861c7260
                 }
             }
 
