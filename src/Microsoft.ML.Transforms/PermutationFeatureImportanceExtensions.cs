﻿// Licensed to the .NET Foundation under one or more agreements.
// The .NET Foundation licenses this file to you under the MIT license.
// See the LICENSE file in the project root for more information.

using Microsoft.ML.Data;
<<<<<<< HEAD
using Microsoft.ML.Runtime;
using Microsoft.ML.Runtime.Data;
using Microsoft.ML.Runtime.Internal.Utilities;
=======
>>>>>>> 83ea473c
using Microsoft.ML.Transforms;
using System;
using System.Collections.Immutable;

namespace Microsoft.ML
{
    public static class PermutationFeatureImportanceExtensions
    {
        #region Regression
        /// <summary>
        /// Permutation Feature Importance (PFI) for Regression
        /// </summary>
        /// <remarks>
        /// <para>
        /// Permutation feature importance (PFI) is a technique to determine the global importance of features in a trained
        /// machine learning model. PFI is a simple yet powerful technique motivated by Breiman in his Random Forest paper, section 10
        /// (Breiman. <a href='https://www.stat.berkeley.edu/~breiman/randomforest2001.pdf'>&quot;Random Forests.&quot;</a> Machine Learning, 2001.)
        /// The advantage of the PFI method is that it is model agnostic -- it works with any model that can be
        /// evaluated -- and it can use any dataset, not just the training set, to compute feature importance metrics.
        /// </para>
        /// <para>
        /// PFI works by taking a labeled dataset, choosing a feature, and permuting the values
        /// for that feature across all the examples, so that each example now has a random value for the feature and
        /// the original values for all other features. The evalution metric (e.g. R-squared) is then calculated
        /// for this modified dataset, and the change in the evaluation metric from the original dataset is computed.
        /// The larger the change in the evaluation metric, the more important the feature is to the model.
        /// PFI works by performing this permutation analysis across all the features of a model, one after another.
        /// </para>
        /// <para>
        /// In this implementation, PFI computes the change in all possible regression evaluation metrics for each feature, and an
        /// <code>ImmutableArray</code> of <code>RegressionMetrics</code> objects is returned. See the sample below for an
        /// example of working with these results to analyze the feature importance of a model.
        /// </para>
        /// </remarks>
        /// <example>
        /// <format type="text/markdown">
        /// <![CDATA[
        /// [!code-csharp[PFI](~/../docs/samples/docs/samples/Microsoft.ML.Samples/Dynamic/PermutationFeatureImportance/PFIRegressionExample.cs)]
        /// ]]>
        /// </format>
        /// </example>
        /// <param name="ctx">The regression context.</param>
        /// <param name="model">The model to evaluate.</param>
        /// <param name="data">The evaluation data set.</param>
        /// <param name="label">Label column name.</param>
        /// <param name="features">Feature column name.</param>
        /// <param name="useFeatureWeightFilter">Use features weight to pre-filter features.</param>
        /// <param name="topExamples">Limit the number of examples to evaluate on. null means examples (up to ~ 2 bln) from input will be used.</param>
        /// <param name="permutationCount">The number of permutations to perform.</param>
        /// <returns>Array of per-feature 'contributions' to the score.</returns>
        public static ImmutableArray<RegressionMetricsStatistics>
            PermutationFeatureImportance(
                this RegressionContext ctx,
                IPredictionTransformer<IPredictor> model,
                IDataView data,
                string label = DefaultColumnNames.Label,
                string features = DefaultColumnNames.Features,
                bool useFeatureWeightFilter = false,
                int? topExamples = null,
                int permutationCount = 1)
        {
            return PermutationFeatureImportance<RegressionMetrics, RegressionMetricsStatistics>.GetImportanceMetricsMatrix(
                            CatalogUtils.GetEnvironment(ctx),
                            model,
                            data,
                            idv => ctx.Evaluate(idv, label),
                            RegressionDelta,
                            features,
                            permutationCount,
                            useFeatureWeightFilter,
                            topExamples);
        }

        private static RegressionMetrics RegressionDelta(
            RegressionMetrics a, RegressionMetrics b)
        {
            return new RegressionMetrics(
                l1: a.L1 - b.L1,
                l2: a.L2 - b.L2,
                rms: a.Rms - b.Rms,
                lossFunction: a.LossFn - b.LossFn,
                rSquared: a.RSquared - b.RSquared);
        }
        #endregion

        #region Binary Classification
        /// <summary>
        /// Permutation Feature Importance (PFI) for Binary Classification
        /// </summary>
        /// <remarks>
        /// <para>
        /// Permutation feature importance (PFI) is a technique to determine the global importance of features in a trained
        /// machine learning model. PFI is a simple yet powerful technique motivated by Breiman in his Random Forest paper, section 10
        /// (Breiman. <a href='https://www.stat.berkeley.edu/~breiman/randomforest2001.pdf'>&quot;Random Forests.&quot;</a> Machine Learning, 2001.)
        /// The advantage of the PFI method is that it is model agnostic -- it works with any model that can be
        /// evaluated -- and it can use any dataset, not just the training set, to compute feature importance metrics.
        /// </para>
        /// <para>
        /// PFI works by taking a labeled dataset, choosing a feature, and permuting the values
        /// for that feature across all the examples, so that each example now has a random value for the feature and
        /// the original values for all other features. The evalution metric (e.g. AUC) is then calculated
        /// for this modified dataset, and the change in the evaluation metric from the original dataset is computed.
        /// The larger the change in the evaluation metric, the more important the feature is to the model.
        /// PFI works by performing this permutation analysis across all the features of a model, one after another.
        /// </para>
        /// <para>
        /// In this implementation, PFI computes the change in all possible binary classification evaluation metrics for each feature, and an
        /// <code>ImmutableArray</code> of <code>BinaryClassificationMetrics</code> objects is returned. See the sample below for an
        /// example of working with these results to analyze the feature importance of a model.
        /// </para>
        /// </remarks>
        /// <example>
        /// <format type="text/markdown">
        /// <![CDATA[
        /// [!code-csharp[PFI](~/../docs/samples/docs/samples/Microsoft.ML.Samples/Dynamic/PermutationFeatureImportance/PfiBinaryClassificationExample.cs)]
        /// ]]>
        /// </format>
        /// </example>
        /// <param name="ctx">The binary classification context.</param>
        /// <param name="model">The model to evaluate.</param>
        /// <param name="data">The evaluation data set.</param>
        /// <param name="label">Label column name.</param>
        /// <param name="features">Feature column name.</param>
        /// <param name="useFeatureWeightFilter">Use features weight to pre-filter features.</param>
        /// <param name="topExamples">Limit the number of examples to evaluate on. null means examples (up to ~ 2 bln) from input will be used.</param>
        /// <param name="permutationCount">The number of permutations to perform.</param>
        /// <returns>Array of per-feature 'contributions' to the score.</returns>
        public static ImmutableArray<BinaryClassificationMetricsStatistics>
            PermutationFeatureImportance(
                this BinaryClassificationContext ctx,
                IPredictionTransformer<IPredictor> model,
                IDataView data,
                string label = DefaultColumnNames.Label,
                string features = DefaultColumnNames.Features,
                bool useFeatureWeightFilter = false,
                int? topExamples = null,
                int permutationCount = 1)
        {
            return PermutationFeatureImportance<BinaryClassificationMetrics, BinaryClassificationMetricsStatistics>.GetImportanceMetricsMatrix(
                            CatalogUtils.GetEnvironment(ctx),
                            model,
                            data,
                            idv => ctx.Evaluate(idv, label),
                            BinaryClassifierDelta,
                            features,
                            permutationCount,
                            useFeatureWeightFilter,
                            topExamples);
        }

        private static BinaryClassificationMetrics BinaryClassifierDelta(
            BinaryClassificationMetrics a, BinaryClassificationMetrics b)
        {
            return new BinaryClassificationMetrics(
                auc: a.Auc - b.Auc,
                accuracy: a.Accuracy - b.Accuracy,
                positivePrecision: a.PositivePrecision - b.PositivePrecision,
                positiveRecall: a.PositiveRecall - b.PositiveRecall,
                negativePrecision: a.NegativePrecision - b.NegativePrecision,
                negativeRecall: a.NegativeRecall - b.NegativeRecall,
                f1Score: a.F1Score - b.F1Score,
                auprc: a.Auprc - b.Auprc);
        }

        #endregion Binary Classification

        #region Multiclass Classification
        /// <summary>
        /// Permutation Feature Importance (PFI) for MulticlassClassification
        /// </summary>
        /// <remarks>
        /// <para>
        /// Permutation feature importance (PFI) is a technique to determine the global importance of features in a trained
        /// machine learning model. PFI is a simple yet powerful technique motivated by Breiman in his Random Forest paper, section 10
        /// (Breiman. <a href='https://www.stat.berkeley.edu/~breiman/randomforest2001.pdf'>&quot;Random Forests.&quot;</a> Machine Learning, 2001.)
        /// The advantage of the PFI method is that it is model agnostic -- it works with any model that can be
        /// evaluated -- and it can use any dataset, not just the training set, to compute feature importance metrics.
        /// </para>
        /// <para>
        /// PFI works by taking a labeled dataset, choosing a feature, and permuting the values
        /// for that feature across all the examples, so that each example now has a random value for the feature and
        /// the original values for all other features. The evalution metric (e.g. micro-accuracy) is then calculated
        /// for this modified dataset, and the change in the evaluation metric from the original dataset is computed.
        /// The larger the change in the evaluation metric, the more important the feature is to the model.
        /// PFI works by performing this permutation analysis across all the features of a model, one after another.
        /// </para>
        /// <para>
        /// In this implementation, PFI computes the change in all possible multiclass classification evaluation metrics for each feature, and an
        /// <code>ImmutableArray</code> of <code>MultiClassClassifierMetrics</code> objects is returned. See the sample below for an
        /// example of working with these results to analyze the feature importance of a model.
        /// </para>
        /// </remarks>
        /// <param name="ctx">The clustering context.</param>
        /// <param name="model">The model to evaluate.</param>
        /// <param name="data">The evaluation data set.</param>
        /// <param name="label">Label column name.</param>
        /// <param name="features">Feature column name.</param>
        /// <param name="useFeatureWeightFilter">Use features weight to pre-filter features.</param>
        /// <param name="topExamples">Limit the number of examples to evaluate on. null means examples (up to ~ 2 bln) from input will be used.</param>
        /// <param name="permutationCount">The number of permutations to perform.</param>
        /// <returns>Array of per-feature 'contributions' to the score.</returns>
        public static ImmutableArray<MultiClassClassifierMetricsStatistics>
            PermutationFeatureImportance(
                this MulticlassClassificationContext ctx,
                IPredictionTransformer<IPredictor> model,
                IDataView data,
                string label = DefaultColumnNames.Label,
                string features = DefaultColumnNames.Features,
                bool useFeatureWeightFilter = false,
                int? topExamples = null,
                int permutationCount = 1)
        {
            return PermutationFeatureImportance<MultiClassClassifierMetrics, MultiClassClassifierMetricsStatistics>.GetImportanceMetricsMatrix(
                            CatalogUtils.GetEnvironment(ctx),
                            model,
                            data,
                            idv => ctx.Evaluate(idv, label),
                            MulticlassClassificationDelta,
                            features,
                            permutationCount,
                            useFeatureWeightFilter,
                            topExamples);
        }

        private static MultiClassClassifierMetrics MulticlassClassificationDelta(
            MultiClassClassifierMetrics a, MultiClassClassifierMetrics b)
        {
            if (a.TopK != b.TopK)
                Contracts.Assert(a.TopK == b.TopK, "TopK to compare must be the same length.");

            var perClassLogLoss = ComputeArrayDeltas(a.PerClassLogLoss, b.PerClassLogLoss);

            return new MultiClassClassifierMetrics(
                accuracyMicro: a.AccuracyMicro - b.AccuracyMicro,
                accuracyMacro: a.AccuracyMacro - b.AccuracyMacro,
                logLoss: a.LogLoss - b.LogLoss,
                logLossReduction: a.LogLossReduction - b.LogLossReduction,
                topK: a.TopK,
                topKAccuracy: a.TopKAccuracy - b.TopKAccuracy,
                perClassLogLoss: perClassLogLoss
                );
        }

        #endregion

        #region Ranking
        /// <summary>
        /// Permutation Feature Importance (PFI) for Ranking
        /// </summary>
        /// <remarks>
        /// <para>
        /// Permutation feature importance (PFI) is a technique to determine the global importance of features in a trained
        /// machine learning model. PFI is a simple yet powerful technique motivated by Breiman in his Random Forest paper, section 10
        /// (Breiman. <a href='https://www.stat.berkeley.edu/~breiman/randomforest2001.pdf'>&quot;Random Forests.&quot;</a> Machine Learning, 2001.)
        /// The advantage of the PFI method is that it is model agnostic -- it works with any model that can be
        /// evaluated -- and it can use any dataset, not just the training set, to compute feature importance metrics.
        /// </para>
        /// <para>
        /// PFI works by taking a labeled dataset, choosing a feature, and permuting the values
        /// for that feature across all the examples, so that each example now has a random value for the feature and
        /// the original values for all other features. The evalution metric (e.g. NDCG) is then calculated
        /// for this modified dataset, and the change in the evaluation metric from the original dataset is computed.
        /// The larger the change in the evaluation metric, the more important the feature is to the model.
        /// PFI works by performing this permutation analysis across all the features of a model, one after another.
        /// </para>
        /// <para>
        /// In this implementation, PFI computes the change in all possible ranking evaluation metrics for each feature, and an
        /// <code>ImmutableArray</code> of <code>RankingMetrics</code> objects is returned. See the sample below for an
        /// example of working with these results to analyze the feature importance of a model.
        /// </para>
        /// </remarks>
        /// <param name="ctx">The clustering context.</param>
        /// <param name="model">The model to evaluate.</param>
        /// <param name="data">The evaluation data set.</param>
        /// <param name="label">Label column name.</param>
        /// <param name="groupId">GroupId column name</param>
        /// <param name="features">Feature column name.</param>
        /// <param name="useFeatureWeightFilter">Use features weight to pre-filter features.</param>
        /// <param name="topExamples">Limit the number of examples to evaluate on. null means examples (up to ~ 2 bln) from input will be used.</param>
        /// <param name="permutationCount">The number of permutations to perform.</param>
        /// <returns>Array of per-feature 'contributions' to the score.</returns>
        public static ImmutableArray<RankerMetricsStatistics>
            PermutationFeatureImportance(
                this RankingContext ctx,
                IPredictionTransformer<IPredictor> model,
                IDataView data,
                string label = DefaultColumnNames.Label,
                string groupId = DefaultColumnNames.GroupId,
                string features = DefaultColumnNames.Features,
                bool useFeatureWeightFilter = false,
                int? topExamples = null,
                int permutationCount = 1)
        {
            return PermutationFeatureImportance<RankerMetrics, RankerMetricsStatistics>.GetImportanceMetricsMatrix(
                            CatalogUtils.GetEnvironment(ctx),
                            model,
                            data,
                            idv => ctx.Evaluate(idv, label, groupId),
                            RankingDelta,
                            features,
                            permutationCount,
                            useFeatureWeightFilter,
                            topExamples);
        }

        private static RankerMetrics RankingDelta(
            RankerMetrics a, RankerMetrics b)
        {
            var dcg = ComputeArrayDeltas(a.Dcg, b.Dcg);
            var ndcg = ComputeArrayDeltas(a.Ndcg, b.Ndcg);

            return new RankerMetrics(dcg: dcg, ndcg: ndcg);
        }

        #endregion

        #region Helpers

        private static double[] ComputeArrayDeltas(double[] a, double[] b)
        {
            Contracts.Assert(a.Length == b.Length, "Arrays to compare must be of the same length.");

            var delta = new double[a.Length];
            for (int i = 0; i < a.Length; i++)
                delta[i] = a[i] - b[i];
            return delta;
        }

        #endregion
    }

    #region MetricsStatistics

    /// <summary>
    /// The MetricsStatistics class computes summary statistics over multiple observations of a metric.
    /// </summary>
    public sealed class MetricStatistics
    {
        private readonly SummaryStatistics _statistic;

        /// <summary>
        /// Get the mean value for the metric
        /// </summary>
        public double Mean => _statistic.Mean;

        /// <summary>
        /// Get the standard deviation for the metric
        /// </summary>
        public double StandardDeviation => (_statistic.RawCount <= 1) ? 0 : _statistic.SampleStdDev;

        /// <summary>
        /// Get the standard error of the mean for the metric
        /// </summary>
        public double StandardError => (_statistic.RawCount <= 1) ? 0 : _statistic.StandardErrorMean;

        /// <summary>
        /// Get the count for the number of samples used. Useful for interpreting
        /// the standard deviation and the stardard error and building confidence intervals.
        /// </summary>
        public int Count => (int) _statistic.RawCount;

        internal MetricStatistics()
        {
            _statistic = new SummaryStatistics();
        }

        /// <summary>
        /// Add another metric to the set of observations
        /// </summary>
        /// <param name="metric">The metric being accumulated</param>
        internal void Add(double metric)
        {
            _statistic.Add(metric);
        }
    }

    /// <summary>
    /// The MetricsStatisticsBase class is the base class for computing summary
    /// statistics over multiple observations of model evaluation metrics.
    /// </summary>
    /// <typeparam name="T">The EvaluationMetric type, such as RegressionMetrics</typeparam>
    public abstract class MetricsStatisticsBase<T>{
        internal MetricsStatisticsBase()
        {
        }

        public abstract void Add(T metrics);

        protected static void AddArray(double[] src, MetricStatistics[] dest)
        {
            Contracts.Assert(src.Length == dest.Length, "Array sizes do not match.");

            for (int i = 0; i < dest.Length; i++)
                dest[i].Add(src[i]);
        }

        protected MetricStatistics[] InitializeArray(int length)
        {
            var array = new MetricStatistics[length];
            for (int i = 0; i < array.Length; i++)
                array[i] = new MetricStatistics();

            return array;
        }
    }

    /// <summary>
    /// The RegressionMetricsStatistics class is computes summary
    /// statistics over multiple observations of regression evaluation metrics.
    /// </summary>
    public sealed class RegressionMetricsStatistics : MetricsStatisticsBase<RegressionMetrics>
    {
        /// <summary>
        /// Summary Statistics for L1
        /// </summary>
        public MetricStatistics L1 { get; }

        /// <summary>
        /// Summary Statistics for L2
        /// </summary>
        public MetricStatistics L2 { get; }

        /// <summary>
        /// Summary statistics for the root mean square loss (or RMS).
        /// </summary>
        public MetricStatistics Rms { get; }

        /// <summary>
        /// Summary statistics for the user-supplied loss function.
        /// </summary>
        public MetricStatistics LossFn { get; }

        /// <summary>
        /// Summary statistics for the R squared value.
        /// </summary>
        public MetricStatistics RSquared { get; }

        public RegressionMetricsStatistics()
        {
            L1 = new MetricStatistics();
            L2 = new MetricStatistics();
            Rms = new MetricStatistics();
            LossFn = new MetricStatistics();
            RSquared = new MetricStatistics();
        }

        /// <summary>
        /// Add a set of evaluation metrics to the set of observations.
        /// </summary>
        /// <param name="metrics">The observed regression evaluation metric</param>
        public override void Add(RegressionMetrics metrics)
        {
            L1.Add(metrics.L1);
            L2.Add(metrics.L2);
            Rms.Add(metrics.Rms);
            LossFn.Add(metrics.LossFn);
            RSquared.Add(metrics.RSquared);
        }
    }

    /// <summary>
    /// The BinaryClassificationMetricsStatistics class is computes summary
    /// statistics over multiple observations of binary classification evaluation metrics.
    /// </summary>
    public sealed class BinaryClassificationMetricsStatistics : MetricsStatisticsBase<BinaryClassificationMetrics>
    {
        /// <summary>
        /// Summary Statistics for AUC
        /// </summary>
        public MetricStatistics Auc { get; }

        /// <summary>
        /// Summary Statistics for Accuracy
        /// </summary>
        public MetricStatistics Accuracy { get; }

        /// <summary>
        /// Summary statistics for Positive Precision
        /// </summary>
        public MetricStatistics PositivePrecision { get; }

        /// <summary>
        /// Summary statistics for Positive Recall
        /// </summary>
        public MetricStatistics PositiveRecall { get; }

        /// <summary>
        /// Summary statistics for Negative Precision.
        /// </summary>
        public MetricStatistics NegativePrecision { get; }

        /// <summary>
        /// Summary statistics for Negative Recall.
        /// </summary>
        public MetricStatistics NegativeRecall { get; }

        /// <summary>
        /// Summary statistics for F1Score.
        /// </summary>
        public MetricStatistics F1Score { get; }

        /// <summary>
        /// Summary statistics for AUPRC.
        /// </summary>
        public MetricStatistics Auprc { get; }

        public BinaryClassificationMetricsStatistics()
        {
            Auc = new MetricStatistics();
            Accuracy = new MetricStatistics();
            PositivePrecision = new MetricStatistics();
            PositiveRecall = new MetricStatistics();
            NegativePrecision = new MetricStatistics();
            NegativeRecall = new MetricStatistics();
            F1Score = new MetricStatistics();
            Auprc = new MetricStatistics();
        }

        /// <summary>
        /// Add a set of evaluation metrics to the set of observations.
        /// </summary>
        /// <param name="metrics">The observed binary classification evaluation metric</param>
        public override void Add(BinaryClassificationMetrics metrics)
        {
            Auc.Add(metrics.Auc);
            Accuracy.Add(metrics.Accuracy);
            PositivePrecision.Add(metrics.PositivePrecision);
            PositiveRecall.Add(metrics.PositiveRecall);
            NegativePrecision.Add(metrics.NegativePrecision);
            NegativeRecall.Add(metrics.NegativeRecall);
            F1Score.Add(metrics.F1Score);
            Auprc.Add(metrics.Auprc);
        }
    }

    /// <summary>
    /// The MultiClassClassifierMetricsStatistics class is computes summary
    /// statistics over multiple observations of binary classification evaluation metrics.
    /// </summary>
    public sealed class MultiClassClassifierMetricsStatistics : MetricsStatisticsBase<MultiClassClassifierMetrics>
    {
        /// <summary>
        /// Summary Statistics for Micro-Accuracy
        /// </summary>
        public MetricStatistics AccuracyMacro { get; }

        /// <summary>
        /// Summary Statistics for Micro-Accuracy
        /// </summary>
        public MetricStatistics AccuracyMicro { get; }

        /// <summary>
        /// Summary statistics for Log Loss
        /// </summary>
        public MetricStatistics LogLoss { get; }

        /// <summary>
        /// Summary statistics for Log Loss Reduction
        /// </summary>
        public MetricStatistics LogLossReduction { get; }

        /// <summary>
        /// Summary statistics for Top K Accuracy
        /// </summary>
        public MetricStatistics TopKAccuracy { get; }

        /// <summary>
        /// Summary statistics for Per Class Log Loss
        /// </summary>
        public MetricStatistics[] PerClassLogLoss { get; private set; }

        public MultiClassClassifierMetricsStatistics()
        {
            AccuracyMacro = new MetricStatistics();
            AccuracyMicro = new MetricStatistics();
            LogLoss = new MetricStatistics();
            LogLossReduction = new MetricStatistics();
            TopKAccuracy = new MetricStatistics();
        }

        /// <summary>
        /// Add a set of evaluation metrics to the set of observations.
        /// </summary>
        /// <param name="metrics">The observed binary classification evaluation metric</param>
        public override void Add(MultiClassClassifierMetrics metrics)
        {
            AccuracyMacro.Add(metrics.AccuracyMacro);
            AccuracyMicro.Add(metrics.AccuracyMicro);
            LogLoss.Add(metrics.LogLoss);
            LogLossReduction.Add(metrics.LogLossReduction);
            TopKAccuracy.Add(metrics.TopKAccuracy);

            if (PerClassLogLoss == null)
                PerClassLogLoss = InitializeArray(metrics.PerClassLogLoss.Length);
            AddArray(metrics.PerClassLogLoss, PerClassLogLoss);
        }
    }

    /// <summary>
    /// The RankerMetricsStatistics class is computes summary
    /// statistics over multiple observations of regression evaluation metrics.
    /// </summary>
    public sealed class RankerMetricsStatistics : MetricsStatisticsBase<RankerMetrics>
    {
        /// <summary>
        /// Summary Statistics for DCG
        /// </summary>
        public MetricStatistics[] Dcg { get; private set; }

        /// <summary>
        /// Summary Statistics for L2
        /// </summary>
        public MetricStatistics[] Ndcg { get; private set; }

        /// <summary>
        /// Add a set of evaluation metrics to the set of observations.
        /// </summary>
        /// <param name="metrics">The observed regression evaluation metric</param>
        public override void Add(RankerMetrics metrics)
        {
            if (Dcg == null)
                Dcg = InitializeArray(metrics.Dcg.Length);

            if (Ndcg == null)
                Ndcg = InitializeArray(metrics.Ndcg.Length);

            AddArray(metrics.Dcg, Dcg);
            AddArray(metrics.Ndcg, Ndcg);
        }
    }

    #endregion
}<|MERGE_RESOLUTION|>--- conflicted
+++ resolved
@@ -1,14 +1,10 @@
-﻿// Licensed to the .NET Foundation under one or more agreements.
+// Licensed to the .NET Foundation under one or more agreements.
 // The .NET Foundation licenses this file to you under the MIT license.
 // See the LICENSE file in the project root for more information.
 
 using Microsoft.ML.Data;
-<<<<<<< HEAD
-using Microsoft.ML.Runtime;
-using Microsoft.ML.Runtime.Data;
-using Microsoft.ML.Runtime.Internal.Utilities;
-=======
->>>>>>> 83ea473c
+using Microsoft.ML;
+using Microsoft.ML.Internal.Utilities;
 using Microsoft.ML.Transforms;
 using System;
 using System.Collections.Immutable;
