--- conflicted
+++ resolved
@@ -452,14 +452,8 @@
             if (!string.IsNullOrEmpty(srcStr))
             {
                 // Handles converting input strings to correct types.
-<<<<<<< HEAD
                 var srcTxt = srcStr.AsMemory();
-                bool identity;
-                var strToT = Conversions.Instance.GetStandardConversion<ReadOnlyMemory<char>, T>(TextType.Instance, dstType.ItemType, out identity);
-=======
-                DvText srcTxt = new DvText(srcStr);
-                var strToT = Conversions.Instance.GetStandardConversion<DvText, T>(TextType.Instance, dstType.ItemType, out bool identity);
->>>>>>> 731381cd
+                var strToT = Conversions.Instance.GetStandardConversion<ReadOnlyMemory<char>, T>(TextType.Instance, dstType.ItemType, out bool identity);
                 strToT(ref srcTxt, ref val);
                 // Make sure that the srcTxt can legitimately be converted to dstType, throw error otherwise.
                 if (isNA(ref val))
