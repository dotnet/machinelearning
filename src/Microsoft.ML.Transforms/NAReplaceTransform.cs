// Licensed to the .NET Foundation under one or more agreements.
// The .NET Foundation licenses this file to you under the MIT license.
// See the LICENSE file in the project root for more information.

using Microsoft.ML.Core.Data;
using Microsoft.ML.Data.StaticPipe.Runtime;
using Microsoft.ML.Runtime;
using Microsoft.ML.Runtime.CommandLine;
using Microsoft.ML.Runtime.Data;
using Microsoft.ML.Runtime.Data.Conversion;
using Microsoft.ML.Runtime.Data.IO;
using Microsoft.ML.Runtime.EntryPoints;
using Microsoft.ML.Runtime.Internal.Utilities;
using Microsoft.ML.Runtime.Model;
using Microsoft.ML.Runtime.Model.Onnx;
using System;
using System.Collections;
using System.Collections.Generic;
using System.IO;
using System.Linq;
using System.Reflection;
using System.Text;

[assembly: LoadableClass(NAReplaceTransform.Summary, typeof(IDataTransform), typeof(NAReplaceTransform), typeof(NAReplaceTransform.Arguments), typeof(SignatureDataTransform),
    NAReplaceTransform.FriendlyName, NAReplaceTransform.LoadName, "NAReplace", NAReplaceTransform.ShortName, DocName = "transform/NAHandle.md")]

[assembly: LoadableClass(NAReplaceTransform.Summary, typeof(IDataTransform), typeof(NAReplaceTransform), null, typeof(SignatureLoadDataTransform),
    NAReplaceTransform.FriendlyName, NAReplaceTransform.LoadName)]

[assembly: LoadableClass(NAReplaceTransform.Summary, typeof(NAReplaceTransform), null, typeof(SignatureLoadModel),
    NAReplaceTransform.FriendlyName, NAReplaceTransform.LoadName)]

[assembly: LoadableClass(typeof(IRowMapper), typeof(NAReplaceTransform), null, typeof(SignatureLoadRowMapper),
   NAReplaceTransform.FriendlyName, NAReplaceTransform.LoadName)]

namespace Microsoft.ML.Runtime.Data
{
    // This transform can transform either scalars or vectors (both fixed and variable size),
    // creating output columns that are identical to the input columns except for replacing NA values
    // with either the default value, user input, or imputed values (min/max/mean are currently supported).
    // Imputation modes are supported for vectors both by slot and across all slots.
    // REVIEW: May make sense to implement the transform template interface.
    /// <include file='doc.xml' path='doc/members/member[@name="NAReplace"]/*' />
    public sealed partial class NAReplaceTransform : OneToOneTransformerBase
    {
        public enum ReplacementKind : byte
        {
            // REVIEW: What should the full list of options for this transform be?
            DefaultValue = 0,
            Mean = 1,
            Minimum = 2,
            Maximum = 3,
            SpecifiedValue = 4,

            [HideEnumValue]
            Def = DefaultValue,
            [HideEnumValue]
            Default = DefaultValue,
            [HideEnumValue]
            Min = Minimum,
            [HideEnumValue]
            Max = Maximum,

            [HideEnumValue]
            Val = SpecifiedValue,
            [HideEnumValue]
            Value = SpecifiedValue,
        }

        // REVIEW: Need to add support for imputation modes for replacement values:
        // *default: use default value
        // *custom: use replacementValue string
        // *mean: use domain value closest to the mean
        // Potentially also min/max; probably will not include median due to its relatively low value and high computational cost.
        // Note: Will need to support different replacement values for different slots to implement this.
        public sealed class Column : OneToOneColumn
        {
            // REVIEW: Should flexibility for different replacement values for slots be introduced?
            [Argument(ArgumentType.AtMostOnce, HelpText = "Replacement value for NAs (uses default value if not given)", ShortName = "rep")]
            public string ReplacementString;

            [Argument(ArgumentType.AtMostOnce, HelpText = "The replacement method to utilize")]
            public ReplacementKind? Kind;

            // REVIEW: The default is to perform imputation by slot. If the input column is an unknown size vector type, then imputation
            // will be performed across columns. Should the default be changed/an imputation method required?
            [Argument(ArgumentType.AtMostOnce, HelpText = "Whether to impute values by slot")]
            public bool? Slot;

            public static Column Parse(string str)
            {
                var res = new Column();
                if (res.TryParse(str))
                    return res;
                return null;
            }

            protected override bool TryParse(string str)
            {
                // We accept N:R:S where N is the new column name, R is the replacement string,
                // and S is source column names.
                return base.TryParse(str, out ReplacementString);
            }

            public bool TryUnparse(StringBuilder sb)
            {
                Contracts.AssertValue(sb);
                if (Kind != null || Slot != null)
                    return false;
                if (ReplacementString == null)
                    return TryUnparseCore(sb);

                return TryUnparseCore(sb, ReplacementString);
            }
        }

        public sealed class Arguments : TransformInputBase
        {
            [Argument(ArgumentType.Multiple | ArgumentType.Required, HelpText = "New column definition(s) (optional form: name:rep:src)", ShortName = "col", SortOrder = 1)]
            public Column[] Column;

            [Argument(ArgumentType.AtMostOnce, HelpText = "The replacement method to utilize", ShortName = "kind")]
            public ReplacementKind ReplacementKind = (ReplacementKind)NAReplaceEstimator.Defaults.ReplacementMode;

            // Specifying by-slot imputation for vectors of unknown size will cause a warning, and the imputation will be global.
            [Argument(ArgumentType.AtMostOnce, HelpText = "Whether to impute values by slot", ShortName = "slot")]
            public bool ImputeBySlot = NAReplaceEstimator.Defaults.ImputeBySlot;
        }

        public const string LoadName = "NAReplaceTransform";

        private static VersionInfo GetVersionInfo()
        {
            return new VersionInfo(
                // REVIEW: temporary name
                modelSignature: "NAREP TF",
                // verWrittenCur: 0x00010001, // Initial
                verWrittenCur: 0x0010002, // Added imputation methods.
                verReadableCur: 0x00010002,
                verWeCanReadBack: 0x00010001,
                loaderSignature: LoadName);
        }

        internal const string Summary = "Create an output column of the same type and size of the input column, where missing values "
         + "are replaced with either the default value or the mean/min/max value (for non-text columns only).";

        internal const string FriendlyName = "NA Replace Transform";
        internal const string ShortName = "NARep";

        internal static string TestType(ColumnType type)
        {
            // Item type must have an NA value that exists and is not equal to its default value.
            Func<ColumnType, string> func = TestType<int>;
            var meth = func.GetMethodInfo().GetGenericMethodDefinition().MakeGenericMethod(type.ItemType.RawType);
            return (string)meth.Invoke(null, new object[] { type.ItemType });
        }

        private static string TestType<T>(ColumnType type)
        {
            Contracts.Assert(type.ItemType.RawType == typeof(T));
            if (!Conversions.Instance.TryGetIsNAPredicate(type.ItemType, out RefPredicate<T> isNA))
            {
                return string.Format("Type '{0}' is not supported by {1} since it doesn't have an NA value",
                    type, LoadName);
            }
            var t = default(T);
            if (isNA(ref t))
            {
                // REVIEW: Key values will be handled in a "new key value" transform.
                return string.Format("Type '{0}' is not supported by {1} since its NA value is equivalent to its default value",
                    type, LoadName);
            }
            return null;
        }

        public class ColumnInfo
        {
            public enum ReplacementMode : byte
            {
                DefaultValue = 0,
                Mean = 1,
                Minimum = 2,
                Maximum = 3,
            }

            public readonly string Input;
            public readonly string Output;
            public readonly bool ImputeBySlot;
            public readonly ReplacementMode Replacement;

            /// <summary>
            /// Describes how the transformer handles one column pair.
            /// </summary>
            /// <param name="input">Name of input column.</param>
            /// <param name="output">Name of output column.</param>
            /// <param name="replacementMode">What to replace the missing value with.</param>
            /// <param name="imputeBySlot">If true, per-slot imputation of replacement is performed.
            /// Otherwise, replacement value is imputed for the entire vector column. This setting is ignored for scalars and variable vectors,
            /// where imputation is always for the entire column.</param>
            public ColumnInfo(string input, string output, ReplacementMode replacementMode = NAReplaceEstimator.Defaults.ReplacementMode,
                bool imputeBySlot = NAReplaceEstimator.Defaults.ImputeBySlot)
            {
                Input = input;
                Output = output;
                ImputeBySlot = imputeBySlot;
                Replacement = replacementMode;
            }

            internal string ReplacementString { get; set; }
        }

        private static (string input, string output)[] GetColumnPairs(ColumnInfo[] columns)
        {
            Contracts.CheckValue(columns, nameof(columns));
            return columns.Select(x => (x.Input, x.Output)).ToArray();
        }

        // The output column types, parallel to Infos.
        private readonly ColumnType[] _replaceTypes;

        // The replacementValues for the columns, parallel to Infos.
        // The elements of this array can be either primitive values or arrays of primitive values. When replacing a scalar valued column in Infos,
        // this array will hold a primitive value. When replacing a vector valued column in Infos, this array will either hold a primitive
        // value, indicating that NAs in all slots will be replaced with this value, or an array of primitives holding the value that each slot
        // will have its NA values replaced with respectively. The case with an array of primitives can only occur when dealing with a
        // vector of known size.
        private readonly object[] _repValues;

        // Marks if the replacement values in given slots of _repValues are the default value.
        // REVIEW: Currently these arrays are constructed on load but could be changed to being constructed lazily.
        private readonly BitArray[] _repIsDefault;

<<<<<<< HEAD
        public override bool CanSaveOnnx(OnnxContext ctx) => true;

        /// <summary>
        /// Convenience constructor for public facing API.
        /// </summary>
        /// <param name="env">Host Environment.</param>
        /// <param name="input">Input <see cref="IDataView"/>. This is the output from previous transform or loader.</param>
        /// <param name="name">Name of the output column.</param>
        /// <param name="source">Name of the column to be transformed. If this is null '<paramref name="name"/>' will be used.</param>
        /// <param name="replacementKind">The replacement method to utilize.</param>
        public NAReplaceTransform(IHostEnvironment env, IDataView input, string name, string source = null, ReplacementKind replacementKind = ReplacementKind.DefaultValue)
            : this(env, new Arguments() { Column = new[] { new Column() { Source = source ?? name, Name = name } }, ReplacementKind = replacementKind }, input)
=======
        protected override void CheckInputColumn(ISchema inputSchema, int col, int srcCol)
>>>>>>> 7b1c7d7e
        {
            var type = inputSchema.GetColumnType(srcCol);
            string reason = TestType(type);
            if (reason != null)
                throw Host.ExceptParam(nameof(inputSchema), reason);
        }

        public NAReplaceTransform(IHostEnvironment env, IDataView input, params ColumnInfo[] columns)
            : base(Contracts.CheckRef(env, nameof(env)).Register(nameof(NAReplaceTransform)), GetColumnPairs(columns))
        {
            // Check that all the input columns are present and correct.
            for (int i = 0; i < ColumnPairs.Length; i++)
            {
                if (!input.Schema.TryGetColumnIndex(ColumnPairs[i].input, out int srcCol))
                    throw Host.ExceptSchemaMismatch(nameof(input), "input", ColumnPairs[i].input);
                CheckInputColumn(input.Schema, i, srcCol);
            }
            GetReplacementValues(input, columns, out _repValues, out _repIsDefault, out _replaceTypes);
        }

        private NAReplaceTransform(IHost host, ModelLoadContext ctx)
            : base(host, ctx)
        {
            var columnsLength = ColumnPairs.Length;
            _repValues = new object[columnsLength];
            _repIsDefault = new BitArray[columnsLength];
            _replaceTypes = new ColumnType[columnsLength];
            var saver = new BinarySaver(Host, new BinarySaver.Arguments());
            for (int i = 0; i < columnsLength; i++)
            {
                if (!saver.TryLoadTypeAndValue(ctx.Reader.BaseStream, out ColumnType savedType, out object repValue))
                    throw Host.ExceptDecode();
                _replaceTypes[i] = savedType;
                if (savedType.IsVector)
                {
                    // REVIEW: The current implementation takes the serialized VBuffer, densifies it, and stores the values array.
                    // It might be of value to consider storing the VBUffer in order to possibly benefit from sparsity. However, this would
                    // necessitate a reimplementation of the FillValues code to accomodate sparse VBuffers.
                    object[] args = new object[] { repValue, _replaceTypes[i], i };
                    Func<VBuffer<int>, ColumnType, int, int[]> func = GetValuesArray<int>;
                    var meth = func.GetMethodInfo().GetGenericMethodDefinition().MakeGenericMethod(savedType.ItemType.RawType);
                    _repValues[i] = meth.Invoke(this, args);
                }
                else
                    _repValues[i] = repValue;

                Host.Assert(repValue.GetType() == _replaceTypes[i].RawType || repValue.GetType() == _replaceTypes[i].ItemType.RawType);
            }
        }

        private T[] GetValuesArray<T>(VBuffer<T> src, ColumnType srcType, int iinfo)
        {
            Host.Assert(srcType.IsVector);
            Host.Assert(srcType.VectorSize == src.Length);
            VBufferUtils.Densify<T>(ref src);
            RefPredicate<T> defaultPred = Conversions.Instance.GetIsDefaultPredicate<T>(srcType.ItemType);
            _repIsDefault[iinfo] = new BitArray(srcType.VectorSize);
            for (int slot = 0; slot < src.Length; slot++)
            {
                if (defaultPred(ref src.Values[slot]))
                    _repIsDefault[iinfo][slot] = true;
            }
            T[] valReturn = src.Values;
            Array.Resize<T>(ref valReturn, srcType.VectorSize);
            Host.Assert(valReturn.Length == src.Length);
            return valReturn;
        }

        /// <summary>
        /// Fill the repValues array with the correct replacement values based on the user-given replacement kinds.
        /// Vectors default to by-slot imputation unless otherwise specified, except for unknown sized vectors
        /// which force across-slot imputation.
        /// </summary>
        private void GetReplacementValues(IDataView input, ColumnInfo[] columns, out object[] repValues, out BitArray[] slotIsDefault, out ColumnType[] types)
        {
            repValues = new object[columns.Length];
            slotIsDefault = new BitArray[columns.Length];
            types = new ColumnType[columns.Length];
            var sources = new int[columns.Length];
            ReplacementKind[] imputationModes = new ReplacementKind[columns.Length];

            List<int> columnsToImpute = null;
            // REVIEW: Would like to get rid of the sourceColumns list but seems to be the best way to provide
            // the cursor with what columns to cursor through.
            HashSet<int> sourceColumns = null;
            for (int iinfo = 0; iinfo < columns.Length; iinfo++)
            {
                input.Schema.TryGetColumnIndex(columns[iinfo].Input, out int colSrc);
                sources[iinfo] = colSrc;
                var type = input.Schema.GetColumnType(colSrc);
                if (type.IsVector)
                    type = new VectorType(type.ItemType.AsPrimitive, type.AsVector);
                Delegate isNa = GetIsNADelegate(type);
                types[iinfo] = type;
                var kind = (ReplacementKind)columns[iinfo].Replacement;
                switch (kind)
                {
                    case ReplacementKind.SpecifiedValue:
                        repValues[iinfo] = GetSpecifiedValue(columns[iinfo].ReplacementString, _replaceTypes[iinfo], isNa);
                        break;
                    case ReplacementKind.DefaultValue:
                        repValues[iinfo] = GetDefault(type);
                        break;
                    case ReplacementKind.Mean:
                    case ReplacementKind.Minimum:
                    case ReplacementKind.Maximum:
                        if (!type.ItemType.IsNumber && !type.ItemType.IsTimeSpan && !type.ItemType.IsDateTime)
                            throw Host.Except("Cannot perform mean imputations on non-numeric '{0}'", type.ItemType);
                        imputationModes[iinfo] = kind;
                        Utils.Add(ref columnsToImpute, iinfo);
                        Utils.Add(ref sourceColumns, colSrc);
                        break;
                    default:
                        Host.Assert(false);
                        throw Host.Except("Internal error, undefined ReplacementKind '{0}' assigned in NAReplaceTransform.", columns[iinfo].Replacement);
                }
            }

            // Exit if there are no columns needing a replacement value imputed.
            if (Utils.Size(columnsToImpute) == 0)
                return;

            // Impute values.
            using (var ch = Host.Start("Computing Statistics"))
            using (var cursor = input.GetRowCursor(sourceColumns.Contains))
            {
                StatAggregator[] statAggregators = new StatAggregator[columnsToImpute.Count];
                for (int ii = 0; ii < columnsToImpute.Count; ii++)
                {
                    int iinfo = columnsToImpute[ii];
                    bool bySlot = columns[ii].ImputeBySlot;
                    if (types[iinfo].IsVector && !types[iinfo].IsKnownSizeVector && bySlot)
                    {
                        ch.Warning("By-slot imputation can not be done on variable-length column");
                        bySlot = false;
                    }

                    statAggregators[ii] = CreateStatAggregator(ch, types[iinfo], imputationModes[iinfo], bySlot,
                        cursor, sources[iinfo]);
                }

                while (cursor.MoveNext())
                {
                    for (int ii = 0; ii < statAggregators.Length; ii++)
                        statAggregators[ii].ProcessRow();
                }

                for (int ii = 0; ii < statAggregators.Length; ii++)
                    repValues[columnsToImpute[ii]] = statAggregators[ii].GetStat();

                ch.Done();
            }

            // Construct the slotIsDefault bit arrays.
            for (int ii = 0; ii < columnsToImpute.Count; ii++)
            {
                int slot = columnsToImpute[ii];
                if (repValues[slot] is Array)
                {
                    Func<ColumnType, int[], BitArray> func = ComputeDefaultSlots<int>;
                    var meth = func.GetMethodInfo().GetGenericMethodDefinition().MakeGenericMethod(types[slot].ItemType.RawType);
                    slotIsDefault[slot] = (BitArray)meth.Invoke(this, new object[] { types[slot], repValues[slot] });
                }
            }
        }

        private BitArray ComputeDefaultSlots<T>(ColumnType type, T[] values)
        {
            Host.Assert(values.Length == type.VectorSize);
            BitArray defaultSlots = new BitArray(values.Length);
            RefPredicate<T> defaultPred = Conversions.Instance.GetIsDefaultPredicate<T>(type.ItemType);
            for (int slot = 0; slot < values.Length; slot++)
            {
                if (defaultPred(ref values[slot]))
                    defaultSlots[slot] = true;
            }
            return defaultSlots;
        }

        private object GetDefault(ColumnType type)
        {
            Func<object> func = GetDefault<int>;
            var meth = func.GetMethodInfo().GetGenericMethodDefinition().MakeGenericMethod(type.ItemType.RawType);
            return meth.Invoke(this, null);
        }

        private object GetDefault<T>()
        {
            return default(T);
        }

        /// <summary>
        /// Returns the isNA predicate for the respective type.
        /// </summary>
        private Delegate GetIsNADelegate(ColumnType type)
        {
            Func<ColumnType, Delegate> func = GetIsNADelegate<int>;
            return Utils.MarshalInvoke(func, type.ItemType.RawType, type);
        }

        private Delegate GetIsNADelegate<T>(ColumnType type)
        {
            return Conversions.Instance.GetIsNAPredicate<T>(type.ItemType);
        }

        /// <summary>
        /// Converts a string to its respective value in the corresponding type.
        /// </summary>
        private object GetSpecifiedValue(string srcStr, ColumnType dstType, Delegate isNA)
        {
            Func<string, ColumnType, RefPredicate<int>, object> func = GetSpecifiedValue<int>;
            var meth = func.GetMethodInfo().GetGenericMethodDefinition().MakeGenericMethod(dstType.ItemType.RawType);
            return meth.Invoke(this, new object[] { srcStr, dstType, isNA });
        }

        private object GetSpecifiedValue<T>(string srcStr, ColumnType dstType, RefPredicate<T> isNA)
        {
            var val = default(T);
            if (!string.IsNullOrEmpty(srcStr))
            {
                // Handles converting input strings to correct types.
                DvText srcTxt = new DvText(srcStr);
                var strToT = Conversions.Instance.GetStandardConversion<DvText, T>(TextType.Instance, dstType.ItemType, out bool identity);
                strToT(ref srcTxt, ref val);
                // Make sure that the srcTxt can legitimately be converted to dstType, throw error otherwise.
                if (isNA(ref val))
                    throw Contracts.Except("No conversion of '{0}' to '{1}'", srcStr, dstType.ItemType);
            }

            return val;
        }

        // Factory method for SignatureDataTransform.
        public static IDataTransform Create(IHostEnvironment env, Arguments args, IDataView input)
        {
            Contracts.CheckValue(env, nameof(env));
            env.CheckValue(args, nameof(args));
            env.CheckValue(input, nameof(input));

            env.CheckValue(args.Column, nameof(args.Column));
            var cols = new ColumnInfo[args.Column.Length];
            for (int i = 0; i < cols.Length; i++)
            {
                var item = args.Column[i];
                var kind = item.Kind ?? args.ReplacementKind;
                if (!Enum.IsDefined(typeof(ReplacementKind), kind))
                    throw env.ExceptUserArg(nameof(args.ReplacementKind), "Undefined sorting criteria '{0}' detected for column '{1}'", kind, item.Name);

                cols[i] = new ColumnInfo(item.Source,
                    item.Name,
                    (ColumnInfo.ReplacementMode)(item.Kind ?? args.ReplacementKind),
                    item.Slot ?? args.ImputeBySlot);
                cols[i].ReplacementString = item.ReplacementString;
            };
            return new NAReplaceTransform(env, input, cols).MakeDataTransform(input);
        }

        public static IDataTransform Create(IHostEnvironment env, IDataView input, params ColumnInfo[] columns)
        {
            return new NAReplaceTransform(env, input, columns).MakeDataTransform(input);
        }

        // Factory method for SignatureLoadModel.
        public static NAReplaceTransform Create(IHostEnvironment env, ModelLoadContext ctx)
        {
            Contracts.CheckValue(env, nameof(env));
            var host = env.Register(LoadName);

            host.CheckValue(ctx, nameof(ctx));
            ctx.CheckAtModel(GetVersionInfo());

            return new NAReplaceTransform(host, ctx);
        }

        // Factory method for SignatureLoadDataTransform.
        public static IDataTransform Create(IHostEnvironment env, ModelLoadContext ctx, IDataView input)
            => Create(env, ctx).MakeDataTransform(input);

        // Factory method for SignatureLoadRowMapper.
        public static IRowMapper Create(IHostEnvironment env, ModelLoadContext ctx, ISchema inputSchema)
            => Create(env, ctx).MakeRowMapper(inputSchema);

        private VBuffer<T> CreateVBuffer<T>(T[] array)
        {
            Host.AssertValue(array);
            return new VBuffer<T>(array.Length, array);
        }

        private void WriteTypeAndValue<T>(Stream stream, BinarySaver saver, ColumnType type, T rep)
        {
            Host.AssertValue(stream);
            Host.AssertValue(saver);
            Host.Assert(type.RawType == typeof(T) || type.ItemType.RawType == typeof(T));

            if (!saver.TryWriteTypeAndValue<T>(stream, type, ref rep, out int bytesWritten))
                throw Host.Except("We do not know how to serialize terms of type '{0}'", type);
        }

        public override void Save(ModelSaveContext ctx)
        {
            Host.CheckValue(ctx, nameof(ctx));

            ctx.CheckAtModel();
            ctx.SetVersionInfo(GetVersionInfo());

            SaveColumns(ctx);
            var saver = new BinarySaver(Host, new BinarySaver.Arguments());
            for (int iinfo = 0; iinfo < _replaceTypes.Length; iinfo++)
            {
                var repValue = _repValues[iinfo];
                var repType = _replaceTypes[iinfo].ItemType;
                if (_repIsDefault[iinfo] != null)
                {
                    Host.Assert(repValue is Array);
                    Func<int[], VBuffer<int>> function = CreateVBuffer<int>;
                    var method = function.GetMethodInfo().GetGenericMethodDefinition().MakeGenericMethod(repType.RawType);
                    repValue = method.Invoke(this, new object[] { _repValues[iinfo] });
                    repType = _replaceTypes[iinfo];
                }
                Host.Assert(!(repValue is Array));
                object[] args = new object[] { ctx.Writer.BaseStream, saver, repType, repValue };
                Action<Stream, BinarySaver, ColumnType, int> func = WriteTypeAndValue<int>;
                Host.Assert(repValue.GetType() == _replaceTypes[iinfo].RawType || repValue.GetType() == _replaceTypes[iinfo].ItemType.RawType);
                var meth = func.GetMethodInfo().GetGenericMethodDefinition().MakeGenericMethod(repValue.GetType());
                meth.Invoke(this, args);
            }
        }

        protected override IRowMapper MakeRowMapper(ISchema schema)
            => new Mapper(this, schema);

        private sealed class Mapper : MapperBase, ISaveAsOnnx
        {

            private sealed class ColInfo
            {
                public readonly string Name;
                public readonly string Source;
                public readonly ColumnType TypeSrc;

                public ColInfo(string name, string source, ColumnType type)
                {
                    Name = name;
                    Source = source;
                    TypeSrc = type;
                }
            }

            private readonly NAReplaceTransform _parent;
            private readonly ColInfo[] _infos;
            private readonly ColumnType[] _types;
            // The isNA delegates, parallel to Infos.
            private readonly Delegate[] _isNAs;
            public bool CanSaveOnnx => true;

            public Mapper(NAReplaceTransform parent, ISchema inputSchema)
             : base(parent.Host.Register(nameof(Mapper)), parent, inputSchema)
            {
                _parent = parent;
                _infos = CreateInfos(inputSchema);
                _types = new ColumnType[_parent.ColumnPairs.Length];
                _isNAs = new Delegate[_parent.ColumnPairs.Length];
                for (int i = 0; i < _parent.ColumnPairs.Length; i++)
                {
                    var type = _infos[i].TypeSrc;
                    if (type.IsVector)
                        type = new VectorType(type.ItemType.AsPrimitive, type.AsVector);
                    var repType = _parent._repIsDefault[i] != null ? _parent._replaceTypes[i] : _parent._replaceTypes[i].ItemType;
                    if (!type.ItemType.Equals(repType.ItemType))
                        throw Host.ExceptParam(nameof(InputSchema), "Column '{0}' item type '{1}' does not match expected ColumnType of '{2}'",
                            _infos[i].Source, _parent._replaceTypes[i].ItemType.ToString(), _infos[i].TypeSrc);
                    // If type is a vector and the value is not either a scalar or a vector of the same size, throw an error.
                    if (repType.IsVector)
                    {
                        if (!type.IsVector)
                            throw Host.ExceptParam(nameof(inputSchema), "Column '{0}' item type '{1}' cannot be a vector when Columntype is a scalar of type '{2}'",
                                _infos[i].Source, repType, type);
                        if (!type.IsKnownSizeVector)
                            throw Host.ExceptParam(nameof(inputSchema), "Column '{0}' is unknown size vector '{1}' must be a scalar instead of type '{2}'", _infos[i].Source, type, parent._replaceTypes[i]);
                        if (type.VectorSize != repType.VectorSize)
                            throw Host.ExceptParam(nameof(inputSchema), "Column '{0}' item type '{1}' must be a scalar or a vector of the same size as Columntype '{2}'",
                                 _infos[i].Source, repType, type);
                    }
                    _types[i] = type;
                    _isNAs[i] = _parent.GetIsNADelegate(type);
                }
            }

            private ColInfo[] CreateInfos(ISchema inputSchema)
            {
                Host.AssertValue(inputSchema);
                var infos = new ColInfo[_parent.ColumnPairs.Length];
                for (int i = 0; i < _parent.ColumnPairs.Length; i++)
                {
                    if (!inputSchema.TryGetColumnIndex(_parent.ColumnPairs[i].input, out int colSrc))
                        throw Host.ExceptSchemaMismatch(nameof(inputSchema), "input", _parent.ColumnPairs[i].input);
                    _parent.CheckInputColumn(inputSchema, i, colSrc);
                    var type = inputSchema.GetColumnType(colSrc);
                    infos[i] = new ColInfo(_parent.ColumnPairs[i].output, _parent.ColumnPairs[i].input, type);
                }
                return infos;
            }

            public override RowMapperColumnInfo[] GetOutputColumns()
            {
                var result = new RowMapperColumnInfo[_parent.ColumnPairs.Length];
                for (int i = 0; i < _parent.ColumnPairs.Length; i++)
                {
                    InputSchema.TryGetColumnIndex(_parent.ColumnPairs[i].input, out int colIndex);
                    Host.Assert(colIndex >= 0);
                    var colMetaInfo = new ColumnMetadataInfo(_parent.ColumnPairs[i].output);
                    var meta = RowColumnUtils.GetMetadataAsRow(InputSchema, colIndex, x => x == MetadataUtils.Kinds.SlotNames || x == MetadataUtils.Kinds.IsNormalized);
                    result[i] = new RowMapperColumnInfo(_parent.ColumnPairs[i].output, _types[i], meta);
                }
                return result;
            }

            protected override Delegate MakeGetter(IRow input, int iinfo, out Action disposer)
            {
                Host.AssertValue(input);
                Host.Assert(0 <= iinfo && iinfo < _infos.Length);
                disposer = null;

                if (!_infos[iinfo].TypeSrc.IsVector)
                    return ComposeGetterOne(input, iinfo);
                return ComposeGetterVec(input, iinfo);
            }

            /// <summary>
            /// Getter generator for single valued inputs.
            /// </summary>
            private Delegate ComposeGetterOne(IRow input, int iinfo)
                => Utils.MarshalInvoke(ComposeGetterOne<int>, _infos[iinfo].TypeSrc.RawType, input, iinfo);

            /// <summary>
            ///  Replaces NA values for scalars.
            /// </summary>
            private Delegate ComposeGetterOne<T>(IRow input, int iinfo)
            {
                var getSrc = input.GetGetter<T>(ColMapNewToOld[iinfo]);
                var src = default(T);
                var isNA = (RefPredicate<T>)_isNAs[iinfo];
                Host.Assert(_parent._repValues[iinfo] is T);
                T rep = (T)_parent._repValues[iinfo];
                ValueGetter<T> getter;

                return getter =
                    (ref T dst) =>
                    {
                        getSrc(ref src);
                        dst = isNA(ref src) ? rep : src;
                    };
            }

            /// <summary>
            /// Getter generator for vector valued inputs.
            /// </summary>
            private Delegate ComposeGetterVec(IRow input, int iinfo)
                => Utils.MarshalInvoke(ComposeGetterVec<int>, _infos[iinfo].TypeSrc.ItemType.RawType, input, iinfo);

            /// <summary>
            ///  Replaces NA values for vectors.
            /// </summary>
            private Delegate ComposeGetterVec<T>(IRow input, int iinfo)
            {
                var getSrc = input.GetGetter<VBuffer<T>>(ColMapNewToOld[iinfo]);
                var isNA = (RefPredicate<T>)_isNAs[iinfo];
                var isDefault = Conversions.Instance.GetIsDefaultPredicate<T>(_infos[iinfo].TypeSrc.ItemType);

                var src = default(VBuffer<T>);
                ValueGetter<VBuffer<T>> getter;

                if (_parent._repIsDefault[iinfo] == null)
                {
                    // One replacement value for all slots.
                    Host.Assert(_parent._repValues[iinfo] is T);
                    T rep = (T)_parent._repValues[iinfo];
                    bool repIsDefault = isDefault(ref rep);
                    return getter =
                        (ref VBuffer<T> dst) =>
                        {
                            getSrc(ref src);
                            FillValues(ref src, ref dst, isNA, rep, repIsDefault);
                        };
                }

                // Replacement values by slot.
                Host.Assert(_parent._repValues[iinfo] is T[]);
                // The replacement array.
                T[] repArray = (T[])_parent._repValues[iinfo];

                return getter =
                    (ref VBuffer<T> dst) =>
                    {
                        getSrc(ref src);
                        Host.Check(src.Length == repArray.Length);
                        FillValues(ref src, ref dst, isNA, repArray, _parent._repIsDefault[iinfo]);
                    };
            }

            /// <summary>
            ///  Fills values for vectors where there is one replacement value.
            /// </summary>
            private void FillValues<T>(ref VBuffer<T> src, ref VBuffer<T> dst, RefPredicate<T> isNA, T rep, bool repIsDefault)
            {
                Host.AssertValue(isNA);

                int srcSize = src.Length;
                int srcCount = src.Count;
                var srcValues = src.Values;
                Host.Assert(Utils.Size(srcValues) >= srcCount);
                var srcIndices = src.Indices;

                var dstValues = dst.Values;
                var dstIndices = dst.Indices;

                // If the values array is not large enough, allocate sufficient space.
                // Note: We can't set the max to srcSize as vectors can be of variable lengths.
                Utils.EnsureSize(ref dstValues, srcCount, keepOld: false);

                int iivDst = 0;
                if (src.IsDense)
                {
                    // The source vector is dense.
                    Host.Assert(srcSize == srcCount);

                    for (int ivSrc = 0; ivSrc < srcCount; ivSrc++)
                    {
                        var srcVal = srcValues[ivSrc];

                        // The output for dense inputs is always dense.
                        // Note: Theoretically, one could imagine a dataset with NA values that one wished to replace with
                        // the default value, resulting in more than half of the indices being the default value.
                        // In this case, changing the dst vector to be sparse would be more memory efficient -- the current decision
                        // is it is not worth handling this case at the expense of running checks that will almost always not be triggered.
                        dstValues[ivSrc] = isNA(ref srcVal) ? rep : srcVal;
                    }
                    iivDst = srcCount;
                }
                else
                {
                    // The source vector is sparse.
                    Host.Assert(Utils.Size(srcIndices) >= srcCount);
                    Host.Assert(srcCount < srcSize);

                    // Allocate more space if necessary.
                    // REVIEW: One thing that changing the code to simply ensure that there are srcCount indices in the arrays
                    // does is over-allocate space if the replacement value is the default value in a dataset with a
                    // signficiant amount of NA values -- is it worth handling allocation of memory for this case?
                    Utils.EnsureSize(ref dstIndices, srcCount, keepOld: false);

                    // Note: ivPrev is only used for asserts.
                    int ivPrev = -1;
                    for (int iivSrc = 0; iivSrc < srcCount; iivSrc++)
                    {
                        Host.Assert(iivDst <= iivSrc);
                        var srcVal = srcValues[iivSrc];
                        int iv = srcIndices[iivSrc];
                        Host.Assert(ivPrev < iv & iv < srcSize);
                        ivPrev = iv;

                        if (!isNA(ref srcVal))
                        {
                            dstValues[iivDst] = srcVal;
                            dstIndices[iivDst++] = iv;
                        }
                        else if (!repIsDefault)
                        {
                            // Allow for further sparsification.
                            dstValues[iivDst] = rep;
                            dstIndices[iivDst++] = iv;
                        }
                    }
                    Host.Assert(iivDst <= srcCount);
                }
                Host.Assert(0 <= iivDst);
                Host.Assert(repIsDefault || iivDst == srcCount);
                dst = new VBuffer<T>(srcSize, iivDst, dstValues, dstIndices);
            }

            /// <summary>
            ///  Fills values for vectors where there is slot-wise replacement values.
            /// </summary>
            private void FillValues<T>(ref VBuffer<T> src, ref VBuffer<T> dst, RefPredicate<T> isNA, T[] rep, BitArray repIsDefault)
            {
                Host.AssertValue(rep);
                Host.Assert(rep.Length == src.Length);
                Host.AssertValue(repIsDefault);
                Host.Assert(repIsDefault.Length == src.Length);
                Host.AssertValue(isNA);

                int srcSize = src.Length;
                int srcCount = src.Count;
                var srcValues = src.Values;
                Host.Assert(Utils.Size(srcValues) >= srcCount);
                var srcIndices = src.Indices;

                var dstValues = dst.Values;
                var dstIndices = dst.Indices;

                // If the values array is not large enough, allocate sufficient space.
                Utils.EnsureSize(ref dstValues, srcCount, srcSize, keepOld: false);

                int iivDst = 0;
                Host.Assert(Utils.Size(srcValues) >= srcCount);
                if (src.IsDense)
                {
                    // The source vector is dense.
                    Host.Assert(srcSize == srcCount);

                    for (int ivSrc = 0; ivSrc < srcCount; ivSrc++)
                    {
                        var srcVal = srcValues[ivSrc];

                        // The output for dense inputs is always dense.
                        // Note: Theoretically, one could imagine a dataset with NA values that one wished to replace with
                        // the default value, resulting in more than half of the indices being the default value.
                        // In this case, changing the dst vector to be sparse would be more memory efficient -- the current decision
                        // is it is not worth handling this case at the expense of running checks that will almost always not be triggered.
                        dstValues[ivSrc] = isNA(ref srcVal) ? rep[ivSrc] : srcVal;
                    }
                    iivDst = srcCount;
                }
                else
                {
                    // The source vector is sparse.
                    Host.Assert(Utils.Size(srcIndices) >= srcCount);
                    Host.Assert(srcCount < srcSize);

                    // Allocate more space if necessary.
                    // REVIEW: One thing that changing the code to simply ensure that there are srcCount indices in the arrays
                    // does is over-allocate space if the replacement value is the default value in a dataset with a
                    // signficiant amount of NA values -- is it worth handling allocation of memory for this case?
                    Utils.EnsureSize(ref dstIndices, srcCount, srcSize, keepOld: false);

                    // Note: ivPrev is only used for asserts.
                    int ivPrev = -1;
                    for (int iivSrc = 0; iivSrc < srcCount; iivSrc++)
                    {
                        Host.Assert(iivDst <= iivSrc);
                        var srcVal = srcValues[iivSrc];
                        int iv = srcIndices[iivSrc];
                        Host.Assert(ivPrev < iv & iv < srcSize);
                        ivPrev = iv;

                        if (!isNA(ref srcVal))
                        {
                            dstValues[iivDst] = srcVal;
                            dstIndices[iivDst++] = iv;
                        }
                        else if (!repIsDefault[iv])
                        {
                            // Allow for further sparsification.
                            dstValues[iivDst] = rep[iv];
                            dstIndices[iivDst++] = iv;
                        }
                    }
                    Host.Assert(iivDst <= srcCount);
                }
                Host.Assert(0 <= iivDst);
                dst = new VBuffer<T>(srcSize, iivDst, dstValues, dstIndices);
            }

            public void SaveAsOnnx(OnnxContext ctx)
            {
                Host.CheckValue(ctx, nameof(ctx));

                for (int iinfo = 0; iinfo < _infos.Length; ++iinfo)
                {
                    ColInfo info = _infos[iinfo];
                    string sourceColumnName = info.Source;
                    if (!ctx.ContainsColumn(sourceColumnName))
                    {
                        ctx.RemoveColumn(info.Name, false);
                        continue;
                    }

                    if (!SaveAsOnnxCore(ctx, iinfo, info, ctx.GetVariableName(sourceColumnName),
                        ctx.AddIntermediateVariable(_parent._replaceTypes[iinfo], info.Name)))
                    {
                        ctx.RemoveColumn(info.Name, true);
                    }
                }
            }

            private bool SaveAsOnnxCore(OnnxContext ctx, int iinfo, ColInfo info, string srcVariableName, string dstVariableName)
            {
                DataKind rawKind;
                var type = _infos[iinfo].TypeSrc;
                if (type.IsVector)
                    rawKind = type.AsVector.ItemType.RawKind;
                else if (type.IsKey)
                    rawKind = type.AsKey.RawKind;
                else
                    rawKind = type.RawKind;

                if (rawKind != DataKind.R4)
                    return false;

                string opType = "Imputer";
                var node = ctx.CreateNode(opType, srcVariableName, dstVariableName, ctx.GetNodeName(opType));
                node.AddAttribute("replaced_value_float", Single.NaN);

                if (!_infos[iinfo].TypeSrc.IsVector)
                    node.AddAttribute("imputed_value_floats", Enumerable.Repeat((float)_parent._repValues[iinfo], 1));
                else
                {
                    if (_parent._repIsDefault[iinfo] != null)
                        node.AddAttribute("imputed_value_floats", (float[])_parent._repValues[iinfo]);
                    else
                        node.AddAttribute("imputed_value_floats", Enumerable.Repeat((float)_parent._repValues[iinfo], 1));
                }
                return true;
            }
        }
    }

    public sealed class NAReplaceEstimator : IEstimator<NAReplaceTransform>
    {
        public static class Defaults
        {
            public const NAReplaceTransform.ColumnInfo.ReplacementMode ReplacementMode = NAReplaceTransform.ColumnInfo.ReplacementMode.DefaultValue;
            public const bool ImputeBySlot = true;
        }

        private readonly IHost _host;
        private readonly NAReplaceTransform.ColumnInfo[] _columns;

        public NAReplaceEstimator(IHostEnvironment env, string name, string source = null, NAReplaceTransform.ColumnInfo.ReplacementMode replacementKind = Defaults.ReplacementMode)
            : this(env, new NAReplaceTransform.ColumnInfo(source ?? name, name, replacementKind))
        {

        }

        public NAReplaceEstimator(IHostEnvironment env, params NAReplaceTransform.ColumnInfo[] columns)
        {
            Contracts.CheckValue(env, nameof(env));
            _host = env.Register(nameof(NAReplaceEstimator));
            _columns = columns;
        }

        public SchemaShape GetOutputSchema(SchemaShape inputSchema)
        {
            _host.CheckValue(inputSchema, nameof(inputSchema));
            var result = inputSchema.Columns.ToDictionary(x => x.Name);
            foreach (var colInfo in _columns)
            {
                if (!inputSchema.TryFindColumn(colInfo.Input, out var col))
                    throw _host.ExceptSchemaMismatch(nameof(inputSchema), "input", colInfo.Input);
                string reason = NAReplaceTransform.TestType(col.ItemType);
                if (reason != null)
                    throw _host.ExceptParam(nameof(inputSchema), reason);
                var metadata = new List<SchemaShape.Column>();
                if (col.Metadata.TryFindColumn(MetadataUtils.Kinds.SlotNames, out var slotMeta))
                    metadata.Add(slotMeta);
                if (col.Metadata.TryFindColumn(MetadataUtils.Kinds.IsNormalized, out var normalized))
                    metadata.Add(normalized);
                var type = !col.ItemType.IsVector ? col.ItemType : new VectorType(col.ItemType.ItemType.AsPrimitive, col.ItemType.AsVector);
                result[colInfo.Output] = new SchemaShape.Column(colInfo.Output, col.Kind, type, false, new SchemaShape(metadata.ToArray()));
            }
            return new SchemaShape(result.Values);
        }

        public NAReplaceTransform Fit(IDataView input) => new NAReplaceTransform(_host, input, _columns);
    }

    /// <summary>
    /// Extension methods for the static-pipeline over <see cref="PipelineColumn"/> objects.
    /// </summary>
    public static class NAReplaceExtensions
    {
        private struct Config
        {
            public readonly bool ImputeBySlot;
            public readonly NAReplaceTransform.ColumnInfo.ReplacementMode ReplacementMode;

            public Config(NAReplaceTransform.ColumnInfo.ReplacementMode replacementMode = NAReplaceEstimator.Defaults.ReplacementMode,
                bool imputeBySlot = NAReplaceEstimator.Defaults.ImputeBySlot)
            {
                ImputeBySlot = imputeBySlot;
                ReplacementMode = replacementMode;
            }
        }

        private interface IColInput
        {
            PipelineColumn Input { get; }
            Config Config { get; }
        }

        private sealed class OutScalar<TValue> : Scalar<TValue>, IColInput
        {
            public PipelineColumn Input { get; }
            public Config Config { get; }

            public OutScalar(Scalar<TValue> input, Config config)
              : base(Reconciler.Inst, input)
            {
                Input = input;
                Config = config;
            }
        }

        private sealed class OutVectorColumn<TValue> : Vector<TValue>, IColInput
        {
            public PipelineColumn Input { get; }
            public Config Config { get; }

            public OutVectorColumn(Vector<TValue> input, Config config)
              : base(Reconciler.Inst, input)
            {
                Input = input;
                Config = config;
            }

        }

        private sealed class OutVarVectorColumn<TValue> : VarVector<TValue>, IColInput
        {
            public PipelineColumn Input { get; }
            public Config Config { get; }

            public OutVarVectorColumn(VarVector<TValue> input, Config config)
                : base(Reconciler.Inst, input)
            {
                Input = input;
                Config = config;
            }
        }

        private sealed class Reconciler : EstimatorReconciler
        {
            public static Reconciler Inst = new Reconciler();

            private Reconciler() { }

            public override IEstimator<ITransformer> Reconcile(IHostEnvironment env,
                PipelineColumn[] toOutput,
                IReadOnlyDictionary<PipelineColumn, string> inputNames,
                IReadOnlyDictionary<PipelineColumn, string> outputNames,
                IReadOnlyCollection<string> usedNames)
            {
                var infos = new NAReplaceTransform.ColumnInfo[toOutput.Length];
                for (int i = 0; i < toOutput.Length; ++i)
                {
                    var col = (IColInput)toOutput[i];
                    infos[i] = new NAReplaceTransform.ColumnInfo(inputNames[col.Input], outputNames[toOutput[i]], col.Config.ReplacementMode, col.Config.ImputeBySlot);
                }
                return new NAReplaceEstimator(env, infos);
            }
        }

        public static Scalar<float> ReplaceWithMissingValues(this Scalar<float> input, NAReplaceTransform.ColumnInfo.ReplacementMode replacementMode = NAReplaceEstimator.Defaults.ReplacementMode, bool imputeBySlot = NAReplaceEstimator.Defaults.ImputeBySlot)
        {
            Contracts.CheckValue(input, nameof(input));
            return new OutScalar<float>(input, new Config(replacementMode, imputeBySlot));
        }

        public static Scalar<double> ReplaceWithMissingValues(this Scalar<double> input, NAReplaceTransform.ColumnInfo.ReplacementMode replacementMode = NAReplaceEstimator.Defaults.ReplacementMode, bool imputeBySlot = NAReplaceEstimator.Defaults.ImputeBySlot)
        {
            Contracts.CheckValue(input, nameof(input));
            return new OutScalar<double>(input, new Config(replacementMode, imputeBySlot));
        }

        public static Scalar<string> ReplaceWithMissingValues(this Scalar<string> input, NAReplaceTransform.ColumnInfo.ReplacementMode replacementMode = NAReplaceEstimator.Defaults.ReplacementMode, bool imputeBySlot = NAReplaceEstimator.Defaults.ImputeBySlot)
        {
            Contracts.CheckValue(input, nameof(input));
            return new OutScalar<string>(input, new Config(replacementMode, imputeBySlot));
        }

        public static Vector<float> ReplaceWithMissingValues(this Vector<float> input, NAReplaceTransform.ColumnInfo.ReplacementMode replacementMode = NAReplaceEstimator.Defaults.ReplacementMode, bool imputeBySlot = NAReplaceEstimator.Defaults.ImputeBySlot)
        {
            Contracts.CheckValue(input, nameof(input));
            return new OutVectorColumn<float>(input, new Config(replacementMode, imputeBySlot));
        }

        public static Vector<double> ReplaceWithMissingValues(this Vector<double> input, NAReplaceTransform.ColumnInfo.ReplacementMode replacementMode = NAReplaceEstimator.Defaults.ReplacementMode, bool imputeBySlot = NAReplaceEstimator.Defaults.ImputeBySlot)
        {
            Contracts.CheckValue(input, nameof(input));
            return new OutVectorColumn<double>(input, new Config(replacementMode, imputeBySlot));
        }

        public static Vector<string> ReplaceWithMissingValues(this Vector<string> input, NAReplaceTransform.ColumnInfo.ReplacementMode replacementMode = NAReplaceEstimator.Defaults.ReplacementMode, bool imputeBySlot = NAReplaceEstimator.Defaults.ImputeBySlot)
        {
            Contracts.CheckValue(input, nameof(input));
            return new OutVectorColumn<string>(input, new Config(replacementMode, imputeBySlot));
        }

        public static VarVector<float> ReplaceWithMissingValues(this VarVector<float> input, NAReplaceTransform.ColumnInfo.ReplacementMode replacementMode = NAReplaceEstimator.Defaults.ReplacementMode, bool imputeBySlot = NAReplaceEstimator.Defaults.ImputeBySlot)
        {
            Contracts.CheckValue(input, nameof(input));
            return new OutVarVectorColumn<float>(input, new Config(replacementMode, imputeBySlot));
        }

        public static VarVector<double> NAReplace(this VarVector<double> input, NAReplaceTransform.ColumnInfo.ReplacementMode replacementMode = NAReplaceEstimator.Defaults.ReplacementMode, bool imputeBySlot = NAReplaceEstimator.Defaults.ImputeBySlot)
        {
            Contracts.CheckValue(input, nameof(input));
            return new OutVarVectorColumn<double>(input, new Config(replacementMode, imputeBySlot));
        }

        public static VarVector<string> ReplaceWithMissingValues<TValue>(this VarVector<string> input, NAReplaceTransform.ColumnInfo.ReplacementMode replacementMode = NAReplaceEstimator.Defaults.ReplacementMode, bool imputeBySlot = NAReplaceEstimator.Defaults.ImputeBySlot)
        {
            Contracts.CheckValue(input, nameof(input));
            return new OutVarVectorColumn<string>(input, new Config(replacementMode, imputeBySlot));
        }
    }
}<|MERGE_RESOLUTION|>--- conflicted
+++ resolved
@@ -230,22 +230,7 @@
         // REVIEW: Currently these arrays are constructed on load but could be changed to being constructed lazily.
         private readonly BitArray[] _repIsDefault;
 
-<<<<<<< HEAD
-        public override bool CanSaveOnnx(OnnxContext ctx) => true;
-
-        /// <summary>
-        /// Convenience constructor for public facing API.
-        /// </summary>
-        /// <param name="env">Host Environment.</param>
-        /// <param name="input">Input <see cref="IDataView"/>. This is the output from previous transform or loader.</param>
-        /// <param name="name">Name of the output column.</param>
-        /// <param name="source">Name of the column to be transformed. If this is null '<paramref name="name"/>' will be used.</param>
-        /// <param name="replacementKind">The replacement method to utilize.</param>
-        public NAReplaceTransform(IHostEnvironment env, IDataView input, string name, string source = null, ReplacementKind replacementKind = ReplacementKind.DefaultValue)
-            : this(env, new Arguments() { Column = new[] { new Column() { Source = source ?? name, Name = name } }, ReplacementKind = replacementKind }, input)
-=======
         protected override void CheckInputColumn(ISchema inputSchema, int col, int srcCol)
->>>>>>> 7b1c7d7e
         {
             var type = inputSchema.GetColumnType(srcCol);
             string reason = TestType(type);
@@ -579,7 +564,6 @@
 
         private sealed class Mapper : MapperBase, ISaveAsOnnx
         {
-
             private sealed class ColInfo
             {
                 public readonly string Name;
@@ -599,7 +583,7 @@
             private readonly ColumnType[] _types;
             // The isNA delegates, parallel to Infos.
             private readonly Delegate[] _isNAs;
-            public bool CanSaveOnnx => true;
+            public bool CanSaveOnnx(OnnxContext ctx) => true;
 
             public Mapper(NAReplaceTransform parent, ISchema inputSchema)
              : base(parent.Host.Register(nameof(Mapper)), parent, inputSchema)
