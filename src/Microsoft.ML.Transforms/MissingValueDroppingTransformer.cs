--- conflicted
+++ resolved
@@ -150,7 +150,6 @@
             private readonly ColumnType[] _types;
             private readonly Delegate[] _isNAs;
 
-<<<<<<< HEAD
             public Mapper(MissingValueDroppingTransformer parent, Schema inputSchema)
               : base(parent.Host.Register(nameof(Mapper)), parent, inputSchema)
             {
@@ -168,23 +167,12 @@
                     _isNAs[i] = GetIsNADelegate(srcCol.Type);
                 }
             }
-=======
-            var srcValues = src.GetValues();
-            int newCount = 0;
-            for (int i = 0; i < srcValues.Length; i++)
-            {
-                if (!isNA(in srcValues[i]))
-                    newCount++;
-            }
-            Host.Assert(newCount <= srcValues.Length);
->>>>>>> 1a9ba926
 
             /// <summary>
             /// Returns the isNA predicate for the respective type.
             /// </summary>
             private Delegate GetIsNADelegate(ColumnType type)
             {
-<<<<<<< HEAD
                 Func<ColumnType, Delegate> func = GetIsNADelegate<int>;
                 return Utils.MarshalInvoke(func, type.ItemType.RawType, type);
             }
@@ -192,30 +180,17 @@
             private Delegate GetIsNADelegate<T>(ColumnType type) => Runtime.Data.Conversion.Conversions.Instance.GetIsNAPredicate<T>(type.ItemType);
 
             public override Schema.Column[] GetOutputColumns()
-=======
-                VBufferUtils.Resize(ref dst, 0);
-                return;
-            }
-
-            if (newCount == srcValues.Length)
->>>>>>> 1a9ba926
             {
                 var result = new Schema.Column[_parent.ColumnPairs.Length];
                 for (int i = 0; i < _parent.ColumnPairs.Length; i++)
                 {
-<<<<<<< HEAD
                     var builder = new Schema.Metadata.Builder();
                     builder.Add(InputSchema[ColMapNewToOld[i]].Metadata, x => x == MetadataUtils.Kinds.KeyValues || x == MetadataUtils.Kinds.IsNormalized);
                     result[i] = new Schema.Column(_parent.ColumnPairs[i].output, _types[i], builder.GetMetadata());
-=======
-                    Host.Assert(dst.GetValues().Length == newCount);
-                    VBufferUtils.Resize(ref dst, newCount);
->>>>>>> 1a9ba926
                 }
                 return result;
             }
 
-<<<<<<< HEAD
             protected override Delegate MakeGetter(IRow input, int iinfo, out Action disposer)
             {
                 Contracts.AssertValue(input);
@@ -226,38 +201,9 @@
                 var methodInfo = del.GetMethodInfo().GetGenericMethodDefinition().MakeGenericMethod(_srcTypes[iinfo].ItemType.RawType);
                 return (Delegate)methodInfo.Invoke(this, new object[] { input, iinfo });
             }
-=======
-            int iDst = 0;
-
-            // Densifying sparse vectors since default value equals NA and hence should be dropped.
-            var editor = VBufferEditor.Create(ref dst, newCount);
-            for (int i = 0; i < srcValues.Length; i++)
-            {
-                if (!isNA(in srcValues[i]))
-                    editor.Values[iDst++] = srcValues[i];
-            }
-            Host.Assert(iDst == newCount);
-
-            dst = editor.Commit();
-        }
-
-        private void DropNAs<TDst>(ref VBuffer<TDst> src, ref VBuffer<TDst> dst, InPredicate<TDst> isNA)
-        {
-            Host.AssertValue(isNA);
-
-            var srcValues = src.GetValues();
-            int newCount = 0;
-            for (int i = 0; i < srcValues.Length; i++)
-            {
-                if (!isNA(in srcValues[i]))
-                    newCount++;
-            }
-            Host.Assert(newCount <= srcValues.Length);
->>>>>>> 1a9ba926
 
             private ValueGetter<VBuffer<TDst>> MakeVecGetter<TDst>(IRow input, int iinfo)
             {
-<<<<<<< HEAD
                 var srcGetter = input.GetGetter<VBuffer<TDst>>(iinfo);
                 var buffer = default(VBuffer<TDst>);
                 var isNA = (InPredicate<TDst>)_isNAs[iinfo];
@@ -287,152 +233,107 @@
             {
                 Host.AssertValue(isNA);
 
+                var srcValues = src.GetValues();
                 int newCount = 0;
-                for (int i = 0; i < src.Count; i++)
-                {
-                    if (!isNA(in src.Values[i]))
+                for (int i = 0; i < srcValues.Length; i++)
+                {
+                    if (!isNA(in srcValues[i]))
                         newCount++;
                 }
-                Host.Assert(newCount <= src.Count);
+                Host.Assert(newCount <= srcValues.Length);
 
                 if (newCount == 0)
                 {
-                    dst = new VBuffer<TDst>(0, dst.Values, dst.Indices);
+                    VBufferUtils.Resize(ref dst, 0);
                     return;
                 }
 
-                if (newCount == src.Count)
+                if (newCount == srcValues.Length)
                 {
                     Utils.Swap(ref src, ref dst);
                     if (!dst.IsDense)
                     {
-                        Host.Assert(dst.Count == newCount);
-                        dst = new VBuffer<TDst>(dst.Count, dst.Values, dst.Indices);
-=======
-                VBufferUtils.Resize(ref dst, src.Length - srcValues.Length, 0);
-                return;
-            }
-
-            if (newCount == srcValues.Length)
-            {
-                Utils.Swap(ref src, ref dst);
-                return;
-            }
-
-            int iDst = 0;
-            if (src.IsDense)
-            {
+                        Host.Assert(dst.GetValues().Length == newCount);
+                        VBufferUtils.Resize(ref dst, newCount);
+                    }
+                    return;
+                }
+
+                int iDst = 0;
+
+                // Densifying sparse vectors since default value equals NA and hence should be dropped.
                 var editor = VBufferEditor.Create(ref dst, newCount);
                 for (int i = 0; i < srcValues.Length; i++)
                 {
                     if (!isNA(in srcValues[i]))
-                    {
-                        editor.Values[iDst] = srcValues[i];
-                        iDst++;
->>>>>>> 1a9ba926
-                    }
+                        editor.Values[iDst++] = srcValues[i];
+                }
+                Host.Assert(iDst == newCount);
+
+                dst = editor.Commit();
+            }
+
+            private void DropNAs<TDst>(ref VBuffer<TDst> src, ref VBuffer<TDst> dst, InPredicate<TDst> isNA)
+            {
+                Host.AssertValue(isNA);
+
+                var srcValues = src.GetValues();
+                int newCount = 0;
+                for (int i = 0; i < srcValues.Length; i++)
+                {
+                    if (!isNA(in srcValues[i]))
+                        newCount++;
+                }
+                Host.Assert(newCount <= srcValues.Length);
+
+                if (newCount == 0)
+                {
+                    VBufferUtils.Resize(ref dst, src.Length - srcValues.Length, 0);
                     return;
                 }
 
-                int iDst = 0;
-                var values = dst.Values;
-                if (Utils.Size(values) < newCount)
-                    values = new TDst[newCount];
-
-                // Densifying sparse vectors since default value equals NA and hence should be dropped.
-                for (int i = 0; i < src.Count; i++)
-                {
-                    if (!isNA(in src.Values[i]))
-                        values[iDst++] = src.Values[i];
-                }
-                Host.Assert(iDst == newCount);
-<<<<<<< HEAD
-
-                dst = new VBuffer<TDst>(newCount, values, dst.Indices);
-=======
-                dst = editor.Commit();
->>>>>>> 1a9ba926
-            }
-
-            private void DropNAs<TDst>(ref VBuffer<TDst> src, ref VBuffer<TDst> dst, InPredicate<TDst> isNA)
-            {
-<<<<<<< HEAD
-                Host.AssertValue(isNA);
-
-                int newCount = 0;
-                for (int i = 0; i < src.Count; i++)
-                {
-                    if (!isNA(in src.Values[i]))
-                        newCount++;
-                }
-                Host.Assert(newCount <= src.Count);
-
-                if (newCount == 0)
-                {
-                    dst = new VBuffer<TDst>(src.Length - src.Count, 0, dst.Values, dst.Indices);
-                    return;
-                }
-
-                if (newCount == src.Count)
+                if (newCount == srcValues.Length)
                 {
                     Utils.Swap(ref src, ref dst);
                     return;
                 }
 
-                var values = dst.Values;
-                if (Utils.Size(values) < newCount)
-                    values = new TDst[newCount];
-
                 int iDst = 0;
                 if (src.IsDense)
                 {
-                    for (int i = 0; i < src.Count; i++)
+                    var editor = VBufferEditor.Create(ref dst, newCount);
+                    for (int i = 0; i < srcValues.Length; i++)
                     {
-                        if (!isNA(in src.Values[i]))
+                        if (!isNA(in srcValues[i]))
                         {
-                            values[iDst] = src.Values[i];
+                            editor.Values[iDst] = srcValues[i];
                             iDst++;
                         }
-=======
-                var newLength = src.Length - srcValues.Length - newCount;
-                var editor = VBufferEditor.Create(ref dst, newLength, newCount);
-
-                var srcIndices = src.GetIndices();
-                int offset = 0;
-                for (int i = 0; i < srcValues.Length; i++)
-                {
-                    if (!isNA(in srcValues[i]))
-                    {
-                        editor.Values[iDst] = srcValues[i];
-                        editor.Indices[iDst] = srcIndices[i] - offset;
-                        iDst++;
->>>>>>> 1a9ba926
                     }
                     Host.Assert(iDst == newCount);
-                    dst = new VBuffer<TDst>(newCount, values, dst.Indices);
-                }
-<<<<<<< HEAD
+                    dst = editor.Commit();
+                }
                 else
                 {
-                    var indices = dst.Indices;
-                    if (Utils.Size(indices) < newCount)
-                        indices = new int[newCount];
-
+                    var newLength = src.Length - srcValues.Length - newCount;
+                    var editor = VBufferEditor.Create(ref dst, newLength, newCount);
+
+                    var srcIndices = src.GetIndices();
                     int offset = 0;
-                    for (int i = 0; i < src.Count; i++)
+                    for (int i = 0; i < srcValues.Length; i++)
                     {
-                        if (!isNA(in src.Values[i]))
+                        if (!isNA(in srcValues[i]))
                         {
-                            values[iDst] = src.Values[i];
-                            indices[iDst] = src.Indices[i] - offset;
+                            editor.Values[iDst] = srcValues[i];
+                            editor.Indices[iDst] = srcIndices[i] - offset;
                             iDst++;
                         }
                         else
                             offset++;
                     }
                     Host.Assert(iDst == newCount);
-                    Host.Assert(offset == src.Count - newCount);
-                    dst = new VBuffer<TDst>(src.Length - offset, newCount, values, indices);
+                    Host.Assert(offset == srcValues.Length - newCount);
+                    dst = editor.Commit();
                 }
             }
         }
@@ -483,11 +384,6 @@
                 if (col.Metadata.TryFindColumn(MetadataUtils.Kinds.IsNormalized, out var normMeta))
                     metadata.Add(normMeta);
                 result[colPair.output] = new SchemaShape.Column(colPair.output, SchemaShape.Column.VectorKind.VariableVector, col.ItemType, false, new SchemaShape(metadata.ToArray()));
-=======
-                Host.Assert(iDst == newCount);
-                Host.Assert(offset == srcValues.Length - newCount);
-                dst = editor.Commit();
->>>>>>> 1a9ba926
             }
             return new SchemaShape(result.Values);
         }
