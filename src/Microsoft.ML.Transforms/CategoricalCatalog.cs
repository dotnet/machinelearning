--- conflicted
+++ resolved
@@ -50,15 +50,10 @@
         public static OneHotHashEncodingEstimator OneHotHashEncoding(this TransformsCatalog.CategoricalTransforms catalog,
                 string inputColumn,
                 string outputColumn = null,
-<<<<<<< HEAD
                 int hashBits = OneHotHashEncodingEstimator.Defaults.HashBits,
                 int invertHash = OneHotHashEncodingEstimator.Defaults.InvertHash,
-                CategoricalTransform.OutputKind outputKind = CategoricalTransform.OutputKind.Ind)
+                OneHotEncodingTransformer.OutputKind outputKind = OneHotEncodingTransformer.OutputKind.Ind)
             => new OneHotHashEncodingEstimator(CatalogUtils.GetEnvironment(catalog), inputColumn, outputColumn, hashBits, invertHash, outputKind);
-=======
-                OneHotEncodingTransformer.OutputKind outputKind = OneHotEncodingTransformer.OutputKind.Ind)
-            => new OneHotHashEncodingEstimator(CatalogUtils.GetEnvironment(catalog), inputColumn, outputColumn, outputKind);
->>>>>>> d0522f36
 
         /// <summary>
         /// Convert several text column into hash-based one-hot encoded vectors.
