// Licensed to the .NET Foundation under one or more agreements.
// The .NET Foundation licenses this file to you under the MIT license.
// See the LICENSE file in the project root for more information.

using Microsoft.ML.Core.Data;
using Microsoft.ML.Runtime;
using Microsoft.ML.Runtime.CommandLine;
using Microsoft.ML.Runtime.Data;
using Microsoft.ML.Runtime.Internal.CpuMath;
using Microsoft.ML.Runtime.Internal.Internallearn;
using Microsoft.ML.Runtime.Internal.Utilities;
using Microsoft.ML.Runtime.Model;
<<<<<<< HEAD
using Microsoft.ML.StaticPipe;
using Microsoft.ML.StaticPipe.Runtime;
using Microsoft.ML.Transforms.Projections;
using System;
using System.Collections.Generic;
using System.Linq;
using System.Runtime.InteropServices;
using System.Text;

[assembly: LoadableClass(VectorWhiteningTransform.Summary, typeof(IDataTransform), typeof(VectorWhiteningTransform), typeof(VectorWhiteningTransform.Arguments), typeof(SignatureDataTransform),
    VectorWhiteningTransform.FriendlyName, VectorWhiteningTransform.LoaderSignature, "Whitening")]

[assembly: LoadableClass(VectorWhiteningTransform.Summary, typeof(IDataTransform), typeof(VectorWhiteningTransform), null, typeof(SignatureLoadDataTransform),
    VectorWhiteningTransform.FriendlyName, VectorWhiteningTransform.LoaderSignature, VectorWhiteningTransform.LoaderSignatureOld)]
=======
using Microsoft.ML.Runtime.Internal.Internallearn;
using Microsoft.ML.Transforms.Projections;
>>>>>>> d68388a1

[assembly: LoadableClass(VectorWhiteningTransform.Summary, typeof(VectorWhiteningTransform), null, typeof(SignatureLoadModel),
    VectorWhiteningTransform.FriendlyName, VectorWhiteningTransform.LoaderSignature)]

[assembly: LoadableClass(typeof(IRowMapper), typeof(VectorWhiteningTransform), null, typeof(SignatureLoadRowMapper),
   VectorWhiteningTransform.FriendlyName, VectorWhiteningTransform.LoaderSignature)]

namespace Microsoft.ML.Transforms.Projections
{
    public enum WhiteningKind
    {
        [TGUI(Label = "PCA whitening")]
        Pca,

        [TGUI(Label = "ZCA whitening")]
        Zca
    }

    /// <include file='doc.xml' path='doc/members/member[@name="Whitening"]/*'/>
    public sealed class VectorWhiteningTransform : OneToOneTransformerBase
    {
        internal static class Defaults
        {
            public const WhiteningKind Kind = WhiteningKind.Zca;
            public const float Eps = 1e-5f;
            public const int MaxRows = 100 * 1000;
            public const bool SaveInverse = false;
            public const int PcaNum = 0;
        }

        public sealed class Arguments
        {
            [Argument(ArgumentType.Multiple | ArgumentType.Required, HelpText = "New column definition(s) (optional form: name:src)", ShortName = "col", SortOrder = 1)]
            public Column[] Column;

            [Argument(ArgumentType.AtMostOnce, HelpText = "Whitening kind (PCA/ZCA)")]
            public WhiteningKind Kind = Defaults.Kind;

            [Argument(ArgumentType.AtMostOnce, HelpText = "Scaling regularizer")]
            public float Eps = Defaults.Eps;

            [Argument(ArgumentType.AtMostOnce, HelpText = "Max number of rows", ShortName = "rows")]
            public int MaxRows = Defaults.MaxRows;

            [Argument(ArgumentType.AtMostOnce, HelpText = "Whether to save inverse (recovery) matrix", ShortName = "saveInv")]
            public bool SaveInverse = Defaults.SaveInverse;

            [Argument(ArgumentType.AtMostOnce, HelpText = "PCA components to retain")]
            public int PcaNum = Defaults.PcaNum;

            // REVIEW: add the following options:
            // 1. Currently there is no way to apply an inverse transform AFTER the the transform is trained.
            // 2. How many PCA components to retain/drop. Options: retain-first, drop-first, variance-threshold.
        }

        public sealed class Column : OneToOneColumn
        {
            [Argument(ArgumentType.AtMostOnce, HelpText = "Whitening kind (PCA/ZCA)")]
            public WhiteningKind? Kind;

            [Argument(ArgumentType.AtMostOnce, HelpText = "Scaling regularizer")]
            public float? Eps;

            [Argument(ArgumentType.AtMostOnce, HelpText = "Max number of rows", ShortName = "rows")]
            public int? MaxRows;

            [Argument(ArgumentType.AtMostOnce, HelpText = "Whether to save inverse (recovery) matrix", ShortName = "saveInv")]
            public bool? SaveInverse;

            [Argument(ArgumentType.AtMostOnce, HelpText = "PCA components to keep/drop")]
            public int? PcaNum;

            public static Column Parse(string str)
            {
                Contracts.AssertNonEmpty(str);

                var res = new Column();
                if (res.TryParse(str))
                    return res;
                return null;
            }

            public bool TryUnparse(StringBuilder sb)
            {
                Contracts.AssertValue(sb);
                if (Kind != null || Eps != null || MaxRows != null || SaveInverse != null || PcaNum != null)
                    return false;
                return TryUnparseCore(sb);
            }
        }

        public sealed class ColInfo
        {
            public readonly string Input;
            public readonly string Output;
            public readonly WhiteningKind Kind;
            public readonly float Epsilon;
            public readonly int MaxRow;
            public readonly bool SaveInv;
            public readonly int PcaNum;

            /// <summary>
            /// Describes how the transformer handles one input-output column pair.
            /// </summary>
            /// <param name="input">Name of the input column.</param>
            /// <param name="output">Name of the column resulting from the transformation of <paramref name="input"/>. Null means <paramref name="input"/> is replaced. </param>
            /// <param name="kind">Whitening kind (PCA/ZCA).</param>
            /// <param name="eps">Whitening constant, prevents division by zero.</param>
            /// <param name="maxRows">Maximum number of rows used to train the transform.</param>
            /// <param name="saveInverse">Whether to save inverse (recovery) matrix.</param>
            /// <param name="pcaNum">In case of PCA whitening, indicates the number of components to retain.</param>
            public ColInfo(string input, string output = null, WhiteningKind kind = Defaults.Kind, float eps = Defaults.Eps,
                int maxRows = Defaults.MaxRows, bool saveInverse = Defaults.SaveInverse, int pcaNum = Defaults.PcaNum)
            {
                Input = input;
                Contracts.CheckValue(Input, nameof(Input));
                Output = output ?? input;
                Contracts.CheckValue(Output, nameof(Output));
                Kind = kind;
                Contracts.CheckUserArg(Kind == WhiteningKind.Pca || Kind == WhiteningKind.Zca, nameof(Kind));
                Epsilon = eps;
                Contracts.CheckUserArg(0 <= Epsilon && Epsilon < float.PositiveInfinity, nameof(Epsilon));
                MaxRow = maxRows;
                Contracts.CheckUserArg(MaxRow > 0, nameof(MaxRow));
                SaveInv = saveInverse;
                PcaNum = pcaNum; // REVIEW: make it work with pcaNum == 1.
                Contracts.CheckUserArg(PcaNum >= 0, nameof(PcaNum));
            }

            internal ColInfo(Column item, Arguments args)
            {
                Input = item.Source;
                Contracts.CheckValue(Input, nameof(Input));
                Output = item.Name ?? item.Source;
                Contracts.CheckValue(Output, nameof(Output));
                Kind = item.Kind ?? args.Kind;
                Contracts.CheckUserArg(Kind == WhiteningKind.Pca || Kind == WhiteningKind.Zca, nameof(item.Kind));
                Epsilon = item.Eps ?? args.Eps;
                Contracts.CheckUserArg(0 <= Epsilon && Epsilon < float.PositiveInfinity, nameof(item.Eps));
                MaxRow = item.MaxRows ?? args.MaxRows;
                Contracts.CheckUserArg(MaxRow > 0, nameof(item.MaxRows));
                SaveInv = item.SaveInverse ?? args.SaveInverse;
                PcaNum = item.PcaNum ?? args.PcaNum;
                Contracts.CheckUserArg(PcaNum >= 0, nameof(item.PcaNum));
            }

            internal ColInfo(ModelLoadContext ctx)
            {
                Contracts.AssertValue(ctx);

                // *** Binary format ***
                // int:   kind
                // float: epsilon
                // int:   maxrow
                // byte:  saveInv
                // int:   pcaNum
                Kind = (WhiteningKind)ctx.Reader.ReadInt32();
                Contracts.CheckDecode(Kind == WhiteningKind.Pca || Kind == WhiteningKind.Zca);
                Epsilon = ctx.Reader.ReadFloat();
                Contracts.CheckDecode(0 <= Epsilon && Epsilon < float.PositiveInfinity);
                MaxRow = ctx.Reader.ReadInt32();
                Contracts.CheckDecode(MaxRow > 0);
                SaveInv = ctx.Reader.ReadBoolByte();
                PcaNum = ctx.Reader.ReadInt32();
                Contracts.CheckDecode(PcaNum >= 0);
            }

            internal void Save(ModelSaveContext ctx)
            {
                Contracts.AssertValue(ctx);

                // *** Binary format ***
                // int:   kind
                // float: epsilon
                // int:   maxrow
                // byte:  saveInv
                // int:   pcaNum
                Contracts.Assert(Kind == WhiteningKind.Pca || Kind == WhiteningKind.Zca);
                ctx.Writer.Write((int)Kind);
                Contracts.Assert(0 <= Epsilon && Epsilon < float.PositiveInfinity);
                ctx.Writer.Write(Epsilon);
                Contracts.Assert(MaxRow > 0);
                ctx.Writer.Write(MaxRow);
                ctx.Writer.WriteBoolByte(SaveInv);
                Contracts.Assert(PcaNum >= 0);
                ctx.Writer.Write(PcaNum);
            }
        }

        private const Mkl.Layout Layout = Mkl.Layout.RowMajor;

        // Stores whitening matrix as float[] for each column. _models[i] is the whitening matrix of the i-th input column.
        private readonly float[][] _models;
        // Stores inverse ("recover") matrix as float[] for each column. Temporarily internal as it's used in unit test.
        // REVIEW: It doesn't look like this is used by non-test code. Should it be saved at all?
        private readonly float[][] _invModels;

        internal const string Summary = "Apply PCA or ZCA whitening algorithm to the input.";

        internal const string FriendlyName = "Whitening Transform";
        internal const string LoaderSignature = "VectorWhiteningTransform";
        internal const string LoaderSignatureOld = "WhiteningFunction";
        private static VersionInfo GetVersionInfo()
        {
            return new VersionInfo(
                modelSignature: "WHITENTF",
                verWrittenCur: 0x00010001, // Initial
                verReadableCur: 0x00010001,
                verWeCanReadBack: 0x00010001,
                loaderSignature: LoaderSignature,
                loaderSignatureAlt: LoaderSignatureOld,
                loaderAssemblyName: typeof(VectorWhiteningTransform).Assembly.FullName);
        }

        private readonly ColInfo[] _infos;

        /// <summary>
        /// Initializes a new <see cref="VectorWhiteningTransform"/> object.
        /// </summary>
        /// <param name="env">Host Environment.</param>
        /// <param name="models">An array of whitening matrices corresponding to the i-th element of <paramref name="columns"/>.</param>
        /// <param name="invModels">An array of inverse whitening matrices corresponding to the i-th element of <paramref name="columns"/>.</param>
        /// <param name="columns">Describes the settings of the transformation.</param>
        internal VectorWhiteningTransform(IHostEnvironment env, float[][] models, float[][] invModels, params ColInfo[] columns)
            : base(Contracts.CheckRef(env, nameof(env)).Register(nameof(VectorWhiteningTransform)), GetColumnPairs(columns))
        {
            Host.AssertNonEmpty(ColumnPairs);
            _infos = columns;
            _models = models;
            _invModels = invModels;
        }

        private VectorWhiteningTransform(IHostEnvironment env, ModelLoadContext ctx)
            : base(Contracts.CheckRef(env, nameof(env)).Register(nameof(VectorWhiteningTransform)), ctx)
        {
            Host.AssertValue(ctx);

            // *** Binary format ***
            // <base>
            // foreach added column
            //   ColInfoEx
            // foreach model
            //   whitening matrix
            //   recovery matrix

            Host.AssertNonEmpty(ColumnPairs);
            _infos = new ColInfo[ColumnPairs.Length];
            for (int i = 0; i < _infos.Length; i++)
                _infos[i] = new ColInfo(ctx);

            _models = new float[ColumnPairs.Length][];
            _invModels = new float[ColumnPairs.Length][];
            for (int i = 0; i < ColumnPairs.Length; i++)
            {
                _models[i] = ctx.Reader.ReadFloatArray();
                if (_infos[i].SaveInv)
                    _invModels[i] = ctx.Reader.ReadFloatArray();
            }
        }

        // Factory method for SignatureLoadModel
        internal static VectorWhiteningTransform Create(IHostEnvironment env, ModelLoadContext ctx)
        {
            Contracts.CheckValue(env, nameof(env));
            ctx.CheckAtModel(GetVersionInfo());
            return new VectorWhiteningTransform(env, ctx);
        }

        // Factory method for SignatureDataTransform.
        internal static IDataTransform Create(IHostEnvironment env, Arguments args, IDataView input)
        {
            var infos = GetColumnInfos(args);
            (var models, var invModels) = TrainVectorWhiteningTransform(env, input, infos);
            return new VectorWhiteningTransform(env, models, invModels, infos).MakeDataTransform(input);
        }

        // Factory method for SignatureLoadDataTransform.
        internal static IDataTransform Create(IHostEnvironment env, ModelLoadContext ctx, IDataView input)
            => Create(env, ctx).MakeDataTransform(input);

        // Factory method for SignatureLoadRowMapper.
        internal static IRowMapper Create(IHostEnvironment env, ModelLoadContext ctx, ISchema inputSchema)
            => Create(env, ctx).MakeRowMapper(inputSchema);

        private static (string input, string output)[] GetColumnPairs(ColInfo[] columns)
            => columns.Select(c => (c.Input, c.Output ?? c.Input)).ToArray();

        private static ColInfo[] GetColumnInfos(Arguments args)
            => args.Column.Select(colPair => new ColInfo(colPair, args)).ToArray();

        protected override void CheckInputColumn(ISchema inputSchema, int col, int srcCol)
        {
            var inType = inputSchema.GetColumnType(srcCol);
            var reason = TestColumn(inType);
            if (reason != null)
                throw Host.ExceptParam(nameof(inputSchema), reason);
        }

        // Check if the input column's type is supported. Note that only float vector with a known shape is allowed.
        internal static string TestColumn(ColumnType t)
        {
            if ((t.IsVector && !t.IsKnownSizeVector && (t.AsVector.DimCount > 1)) || t.ItemType != NumberType.R4)
                return "Expected float or float vector of known size";

            if ((long)t.ValueCount * t.ValueCount > Utils.ArrayMaxSize)
                return "Vector size exceeds limit";

            return null;
        }

        private static void ValidateModel(IExceptionContext ectx, float[] model, ColumnType col)
        {
            ectx.CheckDecode(Utils.Size(model) == (long)col.ValueCount * col.ValueCount, "Invalid model size.");
            for (int i = 0; i < model.Length; i++)
                ectx.CheckDecode(FloatUtils.IsFinite(model[i]), "Found NaN or infinity in the model.");
        }

        // Sometime GetRowCount doesn't really return the number of rows in the associated IDataView.
        // A more reliable solution is to turely iterate through all rows via a RowCursor.
        private static long GetRowCount(IDataView inputData, params ColInfo[] columns)
        {
            long? rows = inputData.GetRowCount(lazy: false);
            if (rows != null)
                return rows.GetValueOrDefault();

            int maxRows = columns.Max(i => i.MaxRow);
            long r = 0;
            using (var cursor = inputData.GetRowCursor(col => false))
            {
                while (r < maxRows && cursor.MoveNext())
                    r++;
            }
            return r;
        }

        // Computes the transformation matrices needed for whitening process from training data.
        internal static (float[][] models, float[][] invModels) TrainVectorWhiteningTransform(IHostEnvironment env, IDataView inputData, params ColInfo[] columns)
        {
            var models = new float[columns.Length][];
            var invModels = new float[columns.Length][];
            int[] rowCounts;
            // The training process will load all data into memory and perform whitening process
            // for each resulting column separately.
            using (var ch = env.Start("Training"))
            {
                GetColTypesAndIndex(env, inputData, columns, out ColumnType[] srcTypes, out int[] cols);
                var columnData = LoadDataAsDense(env, ch, inputData, out rowCounts, srcTypes, cols, columns);
                TrainModels(env, ch, columnData, rowCounts, ref models, ref invModels, srcTypes, columns);
            }
            return (models, invModels);
        }

        // Extracts the indices and types of the input columns to the whitening transform.
        private static void GetColTypesAndIndex(IHostEnvironment env, IDataView inputData, ColInfo[] columns, out ColumnType[] srcTypes, out int[] cols)
        {
            cols = new int[columns.Length];
            srcTypes = new ColumnType[columns.Length];
            var inputSchema = inputData.Schema;

            for (int i = 0; i < columns.Length; i++)
            {
                if(!inputSchema.TryGetColumnIndex(columns[i].Input, out cols[i]))
                    throw env.ExceptSchemaMismatch(nameof(inputSchema), "input", columns[i].Input);
                srcTypes[i] = inputSchema.GetColumnType(cols[i]);
            }
        }

        // Loads all relevant data for whitening training into memory.
        private static float[][] LoadDataAsDense(IHostEnvironment env, IChannel ch, IDataView inputData, out int[] actualRowCounts,
            ColumnType[] srcTypes, int[] cols, params ColInfo[] columns)
        {
            long crowData = GetRowCount(inputData, columns);

            var columnData = new float[columns.Length][];
            actualRowCounts = new int[columns.Length];
            int maxActualRowCount = 0;

            for (int i = 0; i < columns.Length; i++)
            {
                ch.Assert(srcTypes[i].IsVector && srcTypes[i].IsKnownSizeVector);
                // Use not more than MaxRow number of rows.
                var ex = columns[i];
                if (crowData <= ex.MaxRow)
                    actualRowCounts[i] = (int)crowData;
                else
                {
                    ch.Info(MessageSensitivity.Schema, "Only {0:N0} rows of column '{1}' will be used for whitening transform.", ex.MaxRow, columns[i].Output);
                    actualRowCounts[i] = ex.MaxRow;
                }

                int cslot = srcTypes[i].ValueCount;
                // Check that total number of values in matrix does not exceed int.MaxValue and adjust row count if necessary.
                if ((long)cslot * actualRowCounts[i] > int.MaxValue)
                {
                    actualRowCounts[i] = int.MaxValue / cslot;
                    ch.Info(MessageSensitivity.Schema, "Only {0:N0} rows of column '{1}' will be used for whitening transform.", actualRowCounts[i], columns[i].Output);
                }
                columnData[i] = new float[cslot * actualRowCounts[i]];
                if (actualRowCounts[i] > maxActualRowCount)
                    maxActualRowCount = actualRowCounts[i];
            }
            var idxDst = new int[columns.Length];

            var colsSet = new HashSet<int>(cols);
            using (var cursor = inputData.GetRowCursor(colsSet.Contains))
            {
                var getters = new ValueGetter<VBuffer<float>>[columns.Length];
                for (int i = 0; i < columns.Length; i++)
                    getters[i] = cursor.GetGetter<VBuffer<float>>(cols[i]);
                var val = default(VBuffer<float>);
                int irow = 0;
                while (irow < maxActualRowCount && cursor.MoveNext())
                {
                    for (int i = 0; i < columns.Length; i++)
                    {
                        if (irow >= actualRowCounts[i] || columnData[i].Length == 0)
                            continue;

                        getters[i](ref val);
                        val.CopyTo(columnData[i], idxDst[i]);
                        idxDst[i] += srcTypes[i].ValueCount;
                    }
                    irow++;
                }
#if DEBUG
                for (int i = 0; i < columns.Length; i++)
                    ch.Assert(idxDst[i] == columnData[i].Length);
#endif
            }
            return columnData;
        }

        // Performs whitening training for each column separately.
        private static void TrainModels(IHostEnvironment env, IChannel ch, float[][] columnData, int[] rowCounts,
            ref float[][] models, ref float[][] invModels, ColumnType[] srcTypes, params ColInfo[] columns)
        {
            ch.Assert(columnData.Length == rowCounts.Length);

            for (int iinfo = 0; iinfo < columns.Length; iinfo++)
            {
                var ex = columns[iinfo];
                var data = columnData[iinfo];
                int crow = rowCounts[iinfo];
                int ccol = srcTypes[iinfo].ValueCount;

                // Compute covariance matrix (sigma).
                var u = new float[ccol * ccol];
                ch.Info("Computing covariance matrix...");
                Mkl.Gemm(Layout, Mkl.Transpose.Trans, Mkl.Transpose.NoTrans,
                    ccol, ccol, crow, 1 / (float)crow, data, ccol, data, ccol, 0, u, ccol);

                ch.Info("Computing SVD...");
                var eigValues = new float[ccol]; // Eigenvalues.
                var unconv = new float[ccol]; // Superdiagonal unconverged values (if any). Not used but seems to be required by MKL.
                // After the next call, values in U will be ovewritten by left eigenvectors.
                // Each column in U will be an eigenvector.
                int r = Mkl.Svd(Layout, Mkl.SvdJob.MinOvr, Mkl.SvdJob.None,
                    ccol, ccol, u, ccol, eigValues, null, ccol, null, ccol, unconv);
                ch.Assert(r == 0);
                if (r > 0)
                    throw ch.Except("SVD did not converge.");
                if (r < 0)
                    throw ch.Except("Invalid arguments to LAPACK gesvd, error: {0}", r);

                ch.Info("Scaling eigenvectors...");
                // Scale eigenvalues first so we don't have to compute sqrt for every matrix element.
                // Scaled eigenvalues are used to compute inverse transformation matrix
                // while reciprocal (eigValuesRcp) values are used to compute whitening matrix.
                for (int i = 0; i < eigValues.Length; i++)
                    eigValues[i] = MathUtils.Sqrt(Math.Max(0, eigValues[i]) + ex.Epsilon);
                var eigValuesRcp = new float[eigValues.Length];
                for (int i = 0; i < eigValuesRcp.Length; i++)
                    eigValuesRcp[i] = 1 / eigValues[i];

                // Scale eigenvectors. Note that resulting matrix is transposed, so the scaled
                // eigenvectors are stored row-wise.
                var uScaled = new float[u.Length];
                var uInvScaled = new float[u.Length];
                int isrc = 0;
                for (int irowSrc = 0; irowSrc < ccol; irowSrc++)
                {
                    int idst = irowSrc;
                    for (int icolSrc = 0; icolSrc < ccol; icolSrc++)
                    {
                        uScaled[idst] = u[isrc] * eigValuesRcp[icolSrc];
                        uInvScaled[idst] = u[isrc] * eigValues[icolSrc];
                        isrc++;
                        idst += ccol;
                    }
                }

                // For ZCA need to do additional multiply by U.
                if (ex.Kind == WhiteningKind.Pca)
                {
                    // Save all components for PCA. Retained components will be selected during evaluation.
                    models[iinfo] = uScaled;
                    if (ex.SaveInv)
                        invModels[iinfo] = uInvScaled;
                }
                else if (ex.Kind == WhiteningKind.Zca)
                {
                    models[iinfo] = new float[u.Length];
                    Mkl.Gemm(Layout, Mkl.Transpose.NoTrans, Mkl.Transpose.NoTrans,
                        ccol, ccol, ccol, 1, u, ccol, uScaled, ccol, 0, models[iinfo], ccol);

                    if (ex.SaveInv)
                    {
                        invModels[iinfo] = new float[u.Length];
                        Mkl.Gemm(Layout, Mkl.Transpose.NoTrans, Mkl.Transpose.NoTrans,
                            ccol, ccol, ccol, 1, u, ccol, uInvScaled, ccol, 0, invModels[iinfo], ccol);
                    }
                }
                else
                    ch.Assert(false);
            }
        }

        public override void Save(ModelSaveContext ctx)
        {
            Host.CheckValue(ctx, nameof(ctx));
            ctx.CheckAtModel();
            ctx.SetVersionInfo(GetVersionInfo());

            // *** Binary format ***
            // int: number of column pairs
            // foreach column pair
            //   name of output col
            //   name of input col
            // foreach column pair
            //   ColInfo
            // foreach model
            //   whitening matrix
            //   recovery matrix

            SaveColumns(ctx);

            Host.Assert(_infos.Length == ColumnPairs.Length);
            for (int i = 0; i < _infos.Length; i++)
                _infos[i].Save(ctx);
            for (int i = 0; i < _models.Length; i++)
            {
                ctx.Writer.WriteFloatArray(_models[i]);
                if (_infos[i].SaveInv)
                    ctx.Writer.WriteFloatArray(_invModels[i]);
            }
        }

        private static class Mkl
        {
            private const string DllName = "MklImports";

            // The allowed value of Layout is specified in Intel's MLK library. See Layout parameter in this
            // [doc](https://software.intel.com/en-us/mkl-developer-reference-c-cblas-gemm) for details.
            public enum Layout
            {
                RowMajor = 101,
                ColMajor = 102
            }

            public enum Transpose
            {
                NoTrans = 111,
                Trans = 112,
                ConjTrans = 113
            }

            public enum SvdJob : byte
            {
                None = (byte)'N',
                All = (byte)'A',
                Min = (byte)'S',
                MinOvr = (byte)'O',
            }

            // See: https://software.intel.com/en-us/node/520750
            [DllImport(DllName, EntryPoint = "cblas_sgemv")]
            public static extern void Gemv(Layout layout, Transpose trans, int m, int n, float alpha,
                float[] a, int lda, float[] x, int incx, float beta, float[] y, int incy);

            // See: https://software.intel.com/en-us/node/520775
            [DllImport(DllName, EntryPoint = "cblas_sgemm")]
            public static extern void Gemm(Layout layout, Transpose transA, Transpose transB, int m, int n, int k, float alpha,
                float[] a, int lda, float[] b, int ldb, float beta, float[] c, int ldc);

            // See: https://software.intel.com/en-us/node/521150
            [DllImport(DllName, EntryPoint = "LAPACKE_sgesvd")]
            public static extern int Svd(Layout layout, SvdJob jobu, SvdJob jobvt,
                int m, int n, float[] a, int lda, float[] s, float[] u, int ldu, float[] vt, int ldvt, float[] superb);
        }

        protected override IRowMapper MakeRowMapper(ISchema schema)
            => new Mapper(this, Schema.Create(schema));

        private sealed class Mapper : MapperBase
        {
            private readonly VectorWhiteningTransform _parent;
            private readonly int[] _cols;
            private readonly ColumnType[] _srcTypes;

            public Mapper(VectorWhiteningTransform parent, Schema inputSchema)
                : base(parent.Host.Register(nameof(Mapper)), parent, inputSchema)
            {
                _parent = parent;
                _cols = new int[_parent.ColumnPairs.Length];
                _srcTypes = new ColumnType[_parent.ColumnPairs.Length];

                for (int i = 0; i < _parent.ColumnPairs.Length; i++)
                {
                    var info = _parent._infos[i];
                    if (!InputSchema.TryGetColumnIndex(_parent.ColumnPairs[i].input, out _cols[i]))
                        throw Host.ExceptSchemaMismatch(nameof(inputSchema), "input", _parent.ColumnPairs[i].input);
                    _srcTypes[i] = inputSchema.GetColumnType(_cols[i]);
                    ColumnType outType = (info.Kind == WhiteningKind.Pca && info.PcaNum > 0) ? new VectorType(NumberType.Float, info.PcaNum) : _srcTypes[i];
                    ValidateModel(Host, _parent._models[i], outType);
                    if (info.SaveInv)
                        ValidateModel(Host, _parent._invModels[i], outType);
                }
            }

            public override Schema.Column[] GetOutputColumns()
            {
                var result = new Schema.Column[_parent.ColumnPairs.Length];
                for (int iinfo = 0; iinfo < _parent.ColumnPairs.Length; iinfo++)
                {
<<<<<<< HEAD
                    InputSchema.TryGetColumnIndex(_parent.ColumnPairs[iinfo].input, out int colIndex);
                    Host.Assert(colIndex >= 0);
                    var info = _parent._infos[iinfo];
                    // For ZCA the output type is the same as the input type. For PCA the size of the output vector is determined by PCANum.
                    ColumnType outType = (info.Kind == WhiteningKind.Pca && info.PcaNum > 0) ? new VectorType(NumberType.Float, info.PcaNum) : _srcTypes[iinfo];
                    result[iinfo] = new Schema.Column(_parent.ColumnPairs[iinfo].output, outType, null);
                }
                return result;
            }

            protected override Delegate MakeGetter(IRow input, int iinfo, out Action disposer)
=======
                    getSrc(ref src);
                    Host.Check(src.Length == cslotSrc, "Invalid column size.");
                    FillValues(model, in src, ref dst, cslotDst);
                };
            return del;
        }

        private static void FillValues(Float[] model, in VBuffer<Float> src, ref VBuffer<Float> dst, int cdst)
        {
            int count = src.Count;
            int length = src.Length;
            var values = src.Values;
            var indices = src.Indices;
            Contracts.Assert(Utils.Size(values) >= count);

            // Since the whitening process produces dense vector, always use dense representation of dst.
            var a = Utils.Size(dst.Values) >= cdst ? dst.Values : new Float[cdst];
            if (src.IsDense)
>>>>>>> d68388a1
            {
                Host.AssertValue(input);
                Host.Assert(0 <= iinfo && iinfo < _parent.ColumnPairs.Length);
                disposer = null;

                var ex = _parent._infos[iinfo];
                Host.Assert(ex.Kind == WhiteningKind.Pca || ex.Kind == WhiteningKind.Zca);
                var getSrc = GetSrcGetter<VBuffer<float>>(input, iinfo);
                var src = default(VBuffer<float>);
                int cslotSrc = _srcTypes[iinfo].ValueCount;
                int cslotDst = (ex.Kind == WhiteningKind.Pca && ex.PcaNum > 0) ? ex.PcaNum : _srcTypes[iinfo].ValueCount;
                var model = _parent._models[iinfo];
                ValueGetter<VBuffer<float>> del =
                    (ref VBuffer<float> dst) =>
                    {
                        getSrc(ref src);
                        Host.Check(src.Length == cslotSrc, "Invalid column size.");
                        FillValues(model, ref src, ref dst, cslotDst);
                    };
                return del;
            }

            private ValueGetter<T> GetSrcGetter<T>(IRow input, int iinfo)
            {
                Host.AssertValue(input);
                Host.Assert(0 <= iinfo && iinfo < _parent.ColumnPairs.Length);
                int src = _cols[iinfo];
                Host.Assert(input.IsColumnActive(src));
                return input.GetGetter<T>(src);
            }

            private static void FillValues(float[] model, ref VBuffer<float> src, ref VBuffer<float> dst, int cdst)
            {
                int count = src.Count;
                int length = src.Length;
                var values = src.Values;
                var indices = src.Indices;
                Contracts.Assert(Utils.Size(values) >= count);

                // Since the whitening process produces dense vector, always use dense representation of dst.
                var a = Utils.Size(dst.Values) >= cdst ? dst.Values : new float[cdst];
                if (src.IsDense)
                {
                    Mkl.Gemv(Mkl.Layout.RowMajor, Mkl.Transpose.NoTrans, cdst, length,
                        1, model, length, values, 1, 0, a, 1);
                }
                else
                {
                    Contracts.Assert(Utils.Size(indices) >= count);

                    int offs = 0;
                    for (int i = 0; i < cdst; i++)
                    {
                        // Returns a dot product of dense vector 'model' starting from offset 'offs' and sparse vector 'values'
                        // with first 'count' valid elements and their corresponding 'indices'.
                        a[i] = CpuMathUtils.DotProductSparse(model.AsSpan(offs), values, indices, count);
                        offs += length;
                    }
                }
                dst = new VBuffer<float>(cdst, a, dst.Indices);
            }

            private static float DotProduct(float[] a, int aOffset, float[] b, int[] indices, int count)
            {
                Contracts.Assert(count <= indices.Length);
                return CpuMathUtils.DotProductSparse(a.AsSpan(aOffset), b, indices, count);

            }
        }
    }

    /// <include file='doc.xml' path='doc/members/member[@name="Whitening"]/*'/>
    public sealed class VectorWhiteningEstimator : IEstimator<VectorWhiteningTransform>
    {
        private readonly IHost _host;
        private readonly VectorWhiteningTransform.ColInfo[] _infos;

        /// <include file='doc.xml' path='doc/members/member[@name="Whitening"]/*'/>
        /// <param name="env">The environment.</param>
        /// <param name="columns"> Describes the settings of the transformation.</param>
        public VectorWhiteningEstimator(IHostEnvironment env, params VectorWhiteningTransform.ColInfo[] columns)
        {
            _host = Contracts.CheckRef(env, nameof(env)).Register(nameof(VectorWhiteningTransform));
            _infos = columns;
        }

        /// <include file='doc.xml' path='doc/members/member[@name="Whitening"]/*'/>
        /// <param name="env">The environment.</param>
        /// <param name="inputColumn">Name of the input column.</param>
        /// <param name="outputColumn">Name of the column resulting from the transformation of <paramref name="inputColumn"/>. Null means <paramref name="inputColumn"/> is replaced. </param>
        /// <param name="kind">Whitening kind (PCA/ZCA).</param>
        /// <param name="eps">Whitening constant, prevents division by zero.</param>
        /// <param name="maxRows">Maximum number of rows used to train the transform.</param>
        /// <param name="saveInverse">Whether to save inverse (recovery) matrix.</param>
        /// <param name="pcaNum">In case of PCA whitening, indicates the number of components to retain.</param>
        public VectorWhiteningEstimator(IHostEnvironment env, string inputColumn, string outputColumn,
            WhiteningKind kind = VectorWhiteningTransform.Defaults.Kind,
            float eps = VectorWhiteningTransform.Defaults.Eps,
            int maxRows = VectorWhiteningTransform.Defaults.MaxRows,
            bool saveInverse = VectorWhiteningTransform.Defaults.SaveInverse,
            int pcaNum = VectorWhiteningTransform.Defaults.PcaNum)
            : this(env, new VectorWhiteningTransform.ColInfo(inputColumn, outputColumn, kind, eps, maxRows, saveInverse, pcaNum))
        {
        }

        public VectorWhiteningTransform Fit(IDataView input)
        {
            // Build transformation matrices for whitening process, then construct a trained transform.
            (var models, var invModels) = VectorWhiteningTransform.TrainVectorWhiteningTransform(_host, input, _infos);
            return new VectorWhiteningTransform(_host, models, invModels, _infos);
        }

        /// <summary>
        /// Returns the schema that would be produced by the transformation.
        /// </summary>
        public SchemaShape GetOutputSchema(SchemaShape inputSchema)
        {
            _host.CheckValue(inputSchema, nameof(inputSchema));
            var result = inputSchema.Columns.ToDictionary(x => x.Name);
            foreach (var colPair in _infos)
            {
                if (!inputSchema.TryFindColumn(colPair.Input, out var col))
                    throw _host.ExceptSchemaMismatch(nameof(inputSchema), "input", colPair.Input);
                var reason = VectorWhiteningTransform.TestColumn(col.ItemType);
                if (reason != null)
                    throw _host.ExceptUserArg(nameof(inputSchema), reason);
                result[colPair.Output] = new SchemaShape.Column(colPair.Output, col.Kind, col.ItemType, col.IsKey, null);
            }
            return new SchemaShape(result.Values);
        }
    }

    /// <summary>
    /// Extensions for statically typed Whitening estimator.
    /// </summary>
    public static class WhiteningExtensions
    {
        private sealed class OutPipelineColumn : Vector<float>
        {
            public readonly Vector<float> Input;

            public OutPipelineColumn(Vector<float> input, WhiteningKind kind, float eps, int maxRows, bool saveInverse, int pcaNum)
                : base(new Reconciler(kind, eps, maxRows, saveInverse, pcaNum), input)
            {
                Input = input;
            }
        }

        private sealed class Reconciler : EstimatorReconciler
        {
            private readonly WhiteningKind _kind;
            private readonly float _eps;
            private readonly int _maxRows;
            private readonly bool _saveInverse;
            private readonly int _pcaNum;

            public Reconciler(WhiteningKind kind, float eps, int maxRows, bool saveInverse, int pcaNum)
            {
                _kind = kind;
                _eps = eps;
                _maxRows = maxRows;
                _saveInverse = saveInverse;
                _pcaNum = pcaNum;
            }

            public override IEstimator<ITransformer> Reconcile(IHostEnvironment env,
                PipelineColumn[] toOutput,
                IReadOnlyDictionary<PipelineColumn, string> inputNames,
                IReadOnlyDictionary<PipelineColumn, string> outputNames,
                IReadOnlyCollection<string> usedNames)
            {
                Contracts.Assert(toOutput.Length == 1);

                var infos = new VectorWhiteningTransform.ColInfo[toOutput.Length];
                for (int i = 0; i < toOutput.Length; i++)
                    infos[i] = new VectorWhiteningTransform.ColInfo(inputNames[((OutPipelineColumn)toOutput[i]).Input], outputNames[toOutput[i]], _kind, _eps, _maxRows, _saveInverse, _pcaNum);

                return new VectorWhiteningEstimator(env, infos);
            }
        }

        /// <include file='doc.xml' path='doc/members/member[@name="Whitening"]/*'/>
        /// <param name="input">The column to which the transform will be applied.</param>
        /// <param name="eps">Whitening constant, prevents division by zero.</param>
        /// <param name="maxRows">Maximum number of rows used to train the transform.</param>
        /// <param name="saveInverse">Whether to save inverse (recovery) matrix.</param>
        /// <param name="pcaNum">In case of PCA whitening, indicates the number of components to retain.</param>
        public static Vector<float> PcaWhitening(this Vector<float> input,
            float eps = VectorWhiteningTransform.Defaults.Eps,
            int maxRows = VectorWhiteningTransform.Defaults.MaxRows,
            bool saveInverse = VectorWhiteningTransform.Defaults.SaveInverse,
            int pcaNum = VectorWhiteningTransform.Defaults.PcaNum) => new OutPipelineColumn(input, WhiteningKind.Pca, eps, maxRows, saveInverse, pcaNum);

        /// <include file='doc.xml' path='doc/members/member[@name="Whitening"]/*'/>
        /// <param name="input">The column to which the transform will be applied.</param>
        /// <param name="eps">Whitening constant, prevents division by zero.</param>
        /// <param name="maxRows">Maximum number of rows used to train the transform.</param>
        /// <param name="saveInverse">Whether to save inverse (recovery) matrix.</param>
        public static Vector<float> ZcaWhitening(this Vector<float> input,
            float eps = VectorWhiteningTransform.Defaults.Eps,
            int maxRows = VectorWhiteningTransform.Defaults.MaxRows,
            bool saveInverse = VectorWhiteningTransform.Defaults.SaveInverse) => new OutPipelineColumn(input, WhiteningKind.Zca, eps, maxRows, saveInverse, VectorWhiteningTransform.Defaults.PcaNum);
    }
}<|MERGE_RESOLUTION|>--- conflicted
+++ resolved
@@ -10,7 +10,6 @@
 using Microsoft.ML.Runtime.Internal.Internallearn;
 using Microsoft.ML.Runtime.Internal.Utilities;
 using Microsoft.ML.Runtime.Model;
-<<<<<<< HEAD
 using Microsoft.ML.StaticPipe;
 using Microsoft.ML.StaticPipe.Runtime;
 using Microsoft.ML.Transforms.Projections;
@@ -25,10 +24,6 @@
 
 [assembly: LoadableClass(VectorWhiteningTransform.Summary, typeof(IDataTransform), typeof(VectorWhiteningTransform), null, typeof(SignatureLoadDataTransform),
     VectorWhiteningTransform.FriendlyName, VectorWhiteningTransform.LoaderSignature, VectorWhiteningTransform.LoaderSignatureOld)]
-=======
-using Microsoft.ML.Runtime.Internal.Internallearn;
-using Microsoft.ML.Transforms.Projections;
->>>>>>> d68388a1
 
 [assembly: LoadableClass(VectorWhiteningTransform.Summary, typeof(VectorWhiteningTransform), null, typeof(SignatureLoadModel),
     VectorWhiteningTransform.FriendlyName, VectorWhiteningTransform.LoaderSignature)]
@@ -653,7 +648,6 @@
                 var result = new Schema.Column[_parent.ColumnPairs.Length];
                 for (int iinfo = 0; iinfo < _parent.ColumnPairs.Length; iinfo++)
                 {
-<<<<<<< HEAD
                     InputSchema.TryGetColumnIndex(_parent.ColumnPairs[iinfo].input, out int colIndex);
                     Host.Assert(colIndex >= 0);
                     var info = _parent._infos[iinfo];
@@ -665,26 +659,6 @@
             }
 
             protected override Delegate MakeGetter(IRow input, int iinfo, out Action disposer)
-=======
-                    getSrc(ref src);
-                    Host.Check(src.Length == cslotSrc, "Invalid column size.");
-                    FillValues(model, in src, ref dst, cslotDst);
-                };
-            return del;
-        }
-
-        private static void FillValues(Float[] model, in VBuffer<Float> src, ref VBuffer<Float> dst, int cdst)
-        {
-            int count = src.Count;
-            int length = src.Length;
-            var values = src.Values;
-            var indices = src.Indices;
-            Contracts.Assert(Utils.Size(values) >= count);
-
-            // Since the whitening process produces dense vector, always use dense representation of dst.
-            var a = Utils.Size(dst.Values) >= cdst ? dst.Values : new Float[cdst];
-            if (src.IsDense)
->>>>>>> d68388a1
             {
                 Host.AssertValue(input);
                 Host.Assert(0 <= iinfo && iinfo < _parent.ColumnPairs.Length);
@@ -820,7 +794,7 @@
     /// <summary>
     /// Extensions for statically typed Whitening estimator.
     /// </summary>
-    public static class WhiteningExtensions
+    public static class VectorWhiteningExtensions
     {
         private sealed class OutPipelineColumn : Vector<float>
         {
