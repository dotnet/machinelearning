// Licensed to the .NET Foundation under one or more agreements.
// The .NET Foundation licenses this file to you under the MIT license.
// See the LICENSE file in the project root for more information.

using Microsoft.ML.Core.Data;
using Microsoft.ML.Runtime;
using Microsoft.ML.Runtime.CommandLine;
using Microsoft.ML.Runtime.Data;
using Microsoft.ML.Runtime.Internal.CpuMath;
using Microsoft.ML.Runtime.Internal.Internallearn;
using Microsoft.ML.Runtime.Internal.Utilities;
using Microsoft.ML.Runtime.Model;
using Microsoft.ML.StaticPipe;
using Microsoft.ML.StaticPipe.Runtime;
using Microsoft.ML.Transforms.Projections;
using System;
using System.Collections.Generic;
using System.Linq;
using System.Runtime.InteropServices;
using System.Text;

[assembly: LoadableClass(VectorWhiteningTransform.Summary, typeof(IDataTransform), typeof(VectorWhiteningTransform), typeof(VectorWhiteningTransform.Arguments), typeof(SignatureDataTransform),
    VectorWhiteningTransform.FriendlyName, VectorWhiteningTransform.LoaderSignature, "Whitening")]

[assembly: LoadableClass(VectorWhiteningTransform.Summary, typeof(IDataTransform), typeof(VectorWhiteningTransform), null, typeof(SignatureLoadDataTransform),
    VectorWhiteningTransform.FriendlyName, VectorWhiteningTransform.LoaderSignature, VectorWhiteningTransform.LoaderSignatureOld)]

[assembly: LoadableClass(VectorWhiteningTransform.Summary, typeof(VectorWhiteningTransform), null, typeof(SignatureLoadModel),
    VectorWhiteningTransform.FriendlyName, VectorWhiteningTransform.LoaderSignature)]

[assembly: LoadableClass(typeof(IRowMapper), typeof(VectorWhiteningTransform), null, typeof(SignatureLoadRowMapper),
   VectorWhiteningTransform.FriendlyName, VectorWhiteningTransform.LoaderSignature)]

namespace Microsoft.ML.Transforms.Projections
{
    public enum WhiteningKind
    {
        [TGUI(Label = "PCA whitening")]
        Pca,

        [TGUI(Label = "ZCA whitening")]
        Zca
    }

    /// <include file='doc.xml' path='doc/members/member[@name="Whitening"]/*'/>
    public sealed class VectorWhiteningTransform : OneToOneTransformerBase
    {
        internal static class Defaults
        {
            public const WhiteningKind Kind = WhiteningKind.Zca;
            public const float Eps = 1e-5f;
            public const int MaxRows = 100 * 1000;
            public const bool SaveInverse = false;
            public const int PcaNum = 0;
        }

        public sealed class Arguments
        {
            [Argument(ArgumentType.Multiple | ArgumentType.Required, HelpText = "New column definition(s) (optional form: name:src)", ShortName = "col", SortOrder = 1)]
            public Column[] Column;

            [Argument(ArgumentType.AtMostOnce, HelpText = "Whitening kind (PCA/ZCA)")]
            public WhiteningKind Kind = Defaults.Kind;

            [Argument(ArgumentType.AtMostOnce, HelpText = "Scaling regularizer")]
            public float Eps = Defaults.Eps;

            [Argument(ArgumentType.AtMostOnce, HelpText = "Max number of rows", ShortName = "rows")]
            public int MaxRows = Defaults.MaxRows;

            [Argument(ArgumentType.AtMostOnce, HelpText = "Whether to save inverse (recovery) matrix", ShortName = "saveInv")]
            public bool SaveInverse = Defaults.SaveInverse;

            [Argument(ArgumentType.AtMostOnce, HelpText = "PCA components to retain")]
            public int PcaNum = Defaults.PcaNum;

            // REVIEW: add the following options:
            // 1. Currently there is no way to apply an inverse transform AFTER the the transform is trained.
            // 2. How many PCA components to retain/drop. Options: retain-first, drop-first, variance-threshold.
        }

        public sealed class Column : OneToOneColumn
        {
            [Argument(ArgumentType.AtMostOnce, HelpText = "Whitening kind (PCA/ZCA)")]
            public WhiteningKind? Kind;

            [Argument(ArgumentType.AtMostOnce, HelpText = "Scaling regularizer")]
            public float? Eps;

            [Argument(ArgumentType.AtMostOnce, HelpText = "Max number of rows", ShortName = "rows")]
            public int? MaxRows;

            [Argument(ArgumentType.AtMostOnce, HelpText = "Whether to save inverse (recovery) matrix", ShortName = "saveInv")]
            public bool? SaveInverse;

            [Argument(ArgumentType.AtMostOnce, HelpText = "PCA components to keep/drop")]
            public int? PcaNum;

            public static Column Parse(string str)
            {
                Contracts.AssertNonEmpty(str);

                var res = new Column();
                if (res.TryParse(str))
                    return res;
                return null;
            }

            public bool TryUnparse(StringBuilder sb)
            {
                Contracts.AssertValue(sb);
                if (Kind != null || Eps != null || MaxRows != null || SaveInverse != null || PcaNum != null)
                    return false;
                return TryUnparseCore(sb);
            }
        }

        public sealed class ColumnInfo
        {
            public readonly string Input;
            public readonly string Output;
            public readonly WhiteningKind Kind;
            public readonly float Epsilon;
            public readonly int MaxRow;
            public readonly int PcaNum;
            internal readonly bool SaveInv;

            /// <summary>
            /// Describes how the transformer handles one input-output column pair.
            /// </summary>
            /// <param name="input">Name of the input column.</param>
            /// <param name="output">Name of the column resulting from the transformation of <paramref name="input"/>. Null means <paramref name="input"/> is replaced. </param>
            /// <param name="kind">Whitening kind (PCA/ZCA).</param>
            /// <param name="eps">Whitening constant, prevents division by zero.</param>
            /// <param name="maxRows">Maximum number of rows used to train the transform.</param>
            /// <param name="pcaNum">In case of PCA whitening, indicates the number of components to retain.</param>
            public ColumnInfo(string input, string output = null, WhiteningKind kind = Defaults.Kind, float eps = Defaults.Eps,
                int maxRows = Defaults.MaxRows, int pcaNum = Defaults.PcaNum)
            {
                Input = input;
                Contracts.CheckValue(Input, nameof(Input));
                Output = output ?? input;
                Contracts.CheckValue(Output, nameof(Output));
                Kind = kind;
                Contracts.CheckUserArg(Kind == WhiteningKind.Pca || Kind == WhiteningKind.Zca, nameof(Kind));
                Epsilon = eps;
                Contracts.CheckUserArg(0 <= Epsilon && Epsilon < float.PositiveInfinity, nameof(Epsilon));
                MaxRow = maxRows;
                Contracts.CheckUserArg(MaxRow > 0, nameof(MaxRow));
                SaveInv = Defaults.SaveInverse;
                PcaNum = pcaNum; // REVIEW: make it work with pcaNum == 1.
                Contracts.CheckUserArg(PcaNum >= 0, nameof(PcaNum));
            }

            internal ColumnInfo(Column item, Arguments args)
            {
                Input = item.Source ?? item.Name;
                Contracts.CheckValue(Input, nameof(Input));
                Output = item.Name;
                Contracts.CheckValue(Output, nameof(Output));
                Kind = item.Kind ?? args.Kind;
                Contracts.CheckUserArg(Kind == WhiteningKind.Pca || Kind == WhiteningKind.Zca, nameof(item.Kind));
                Epsilon = item.Eps ?? args.Eps;
                Contracts.CheckUserArg(0 <= Epsilon && Epsilon < float.PositiveInfinity, nameof(item.Eps));
                MaxRow = item.MaxRows ?? args.MaxRows;
                Contracts.CheckUserArg(MaxRow > 0, nameof(item.MaxRows));
                SaveInv = item.SaveInverse ?? args.SaveInverse;
                PcaNum = item.PcaNum ?? args.PcaNum;
                Contracts.CheckUserArg(PcaNum >= 0, nameof(item.PcaNum));
            }

            internal ColumnInfo(ModelLoadContext ctx)
            {
                Contracts.AssertValue(ctx);

                // *** Binary format ***
                // int:   kind
                // float: epsilon
                // int:   maxrow
                // byte:  saveInv
                // int:   pcaNum
                Kind = (WhiteningKind)ctx.Reader.ReadInt32();
                Contracts.CheckDecode(Kind == WhiteningKind.Pca || Kind == WhiteningKind.Zca);
                Epsilon = ctx.Reader.ReadFloat();
                Contracts.CheckDecode(0 <= Epsilon && Epsilon < float.PositiveInfinity);
                MaxRow = ctx.Reader.ReadInt32();
                Contracts.CheckDecode(MaxRow > 0);
                SaveInv = ctx.Reader.ReadBoolByte();
                PcaNum = ctx.Reader.ReadInt32();
                Contracts.CheckDecode(PcaNum >= 0);
            }

            internal void Save(ModelSaveContext ctx)
            {
                Contracts.AssertValue(ctx);

                // *** Binary format ***
                // int:   kind
                // float: epsilon
                // int:   maxrow
                // byte:  saveInv
                // int:   pcaNum
                Contracts.Assert(Kind == WhiteningKind.Pca || Kind == WhiteningKind.Zca);
                ctx.Writer.Write((int)Kind);
                Contracts.Assert(0 <= Epsilon && Epsilon < float.PositiveInfinity);
                ctx.Writer.Write(Epsilon);
                Contracts.Assert(MaxRow > 0);
                ctx.Writer.Write(MaxRow);
                ctx.Writer.WriteBoolByte(SaveInv);
                Contracts.Assert(PcaNum >= 0);
                ctx.Writer.Write(PcaNum);
            }
        }

        private const Mkl.Layout Layout = Mkl.Layout.RowMajor;

        // Stores whitening matrix as float[] for each column. _models[i] is the whitening matrix of the i-th input column.
        private readonly float[][] _models;
        // Stores inverse ("recover") matrix as float[] for each column. Temporarily internal as it's used in unit test.
        // REVIEW: It doesn't look like this is used by non-test code. Should it be saved at all?
        private readonly float[][] _invModels;

        internal const string Summary = "Apply PCA or ZCA whitening algorithm to the input.";

        internal const string FriendlyName = "Whitening Transform";
        internal const string LoaderSignature = "WhiteningTransform";
        internal const string LoaderSignatureOld = "WhiteningFunction";
        private static VersionInfo GetVersionInfo()
        {
            return new VersionInfo(
                modelSignature: "WHITENTF",
                verWrittenCur: 0x00010001, // Initial
                verReadableCur: 0x00010001,
                verWeCanReadBack: 0x00010001,
                loaderSignature: LoaderSignature,
                loaderSignatureAlt: LoaderSignatureOld,
                loaderAssemblyName: typeof(VectorWhiteningTransform).Assembly.FullName);
        }

        private readonly ColumnInfo[] _columns;

        /// <summary>
        /// Initializes a new <see cref="VectorWhiteningTransform"/> object.
        /// </summary>
        /// <param name="env">Host Environment.</param>
        /// <param name="models">An array of whitening matrices where models[i] is learned from the i-th element of <paramref name="columns"/>.</param>
        /// <param name="invModels">An array of inverse whitening matrices, the i-th element being the inverse matrix of models[i].</param>
        /// <param name="columns">Describes the parameters of the whitening process for each column pair.</param>
        internal VectorWhiteningTransform(IHostEnvironment env, float[][] models, float[][] invModels, params ColumnInfo[] columns)
            : base(Contracts.CheckRef(env, nameof(env)).Register(nameof(VectorWhiteningTransform)), GetColumnPairs(columns))
        {
            Host.AssertNonEmpty(ColumnPairs);
            _columns = columns;
            _models = models;
            _invModels = invModels;
        }

        private VectorWhiteningTransform(IHostEnvironment env, ModelLoadContext ctx)
            : base(Contracts.CheckRef(env, nameof(env)).Register(nameof(VectorWhiteningTransform)), ctx)
        {
            Host.AssertValue(ctx);

            // *** Binary format ***
            // <base>
            // foreach column pair
            //   ColumnInfo
            // foreach model
            //   whitening matrix
            //   recovery matrix

            Host.AssertNonEmpty(ColumnPairs);
            _columns = new ColumnInfo[ColumnPairs.Length];
            for (int i = 0; i < _columns.Length; i++)
                _columns[i] = new ColumnInfo(ctx);

            _models = new float[ColumnPairs.Length][];
            _invModels = new float[ColumnPairs.Length][];
            for (int i = 0; i < ColumnPairs.Length; i++)
            {
                _models[i] = ctx.Reader.ReadFloatArray();
                if (_columns[i].SaveInv)
                    _invModels[i] = ctx.Reader.ReadFloatArray();
            }
        }

        // Factory method for SignatureLoadModel
        internal static VectorWhiteningTransform Create(IHostEnvironment env, ModelLoadContext ctx)
        {
            Contracts.CheckValue(env, nameof(env));
            ctx.CheckAtModel(GetVersionInfo());
            return new VectorWhiteningTransform(env, ctx);
        }

        // Factory method for SignatureDataTransform.
        internal static IDataTransform Create(IHostEnvironment env, Arguments args, IDataView input)
        {
            var infos = args.Column.Select(colPair => new ColumnInfo(colPair, args)).ToArray();
            (var models, var invModels) = TrainVectorWhiteningTransform(env, input, infos);
            return new VectorWhiteningTransform(env, models, invModels, infos).MakeDataTransform(input);
        }

        // Factory method for SignatureLoadDataTransform.
        internal static IDataTransform Create(IHostEnvironment env, ModelLoadContext ctx, IDataView input)
            => Create(env, ctx).MakeDataTransform(input);

        // Factory method for SignatureLoadRowMapper.
        internal static IRowMapper Create(IHostEnvironment env, ModelLoadContext ctx, ISchema inputSchema)
            => Create(env, ctx).MakeRowMapper(Schema.Create(inputSchema));

        private static (string input, string output)[] GetColumnPairs(ColumnInfo[] columns)
            => columns.Select(c => (c.Input, c.Output ?? c.Input)).ToArray();

        protected override void CheckInputColumn(ISchema inputSchema, int col, int srcCol)
        {
            var inType = inputSchema.GetColumnType(srcCol);
            var reason = TestColumn(inType);
            if (reason != null)
                throw Host.ExceptParam(nameof(inputSchema), reason);
        }

        // Check if the input column's type is supported. Note that only float vector with a known shape is allowed.
        internal static string TestColumn(ColumnType type)
        {
            if ((type.IsVector && !type.IsKnownSizeVector && (type.AsVector.Dimensions.Length > 1)) || type.ItemType != NumberType.R4)
                return "Expected float or float vector of known size";

            if ((long)type.ValueCount * type.ValueCount > Utils.ArrayMaxSize)
                return "Vector size exceeds limit";

            return null;
        }

        private static void ValidateModel(IExceptionContext ectx, float[] model, ColumnType col)
        {
            ectx.CheckDecode(Utils.Size(model) == (long)col.ValueCount * col.ValueCount, "Invalid model size.");
            for (int i = 0; i < model.Length; i++)
                ectx.CheckDecode(FloatUtils.IsFinite(model[i]), "Found NaN or infinity in the model.");
        }

        // Sometime GetRowCount doesn't really return the number of rows in the associated IDataView.
        // A more reliable solution is to turely iterate through all rows via a RowCursor.
        private static long GetRowCount(IDataView inputData, params ColumnInfo[] columns)
        {
            long? rows = inputData.GetRowCount(lazy: false);
            if (rows != null)
                return rows.GetValueOrDefault();

            int maxRows = columns.Max(i => i.MaxRow);
            long r = 0;
            using (var cursor = inputData.GetRowCursor(col => false))
            {
                while (r < maxRows && cursor.MoveNext())
                    r++;
            }
            return r;
        }

        // Computes the transformation matrices needed for whitening process from training data.
        internal static (float[][] models, float[][] invModels) TrainVectorWhiteningTransform(IHostEnvironment env, IDataView inputData, params ColumnInfo[] columns)
        {
            var models = new float[columns.Length][];
            var invModels = new float[columns.Length][];
            // The training process will load all data into memory and perform whitening process
            // for each resulting column separately.
            using (var ch = env.Start("Training"))
            {
                GetColTypesAndIndex(env, inputData, columns, out ColumnType[] srcTypes, out int[] cols);
                var columnData = LoadDataAsDense(env, ch, inputData, out int[] rowCounts, srcTypes, cols, columns);
                TrainModels(env, ch, columnData, rowCounts, ref models, ref invModels, srcTypes, columns);
            }
            return (models, invModels);
        }

        // Extracts the indices and types of the input columns to the whitening transform.
        private static void GetColTypesAndIndex(IHostEnvironment env, IDataView inputData, ColumnInfo[] columns, out ColumnType[] srcTypes, out int[] cols)
        {
            cols = new int[columns.Length];
            srcTypes = new ColumnType[columns.Length];
            var inputSchema = inputData.Schema;

            for (int i = 0; i < columns.Length; i++)
            {
                if(!inputSchema.TryGetColumnIndex(columns[i].Input, out cols[i]))
                    throw env.ExceptSchemaMismatch(nameof(inputSchema), "input", columns[i].Input);
                srcTypes[i] = inputSchema.GetColumnType(cols[i]);
                var reason = TestColumn(srcTypes[i]);
                if (reason != null)
                    throw env.ExceptParam(nameof(inputData.Schema), reason);
            }
        }

        // Loads all relevant data for whitening training into memory.
        private static float[][] LoadDataAsDense(IHostEnvironment env, IChannel ch, IDataView inputData, out int[] actualRowCounts,
            ColumnType[] srcTypes, int[] cols, params ColumnInfo[] columns)
        {
            long crowData = GetRowCount(inputData, columns);

            var columnData = new float[columns.Length][];
            actualRowCounts = new int[columns.Length];
            int maxActualRowCount = 0;

            for (int i = 0; i < columns.Length; i++)
            {
                ch.Assert(srcTypes[i].IsVector && srcTypes[i].IsKnownSizeVector);
                // Use not more than MaxRow number of rows.
                var ex = columns[i];
                if (crowData <= ex.MaxRow)
                    actualRowCounts[i] = (int)crowData;
                else
                {
                    ch.Info(MessageSensitivity.Schema, "Only {0:N0} rows of column '{1}' will be used for whitening transform.", ex.MaxRow, columns[i].Output);
                    actualRowCounts[i] = ex.MaxRow;
                }

                int cslot = srcTypes[i].ValueCount;
                // Check that total number of values in matrix does not exceed int.MaxValue and adjust row count if necessary.
                if ((long)cslot * actualRowCounts[i] > int.MaxValue)
                {
                    actualRowCounts[i] = int.MaxValue / cslot;
                    ch.Info(MessageSensitivity.Schema, "Only {0:N0} rows of column '{1}' will be used for whitening transform.", actualRowCounts[i], columns[i].Output);
                }
                columnData[i] = new float[cslot * actualRowCounts[i]];
                if (actualRowCounts[i] > maxActualRowCount)
                    maxActualRowCount = actualRowCounts[i];
            }
            var idxDst = new int[columns.Length];

            var colsSet = new HashSet<int>(cols);
            using (var cursor = inputData.GetRowCursor(colsSet.Contains))
            {
                var getters = new ValueGetter<VBuffer<float>>[columns.Length];
                for (int i = 0; i < columns.Length; i++)
                    getters[i] = cursor.GetGetter<VBuffer<float>>(cols[i]);
                var val = default(VBuffer<float>);
                int irow = 0;
                while (irow < maxActualRowCount && cursor.MoveNext())
                {
                    for (int i = 0; i < columns.Length; i++)
                    {
                        if (irow >= actualRowCounts[i] || columnData[i].Length == 0)
                            continue;

                        getters[i](ref val);
                        val.CopyTo(columnData[i], idxDst[i]);
                        idxDst[i] += srcTypes[i].ValueCount;
                    }
                    irow++;
                }
#if DEBUG
                for (int i = 0; i < columns.Length; i++)
                    ch.Assert(idxDst[i] == columnData[i].Length);
#endif
            }
            return columnData;
        }

        // Performs whitening training for each column separately. Notice that for both PCA and ZCA, _models and _invModels
        // will have dimension input_vec_size x input_vec_size. In the getter, the matrix will be truncated to only keep
        // PcaNum columns, and thus produce the desired output size.
        private static void TrainModels(IHostEnvironment env, IChannel ch, float[][] columnData, int[] rowCounts,
            ref float[][] models, ref float[][] invModels, ColumnType[] srcTypes, params ColumnInfo[] columns)
        {
            ch.Assert(columnData.Length == rowCounts.Length);

            for (int iinfo = 0; iinfo < columns.Length; iinfo++)
            {
                var ex = columns[iinfo];
                var data = columnData[iinfo];
                int crow = rowCounts[iinfo];
                int ccol = srcTypes[iinfo].ValueCount;

                // If there is no training data, simply initialize the model matrices.
                if (crow == 0)
                {
                    var matrixSize = ccol * ccol;
                    models[iinfo] = new float[matrixSize];
                    invModels[iinfo] = new float[matrixSize];
                    continue;
                }

                // If there is no training data, simply initialize the model matrices.
                if (crow == 0)
                {
                    var matrixSize = ccol * ccol;
                    models[iinfo] = new float[matrixSize];
                    invModels[iinfo] = new float[matrixSize];
                    continue;
                }

                // Compute covariance matrix (sigma).
                var u = new float[ccol * ccol];
                ch.Info("Computing covariance matrix...");
                Mkl.Gemm(Layout, Mkl.Transpose.Trans, Mkl.Transpose.NoTrans,
                    ccol, ccol, crow, 1 / (float)crow, data, ccol, data, ccol, 0, u, ccol);

                ch.Info("Computing SVD...");
                var eigValues = new float[ccol]; // Eigenvalues.
                var unconv = new float[ccol]; // Superdiagonal unconverged values (if any). Not used but seems to be required by MKL.
                // After the next call, values in U will be ovewritten by left eigenvectors.
                // Each column in U will be an eigenvector.
                int r = Mkl.Svd(Layout, Mkl.SvdJob.MinOvr, Mkl.SvdJob.None,
                    ccol, ccol, u, ccol, eigValues, null, ccol, null, ccol, unconv);
                ch.Assert(r == 0);
                if (r > 0)
                    throw ch.Except("SVD did not converge.");
                if (r < 0)
                    throw ch.Except("Invalid arguments to LAPACK gesvd, error: {0}", r);

                ch.Info("Scaling eigenvectors...");
                // Scale eigenvalues first so we don't have to compute sqrt for every matrix element.
                // Scaled eigenvalues are used to compute inverse transformation matrix
                // while reciprocal (eigValuesRcp) values are used to compute whitening matrix.
                for (int i = 0; i < eigValues.Length; i++)
                    eigValues[i] = MathUtils.Sqrt(Math.Max(0, eigValues[i]) + ex.Epsilon);
                var eigValuesRcp = new float[eigValues.Length];
                for (int i = 0; i < eigValuesRcp.Length; i++)
                    eigValuesRcp[i] = 1 / eigValues[i];

                // Scale eigenvectors. Note that resulting matrix is transposed, so the scaled
                // eigenvectors are stored row-wise.
                var uScaled = new float[u.Length];
                var uInvScaled = new float[u.Length];
                int isrc = 0;
                for (int irowSrc = 0; irowSrc < ccol; irowSrc++)
                {
                    int idst = irowSrc;
                    for (int icolSrc = 0; icolSrc < ccol; icolSrc++)
                    {
                        uScaled[idst] = u[isrc] * eigValuesRcp[icolSrc];
                        uInvScaled[idst] = u[isrc] * eigValues[icolSrc];
                        isrc++;
                        idst += ccol;
                    }
                }

                // For ZCA need to do additional multiply by U.
                if (ex.Kind == WhiteningKind.Pca)
                {
                    // Save all components for PCA. Retained components will be selected during evaluation.
                    models[iinfo] = uScaled;
                    if (ex.SaveInv)
                        invModels[iinfo] = uInvScaled;
                }
                else if (ex.Kind == WhiteningKind.Zca)
                {
                    models[iinfo] = new float[u.Length];
                    Mkl.Gemm(Layout, Mkl.Transpose.NoTrans, Mkl.Transpose.NoTrans,
                        ccol, ccol, ccol, 1, u, ccol, uScaled, ccol, 0, models[iinfo], ccol);

                    if (ex.SaveInv)
                    {
                        invModels[iinfo] = new float[u.Length];
                        Mkl.Gemm(Layout, Mkl.Transpose.NoTrans, Mkl.Transpose.NoTrans,
                            ccol, ccol, ccol, 1, u, ccol, uInvScaled, ccol, 0, invModels[iinfo], ccol);
                    }
                }
                else
                    ch.Assert(false);
            }
        }

        public override void Save(ModelSaveContext ctx)
        {
            Host.CheckValue(ctx, nameof(ctx));
            ctx.CheckAtModel();
            ctx.SetVersionInfo(GetVersionInfo());

            // *** Binary format ***
            // <base>
            // foreach column pair
            //   ColumnInfo
            // foreach model
            //   whitening matrix
            //   recovery matrix

            SaveColumns(ctx);

            Host.Assert(_columns.Length == ColumnPairs.Length);
            for (int i = 0; i < _columns.Length; i++)
                _columns[i].Save(ctx);
            for (int i = 0; i < _models.Length; i++)
            {
<<<<<<< HEAD
                ctx.Writer.WriteFloatArray(_models[i]);
                if (_columns[i].SaveInv)
                    ctx.Writer.WriteFloatArray(_invModels[i]);
=======
                ctx.Writer.WriteSingleArray(_models[i]);
                if (_exes[i].SaveInv)
                    ctx.Writer.WriteSingleArray(InvModels[i]);
>>>>>>> 18f7acc6
            }
        }

        private static class Mkl
        {
            private const string DllName = "MklImports";

            // The allowed value of Layout is specified in Intel's MLK library. See Layout parameter in this
            // [doc](https://software.intel.com/en-us/mkl-developer-reference-c-cblas-gemm) for details.
            public enum Layout
            {
                RowMajor = 101,
                ColMajor = 102
            }

            // The allowed value of Transpose is specified in Intel's MLK library. See transa parameter in this
            // [doc](https://software.intel.com/en-us/mkl-developer-reference-c-cblas-gemm) for details.
            public enum Transpose
            {
                NoTrans = 111,
                Trans = 112,
                ConjTrans = 113
            }

            // The allowed value of SvdJob is specified in Intel's MLK library. See jobvt parameter in this
            // [doc](https://software.intel.com/en-us/node/521150) for details.
            public enum SvdJob : byte
            {
                None = (byte)'N',
                All = (byte)'A',
                Min = (byte)'S',
                MinOvr = (byte)'O',
            }

            // See: https://software.intel.com/en-us/node/520750
            [DllImport(DllName, EntryPoint = "cblas_sgemv")]
            public static extern void Gemv(Layout layout, Transpose trans, int m, int n, float alpha,
                float[] a, int lda, float[] x, int incx, float beta, float[] y, int incy);

            // See: https://software.intel.com/en-us/node/520775
            [DllImport(DllName, EntryPoint = "cblas_sgemm")]
            public static extern void Gemm(Layout layout, Transpose transA, Transpose transB, int m, int n, int k, float alpha,
                float[] a, int lda, float[] b, int ldb, float beta, float[] c, int ldc);

            // See: https://software.intel.com/en-us/node/521150
            [DllImport(DllName, EntryPoint = "LAPACKE_sgesvd")]
            public static extern int Svd(Layout layout, SvdJob jobu, SvdJob jobvt,
                int m, int n, float[] a, int lda, float[] s, float[] u, int ldu, float[] vt, int ldvt, float[] superb);
        }

        protected override IRowMapper MakeRowMapper(Schema schema)
            => new Mapper(this, schema);

        private sealed class Mapper : MapperBase
        {
            private readonly VectorWhiteningTransform _parent;
            private readonly int[] _cols;
            private readonly ColumnType[] _srcTypes;

            public Mapper(VectorWhiteningTransform parent, Schema inputSchema)
                : base(parent.Host.Register(nameof(Mapper)), parent, inputSchema)
            {
                _parent = parent;
                _cols = new int[_parent.ColumnPairs.Length];
                _srcTypes = new ColumnType[_parent.ColumnPairs.Length];

                for (int i = 0; i < _parent.ColumnPairs.Length; i++)
                {
                    if (!InputSchema.TryGetColumnIndex(_parent.ColumnPairs[i].input, out _cols[i]))
                        throw Host.ExceptSchemaMismatch(nameof(inputSchema), "input", _parent.ColumnPairs[i].input);
                    _srcTypes[i] = inputSchema.GetColumnType(_cols[i]);
                    ValidateModel(Host, _parent._models[i], _srcTypes[i]);
                    if (_parent._columns[i].SaveInv)
                        ValidateModel(Host, _parent._invModels[i], _srcTypes[i]);
                }
            }

            /// <summary>
            /// For PCA, the transform equation is y=U^Tx, where "^T" denotes matrix transpose, x is an 1-D vector (i.e., the input column), and U=[u_1, ..., u_PcaNum]
            /// is a n-by-PcaNum matrix. The symbol u_k is the k-th largest (in terms of the associated eigenvalue) eigenvector of (1/m)*\sum_{i=1}^m x_ix_i^T,
            /// where x_i is the whitened column at the i-th row and we have m rows in the training data.
            /// For ZCA, the transform equation is y = US^{-1/2}U^Tx, where U=[u_1, ..., u_n] (we retain all eigenvectors) and S is a diagonal matrix whose i-th
            /// diagonal element is the eigenvalues of u_i. The first U^Tx rotates x to another linear space (bases are u_1, ..., u_n), then S^{-1/2} is applied
            /// to ensure unit variance, and finally we rotate the scaled result back to the original space using U (note that UU^T is identity matrix so U is
            /// the inverse rotation of U^T).
            /// </summary>
            public override Schema.Column[] GetOutputColumns()
            {
                var result = new Schema.Column[_parent.ColumnPairs.Length];
                for (int iinfo = 0; iinfo < _parent.ColumnPairs.Length; iinfo++)
                {
                    InputSchema.TryGetColumnIndex(_parent.ColumnPairs[iinfo].input, out int colIndex);
                    Host.Assert(colIndex >= 0);
                    var info = _parent._columns[iinfo];
                    ColumnType outType = (info.Kind == WhiteningKind.Pca && info.PcaNum > 0) ? new VectorType(NumberType.Float, info.PcaNum) : _srcTypes[iinfo];
                    result[iinfo] = new Schema.Column(_parent.ColumnPairs[iinfo].output, outType, null);
                }
                return result;
            }

            protected override Delegate MakeGetter(IRow input, int iinfo, out Action disposer)
            {
                Host.AssertValue(input);
                Host.Assert(0 <= iinfo && iinfo < _parent.ColumnPairs.Length);
                disposer = null;

                var ex = _parent._columns[iinfo];
                Host.Assert(ex.Kind == WhiteningKind.Pca || ex.Kind == WhiteningKind.Zca);
                var getSrc = GetSrcGetter<VBuffer<float>>(input, iinfo);
                var src = default(VBuffer<float>);
                int cslotSrc = _srcTypes[iinfo].ValueCount;
                // Notice that here that the learned matrices in _models will have the same size for both PCA and ZCA,
                // so we perform a truncation of the matrix in FillValues, that only keeps PcaNum columns.
                int cslotDst = (ex.Kind == WhiteningKind.Pca && ex.PcaNum > 0) ? ex.PcaNum : _srcTypes[iinfo].ValueCount;
                var model = _parent._models[iinfo];
                ValueGetter<VBuffer<float>> del =
                    (ref VBuffer<float> dst) =>
                    {
                        getSrc(ref src);
                        Host.Check(src.Length == cslotSrc, "Invalid column size.");
                        FillValues(model, ref src, ref dst, cslotDst);
                    };
                return del;
            }

            private ValueGetter<T> GetSrcGetter<T>(IRow input, int iinfo)
            {
                Host.AssertValue(input);
                Host.Assert(0 <= iinfo && iinfo < _parent.ColumnPairs.Length);
                int src = _cols[iinfo];
                Host.Assert(input.IsColumnActive(src));
                return input.GetGetter<T>(src);
            }

            private static void FillValues(float[] model, ref VBuffer<float> src, ref VBuffer<float> dst, int cdst)
            {
                int count = src.Count;
                int length = src.Length;
                var values = src.Values;
                var indices = src.Indices;
                Contracts.Assert(Utils.Size(values) >= count);

                // Since the whitening process produces dense vector, always use dense representation of dst.
                var a = Utils.Size(dst.Values) >= cdst ? dst.Values : new float[cdst];
                if (src.IsDense)
                {
                    Mkl.Gemv(Mkl.Layout.RowMajor, Mkl.Transpose.NoTrans, cdst, length,
                        1, model, length, values, 1, 0, a, 1);
                }
                else
                {
                    Contracts.Assert(Utils.Size(indices) >= count);

                    int offs = 0;
                    for (int i = 0; i < cdst; i++)
                    {
                        // Returns a dot product of dense vector 'model' starting from offset 'offs' and sparse vector 'values'
                        // with first 'count' valid elements and their corresponding 'indices'.
                        a[i] = CpuMathUtils.DotProductSparse(model.AsSpan(offs), values, indices, count);
                        offs += length;
                    }
                }
                dst = new VBuffer<float>(cdst, a, dst.Indices);
            }

            private static float DotProduct(float[] a, int aOffset, float[] b, int[] indices, int count)
            {
                Contracts.Assert(count <= indices.Length);
                return CpuMathUtils.DotProductSparse(a.AsSpan(aOffset), b, indices, count);

            }
        }
    }

    /// <include file='doc.xml' path='doc/members/member[@name="Whitening"]/*'/>
    public sealed class VectorWhiteningEstimator : IEstimator<VectorWhiteningTransform>
    {
        private readonly IHost _host;
        private readonly VectorWhiteningTransform.ColumnInfo[] _infos;

        /// <include file='doc.xml' path='doc/members/member[@name="Whitening"]/*'/>
        /// <param name="env">The environment.</param>
        /// <param name="columns"> Describes the parameters of the whitening process for each column pair.</param>
        public VectorWhiteningEstimator(IHostEnvironment env, params VectorWhiteningTransform.ColumnInfo[] columns)
        {
            _host = Contracts.CheckRef(env, nameof(env)).Register(nameof(VectorWhiteningTransform));
            _infos = columns;
        }

        /// <include file='doc.xml' path='doc/members/member[@name="Whitening"]/*'/>
        /// <param name="env">The environment.</param>
        /// <param name="inputColumn">Name of the input column.</param>
        /// <param name="outputColumn">Name of the column resulting from the transformation of <paramref name="inputColumn"/>. Null means <paramref name="inputColumn"/> is replaced. </param>
        /// <param name="kind">Whitening kind (PCA/ZCA).</param>
        /// <param name="eps">Whitening constant, prevents division by zero when scaling the data by inverse of eigenvalues.</param>
        /// <param name="maxRows">Maximum number of rows used to train the transform.</param>
        /// <param name="pcaNum">In case of PCA whitening, indicates the number of components to retain.</param>
        public VectorWhiteningEstimator(IHostEnvironment env, string inputColumn, string outputColumn,
            WhiteningKind kind = VectorWhiteningTransform.Defaults.Kind,
            float eps = VectorWhiteningTransform.Defaults.Eps,
            int maxRows = VectorWhiteningTransform.Defaults.MaxRows,
            int pcaNum = VectorWhiteningTransform.Defaults.PcaNum)
            : this(env, new VectorWhiteningTransform.ColumnInfo(inputColumn, outputColumn, kind, eps, maxRows, pcaNum))
        {
        }

        public VectorWhiteningTransform Fit(IDataView input)
        {
            // Build transformation matrices for whitening process, then construct a trained transform.
            (var models, var invModels) = VectorWhiteningTransform.TrainVectorWhiteningTransform(_host, input, _infos);
            return new VectorWhiteningTransform(_host, models, invModels, _infos);
        }

        /// <summary>
        /// Returns the schema that would be produced by the transformation.
        /// </summary>
        public SchemaShape GetOutputSchema(SchemaShape inputSchema)
        {
            _host.CheckValue(inputSchema, nameof(inputSchema));
            var result = inputSchema.Columns.ToDictionary(x => x.Name);
            foreach (var colPair in _infos)
            {
                if (!inputSchema.TryFindColumn(colPair.Input, out var col))
                    throw _host.ExceptSchemaMismatch(nameof(inputSchema), "input", colPair.Input);
                var reason = VectorWhiteningTransform.TestColumn(col.ItemType);
                if (reason != null)
                    throw _host.ExceptUserArg(nameof(inputSchema), reason);
                result[colPair.Output] = new SchemaShape.Column(colPair.Output, col.Kind, col.ItemType, col.IsKey, null);
            }
            return new SchemaShape(result.Values);
        }
    }

    /// <summary>
    /// Extensions for statically typed Whitening estimator.
    /// </summary>
    public static class VectorWhiteningExtensions
    {
        private sealed class OutPipelineColumn : Vector<float>
        {
            public readonly Vector<float> Input;

            public OutPipelineColumn(Vector<float> input, WhiteningKind kind, float eps, int maxRows, int pcaNum)
                : base(new Reconciler(kind, eps, maxRows, pcaNum), input)
            {
                Input = input;
            }
        }

        private sealed class Reconciler : EstimatorReconciler
        {
            private readonly WhiteningKind _kind;
            private readonly float _eps;
            private readonly int _maxRows;
            private readonly int _pcaNum;

            public Reconciler(WhiteningKind kind, float eps, int maxRows, int pcaNum)
            {
                _kind = kind;
                _eps = eps;
                _maxRows = maxRows;
                _pcaNum = pcaNum;
            }

            public override IEstimator<ITransformer> Reconcile(IHostEnvironment env,
                PipelineColumn[] toOutput,
                IReadOnlyDictionary<PipelineColumn, string> inputNames,
                IReadOnlyDictionary<PipelineColumn, string> outputNames,
                IReadOnlyCollection<string> usedNames)
            {
                Contracts.Assert(toOutput.Length == 1);

                var infos = new VectorWhiteningTransform.ColumnInfo[toOutput.Length];
                for (int i = 0; i < toOutput.Length; i++)
                    infos[i] = new VectorWhiteningTransform.ColumnInfo(inputNames[((OutPipelineColumn)toOutput[i]).Input], outputNames[toOutput[i]], _kind, _eps, _maxRows, _pcaNum);

                return new VectorWhiteningEstimator(env, infos);
            }
        }

        /// <include file='doc.xml' path='doc/members/member[@name="Whitening"]/*'/>
        /// <param name="input">The column to which the transform will be applied.</param>
        /// <param name="eps">Whitening constant, prevents division by zero when scaling the data by inverse of eigenvalues.</param>
        /// <param name="maxRows">Maximum number of rows used to train the transform.</param>
        /// <param name="pcaNum">In case of PCA whitening, indicates the number of components to retain.</param>
        public static Vector<float> PcaWhitening(this Vector<float> input,
            float eps = VectorWhiteningTransform.Defaults.Eps,
            int maxRows = VectorWhiteningTransform.Defaults.MaxRows,
            int pcaNum = VectorWhiteningTransform.Defaults.PcaNum)
            => new OutPipelineColumn(input, WhiteningKind.Pca, eps, maxRows, pcaNum);

        /// <include file='doc.xml' path='doc/members/member[@name="Whitening"]/*'/>
        /// <param name="input">The column to which the transform will be applied.</param>
        /// <param name="eps">Whitening constant, prevents division by zero.</param>
        /// <param name="maxRows">Maximum number of rows used to train the transform.</param>
        public static Vector<float> ZcaWhitening(this Vector<float> input,
            float eps = VectorWhiteningTransform.Defaults.Eps,
            int maxRows = VectorWhiteningTransform.Defaults.MaxRows)
            => new OutPipelineColumn(input, WhiteningKind.Zca, eps, maxRows, VectorWhiteningTransform.Defaults.PcaNum);
    }
}<|MERGE_RESOLUTION|>--- conflicted
+++ resolved
@@ -580,15 +580,9 @@
                 _columns[i].Save(ctx);
             for (int i = 0; i < _models.Length; i++)
             {
-<<<<<<< HEAD
-                ctx.Writer.WriteFloatArray(_models[i]);
+                ctx.Writer.WriteSingleArray(_models[i]);
                 if (_columns[i].SaveInv)
-                    ctx.Writer.WriteFloatArray(_invModels[i]);
-=======
-                ctx.Writer.WriteSingleArray(_models[i]);
-                if (_exes[i].SaveInv)
-                    ctx.Writer.WriteSingleArray(InvModels[i]);
->>>>>>> 18f7acc6
+                    ctx.Writer.WriteSingleArray(_invModels[i]);
             }
         }
 
