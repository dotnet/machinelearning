// Licensed to the .NET Foundation under one or more agreements.
// The .NET Foundation licenses this file to you under the MIT license.
// See the LICENSE file in the project root for more information.

using System;
using System.Collections.Generic;
using System.Linq;
using System.Text;
using Microsoft.ML.Core.Data;
using Microsoft.ML.Runtime;
using Microsoft.ML.Runtime.CommandLine;
using Microsoft.ML.Runtime.Data;
using Microsoft.ML.Runtime.EntryPoints;
using Microsoft.ML.Runtime.Internal.Utilities;
using Microsoft.ML.Runtime.Internal.Internallearn;
using Microsoft.ML.Runtime.Model;
using Microsoft.ML.StaticPipe;
using Microsoft.ML.StaticPipe.Runtime;

[assembly: LoadableClass(CategoricalTransform.Summary, typeof(IDataTransform), typeof(CategoricalTransform), typeof(CategoricalTransform.Arguments), typeof(SignatureDataTransform),
    CategoricalTransform.UserName, "CategoricalTransform", "CatTransform", "Categorical", "Cat")]

[assembly: LoadableClass(typeof(void), typeof(Categorical), null, typeof(SignatureEntryPointModule), "Categorical")]
namespace Microsoft.ML.Runtime.Data
{
    /// <include file='doc.xml' path='doc/members/member[@name="CategoricalOneHotVectorizer"]/*' />
    public sealed class CategoricalTransform : ITransformer, ICanSaveModel
    {
        public enum OutputKind : byte
        {
            /// <summary>
            /// Output is a bag (multi-set) vector
            /// </summary>
            [TGUI(Label = "Output is a bag (multi-set) vector")]
            Bag = 1,

            /// <summary>
            /// Output is an indicator vector
            /// </summary>
            [TGUI(Label = "Output is an indicator vector")]
            Ind = 2,

            /// <summary>
            /// Output is a key value
            /// </summary>
            [TGUI(Label = "Output is a key value")]
            Key = 3,

            /// <summary>
            /// Output is binary encoded
            /// </summary>
            [TGUI(Label = "Output is binary encoded")]
            Bin = 4,
        }

        public sealed class Column : TermTransform.ColumnBase
        {
            [Argument(ArgumentType.AtMostOnce, HelpText = "Output kind: Bag (multi-set vector), Ind (indicator vector), Key (index), or Binary encoded indicator vector", ShortName = "kind")]
            public OutputKind? OutputKind;

            public static Column Parse(string str)
            {
                var res = new Column();
                if (res.TryParse(str))
                    return res;
                return null;
            }

            protected override bool TryParse(string str)
            {
                Contracts.AssertNonEmpty(str);

                // We accept N:K:S where N is the new column name, K is the output kind,
                // and S is source column names.
                if (!TryParse(str, out string extra))
                    return false;
                if (extra == null)
                    return true;
                if (!Enum.TryParse(extra, true, out OutputKind kind))
                    return false;
                OutputKind = kind;
                return true;
            }

            public bool TryUnparse(StringBuilder sb)
            {
                Contracts.AssertValue(sb);
                if (OutputKind == null)
                    return TryUnparseCore(sb);
                var kind = OutputKind.Value;
                if (!Enum.IsDefined(typeof(OutputKind), kind))
                    return false;
                string extra = OutputKind.Value.ToString();
                return TryUnparseCore(sb, extra);
            }
        }

        public sealed class Arguments : TermTransform.ArgumentsBase
        {
            [Argument(ArgumentType.Multiple | ArgumentType.Required, HelpText = "New column definition(s) (optional form: name:src)", ShortName = "col", SortOrder = 1)]
            public Column[] Column;

            [Argument(ArgumentType.AtMostOnce, HelpText = "Output kind: Bag (multi-set vector), Ind (indicator vector), or Key (index)",
                ShortName = "kind", SortOrder = 102)]
            public OutputKind OutputKind = CategoricalEstimator.Defaults.OutKind;

            public Arguments()
            {
                // Unlike in the term transform, we want the text key values for the categorical transform
                // to default to true.
                TextKeyValues = true;
            }
        }

        internal const string Summary = "Converts the categorical value into an indicator array by building a dictionary of categories based on the "
            + "data and using the id in the dictionary as the index in the array.";

        public const string UserName = "Categorical Transform";

        public static IDataTransform Create(IHostEnvironment env, Arguments args, IDataView input)
        {
            Contracts.CheckValue(env, nameof(env));
            var h = env.Register("Categorical");
            h.CheckValue(args, nameof(args));
            h.CheckValue(input, nameof(input));
            h.CheckUserArg(Utils.Size(args.Column) > 0, nameof(args.Column));

            var columns = new List<CategoricalEstimator.ColumnInfo>();
            foreach (var column in args.Column)
            {
                var col = new CategoricalEstimator.ColumnInfo(
                    column.Source ?? column.Name,
                    column.Name,
                    column.OutputKind ?? args.OutputKind,
                    column.MaxNumTerms ?? args.MaxNumTerms,
                    column.Sort ?? args.Sort,
                    column.Term ?? args.Term);
                col.SetTerms(column.Terms ?? args.Terms);
                columns.Add(col);
            }
            return new CategoricalEstimator(env, columns.ToArray(), args.DataFile, args.TermsColumn, args.Loader).Fit(input).Transform(input) as IDataTransform;
        }

        private readonly TransformerChain<ITransformer> _transformer;

        public CategoricalTransform(TermEstimator term, IEstimator<ITransformer> toVector, IDataView input)
        {
            if (toVector != null)
                _transformer = term.Append(toVector).Fit(input);
            else
                _transformer = new TransformerChain<ITransformer>(term.Fit(input));
        }

        public Schema GetOutputSchema(Schema inputSchema) => _transformer.GetOutputSchema(inputSchema);

        public IDataView Transform(IDataView input) => _transformer.Transform(input);

        public void Save(ModelSaveContext ctx) => _transformer.Save(ctx);

        public bool IsRowToRowMapper => _transformer.IsRowToRowMapper;

        public IRowToRowMapper GetRowToRowMapper(Schema inputSchema) => _transformer.GetRowToRowMapper(inputSchema);
    }
    /// <summary>
    /// Estimator which takes set of columns and produce for each column indicator array.
    /// </summary>
    public sealed class CategoricalEstimator : IEstimator<CategoricalTransform>
    {
        internal static class Defaults
        {
            public const CategoricalTransform.OutputKind OutKind = CategoricalTransform.OutputKind.Ind;
        }

        public class ColumnInfo : TermTransform.ColumnInfo
        {
            public readonly CategoricalTransform.OutputKind OutputKind;
            public ColumnInfo(string input, string output, CategoricalTransform.OutputKind outputKind = Defaults.OutKind,
                int maxNumTerms = TermEstimator.Defaults.MaxNumTerms, TermTransform.SortOrder sort = TermEstimator.Defaults.Sort,
                string[] term = null)
                : base(input, output, maxNumTerms, sort, term, true)
            {
                OutputKind = outputKind;
            }

            internal void SetTerms(string terms)
            {
                Terms = terms;
            }

        }

        private readonly IHost _host;
        private readonly IEstimator<ITransformer> _toSomething;
        private TermEstimator _term;

        /// A helper method to create <see cref="CategoricalEstimator"/> for public facing API.
        /// <param name="env">Host Environment.</param>
        /// <param name="input">Name of the column to be transformed.</param>
        /// <param name="output">Name of the output column. If this is <c>null</c>, <paramref name="input"/> is used.</param>
        /// <param name="outputKind">The type of output expected.</param>
<<<<<<< HEAD
        public CategoricalEstimator(IHostEnvironment env, string name,
            string source = null, CategoricalTransform.OutputKind outputKind = Defaults.OutKind)
            : this(env, new[] { new ColumnInfo(source ?? name, name, outputKind) })
=======
        public CategoricalEstimator(IHostEnvironment env, string input,
            string output = null, CategoricalTransform.OutputKind outputKind = Defaults.OutKind)
            : this(env, new ColumnInfo(input, output ?? input, outputKind))
>>>>>>> a285f8d5
        {
        }

        public CategoricalEstimator(IHostEnvironment env, ColumnInfo[] columns,
            string file = null, string termsColumn = null,
            IComponentFactory<IMultiStreamSource, IDataLoader> loaderFactory = null)
        {
            Contracts.CheckValue(env, nameof(env));
            _host = env.Register(nameof(TermEstimator));
            _term = new TermEstimator(_host, columns, file, termsColumn, loaderFactory);
            var binaryCols = new List<(string input, string output)>();
            var cols = new List<(string input, string output, bool bag)>();
            for (int i = 0; i < columns.Length; i++)
            {
                var column = columns[i];
                CategoricalTransform.OutputKind kind = columns[i].OutputKind;
                switch (kind)
                {
                    default:
                        throw _host.ExceptUserArg(nameof(column.OutputKind));
                    case CategoricalTransform.OutputKind.Key:
                        continue;
                    case CategoricalTransform.OutputKind.Bin:
                        binaryCols.Add((column.Output, column.Output));
                        break;
                    case CategoricalTransform.OutputKind.Ind:
                        cols.Add((column.Output, column.Output, false));
                        break;
                    case CategoricalTransform.OutputKind.Bag:
                        cols.Add((column.Output, column.Output, true));
                        break;
                }
            }
            IEstimator<ITransformer> toBinVector = null;
            IEstimator<ITransformer> toVector = null;
            if (binaryCols.Count > 0)
                toBinVector = new KeyToBinaryVectorEstimator(_host, binaryCols.Select(x => new KeyToBinaryVectorTransform.ColumnInfo(x.input, x.output)).ToArray());
            if (cols.Count > 0)
                toVector = new KeyToVectorEstimator(_host, cols.Select(x => new KeyToVectorTransform.ColumnInfo(x.input, x.output, x.bag)).ToArray());

            if (toBinVector != null && toVector != null)
                _toSomething = toVector.Append(toBinVector);
            else
            {
                if (toBinVector != null)
                    _toSomething = toBinVector;
                else
                    _toSomething = toVector;
            }
        }

        public SchemaShape GetOutputSchema(SchemaShape inputSchema) => _term.Append(_toSomething).GetOutputSchema(inputSchema);

        public CategoricalTransform Fit(IDataView input) => new CategoricalTransform(_term, _toSomething, input);

        internal void WrapTermWithDelegate(Action<TermTransform> onFit)
        {
            _term = (TermEstimator)_term.WithOnFitDelegate(onFit);
        }
    }

    public static class Categorical
    {
        [TlcModule.EntryPoint(Name = "Transforms.CategoricalOneHotVectorizer",
            Desc = CategoricalTransform.Summary,
            UserName = CategoricalTransform.UserName,
            XmlInclude = new[] { @"<include file='../Microsoft.ML.Transforms/doc.xml' path='doc/members/member[@name=""CategoricalOneHotVectorizer""]/*' />",
                                 @"<include file='../Microsoft.ML.Transforms/doc.xml' path='doc/members/example[@name=""CategoricalOneHotVectorizer""]/*' />"})]
        public static CommonOutputs.TransformOutput CatTransformDict(IHostEnvironment env, CategoricalTransform.Arguments input)
        {
            Contracts.CheckValue(env, nameof(env));
            var host = env.Register("CatTransformDict");
            host.CheckValue(input, nameof(input));
            EntryPointUtils.CheckInputArgs(host, input);

            var xf = CategoricalTransform.Create(host, input, input.Data);
            return new CommonOutputs.TransformOutput { Model = new TransformModel(env, xf, input.Data), OutputData = xf };
        }

        [TlcModule.EntryPoint(Name = "Transforms.CategoricalHashOneHotVectorizer",
            Desc = CategoricalHashTransform.Summary,
            UserName = CategoricalHashTransform.UserName,
            XmlInclude = new[] { @"<include file='../Microsoft.ML.Transforms/doc.xml' path='doc/members/member[@name=""CategoricalHashOneHotVectorizer""]/*' />",
                                 @"<include file='../Microsoft.ML.Transforms/doc.xml' path='doc/members/example[@name=""CategoricalHashOneHotVectorizer""]/*' />"})]
        public static CommonOutputs.TransformOutput CatTransformHash(IHostEnvironment env, CategoricalHashTransform.Arguments input)
        {
            Contracts.CheckValue(env, nameof(env));
            var host = env.Register("CatTransformDict");
            host.CheckValue(input, nameof(input));
            EntryPointUtils.CheckInputArgs(host, input);

            var xf = CategoricalHashTransform.Create(host, input, input.Data);
            return new CommonOutputs.TransformOutput { Model = new TransformModel(env, xf, input.Data), OutputData = xf };
        }

        [TlcModule.EntryPoint(Name = "Transforms.TextToKeyConverter",
            Desc = TermTransform.Summary,
            UserName = TermTransform.FriendlyName,
            XmlInclude = new[] { @"<include file='../Microsoft.ML.Data/Transforms/doc.xml' path='doc/members/member[@name=""TextToKey""]/*' />",
                                 @"<include file='../Microsoft.ML.Data/Transforms/doc.xml' path='doc/members/example[@name=""TextToKey""]/*' />" })]
        public static CommonOutputs.TransformOutput TextToKey(IHostEnvironment env, TermTransform.Arguments input)
        {
            Contracts.CheckValue(env, nameof(env));
            var host = env.Register("Term");
            host.CheckValue(input, nameof(input));
            EntryPointUtils.CheckInputArgs(host, input);

            var xf = TermTransform.Create(host, input, input.Data);
            return new CommonOutputs.TransformOutput { Model = new TransformModel(env, xf, input.Data), OutputData = xf };
        }

        [TlcModule.EntryPoint(Name = "Transforms.KeyToTextConverter",
            Desc = "KeyToValueTransform utilizes KeyValues metadata to map key indices to the corresponding values in the KeyValues metadata.",
            UserName = KeyToValueTransform.UserName,
            XmlInclude = new[] { @"<include file='../Microsoft.ML.Transforms/doc.xml' path='doc/members/member[@name=""KeyToText""]/*' />" })]
        public static CommonOutputs.TransformOutput KeyToText(IHostEnvironment env, KeyToValueTransform.Arguments input)
        {
            Contracts.CheckValue(env, nameof(env));
            var host = env.Register("KeyToValue");
            host.CheckValue(input, nameof(input));
            EntryPointUtils.CheckInputArgs(host, input);

            var xf = KeyToValueTransform.Create(host, input, input.Data);
            return new CommonOutputs.TransformOutput { Model = new TransformModel(env, xf, input.Data), OutputData = xf };
        }
    }

    public static class CategoricalStaticExtensions
    {
        public enum OneHotVectorOutputKind : byte
        {
            /// <summary>
            /// Output is a bag (multi-set) vector
            /// </summary>
            Bag = 1,

            /// <summary>
            /// Output is an indicator vector
            /// </summary>
            Ind = 2,

            /// <summary>
            /// Output is binary encoded
            /// </summary>
            Bin = 4,
        }

        public enum OneHotScalarOutputKind : byte
        {
            /// <summary>
            /// Output is an indicator vector
            /// </summary>
            Ind = 2,

            /// <summary>
            /// Output is binary encoded
            /// </summary>
            Bin = 4,
        }

        private const KeyValueOrder DefSort = (KeyValueOrder)TermEstimator.Defaults.Sort;
        private const int DefMax = TermEstimator.Defaults.MaxNumTerms;
        private const OneHotVectorOutputKind DefOut = (OneHotVectorOutputKind)CategoricalEstimator.Defaults.OutKind;

        private struct Config
        {
            public readonly KeyValueOrder Order;
            public readonly int Max;
            public readonly OneHotVectorOutputKind OutputKind;
            public readonly Action<TermTransform.TermMap> OnFit;

            public Config(OneHotVectorOutputKind outputKind, KeyValueOrder order, int max, Action<TermTransform.TermMap> onFit)
            {
                OutputKind = outputKind;
                Order = order;
                Max = max;
                OnFit = onFit;
            }
        }

        private static Action<TermTransform.TermMap> Wrap<T>(ToKeyFitResult<T>.OnFit onFit)
        {
            if (onFit == null)
                return null;
            // The type T asociated with the delegate will be the actual value type once #863 goes in.
            // However, until such time as #863 goes in, it would be too awkward to attempt to extract the metadata.
            // For now construct the useless object then pass it into the delegate.
            return map => onFit(new ToKeyFitResult<T>(map));
        }

        private interface ICategoricalCol
        {
            PipelineColumn Input { get; }
            Config Config { get; }
        }

        private sealed class ImplScalar<T> : Vector<float>, ICategoricalCol
        {
            public PipelineColumn Input { get; }
            public Config Config { get; }
            public ImplScalar(PipelineColumn input, Config config) : base(Rec.Inst, input)
            {
                Input = input;
                Config = config;
            }
        }

        private sealed class ImplVector<T> : Vector<float>, ICategoricalCol
        {
            public PipelineColumn Input { get; }
            public Config Config { get; }
            public ImplVector(PipelineColumn input, Config config) : base(Rec.Inst, input)
            {
                Input = input;
                Config = config;
            }
        }

        private sealed class Rec : EstimatorReconciler
        {
            public static readonly Rec Inst = new Rec();

            public override IEstimator<ITransformer> Reconcile(IHostEnvironment env, PipelineColumn[] toOutput,
                IReadOnlyDictionary<PipelineColumn, string> inputNames, IReadOnlyDictionary<PipelineColumn, string> outputNames, IReadOnlyCollection<string> usedNames)
            {
                var infos = new CategoricalEstimator.ColumnInfo[toOutput.Length];
                Action<TermTransform> onFit = null;
                for (int i = 0; i < toOutput.Length; ++i)
                {
                    var tcol = (ICategoricalCol)toOutput[i];
                    infos[i] = new CategoricalEstimator.ColumnInfo(inputNames[tcol.Input], outputNames[toOutput[i]], (CategoricalTransform.OutputKind)tcol.Config.OutputKind,
                        tcol.Config.Max, (TermTransform.SortOrder)tcol.Config.Order);
                    if (tcol.Config.OnFit != null)
                    {
                        int ii = i; // Necessary because if we capture i that will change to toOutput.Length on call.
                        onFit += tt => tcol.Config.OnFit(tt.GetTermMap(ii));
                    }
                }
                var est = new CategoricalEstimator(env, infos);
                if (onFit != null)
                    est.WrapTermWithDelegate(onFit);
                return est;
            }
        }

        /// <summary>
        /// Converts the categorical value into an indicator array by building a dictionary of categories based on the data and using the id in the dictionary as the index in the array.
        /// </summary>
        /// <param name="input">Incoming data.</param>
        /// <param name="outputKind">Specify the output type of indicator array: array or binary encoded data.</param>
        /// <param name="order">How the Id for each value would be assigined: by occurrence or by value.</param>
        /// <param name="maxItems">Maximum number of ids to keep during data scanning.</param>
        /// <param name="onFit">Called upon fitting with the learnt enumeration on the dataset.</param>
        public static Vector<float> OneHotEncoding(this Scalar<string> input, OneHotScalarOutputKind outputKind = (OneHotScalarOutputKind)DefOut, KeyValueOrder order = DefSort,
            int maxItems = DefMax, ToKeyFitResult<ReadOnlyMemory<char>>.OnFit onFit = null)
        {
            Contracts.CheckValue(input, nameof(input));
            return new ImplScalar<string>(input, new Config((OneHotVectorOutputKind)outputKind, order, maxItems, Wrap(onFit)));
        }

        /// <summary>
        /// Converts the categorical value into an indicator array by building a dictionary of categories based on the data and using the id in the dictionary as the index in the array.
        /// </summary>
        /// <param name="input">Incoming data.</param>
        /// <param name="outputKind">Specify the output type of indicator array: Multiarray, array or binary encoded data.</param>
        /// <param name="order">How the Id for each value would be assigined: by occurrence or by value.</param>
        /// <param name="maxItems">Maximum number of ids to keep during data scanning.</param>
        /// <param name="onFit">Called upon fitting with the learnt enumeration on the dataset.</param>
        public static Vector<float> OneHotEncoding(this Vector<string> input, OneHotVectorOutputKind outputKind = DefOut, KeyValueOrder order = DefSort, int maxItems = DefMax,
            ToKeyFitResult<ReadOnlyMemory<char>>.OnFit onFit = null)
        {
            Contracts.CheckValue(input, nameof(input));
            return new ImplVector<string>(input, new Config(outputKind, order, maxItems, Wrap(onFit)));
        }
    }
}<|MERGE_RESOLUTION|>--- conflicted
+++ resolved
@@ -198,15 +198,9 @@
         /// <param name="input">Name of the column to be transformed.</param>
         /// <param name="output">Name of the output column. If this is <c>null</c>, <paramref name="input"/> is used.</param>
         /// <param name="outputKind">The type of output expected.</param>
-<<<<<<< HEAD
-        public CategoricalEstimator(IHostEnvironment env, string name,
-            string source = null, CategoricalTransform.OutputKind outputKind = Defaults.OutKind)
-            : this(env, new[] { new ColumnInfo(source ?? name, name, outputKind) })
-=======
         public CategoricalEstimator(IHostEnvironment env, string input,
             string output = null, CategoricalTransform.OutputKind outputKind = Defaults.OutKind)
             : this(env, new ColumnInfo(input, output ?? input, outputKind))
->>>>>>> a285f8d5
         {
         }
 
