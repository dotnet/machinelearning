--- conflicted
+++ resolved
@@ -465,15 +465,10 @@
                     if (col.Kind != SchemaShape.Column.VectorKind.VariableVector && keyMeta.ItemType is TextDataViewType)
                         metadata.Add(new SchemaShape.Column(AnnotationUtils.Kinds.SlotNames, SchemaShape.Column.VectorKind.Vector, keyMeta.ItemType, false));
                 if (col.Kind == SchemaShape.Column.VectorKind.Scalar)
-<<<<<<< HEAD
-                    metadata.Add(new SchemaShape.Column(MetadataUtils.Kinds.IsNormalized, SchemaShape.Column.VectorKind.Scalar, BooleanDataViewType.Instance, false));
+                    metadata.Add(new SchemaShape.Column(AnnotationUtils.Kinds.IsNormalized, SchemaShape.Column.VectorKind.Scalar, BooleanDataViewType.Instance, false));
                 result[colInfo.outputColumnName] = new SchemaShape.Column(colInfo.outputColumnName,
                     col.Kind == SchemaShape.Column.VectorKind.VariableVector ? SchemaShape.Column.VectorKind.VariableVector : SchemaShape.Column.VectorKind.Vector,
                     NumberDataViewType.Single, false, new SchemaShape(metadata));
-=======
-                    metadata.Add(new SchemaShape.Column(AnnotationUtils.Kinds.IsNormalized, SchemaShape.Column.VectorKind.Scalar, BooleanDataViewType.Instance, false));
-                result[colInfo.outputColumnName] = new SchemaShape.Column(colInfo.outputColumnName, SchemaShape.Column.VectorKind.Vector, NumberDataViewType.Single, false, new SchemaShape(metadata));
->>>>>>> 129b47c4
             }
 
             return new SchemaShape(result.Values);
