--- conflicted
+++ resolved
@@ -157,13 +157,8 @@
             {
                 for (int i = 0; i < cols.Length; i++)
                 {
-<<<<<<< HEAD
-                    var item = args.Column[i];
+                    var item = args.Columns[i];
                     cols[i] = new ColumnInfo(item.Name, item.Source ?? item.Name);
-=======
-                    var item = args.Columns[i];
-                    cols[i] = new ColumnInfo(item.Source ?? item.Name, item.Name);
->>>>>>> ac7ee5a2
                 };
             }
             return new KeyToBinaryVectorMappingTransformer(env, cols).MakeDataTransform(input);
