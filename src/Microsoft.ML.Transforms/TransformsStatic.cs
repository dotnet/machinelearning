--- conflicted
+++ resolved
@@ -5,12 +5,9 @@
 using Microsoft.ML.Core.Data;
 using Microsoft.ML.Runtime;
 using Microsoft.ML.StaticPipe.Runtime;
-<<<<<<< HEAD
 using Microsoft.ML.Transforms.FeatureSelection;
-=======
 using Microsoft.ML.Transforms.Categorical;
 using Microsoft.ML.Transforms.Conversions;
->>>>>>> b006e646
 using Microsoft.ML.Transforms.Projections;
 using System;
 using System.Collections.Generic;
@@ -125,7 +122,6 @@
             float scale = LpNormalizingEstimatorBase.Defaults.Scale) => new OutPipelineColumn(input, subMean, useStdDev, scale);
     }
 
-<<<<<<< HEAD
     /// <summary>
     /// Extensions for statically typed <see cref="MutualInformationFeatureSelectorExtensions"/>.
     /// </summary>
@@ -366,8 +362,8 @@
         /// </example>
         public static Vector<string> SelectFeaturesBasedOnCount(this Vector<string> input,
             long count = CountFeatureSelectingEstimator.Defaults.Count) => new OutPipelineColumn<string>(input, count);
-=======
-    public static class CategoricalStaticExtensions
+    }
+        public static class CategoricalStaticExtensions
     {
         public enum OneHotVectorOutputKind : byte
         {
@@ -514,6 +510,5 @@
             Contracts.CheckValue(input, nameof(input));
             return new ImplVector<string>(input, new Config(outputKind, order, maxItems, Wrap(onFit)));
         }
->>>>>>> b006e646
     }
 }