﻿// Licensed to the .NET Foundation under one or more agreements.
// The .NET Foundation licenses this file to you under the MIT license.
// See the LICENSE file in the project root for more information.

using Microsoft.ML.Runtime;
using Microsoft.ML.Runtime.Data;
using Microsoft.ML.Transforms.Text;
using System;
using System.Collections.Generic;

namespace Microsoft.ML
{
    using CharTokenizingDefaults = TokenizingByCharactersEstimator.Defaults;
    using TextNormalizeDefaults = TextNormalizingEstimator.Defaults;

    public static class TextCatalog
    {
        /// <summary>
        /// Transform a text column into featurized float array that represents counts of ngrams and char-grams.
        /// </summary>
        /// <param name="catalog">The text-related transform's catalog.</param>
        /// <param name="inputColumn">The input column</param>
        /// <param name="outputColumn">The output column</param>
        /// <param name="advancedSettings">Advanced transform settings</param>
        /// <example>
        /// <format type="text/markdown">
        /// <![CDATA[
        /// [!code-csharp[FeaturizeText](~/../docs/samples/docs/samples/Microsoft.ML.Samples/Dynamic/TextTransform.cs)]
        /// ]]>
        /// </format>
        /// </example>
        public static TextFeaturizingEstimator FeaturizeText(this TransformsCatalog.TextTransforms catalog,
            string inputColumn,
            string outputColumn = null,
            Action<TextFeaturizingEstimator.Settings> advancedSettings = null)
            => new TextFeaturizingEstimator(Contracts.CheckRef(catalog, nameof(catalog)).GetEnvironment(),
                inputColumn, outputColumn, advancedSettings);

        /// <summary>
        /// Transform several text columns into featurized float array that represents counts of ngrams and char-grams.
        /// </summary>
        /// <param name="catalog">The text-related transform's catalog.</param>
        /// <param name="inputColumns">The input columns</param>
        /// <param name="outputColumn">The output column</param>
        /// <param name="advancedSettings">Advanced transform settings</param>
        public static TextFeaturizingEstimator FeaturizeText(this TransformsCatalog.TextTransforms catalog,
            IEnumerable<string> inputColumns,
            string outputColumn,
            Action<TextFeaturizingEstimator.Settings> advancedSettings = null)
            => new TextFeaturizingEstimator(Contracts.CheckRef(catalog, nameof(catalog)).GetEnvironment(),
                inputColumns, outputColumn, advancedSettings);

        /// <summary>
        /// Tokenize incoming text in <paramref name="inputColumn"/> and output the tokens as <paramref name="outputColumn"/>.
        /// </summary>
        /// <param name="catalog">The text-related transform's catalog.</param>
        /// <param name="inputColumn">The column containing text to tokenize.</param>
        /// <param name="outputColumn">The column containing output tokens. Null means <paramref name="inputColumn"/> is replaced.</param>
        /// <param name="useMarkerCharacters">Whether to use marker characters to separate words.</param>
        public static TokenizingByCharactersEstimator TokenizeCharacters(this TransformsCatalog.TextTransforms catalog,
            string inputColumn,
            string outputColumn = null,
            bool useMarkerCharacters = CharTokenizingDefaults.UseMarkerCharacters)
            => new TokenizingByCharactersEstimator(Contracts.CheckRef(catalog, nameof(catalog)).GetEnvironment(),
                useMarkerCharacters, new[] { (inputColumn, outputColumn) });

        /// <summary>
        /// Tokenize incoming text in input columns and output the tokens as output columns.
        /// </summary>
        /// <param name="catalog">The text-related transform's catalog.</param>
        /// <param name="useMarkerCharacters">Whether to use marker characters to separate words.</param>
        /// <param name="columns">Pairs of columns to run the tokenization on.</param>

        public static TokenizingByCharactersEstimator TokenizeCharacters(this TransformsCatalog.TextTransforms catalog,
            bool useMarkerCharacters = CharTokenizingDefaults.UseMarkerCharacters,
            params (string inputColumn, string outputColumn)[] columns)
            => new TokenizingByCharactersEstimator(Contracts.CheckRef(catalog, nameof(catalog)).GetEnvironment(), useMarkerCharacters, columns);

        /// <summary>
        /// Normalizes incoming text in <paramref name="inputColumn"/> by changing case, removing diacritical marks, punctuation marks and/or numbers
        /// and outputs new text as <paramref name="outputColumn"/>.
        /// </summary>
        /// <param name="catalog">The text-related transform's catalog.</param>
        /// <param name="inputColumn">The column containing text to normalize.</param>
        /// <param name="outputColumn">The column containing output tokens. Null means <paramref name="inputColumn"/> is replaced.</param>
        /// <param name="textCase">Casing text using the rules of the invariant culture.</param>
        /// <param name="keepDiacritics">Whether to keep diacritical marks or remove them.</param>
        /// <param name="keepPunctuations">Whether to keep punctuation marks or remove them.</param>
        /// <param name="keepNumbers">Whether to keep numbers or remove them.</param>
        public static TextNormalizingEstimator NormalizeText(this TransformsCatalog.TextTransforms catalog,
            string inputColumn,
            string outputColumn = null,
            TextNormalizingEstimator.CaseNormalizationMode textCase = TextNormalizeDefaults.TextCase,
            bool keepDiacritics = TextNormalizeDefaults.KeepDiacritics,
            bool keepPunctuations = TextNormalizeDefaults.KeepPunctuations,
            bool keepNumbers = TextNormalizeDefaults.KeepNumbers)
            => new TextNormalizingEstimator(Contracts.CheckRef(catalog, nameof(catalog)).GetEnvironment(),
                inputColumn, outputColumn, textCase, keepDiacritics, keepPunctuations, keepNumbers);

        /// <summary>
        /// Extracts word embeddings.
        /// </summary>
        /// <param name="catalog">The text-related transform's catalog.</param>
        /// <param name="inputColumn">The input column.</param>
        /// <param name="outputColumn">The optional output column. If it is <value>null</value> the input column will be substituted with its value.</param>
        /// <param name="modelKind">The embeddings <see cref="WordEmbeddingsExtractingTransformer.PretrainedModelKind"/> to use. </param>
        public static WordEmbeddingsExtractingEstimator ExtractWordEmbeddings(this TransformsCatalog.TextTransforms catalog,
            string inputColumn,
            string outputColumn = null,
            WordEmbeddingsExtractingTransformer.PretrainedModelKind modelKind = WordEmbeddingsExtractingTransformer.PretrainedModelKind.Sswe)
            => new WordEmbeddingsExtractingEstimator(Contracts.CheckRef(catalog, nameof(catalog)).GetEnvironment(), inputColumn, outputColumn, modelKind);

        /// <summary>
        /// Extracts word embeddings.
        /// </summary>
        /// <param name="catalog">The text-related transform's catalog.</param>
        /// <param name="inputColumn">The input column.</param>
        /// <param name="outputColumn">The optional output column. If it is <value>null</value> the input column will be substituted with its value.</param>
        /// <param name="customModelFile">The path of the pre-trained embeedings model to use. </param>
        public static WordEmbeddingsExtractingEstimator ExtractWordEmbeddings(this TransformsCatalog.TextTransforms catalog,
            string inputColumn,
            string customModelFile,
            string outputColumn = null)
            => new WordEmbeddingsExtractingEstimator(Contracts.CheckRef(catalog, nameof(catalog)).GetEnvironment(),
                inputColumn, outputColumn, customModelFile);

        /// <summary>
        /// Extracts word embeddings.
        /// </summary>
        /// <param name="catalog">The text-related transform's catalog.</param>
        /// <param name="modelKind">The embeddings <see cref="WordEmbeddingsExtractingTransformer.PretrainedModelKind"/> to use. </param>
        /// <param name="columns">The array columns, and per-column configurations to extract embeedings from.</param>
        public static WordEmbeddingsExtractingEstimator ExtractWordEmbeddings(this TransformsCatalog.TextTransforms catalog,
           WordEmbeddingsExtractingTransformer.PretrainedModelKind modelKind = WordEmbeddingsExtractingTransformer.PretrainedModelKind.Sswe,
           params WordEmbeddingsExtractingTransformer.ColumnInfo[] columns)
            => new WordEmbeddingsExtractingEstimator(Contracts.CheckRef(catalog, nameof(catalog)).GetEnvironment(), modelKind, columns);

        /// <summary>
        /// Tokenizes incoming text in <paramref name="inputColumn"/>, using <paramref name="separators"/> as separators,
        /// and outputs the tokens as <paramref name="outputColumn"/>.
        /// </summary>
        /// <param name="catalog">The text-related transform's catalog.</param>
        /// <param name="inputColumn">The column containing text to tokenize.</param>
        /// <param name="outputColumn">The column containing output tokens. Null means <paramref name="inputColumn"/> is replaced.</param>
        /// <param name="separators">The separators to use (uses space character by default).</param>
        public static WordTokenizingEstimator TokenizeWords(this TransformsCatalog.TextTransforms catalog,
            string inputColumn,
            string outputColumn = null,
            char[] separators = null)
            => new WordTokenizingEstimator(Contracts.CheckRef(catalog, nameof(catalog)).GetEnvironment(), inputColumn, outputColumn, separators);

        /// <summary>
        /// Tokenizes incoming text in input columns and outputs the tokens using <paramref name="separators"/> as separators.
        /// </summary>
        /// <param name="catalog">The text-related transform's catalog.</param>
        /// <param name="columns">Pairs of columns to run the tokenization on.</param>
        /// <param name="separators">The separators to use (uses space character by default).</param>
        public static WordTokenizingEstimator TokenizeWords(this TransformsCatalog.TextTransforms catalog,
            (string inputColumn, string outputColumn)[] columns,
            char[] separators = null)
            => new WordTokenizingEstimator(Contracts.CheckRef(catalog, nameof(catalog)).GetEnvironment(), columns, separators);

        /// <summary>
        ///  Tokenizes incoming text in input columns, using per-column configurations, and outputs the tokens.
        /// </summary>
        /// <param name="catalog">The text-related transform's catalog.</param>
        /// <param name="columns">Pairs of columns to run the tokenization on.</param>
        public static WordTokenizingEstimator TokenizeWords(this TransformsCatalog.TextTransforms catalog,
            params WordTokenizingTransformer.ColumnInfo[] columns)
          => new WordTokenizingEstimator(Contracts.CheckRef(catalog, nameof(catalog)).GetEnvironment(), columns);

        /// <summary>
<<<<<<< HEAD
        /// Uses <a href="https://arxiv.org/abs/1412.1576">LightLDA</a> to transform a document (represented as a fixed length vector of floats)
        /// into a vector of floats over a set of topics.
        /// </summary>
        /// <param name="catalog">The transform's catalog.</param>
        /// <param name="inputColumn">The column representing the document as a fixed length vector of floats.</param>
        /// <param name="outputColumn">The column containing the output scores over a set of topics, represented as a vector of floats. A null value for the column means <paramref name="inputColumn"/> is replaced.</param>
        /// <param name="numTopic">The number of topics in the LDA.</param>
        /// <param name="alphaSum">Dirichlet prior on document-topic vectors.</param>
        /// <param name="beta">Dirichlet prior on vocab-topic vectors.</param>
        /// <param name="mhstep">Number of Metropolis Hasting step.</param>
        /// <param name="numIterations">Number of iterations.</param>
        /// <param name="likelihoodInterval">Compute log likelihood over local dataset on this iteration interval.</param>
        /// <param name="numThreads">The number of training threads. Default value depends on number of logical processors.</param>
        /// <param name="numMaxDocToken">The threshold of maximum count of tokens per doc.</param>
        /// <param name="numSummaryTermPerTopic">The number of words to summarize the topic.</param>
        /// <param name="numBurninIterations">The number of burn-in iterations.</param>
        /// <param name="resetRandomGenerator">Reset the random number generator for each document.</param>
        public static LatentDirichletAllocationEstimator LatentDirichletAllocation(this TransformsCatalog.TextTransforms catalog,
            string inputColumn,
            string outputColumn = null,
            int numTopic = LatentDirichletAllocationEstimator.Defaults.NumTopic,
            float alphaSum = LatentDirichletAllocationEstimator.Defaults.AlphaSum,
            float beta = LatentDirichletAllocationEstimator.Defaults.Beta,
            int mhstep = LatentDirichletAllocationEstimator.Defaults.Mhstep,
            int numIterations = LatentDirichletAllocationEstimator.Defaults.NumIterations,
            int likelihoodInterval = LatentDirichletAllocationEstimator.Defaults.LikelihoodInterval,
            int numThreads = LatentDirichletAllocationEstimator.Defaults.NumThreads,
            int numMaxDocToken = LatentDirichletAllocationEstimator.Defaults.NumMaxDocToken,
            int numSummaryTermPerTopic = LatentDirichletAllocationEstimator.Defaults.NumSummaryTermPerTopic,
            int numBurninIterations = LatentDirichletAllocationEstimator.Defaults.NumBurninIterations,
            bool resetRandomGenerator = LatentDirichletAllocationEstimator.Defaults.ResetRandomGenerator)
            => new LatentDirichletAllocationEstimator(CatalogUtils.GetEnvironment(catalog), inputColumn, outputColumn, numTopic, alphaSum, beta, mhstep, numIterations, likelihoodInterval, numThreads, numMaxDocToken,
                numSummaryTermPerTopic, numBurninIterations, resetRandomGenerator);

        /// <summary>
        /// Initializes a new instance of <see cref="LatentDirichletAllocationEstimator"/>.
        /// </summary>
        /// <param name="catalog">The transform's catalog.</param>
        /// <param name="columns"> Describes the parameters of LDA for each column pair.</param>
        public static LatentDirichletAllocationEstimator LatentDirichletAllocation(this TransformsCatalog.TextTransforms catalog, params LatentDirichletAllocationTransformer.ColumnInfo[] columns)
            => new LatentDirichletAllocationEstimator(CatalogUtils.GetEnvironment(catalog), columns);
=======
        /// Produces a bag of counts of ngrams (sequences of consecutive words) in <paramref name="inputColumn"/>
        /// and outputs bag of word vector as <paramref name="outputColumn"/>
        /// </summary>
        /// <param name="catalog">The text-related transform's catalog.</param>
        /// <param name="inputColumn">The column containing text to compute bag of word vector.</param>
        /// <param name="outputColumn">The column containing bag of word vector. Null means <paramref name="inputColumn"/> is replaced.</param>
        /// <param name="ngramLength">Ngram length.</param>
        /// <param name="skipLength">Maximum number of tokens to skip when constructing an ngram.</param>
        /// <param name="allLengths">Whether to include all ngram lengths up to <paramref name="ngramLength"/> or only <paramref name="ngramLength"/>.</param>
        /// <param name="maxNumTerms">Maximum number of ngrams to store in the dictionary.</param>
        /// <param name="weighting">Statistical measure used to evaluate how important a word is to a document in a corpus.</param>
        /// <example>
        /// <format type="text/markdown">
        /// <![CDATA[
        /// [!code-csharp[LpNormalize](~/../docs/samples/docs/samples/Microsoft.ML.Samples/Dynamic/NgramExtraction.cs?range=1-5,11-74)]
        /// ]]>
        /// </format>
        /// </example>
        public static NgramCountingEstimator ProduceNgrams(this TransformsCatalog.TextTransforms catalog,
            string inputColumn,
            string outputColumn = null,
            int ngramLength = NgramCountingEstimator.Defaults.NgramLength,
            int skipLength = NgramCountingEstimator.Defaults.SkipLength,
            bool allLengths = NgramCountingEstimator.Defaults.AllLength,
            int maxNumTerms = NgramCountingEstimator.Defaults.MaxNumTerms,
            NgramCountingEstimator.WeightingCriteria weighting = NgramCountingEstimator.Defaults.Weighting) =>
            new NgramCountingEstimator(Contracts.CheckRef(catalog, nameof(catalog)).GetEnvironment(), inputColumn, outputColumn,
                ngramLength, skipLength, allLengths, maxNumTerms, weighting);

        /// <summary>
        /// Produces a bag of counts of ngrams (sequences of consecutive words) in <paramref name="columns.inputs"/>
        /// and outputs bag of word vector for each output in <paramref name="columns.output"/>
        /// </summary>
        /// <param name="catalog">The text-related transform's catalog.</param>
        /// <param name="columns">Pairs of columns to compute bag of word vector.</param>
        /// <param name="ngramLength">Ngram length.</param>
        /// <param name="skipLength">Maximum number of tokens to skip when constructing an ngram.</param>
        /// <param name="allLengths">Whether to include all ngram lengths up to <paramref name="ngramLength"/> or only <paramref name="ngramLength"/>.</param>
        /// <param name="maxNumTerms">Maximum number of ngrams to store in the dictionary.</param>
        /// <param name="weighting">Statistical measure used to evaluate how important a word is to a document in a corpus.</param>
        public static NgramCountingEstimator ProduceNgrams(this TransformsCatalog.TextTransforms catalog,
            (string input, string output)[] columns,
            int ngramLength = NgramCountingEstimator.Defaults.NgramLength,
            int skipLength = NgramCountingEstimator.Defaults.SkipLength,
            bool allLengths = NgramCountingEstimator.Defaults.AllLength,
            int maxNumTerms = NgramCountingEstimator.Defaults.MaxNumTerms,
            NgramCountingEstimator.WeightingCriteria weighting = NgramCountingEstimator.Defaults.Weighting)
            => new NgramCountingEstimator(Contracts.CheckRef(catalog, nameof(catalog)).GetEnvironment(), columns,
                ngramLength, skipLength, allLengths, maxNumTerms, weighting);

        /// <summary>
        /// Produces a bag of counts of ngrams (sequences of consecutive words) in <paramref name="columns.inputs"/>
        /// and outputs bag of word vector for each output in <paramref name="columns.output"/>
        /// </summary>
        /// <param name="catalog">The text-related transform's catalog.</param>
        /// <param name="columns">Pairs of columns to run the ngram process on.</param>
        public static NgramCountingEstimator ProduceNgrams(this TransformsCatalog.TextTransforms catalog,
             params NgramCountingTransformer.ColumnInfo[] columns)
          => new NgramCountingEstimator(Contracts.CheckRef(catalog, nameof(catalog)).GetEnvironment(), columns);
>>>>>>> 3f43c12b

    }
}<|MERGE_RESOLUTION|>--- conflicted
+++ resolved
@@ -170,49 +170,6 @@
           => new WordTokenizingEstimator(Contracts.CheckRef(catalog, nameof(catalog)).GetEnvironment(), columns);
 
         /// <summary>
-<<<<<<< HEAD
-        /// Uses <a href="https://arxiv.org/abs/1412.1576">LightLDA</a> to transform a document (represented as a fixed length vector of floats)
-        /// into a vector of floats over a set of topics.
-        /// </summary>
-        /// <param name="catalog">The transform's catalog.</param>
-        /// <param name="inputColumn">The column representing the document as a fixed length vector of floats.</param>
-        /// <param name="outputColumn">The column containing the output scores over a set of topics, represented as a vector of floats. A null value for the column means <paramref name="inputColumn"/> is replaced.</param>
-        /// <param name="numTopic">The number of topics in the LDA.</param>
-        /// <param name="alphaSum">Dirichlet prior on document-topic vectors.</param>
-        /// <param name="beta">Dirichlet prior on vocab-topic vectors.</param>
-        /// <param name="mhstep">Number of Metropolis Hasting step.</param>
-        /// <param name="numIterations">Number of iterations.</param>
-        /// <param name="likelihoodInterval">Compute log likelihood over local dataset on this iteration interval.</param>
-        /// <param name="numThreads">The number of training threads. Default value depends on number of logical processors.</param>
-        /// <param name="numMaxDocToken">The threshold of maximum count of tokens per doc.</param>
-        /// <param name="numSummaryTermPerTopic">The number of words to summarize the topic.</param>
-        /// <param name="numBurninIterations">The number of burn-in iterations.</param>
-        /// <param name="resetRandomGenerator">Reset the random number generator for each document.</param>
-        public static LatentDirichletAllocationEstimator LatentDirichletAllocation(this TransformsCatalog.TextTransforms catalog,
-            string inputColumn,
-            string outputColumn = null,
-            int numTopic = LatentDirichletAllocationEstimator.Defaults.NumTopic,
-            float alphaSum = LatentDirichletAllocationEstimator.Defaults.AlphaSum,
-            float beta = LatentDirichletAllocationEstimator.Defaults.Beta,
-            int mhstep = LatentDirichletAllocationEstimator.Defaults.Mhstep,
-            int numIterations = LatentDirichletAllocationEstimator.Defaults.NumIterations,
-            int likelihoodInterval = LatentDirichletAllocationEstimator.Defaults.LikelihoodInterval,
-            int numThreads = LatentDirichletAllocationEstimator.Defaults.NumThreads,
-            int numMaxDocToken = LatentDirichletAllocationEstimator.Defaults.NumMaxDocToken,
-            int numSummaryTermPerTopic = LatentDirichletAllocationEstimator.Defaults.NumSummaryTermPerTopic,
-            int numBurninIterations = LatentDirichletAllocationEstimator.Defaults.NumBurninIterations,
-            bool resetRandomGenerator = LatentDirichletAllocationEstimator.Defaults.ResetRandomGenerator)
-            => new LatentDirichletAllocationEstimator(CatalogUtils.GetEnvironment(catalog), inputColumn, outputColumn, numTopic, alphaSum, beta, mhstep, numIterations, likelihoodInterval, numThreads, numMaxDocToken,
-                numSummaryTermPerTopic, numBurninIterations, resetRandomGenerator);
-
-        /// <summary>
-        /// Initializes a new instance of <see cref="LatentDirichletAllocationEstimator"/>.
-        /// </summary>
-        /// <param name="catalog">The transform's catalog.</param>
-        /// <param name="columns"> Describes the parameters of LDA for each column pair.</param>
-        public static LatentDirichletAllocationEstimator LatentDirichletAllocation(this TransformsCatalog.TextTransforms catalog, params LatentDirichletAllocationTransformer.ColumnInfo[] columns)
-            => new LatentDirichletAllocationEstimator(CatalogUtils.GetEnvironment(catalog), columns);
-=======
         /// Produces a bag of counts of ngrams (sequences of consecutive words) in <paramref name="inputColumn"/>
         /// and outputs bag of word vector as <paramref name="outputColumn"/>
         /// </summary>
@@ -272,7 +229,48 @@
         public static NgramCountingEstimator ProduceNgrams(this TransformsCatalog.TextTransforms catalog,
              params NgramCountingTransformer.ColumnInfo[] columns)
           => new NgramCountingEstimator(Contracts.CheckRef(catalog, nameof(catalog)).GetEnvironment(), columns);
->>>>>>> 3f43c12b
-
+
+        /// <summary>
+        /// Uses <a href="https://arxiv.org/abs/1412.1576">LightLDA</a> to transform a document (represented as a vector of floats)
+        /// into a vector of floats over a set of topics.
+        /// </summary>
+        /// <param name="catalog">The transform's catalog.</param>
+        /// <param name="inputColumn">The column representing the document as a vector of floats.</param>
+        /// <param name="outputColumn">The column containing the output scores over a set of topics, represented as a vector of floats. A null value for the column means <paramref name="inputColumn"/> is replaced.</param>
+        /// <param name="numTopic">The number of topics.</param>
+        /// <param name="alphaSum">Dirichlet prior on document-topic vectors.</param>
+        /// <param name="beta">Dirichlet prior on vocab-topic vectors.</param>
+        /// <param name="mhstep">Number of Metropolis Hasting step.</param>
+        /// <param name="numIterations">Number of iterations.</param>
+        /// <param name="likelihoodInterval">Compute log likelihood over local dataset on this iteration interval.</param>
+        /// <param name="numThreads">The number of training threads. Default value depends on number of logical processors.</param>
+        /// <param name="numMaxDocToken">The threshold of maximum count of tokens per doc.</param>
+        /// <param name="numSummaryTermPerTopic">The number of words to summarize the topic.</param>
+        /// <param name="numBurninIterations">The number of burn-in iterations.</param>
+        /// <param name="resetRandomGenerator">Reset the random number generator for each document.</param>
+        public static LatentDirichletAllocationEstimator LatentDirichletAllocation(this TransformsCatalog.TextTransforms catalog,
+            string inputColumn,
+            string outputColumn = null,
+            int numTopic = LatentDirichletAllocationEstimator.Defaults.NumTopic,
+            float alphaSum = LatentDirichletAllocationEstimator.Defaults.AlphaSum,
+            float beta = LatentDirichletAllocationEstimator.Defaults.Beta,
+            int mhstep = LatentDirichletAllocationEstimator.Defaults.Mhstep,
+            int numIterations = LatentDirichletAllocationEstimator.Defaults.NumIterations,
+            int likelihoodInterval = LatentDirichletAllocationEstimator.Defaults.LikelihoodInterval,
+            int numThreads = LatentDirichletAllocationEstimator.Defaults.NumThreads,
+            int numMaxDocToken = LatentDirichletAllocationEstimator.Defaults.NumMaxDocToken,
+            int numSummaryTermPerTopic = LatentDirichletAllocationEstimator.Defaults.NumSummaryTermPerTopic,
+            int numBurninIterations = LatentDirichletAllocationEstimator.Defaults.NumBurninIterations,
+            bool resetRandomGenerator = LatentDirichletAllocationEstimator.Defaults.ResetRandomGenerator)
+            => new LatentDirichletAllocationEstimator(CatalogUtils.GetEnvironment(catalog), inputColumn, outputColumn, numTopic, alphaSum, beta, mhstep, numIterations, likelihoodInterval, numThreads, numMaxDocToken,
+                numSummaryTermPerTopic, numBurninIterations, resetRandomGenerator);
+
+        /// <summary>
+        /// Initializes a new instance of <see cref="LatentDirichletAllocationEstimator"/>.
+        /// </summary>
+        /// <param name="catalog">The transform's catalog.</param>
+        /// <param name="columns"> Describes the parameters of LDA for each column pair.</param>
+        public static LatentDirichletAllocationEstimator LatentDirichletAllocation(this TransformsCatalog.TextTransforms catalog, params LatentDirichletAllocationTransformer.ColumnInfo[] columns)
+            => new LatentDirichletAllocationEstimator(CatalogUtils.GetEnvironment(catalog), columns);
     }
 }