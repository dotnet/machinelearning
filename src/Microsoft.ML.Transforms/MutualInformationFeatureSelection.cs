// Licensed to the .NET Foundation under one or more agreements.
// The .NET Foundation licenses this file to you under the MIT license.
// See the LICENSE file in the project root for more information.

using System;
using System.Collections.Generic;
using System.Diagnostics;
using System.Linq;
using System.Reflection;
using Microsoft.Data.DataView;
using Microsoft.ML;
using Microsoft.ML.CommandLine;
using Microsoft.ML.Core.Data;
using Microsoft.ML.Data;
using Microsoft.ML.EntryPoints;
using Microsoft.ML.Internal.Utilities;
using Microsoft.ML.Transforms.FeatureSelection;

[assembly: LoadableClass(MutualInformationFeatureSelectingEstimator.Summary, typeof(IDataTransform), typeof(MutualInformationFeatureSelectingEstimator), typeof(MutualInformationFeatureSelectingEstimator.Arguments), typeof(SignatureDataTransform),
    MutualInformationFeatureSelectingEstimator.UserName, "MutualInformationFeatureSelection", "MutualInformationFeatureSelectionTransform", MutualInformationFeatureSelectingEstimator.ShortName)]

namespace Microsoft.ML.Transforms.FeatureSelection
{
    /// <include file='doc.xml' path='doc/members/member[@name="MutualInformationFeatureSelection"]/*' />
    public sealed class MutualInformationFeatureSelectingEstimator : IEstimator<ITransformer>
    {
        internal const string Summary =
            "Selects the top k slots across all specified columns ordered by their mutual information with the label column.";

        internal const string UserName = "Mutual Information Feature Selection Transform";
        internal const string ShortName = "MIFeatureSelection";
        internal static string RegistrationName = "MutualInformationFeatureSelectionTransform";

        public static class Defaults
        {
            public const string LabelColumn = DefaultColumnNames.Label;
            public const int SlotsInOutput = 1000;
            public const int NumBins = 256;
        }

        public sealed class Arguments : TransformInputBase
        {
            [Argument(ArgumentType.Multiple | ArgumentType.Required, HelpText = "Columns to use for feature selection", Name = "Column", ShortName = "col", SortOrder = 1)]
            public string[] Columns;

            [Argument(ArgumentType.LastOccurenceWins, HelpText = "Column to use for labels", ShortName = "lab",
                SortOrder = 4, Purpose = SpecialPurpose.ColumnName)]
            public string LabelColumn = Defaults.LabelColumn;

            [Argument(ArgumentType.AtMostOnce, HelpText = "The maximum number of slots to preserve in output", ShortName = "topk,numSlotsToKeep",
                SortOrder = 1)]
            public int SlotsInOutput = Defaults.SlotsInOutput;

            [Argument(ArgumentType.AtMostOnce, HelpText = "Max number of bins for R4/R8 columns, power of 2 recommended",
                ShortName = "bins")]
            public int NumBins = Defaults.NumBins;
        }

        private IHost _host;
        private readonly (string outputColumnName, string inputColumnName)[] _columns;
        private readonly string _labelColumn;
        private readonly int _slotsInOutput;
        private readonly int _numBins;

        /// <include file='doc.xml' path='doc/members/member[@name="MutualInformationFeatureSelection"]/*' />
        /// <param name="env">The environment to use.</param>
        /// <param name="labelColumn">Name of the column to use for labels.</param>
        /// <param name="slotsInOutput">The maximum number of slots to preserve in the output. The number of slots to preserve is taken across all input columns.</param>
        /// <param name="numBins">Max number of bins used to approximate mutual information between each input column and the label column. Power of 2 recommended.</param>
        /// <param name="columns">Specifies the names of the input columns for the transformation, and their respective output column names.</param>
        /// <example>
        /// <format type="text/markdown">
        /// <![CDATA[
        /// [!code-csharp[MutualInformationFeatureSelectingEstimator](~/../docs/samples/docs/samples/Microsoft.ML.Samples/Dynamic/FeatureSelectionTransform.cs?range=1-4,10-121)]
        /// ]]>
        /// </format>
        /// </example>
        public MutualInformationFeatureSelectingEstimator(IHostEnvironment env,
            string labelColumn = Defaults.LabelColumn,
            int slotsInOutput = Defaults.SlotsInOutput,
            int numBins = Defaults.NumBins,
            params (string outputColumnName, string inputColumnName)[] columns)
        {
            Contracts.CheckValue(env, nameof(env));
            _host = env.Register(RegistrationName);

            _host.CheckUserArg(Utils.Size(columns) > 0, nameof(columns));
            _host.CheckUserArg(slotsInOutput > 0, nameof(slotsInOutput));
            _host.CheckNonWhiteSpace(labelColumn, nameof(labelColumn));
            _host.Check(numBins > 1, "numBins must be greater than 1.");

            _columns = columns;
            _labelColumn = labelColumn;
            _slotsInOutput = slotsInOutput;
            _numBins = numBins;
        }

        /// <include file='doc.xml' path='doc/members/member[@name="MutualInformationFeatureSelection"]/*' />
        /// <param name="env">The environment to use.</param>
        /// <param name="outputColumnName">Name of the column resulting from the transformation of <paramref name="inputColumnName"/>.</param>
        /// <param name="inputColumnName">Name of the column to transform. If set to <see langword="null"/>, the value of the <paramref name="outputColumnName"/> will be used as source.</param>
        /// <param name="labelColumn">Name of the column to use for labels.</param>
        /// <param name="slotsInOutput">The maximum number of slots to preserve in the output. The number of slots to preserve is taken across all input columns.</param>
        /// <param name="numBins">Max number of bins used to approximate mutual information between each input column and the label column. Power of 2 recommended.</param>
        /// <example>
        /// <format type="text/markdown">
        /// <![CDATA[
        /// [!code-csharp[MutualInformationFeatureSelectingEstimator](~/../docs/samples/docs/samples/Microsoft.ML.Samples/Dynamic/FeatureSelectionTransform.cs?range=1-4,10-121)]
        /// ]]>
        /// </format>
        /// </example>
        public MutualInformationFeatureSelectingEstimator(IHostEnvironment env, string outputColumnName, string inputColumnName = null,
            string labelColumn = Defaults.LabelColumn, int slotsInOutput = Defaults.SlotsInOutput, int numBins = Defaults.NumBins)
            : this(env, labelColumn, slotsInOutput, numBins, (outputColumnName, inputColumnName ?? outputColumnName))
        {
        }

        public ITransformer Fit(IDataView input)
        {
            _host.CheckValue(input, nameof(input));
            using (var ch = _host.Start("Selecting Slots"))
            {
                ch.Info("Computing mutual information");
                var sw = new Stopwatch();
                sw.Start();
                var colSet = new HashSet<string>();
                foreach (var col in _columns)
                {
                    if (!colSet.Add(col.inputColumnName))
                        ch.Warning("Column '{0}' specified multiple time.", col);
                }
                var colArr = colSet.ToArray();
                var colSizes = new int[colArr.Length];
                var scores = MutualInformationFeatureSelectionUtils.TrainCore(_host, input, _labelColumn, colArr, _numBins, colSizes);
                sw.Stop();
                ch.Info("Finished mutual information computation in {0}", sw.Elapsed);

                ch.Info("Selecting features to drop");
                var threshold = ComputeThreshold(scores, _slotsInOutput, out int tiedScoresToKeep);

                // If no slots should be dropped in a column, use CopyColumn to generate the corresponding output column.
                SlotsDroppingTransformer.ColumnInfo[] dropSlotsColumns;
                (string outputColumnName, string inputColumnName)[] copyColumnPairs;
                CreateDropAndCopyColumns(colArr.Length, scores, threshold, tiedScoresToKeep, _columns.Where(col => colSet.Contains(col.inputColumnName)).ToArray(), out int[] selectedCount, out dropSlotsColumns, out copyColumnPairs);

                for (int i = 0; i < selectedCount.Length; i++)
                    ch.Info("Selected {0} slots out of {1} in column '{2}'", selectedCount[i], colSizes[i], colArr[i]);
                ch.Info("Total number of slots selected: {0}", selectedCount.Sum());

                if (dropSlotsColumns.Length <= 0)
                    return new ColumnCopyingTransformer(_host, copyColumnPairs);
                else if (copyColumnPairs.Length <= 0)
                    return new SlotsDroppingTransformer(_host, dropSlotsColumns);

                var transformerChain = new TransformerChain<SlotsDroppingTransformer>(
                    new ITransformer[] {
                        new ColumnCopyingTransformer(_host, copyColumnPairs),
                        new SlotsDroppingTransformer(_host, dropSlotsColumns)
                    });
                return transformerChain;
            }
        }

        public SchemaShape GetOutputSchema(SchemaShape inputSchema)
        {
            _host.CheckValue(inputSchema, nameof(inputSchema));
            var result = inputSchema.ToDictionary(x => x.Name);
            foreach (var colPair in _columns)
            {
                if (!inputSchema.TryFindColumn(colPair.inputColumnName, out var col))
                    throw _host.ExceptSchemaMismatch(nameof(inputSchema), "input", colPair.inputColumnName);
                if (!MutualInformationFeatureSelectionUtils.IsValidColumnType(col.ItemType))
                    throw _host.ExceptUserArg(nameof(inputSchema),
                        "Column '{0}' does not have compatible type. Expected types are float, double, int, bool and key.", colPair.inputColumnName);
                var metadata = new List<SchemaShape.Column>();
                if (col.Metadata.TryFindColumn(MetadataUtils.Kinds.SlotNames, out var slotMeta))
                    metadata.Add(slotMeta);
                if (col.Metadata.TryFindColumn(MetadataUtils.Kinds.CategoricalSlotRanges, out var categoricalSlotMeta))
                    metadata.Add(categoricalSlotMeta);
                metadata.Add(new SchemaShape.Column(MetadataUtils.Kinds.IsNormalized, SchemaShape.Column.VectorKind.Scalar, BoolType.Instance, false));
                result[colPair.outputColumnName] = new SchemaShape.Column(colPair.outputColumnName, col.Kind, col.ItemType, false, new SchemaShape(metadata.ToArray()));
            }
            return new SchemaShape(result.Values);
        }

        /// <summary>
        /// Create method corresponding to SignatureDataTransform.
        /// </summary>
        internal static IDataTransform Create(IHostEnvironment env, Arguments args, IDataView input)
        {
            Contracts.CheckValue(env, nameof(env));
            var host = env.Register(RegistrationName);
            host.CheckValue(args, nameof(args));
            host.CheckValue(input, nameof(input));
            host.CheckUserArg(Utils.Size(args.Columns) > 0, nameof(args.Columns));
            host.CheckUserArg(args.SlotsInOutput > 0, nameof(args.SlotsInOutput));
            host.CheckNonWhiteSpace(args.LabelColumn, nameof(args.LabelColumn));
            host.Check(args.NumBins > 1, "numBins must be greater than 1.");

<<<<<<< HEAD
            (string outputColumnName, string inputColumnName)[] cols = args.Column.Select(col => (col, col)).ToArray();
=======
            (string input, string output)[] cols = args.Columns.Select(col => (col, col)).ToArray();
>>>>>>> ac7ee5a2
            return new MutualInformationFeatureSelectingEstimator(env, args.LabelColumn, args.SlotsInOutput, args.NumBins, cols).Fit(input).Transform(input) as IDataTransform;
        }

        /// <summary>
        /// Computes the threshold for the scores such that the top k slots are preserved.
        /// If there are less than k scores greater than zero, the threshold is set to zero and
        /// the tiedScoresToKeep is set to zero, so that we only keep scores strictly greater than zero.
        /// </summary>
        /// <param name="scores">The score for each column and each slot.</param>
        /// <param name="topk">How many slots to preserve.</param>
        /// <param name="tiedScoresToKeep">If there are ties, how many of them to keep.</param>
        /// <returns>The threshold.</returns>
        private static float ComputeThreshold(float[][] scores, int topk, out int tiedScoresToKeep)
        {
            // Use a min-heap for the topk elements.
            var heap = new Heap<float>((f1, f2) => f1 > f2, topk);

            for (int i = 0; i < scores.Length; i++)
            {
                for (int j = 0; j < scores[i].Length; j++)
                {
                    var score = scores[i][j];
                    Contracts.Assert(score >= 0);
                    if (heap.Count < topk)
                    {
                        if (score > 0)
                            heap.Add(score);
                    }
                    else if (heap.Top < score)
                    {
                        Contracts.Assert(heap.Count == topk);
                        heap.Pop();
                        heap.Add(score);
                    }
                }
            }

            var threshold = heap.Count < topk ? 0 : heap.Top;
            tiedScoresToKeep = 0;
            if (threshold == 0)
                return threshold;
            while (heap.Count > 0)
            {
                var top = heap.Pop();
                Contracts.Assert(top >= threshold);
                if (top > threshold)
                    break;
                tiedScoresToKeep++;
            }
            return threshold;
        }

        private static void CreateDropAndCopyColumns(int size, float[][] scores, float threshold, int tiedScoresToKeep, (string outputColumnName, string inputColumnName)[] cols,
            out int[] selectedCount, out SlotsDroppingTransformer.ColumnInfo[] dropSlotsColumns, out (string outputColumnName, string inputColumnName)[] copyColumnsPairs)
        {
            Contracts.Assert(size > 0);
            Contracts.Assert(Utils.Size(scores) == size);
            Contracts.Assert(Utils.Size(cols) == size);
            Contracts.Assert(threshold > 0 || (threshold == 0 && tiedScoresToKeep == 0));

            var dropCols = new List<SlotsDroppingTransformer.ColumnInfo>();
            var copyCols = new List<(string outputColumnName, string inputColumnName)>();
            selectedCount = new int[scores.Length];
            for (int i = 0; i < size; i++)
            {
                var slots = new List<(int min, int? max)>();
                var score = scores[i];
                selectedCount[i] = 0;
                for (int j = 0; j < score.Length; j++)
                {
                    var sc = score[j];
                    if (sc > threshold)
                    {
                        selectedCount[i]++;
                        continue;
                    }
                    if (sc == threshold && tiedScoresToKeep > 0)
                    {
                        tiedScoresToKeep--;
                        selectedCount[i]++;
                        continue;
                    }

                    // Adjacent slots are combined into a float range.
                    int min = j;
                    while (++j < score.Length)
                    {
                        sc = score[j];
                        if (sc > threshold)
                        {
                            selectedCount[i]++;
                            break;
                        }
                        if (sc == threshold && tiedScoresToKeep > 0)
                        {
                            tiedScoresToKeep--;
                            selectedCount[i]++;
                            break;
                        }
                    }
                    int max = j - 1;
                    slots.Add((min, max));
                }
                if (slots.Count <= 0)
                    copyCols.Add(cols[i]);
                else
                    dropCols.Add(new SlotsDroppingTransformer.ColumnInfo(cols[i].outputColumnName, cols[i].inputColumnName, slots.ToArray()));
            }
            dropSlotsColumns = dropCols.ToArray();
            copyColumnsPairs = copyCols.ToArray();
        }
    }

    internal static class MutualInformationFeatureSelectionUtils
    {
        /// <summary>
        /// Returns the feature selection scores for each slot of each column.
        /// </summary>
        /// <param name="host">The host.</param>
        /// <param name="input">The input dataview.</param>
        /// <param name="labelColumnName">The label column.</param>
        /// <param name="columns">The columns for which to compute the feature selection scores.</param>
        /// <param name="numBins">The number of bins to use for numeric features.</param>
        /// <param name="colSizes">The columns' sizes before dropping any slots.</param>
        /// <returns>A list of scores for each column and each slot.</returns>
        internal static float[][] TrainCore(IHost host, IDataView input, string labelColumnName, string[] columns, int numBins, int[] colSizes)
        {
            var impl = new Impl(host);
            return impl.GetScores(input, labelColumnName, columns, numBins, colSizes);
        }

        internal static bool IsValidColumnType(ColumnType type)
        {
            // REVIEW: Consider supporting all integer and unsigned types.
            ulong keyCount = type.GetKeyCount();
            return
                (0 < keyCount && keyCount < Utils.ArrayMaxSize) || type is BoolType ||
                type == NumberType.R4 || type == NumberType.R8 || type == NumberType.I4;
        }

        private sealed class Impl
        {
            private readonly IHost _host;
            private readonly BinFinderBase _binFinder;
            private int _numBins;
            private VBuffer<int> _labels; // always dense
            private int _numLabels;
            private int[][] _contingencyTable;
            private int[] _labelSums;
            private int[] _featureSums;
            private readonly List<float> _singles;
            private readonly List<double> _doubles;
            private ValueMapper<VBuffer<bool>, VBuffer<int>> _boolMapper;

            public Impl(IHost host)
            {
                Contracts.AssertValue(host);
                _host = host;
                _binFinder = new GreedyBinFinder();
                _singles = new List<float>();
                _doubles = new List<double>();
            }

            public float[][] GetScores(IDataView input, string labelColumnName, string[] columns, int numBins, int[] colSizes)
            {
                _numBins = numBins;
                var schema = input.Schema;
                var size = columns.Length;

                if (!schema.TryGetColumnIndex(labelColumnName, out int labelCol))
                {
                    throw _host.ExceptUserArg(nameof(MutualInformationFeatureSelectingEstimator.Arguments.LabelColumn),
                        "Label column '{0}' not found", labelColumnName);
                }

                var labelType = schema[labelCol].Type;
                if (!IsValidColumnType(labelType))
                {
                    throw _host.ExceptUserArg(nameof(MutualInformationFeatureSelectingEstimator.Arguments.LabelColumn),
                        "Label column '{0}' does not have compatible type", labelColumnName);
                }

                var colSrcs = new int[size + 1];
                colSrcs[size] = labelCol;
                for (int i = 0; i < size; i++)
                {
                    var colName = columns[i];
                    if (!schema.TryGetColumnIndex(colName, out int colSrc))
                    {
                        throw _host.ExceptUserArg(nameof(MutualInformationFeatureSelectingEstimator.Arguments.Columns),
                            "Source column '{0}' not found", colName);
                    }

                    var colType = schema[colSrc].Type;
                    if (colType is VectorType vectorType && !vectorType.IsKnownSize)
                    {
                        throw _host.ExceptUserArg(nameof(MutualInformationFeatureSelectingEstimator.Arguments.Columns),
                            "Variable length column '{0}' is not allowed", colName);
                    }

                    if (!IsValidColumnType(colType.GetItemType()))
                    {
                        throw _host.ExceptUserArg(nameof(MutualInformationFeatureSelectingEstimator.Arguments.Columns),
                            "Column '{0}' of type '{1}' does not have compatible type.", colName, colType);
                    }

                    colSrcs[i] = colSrc;
                    colSizes[i] = colType.GetValueCount();
                }

                var scores = new float[size][];
                using (var ch = _host.Start("Computing mutual information scores"))
                using (var pch = _host.StartProgressChannel("Computing mutual information scores"))
                {
                    using (var trans = Transposer.Create(_host, input, false, colSrcs))
                    {
                        int i = 0;
                        var header = new ProgressHeader(new[] { "columns" });
                        var b = trans.Schema.TryGetColumnIndex(labelColumnName, out labelCol);
                        Contracts.Assert(b);

                        GetLabels(trans, labelType, labelCol);
                        _contingencyTable = new int[_numLabels][];
                        _labelSums = new int[_numLabels];
                        pch.SetHeader(header, e => e.SetProgress(0, i, size));
                        for (i = 0; i < size; i++)
                        {
                            b = trans.Schema.TryGetColumnIndex(columns[i], out int col);
                            Contracts.Assert(b);
                            ch.Trace("Computing scores for column '{0}'", columns[i]);
                            scores[i] = ComputeMutualInformation(trans, col);
#if DEBUG
                            ch.Trace("Scores for column '{0}': {1}", columns[i], string.Join(", ", scores[i]));
#endif
                            pch.Checkpoint(i + 1);
                        }
                    }
                }

                return scores;
            }

            private void GetLabels(Transposer trans, ColumnType labelType, int labelCol)
            {
                int min;
                int lim;
                var labels = default(VBuffer<int>);
                // Note: NAs have their own separate bin.
                if (labelType == NumberType.I4)
                {
                    var tmp = default(VBuffer<int>);
                    trans.GetSingleSlotValue(labelCol, ref tmp);
                    BinInts(in tmp, ref labels, _numBins, out min, out lim);
                    _numLabels = lim - min;
                }
                else if (labelType == NumberType.R4)
                {
                    var tmp = default(VBuffer<Single>);
                    trans.GetSingleSlotValue(labelCol, ref tmp);
                    BinSingles(in tmp, ref labels, _numBins, out min, out lim);
                    _numLabels = lim - min;
                }
                else if (labelType == NumberType.R8)
                {
                    var tmp = default(VBuffer<Double>);
                    trans.GetSingleSlotValue(labelCol, ref tmp);
                    BinDoubles(in tmp, ref labels, _numBins, out min, out lim);
                    _numLabels = lim - min;
                }
                else if (labelType is BoolType)
                {
                    var tmp = default(VBuffer<bool>);
                    trans.GetSingleSlotValue(labelCol, ref tmp);
                    BinBools(in tmp, ref labels);
                    _numLabels = 3;
                    min = -1;
                    lim = 2;
                }
                else
                {
                    ulong labelKeyCount = labelType.GetKeyCount();
                    Contracts.Assert(labelKeyCount < Utils.ArrayMaxSize);
                    KeyLabelGetter<int> del = GetKeyLabels<int>;
                    var methodInfo = del.GetMethodInfo().GetGenericMethodDefinition().MakeGenericMethod(labelType.RawType);
                    var parameters = new object[] { trans, labelCol, labelType };
                    _labels = (VBuffer<int>)methodInfo.Invoke(this, parameters);
                    _numLabels = labelType.GetKeyCountAsInt32(_host) + 1;

                    // No need to densify or shift in this case.
                    return;
                }

                // Densify and shift labels.
                VBufferUtils.Densify(ref labels);
                Contracts.Assert(labels.IsDense);
                var labelsEditor = VBufferEditor.CreateFromBuffer(ref labels);
                for (int i = 0; i < labels.Length; i++)
                {
                    labelsEditor.Values[i] -= min;
                    Contracts.Assert(labelsEditor.Values[i] < _numLabels);
                }
                _labels = labelsEditor.Commit();
            }

            private delegate VBuffer<int> KeyLabelGetter<T>(Transposer trans, int labelCol, ColumnType labeColumnType);

            private VBuffer<int> GetKeyLabels<T>(Transposer trans, int labelCol, ColumnType labelColumnType)
            {
                var tmp = default(VBuffer<T>);
                var labels = default(VBuffer<int>);
                trans.GetSingleSlotValue(labelCol, ref tmp);
                BinKeys<T>(labelColumnType)(in tmp, ref labels);
                VBufferUtils.Densify(ref labels);
                return labels;
            }

            /// <summary>
            /// Computes the mutual information for one column.
            /// </summary>
            private Single[] ComputeMutualInformation(Transposer trans, int col)
            {
                // Note: NAs have their own separate bin.
                var type = trans.Schema[col].Type;
                var itemType = type.GetItemType();
                if (itemType == NumberType.I4)
                {
                    return ComputeMutualInformation(trans, col,
                        (ref VBuffer<int> src, ref VBuffer<int> dst, out int min, out int lim) =>
                        {
                            BinInts(in src, ref dst, _numBins, out min, out lim);
                        });
                }
                if (itemType == NumberType.R4)
                {
                    return ComputeMutualInformation(trans, col,
                        (ref VBuffer<Single> src, ref VBuffer<int> dst, out int min, out int lim) =>
                        {
                            BinSingles(in src, ref dst, _numBins, out min, out lim);
                        });
                }
                if (itemType == NumberType.R8)
                {
                    return ComputeMutualInformation(trans, col,
                        (ref VBuffer<Double> src, ref VBuffer<int> dst, out int min, out int lim) =>
                        {
                            BinDoubles(in src, ref dst, _numBins, out min, out lim);
                        });
                }
                if (itemType is BoolType)
                {
                    return ComputeMutualInformation(trans, col,
                        (ref VBuffer<bool> src, ref VBuffer<int> dst, out int min, out int lim) =>
                        {
                            min = -1;
                            lim = 2;
                            BinBools(in src, ref dst);
                        });
                }
                ulong keyCount = itemType.GetKeyCount();
                Contracts.Assert(keyCount < Utils.ArrayMaxSize);
                Func<ColumnType, Mapper<int>> del = MakeKeyMapper<int>;
                var methodInfo = del.GetMethodInfo().GetGenericMethodDefinition().MakeGenericMethod(itemType.RawType);
                ComputeMutualInformationDelegate<int> cmiDel = ComputeMutualInformation;
                var cmiMethodInfo = cmiDel.GetMethodInfo().GetGenericMethodDefinition().MakeGenericMethod(itemType.RawType);
                return (Single[])cmiMethodInfo.Invoke(this, new object[] { trans, col, methodInfo.Invoke(null, new object[] { itemType }) });
            }

            private delegate float[] ComputeMutualInformationDelegate<T>(Transposer trans, int col, Mapper<T> mapper);

            private delegate void Mapper<T>(ref VBuffer<T> src, ref VBuffer<int> dst, out int min, out int lim);

            private static Mapper<T> MakeKeyMapper<T>(ColumnType type)
            {
                ulong keyCount = type.GetKeyCount();
                Contracts.Assert(0 < keyCount && keyCount < Utils.ArrayMaxSize);
                var mapper = BinKeys<T>(type);
                return
                    (ref VBuffer<T> src, ref VBuffer<int> dst, out int min, out int lim) =>
                    {
                        min = 0;
                        lim = (int)type.GetKeyCount() + 1;
                        mapper(in src, ref dst);
                    };
            }

            /// <summary>
            /// Computes the mutual information for one column.
            /// </summary>
            private float[] ComputeMutualInformation<T>(Transposer trans, int col, Mapper<T> mapper)
            {
                var slotCount = trans.Schema[col].Type.GetValueCount();
                var scores = new float[slotCount];
                int iScore = 0;
                VBuffer<int> slotValues = default(VBuffer<int>);
                using (var cursor = trans.GetSlotCursor(col))
                {
                    var getter = cursor.GetGetter<T>();
                    while (cursor.MoveNext())
                    {
                        VBuffer<T> tmp = default(VBuffer<T>);
                        getter(ref tmp);
                        mapper(ref tmp, ref slotValues, out int min, out int lim);
                        Contracts.Assert(iScore < slotCount);
                        scores[iScore++] = ComputeMutualInformation(in slotValues, lim - min, min);
                    }
                }
                return scores;
            }

            /// <summary>
            /// Computes the mutual information for one slot.
            /// </summary>
            private float ComputeMutualInformation(in VBuffer<int> features, int numFeatures, int offset)
            {
                Contracts.Assert(_labels.Length == features.Length);
                if (Utils.Size(_contingencyTable[0]) < numFeatures)
                {
                    for (int i = 0; i < _numLabels; i++)
                        Array.Resize(ref _contingencyTable[i], numFeatures);
                    Array.Resize(ref _featureSums, numFeatures);
                }
                for (int i = 0; i < _numLabels; i++)
                    Array.Clear(_contingencyTable[i], 0, numFeatures);
                Array.Clear(_labelSums, 0, _numLabels);
                Array.Clear(_featureSums, 0, numFeatures);

                FillTable(in features, offset, numFeatures);
                for (int i = 0; i < _numLabels; i++)
                {
                    for (int j = 0; j < numFeatures; j++)
                    {
                        _labelSums[i] += _contingencyTable[i][j];
                        _featureSums[j] += _contingencyTable[i][j];
                    }
                }

                double score = 0;
                for (int i = 0; i < _numLabels; i++)
                {
                    for (int j = 0; j < numFeatures; j++)
                    {
                        if (_contingencyTable[i][j] > 0)
                            score += _contingencyTable[i][j] / (double)_labels.Length * Math.Log(_contingencyTable[i][j] * (double)_labels.Length / ((double)_labelSums[i] * _featureSums[j]), 2);
                    }
                }

                Contracts.Assert(score >= 0);
                return (float)score;
            }

            /// <summary>
            /// Fills the contingency table.
            /// </summary>
            private void FillTable(in VBuffer<int> features, int offset, int numFeatures)
            {
                Contracts.Assert(_labels.IsDense);
                Contracts.Assert(_labels.Length == features.Length);
                var featureValues = features.GetValues();
                var labelsValues = _labels.GetValues();
                if (features.IsDense)
                {
                    for (int i = 0; i < labelsValues.Length; i++)
                    {
                        var label = labelsValues[i];
                        var feature = featureValues[i] - offset;
                        Contracts.Assert(0 <= label && label < _numLabels);
                        Contracts.Assert(0 <= feature && feature < numFeatures);
                        _contingencyTable[label][feature]++;
                    }
                    return;
                }

                var featureIndices = features.GetIndices();
                int ii = 0;
                for (int i = 0; i < labelsValues.Length; i++)
                {
                    var label = labelsValues[i];
                    int feature;
                    if (ii == featureIndices.Length || i < featureIndices[ii])
                        feature = -offset;
                    else
                    {
                        feature = featureValues[ii] - offset;
                        ii++;
                    }
                    Contracts.Assert(0 <= label && label < _numLabels);
                    Contracts.Assert(0 <= feature && feature < numFeatures);
                    _contingencyTable[label][feature]++;
                }
                Contracts.Assert(ii == featureIndices.Length);
            }

            /// <summary>
            /// Maps from keys to ints.
            /// </summary>
            private static ValueMapper<VBuffer<T>, VBuffer<int>> BinKeys<T>(ColumnType colType)
            {
                var conv = Data.Conversion.Conversions.Instance.GetStandardConversion<T, uint>(colType, NumberType.U4, out bool identity);
                ValueMapper<T, int> mapper;
                if (identity)
                {
                    mapper = (ValueMapper<T, int>)(Delegate)(ValueMapper<uint, int>)(
                        (in uint src, ref int dst) =>
                        {
                            dst = (int)src;
                        });
                }
                else
                {
                    mapper =
                        (in T src, ref int dst) =>
                        {
                            uint t = 0;
                            conv(in src, ref t);
                            dst = (int)t;
                        };
                }
                return CreateVectorMapper(mapper);
            }

            /// <summary>
            /// Maps Ints.
            /// </summary>
            private void BinInts(in VBuffer<int> input, ref VBuffer<int> output,
                int numBins, out int min, out int lim)
            {
                Contracts.Assert(_singles.Count == 0);

                var bounds = _binFinder.FindBins(numBins, _singles, input.Length - input.GetValues().Length);
                min = -1 - bounds.FindIndexSorted(0);
                lim = min + bounds.Length + 1;
                int offset = min;
                ValueMapper<int, int> mapper =
                    (in int src, ref int dst) =>
                        dst = offset + 1 + bounds.FindIndexSorted((Single)src);
                mapper.MapVector(in input, ref output);
                _singles.Clear();
            }

            /// <summary>
            /// Maps from Singles to ints. NaNs (and only NaNs) are mapped to the first bin.
            /// </summary>
            private void BinSingles(in VBuffer<Single> input, ref VBuffer<int> output,
                int numBins, out int min, out int lim)
            {
                Contracts.Assert(_singles.Count == 0);
                var inputValues = input.GetValues();
                for (int i = 0; i < inputValues.Length; i++)
                {
                    var val = inputValues[i];
                    if (!Single.IsNaN(val))
                        _singles.Add(val);
                }

                var bounds = _binFinder.FindBins(numBins, _singles, input.Length - inputValues.Length);
                min = -1 - bounds.FindIndexSorted(0);
                lim = min + bounds.Length + 1;
                int offset = min;
                ValueMapper<Single, int> mapper =
                    (in Single src, ref int dst) =>
                        dst = Single.IsNaN(src) ? offset : offset + 1 + bounds.FindIndexSorted(src);
                mapper.MapVector(in input, ref output);
                _singles.Clear();
            }

            /// <summary>
            /// Maps from Doubles to ints. NaNs (and only NaNs) are mapped to the first bin.
            /// </summary>
            private void BinDoubles(in VBuffer<Double> input, ref VBuffer<int> output,
                int numBins, out int min, out int lim)
            {
                Contracts.Assert(_doubles.Count == 0);
                var inputValues = input.GetValues();
                for (int i = 0; i < inputValues.Length; i++)
                {
                    var val = inputValues[i];
                    if (!Double.IsNaN(val))
                        _doubles.Add(val);
                }

                var bounds = _binFinder.FindBins(numBins, _doubles, input.Length - inputValues.Length);
                var offset = min = -1 - bounds.FindIndexSorted(0);
                lim = min + bounds.Length + 1;
                ValueMapper<Double, int> mapper =
                    (in Double src, ref int dst) =>
                        dst = Double.IsNaN(src) ? offset : offset + 1 + bounds.FindIndexSorted(src);
                mapper.MapVector(in input, ref output);
                _doubles.Clear();
            }

            private void BinBools(in VBuffer<bool> input, ref VBuffer<int> output)
            {
                if (_boolMapper == null)
                    _boolMapper = CreateVectorMapper<bool, int>(BinOneBool);
                _boolMapper(in input, ref output);
            }

            private void BinOneBool(in bool src, ref int dst)
            {
                dst = Convert.ToInt32(src);
            }
        }

        /// <summary>
        /// Given a mapper from T to int, creates a mapper from VBuffer{T} to VBuffer&lt;int&gt;.
        /// Assumes that the mapper maps default(TSrc) to default(TDst) so that the returned mapper preserves sparsity.
        /// </summary>
        private static ValueMapper<VBuffer<TSrc>, VBuffer<TDst>> CreateVectorMapper<TSrc, TDst>(ValueMapper<TSrc, TDst> map)
            where TDst : IEquatable<TDst>
        {
#if DEBUG
            TSrc tmpSrc = default(TSrc);
            TDst tmpDst = default(TDst);
            map(in tmpSrc, ref tmpDst);
            Contracts.Assert(tmpDst.Equals(default(TDst)));
#endif
            return map.MapVector;
        }

        private static void MapVector<TSrc, TDst>(this ValueMapper<TSrc, TDst> map, in VBuffer<TSrc> input, ref VBuffer<TDst> output)
        {
            var inputValues = input.GetValues();
            var editor = VBufferEditor.Create(ref output, input.Length, inputValues.Length);
            for (int i = 0; i < inputValues.Length; i++)
            {
                TSrc val = inputValues[i];
                map(in val, ref editor.Values[i]);
            }

            if (!input.IsDense && inputValues.Length > 0)
            {
                input.GetIndices().CopyTo(editor.Indices);
            }

            output = editor.Commit();
        }
    }
}<|MERGE_RESOLUTION|>--- conflicted
+++ resolved
@@ -197,11 +197,7 @@
             host.CheckNonWhiteSpace(args.LabelColumn, nameof(args.LabelColumn));
             host.Check(args.NumBins > 1, "numBins must be greater than 1.");
 
-<<<<<<< HEAD
-            (string outputColumnName, string inputColumnName)[] cols = args.Column.Select(col => (col, col)).ToArray();
-=======
-            (string input, string output)[] cols = args.Columns.Select(col => (col, col)).ToArray();
->>>>>>> ac7ee5a2
+            (string outputColumnName, string inputColumnName)[] cols = args.Columns.Select(col => (col, col)).ToArray();
             return new MutualInformationFeatureSelectingEstimator(env, args.LabelColumn, args.SlotsInOutput, args.NumBins, cols).Fit(input).Transform(input) as IDataTransform;
         }
 
