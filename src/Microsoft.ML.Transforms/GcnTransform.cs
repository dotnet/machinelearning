// Licensed to the .NET Foundation under one or more agreements.
// The .NET Foundation licenses this file to you under the MIT license.
// See the LICENSE file in the project root for more information.

using System;
using System.Collections.Generic;
using System.Linq;
using System.Text;
using Microsoft.Data.DataView;
using Microsoft.ML;
using Microsoft.ML.CommandLine;
using Microsoft.ML.Core.Data;
using Microsoft.ML.Data;
using Microsoft.ML.EntryPoints;
using Microsoft.ML.Internal.CpuMath;
using Microsoft.ML.Internal.Utilities;
using Microsoft.ML.Model;
using Microsoft.ML.Transforms.Projections;

[assembly: LoadableClass(LpNormalizingTransformer.GcnSummary, typeof(IDataTransform), typeof(LpNormalizingTransformer), typeof(LpNormalizingTransformer.GcnArguments), typeof(SignatureDataTransform),
    LpNormalizingTransformer.UserNameGn, "GcnTransform", LpNormalizingTransformer.ShortNameGn)]

[assembly: LoadableClass(LpNormalizingTransformer.GcnSummary, typeof(IDataTransform), typeof(LpNormalizingTransformer), null, typeof(SignatureLoadDataTransform),
    LpNormalizingTransformer.UserNameGn, LpNormalizingTransformer.LoaderSignature, LpNormalizingTransformer.LoaderSignatureOld)]

[assembly: LoadableClass(LpNormalizingTransformer.Summary, typeof(IDataTransform), typeof(LpNormalizingTransformer), typeof(LpNormalizingTransformer.Arguments), typeof(SignatureDataTransform),
    LpNormalizingTransformer.UserNameLP, "LpNormNormalizer", LpNormalizingTransformer.ShortNameLP)]

[assembly: LoadableClass(LpNormalizingTransformer.Summary, typeof(LpNormalizingTransformer), null, typeof(SignatureLoadModel),
    LpNormalizingTransformer.UserNameGn, LpNormalizingTransformer.LoaderSignature)]

[assembly: LoadableClass(typeof(IRowMapper), typeof(LpNormalizingTransformer), null, typeof(SignatureLoadRowMapper),
   LpNormalizingTransformer.UserNameGn, LpNormalizingTransformer.LoaderSignature)]

[assembly: EntryPointModule(typeof(LpNormalization))]

namespace Microsoft.ML.Transforms.Projections
{
    /// <summary>
    /// Lp-Norm (vector/row-wise) normalization transform. Has the following two set of arguments:
    /// 1- Lp-Norm normalizer arguments:
    ///    Normalize rows individually by rescaling them to unit norm (L2, L1 or LInf).
    ///    Performs the following operation on a vector X:
    ///         Y = (X - M) / D, where M is mean and D is either L2 norm, L1 norm or LInf norm.
    ///    Scaling inputs to unit norms is a common operation for text classification or clustering.
    /// 2- Global contrast normalization (GCN) arguments:
    ///    Performs the following operation on a vector X:
    ///         Y = (s * X - M) / D, where s is a scale, M is mean and D is either L2 norm or standard deviation.
    ///    Usage examples and Matlab code:
    ///    <a href="https://www.cs.stanford.edu/~acoates/papers/coatesleeng_aistats_2011.pdf">https://www.cs.stanford.edu/~acoates/papers/coatesleeng_aistats_2011.pdf</a>.
    /// </summary>
    public sealed class LpNormalizingTransformer : OneToOneTransformerBase
    {
        public sealed class Arguments : TransformInputBase
        {
            [Argument(ArgumentType.Multiple | ArgumentType.Required, HelpText = "New column definition(s) (optional form: name:src)", Name = "Column", ShortName = "col", SortOrder = 1)]
            public Column[] Columns;

            [Argument(ArgumentType.AtMostOnce, HelpText = "The norm to use to normalize each sample", ShortName = "norm", SortOrder = 1)]
            public LpNormalizingEstimatorBase.NormalizerKind NormKind = LpNormalizingEstimatorBase.Defaults.NormKind;

            [Argument(ArgumentType.AtMostOnce, HelpText = "Subtract mean from each value before normalizing", SortOrder = 2)]
            public bool SubMean = LpNormalizingEstimatorBase.Defaults.LpSubstractMean;
        }

        public sealed class GcnArguments : TransformInputBase
        {
            [Argument(ArgumentType.Multiple, HelpText = "New column definition(s) (optional form: name:src)", Name = "Column", ShortName = "col", SortOrder = 1)]
            public GcnColumn[] Columns;

            [Argument(ArgumentType.AtMostOnce, HelpText = "Subtract mean from each value before normalizing", SortOrder = 1)]
            public bool SubMean = LpNormalizingEstimatorBase.Defaults.GcnSubstractMean;

            [Argument(ArgumentType.AtMostOnce, HelpText = "Normalize by standard deviation rather than L2 norm", ShortName = "useStd")]
            public bool UseStdDev = LpNormalizingEstimatorBase.Defaults.UseStdDev;

            [Argument(ArgumentType.AtMostOnce, HelpText = "Scale features by this value")]
            public float Scale = LpNormalizingEstimatorBase.Defaults.Scale;
        }

        public abstract class ColumnBase : OneToOneColumn
        {
            [Argument(ArgumentType.AtMostOnce, HelpText = "Subtract mean from each value before normalizing")]
            public bool? SubMean;

            private protected ColumnBase()
            {
            }

            private protected override bool TryUnparseCore(StringBuilder sb)
            {
                Contracts.AssertValue(sb);
                if (SubMean != null)
                    return false;
                return base.TryUnparseCore(sb);
            }
        }

        public sealed class Column : ColumnBase
        {
            [Argument(ArgumentType.AtMostOnce, HelpText = "The norm to use to normalize each sample", ShortName = "norm", SortOrder = 1)]
            public LpNormalizingEstimatorBase.NormalizerKind? NormKind;

            internal static Column Parse(string str)
            {
                Contracts.AssertNonEmpty(str);

                var res = new Column();
                if (res.TryParse(str))
                    return res;
                return null;
            }

            internal bool TryUnparse(StringBuilder sb)
            {
                Contracts.AssertValue(sb);
                if (NormKind != null)
                    return false;
                return TryUnparseCore(sb);
            }
        }

        public sealed class GcnColumn : ColumnBase
        {
            [Argument(ArgumentType.AtMostOnce, HelpText = "Normalize by standard deviation rather than L2 norm")]
            public bool? UseStdDev;

            [Argument(ArgumentType.AtMostOnce, HelpText = "Scale features by this value")]
            public float? Scale;

            internal static GcnColumn Parse(string str)
            {
                Contracts.AssertNonEmpty(str);

                var res = new GcnColumn();
                if (res.TryParse(str))
                    return res;
                return null;
            }

            internal bool TryUnparse(StringBuilder sb)
            {
                Contracts.AssertValue(sb);
                if (UseStdDev != null || Scale != null)
                    return false;
                return TryUnparseCore(sb);
            }
        }

        /// <summary>
        /// Describes how the transformer handles one Gcn column pair.
        /// </summary>
        public sealed class GcnColumnInfo : ColumnInfoBase
        {
            /// <summary>
            /// Describes how the transformer handles one Gcn column pair.
            /// </summary>
            /// <param name="name">Name of the column resulting from the transformation of <paramref name="inputColumnName"/>.</param>
            /// <param name="inputColumnName">Name of column to transform. If set to <see langword="null"/>, the value of the <paramref name="name"/> will be used as source.</param>
            /// <param name="substractMean">Subtract mean from each value before normalizing.</param>
            /// <param name="useStdDev">Normalize by standard deviation rather than L2 norm.</param>
            /// <param name="scale">Scale features by this value.</param>
            public GcnColumnInfo(string name, string inputColumnName = null,
                bool substractMean = LpNormalizingEstimatorBase.Defaults.GcnSubstractMean,
                bool useStdDev = LpNormalizingEstimatorBase.Defaults.UseStdDev,
                float scale = LpNormalizingEstimatorBase.Defaults.Scale)
                : base(name, inputColumnName, substractMean, useStdDev ? LpNormalizingEstimatorBase.NormalizerKind.StdDev : LpNormalizingEstimatorBase.NormalizerKind.L2Norm, scale)
            {
            }
        }

        /// <summary>
        /// Describes how the transformer handles one LpNorm column pair.
        /// </summary>
        public sealed class LpNormColumnInfo : ColumnInfoBase
        {
            /// <summary>
            /// Describes how the transformer handles one LpNorm column pair.
            /// </summary>
            /// <param name="name">Name of the column resulting from the transformation of <paramref name="inputColumnName"/>.</param>
            /// <param name="inputColumnName">Name of column to transform. If set to <see langword="null"/>, the value of the <paramref name="name"/> will be used as source.</param>
            /// <param name="substractMean">Subtract mean from each value before normalizing.</param>
            /// <param name="normalizerKind">The norm to use to normalize each sample.</param>
            public LpNormColumnInfo(string name, string inputColumnName = null,
                bool substractMean = LpNormalizingEstimatorBase.Defaults.LpSubstractMean,
                LpNormalizingEstimatorBase.NormalizerKind normalizerKind = LpNormalizingEstimatorBase.Defaults.NormKind)
                : base(name, inputColumnName ?? name, substractMean, normalizerKind, 1)
            {
            }
        }

        private sealed class ColumnInfoLoaded : ColumnInfoBase
        {
            internal ColumnInfoLoaded(ModelLoadContext ctx, string name, string inputColumnName, bool normKindSerialized)
                : base(ctx, name, inputColumnName, normKindSerialized)
            {

            }
        }

        /// <summary>
        /// Describes base class for one column pair.
        /// </summary>
        public abstract class ColumnInfoBase
        {
            public readonly string Name;
            public readonly string InputColumnName;
            public readonly bool SubtractMean;
            public readonly LpNormalizingEstimatorBase.NormalizerKind NormKind;
            public readonly float Scale;

            internal ColumnInfoBase(string name, string inputColumnName, bool substractMean, LpNormalizingEstimatorBase.NormalizerKind normalizerKind, float scale)
            {
                Contracts.CheckNonWhiteSpace(name, nameof(name));
                Contracts.CheckNonWhiteSpace(inputColumnName, nameof(inputColumnName));
                Name = name;
                InputColumnName = inputColumnName;
                SubtractMean = substractMean;
                Contracts.CheckUserArg(0 < scale && scale < float.PositiveInfinity, nameof(scale), "scale must be a positive finite value");
                Scale = scale;
                NormKind = normalizerKind;
            }

            internal ColumnInfoBase(ModelLoadContext ctx, string name, string inputColumnName, bool normKindSerialized)
            {
                Contracts.AssertValue(ctx);
                Contracts.CheckNonWhiteSpace(inputColumnName, nameof(inputColumnName));
                Contracts.CheckNonWhiteSpace(name, nameof(name));
                Name = name;
                InputColumnName = inputColumnName;

                // *** Binary format ***
                // byte: SubtractMean
                // byte: NormKind
                // Float: Scale
                SubtractMean = ctx.Reader.ReadBoolByte();
                byte normKindVal = ctx.Reader.ReadByte();
                Contracts.CheckDecode(Enum.IsDefined(typeof(LpNormalizingEstimatorBase.NormalizerKind), normKindVal));
                NormKind = (LpNormalizingEstimatorBase.NormalizerKind)normKindVal;
                // Note: In early versions, a bool option (useStd) to whether to normalize by StdDev rather than
                // L2 norm was used. normKind was added in version=verVectorNormalizerSupported.
                // normKind was defined in a way such that the serialized boolean (0: use StdDev, 1: use L2) is
                // still valid.
                Contracts.CheckDecode(normKindSerialized ||
                        (NormKind == LpNormalizingEstimatorBase.NormalizerKind.L2Norm || NormKind == LpNormalizingEstimatorBase.NormalizerKind.StdDev));
                Scale = ctx.Reader.ReadFloat();
                Contracts.CheckDecode(0 < Scale && Scale < float.PositiveInfinity);
            }

            internal void Save(ModelSaveContext ctx)
            {
                Contracts.AssertValue(ctx);
                // *** Binary format ***
                // byte: SubtractMean
                // byte: NormKind
                // Float: Scale
                ctx.Writer.WriteBoolByte(SubtractMean);
                ctx.Writer.Write((byte)NormKind);
                Contracts.Assert(0 < Scale && Scale < float.PositiveInfinity);
                ctx.Writer.Write(Scale);
            }
        }

        internal const string GcnSummary = "Performs a global contrast normalization on input values: Y = (s * X - M) / D, where s is a scale, M is mean and D is "
           + "either L2 norm or standard deviation.";
        internal const string UserNameGn = "Global Contrast Normalization Transform";
        internal const string ShortNameGn = "Gcn";

        internal const string Summary = "Normalize vectors (rows) individually by rescaling them to unit norm (L2, L1 or LInf). Performs the following operation on a vector X: "
            + "Y = (X - M) / D, where M is mean and D is either L2 norm, L1 norm or LInf norm.";

        internal const string UserNameLP = "Lp-Norm Normalizer";
        internal const string ShortNameLP = "lpnorm";

        private const uint VerVectorNormalizerSupported = 0x00010002;

        internal const string LoaderSignature = "GcnTransform";
        internal const string LoaderSignatureOld = "GcnFunction";

        private static VersionInfo GetVersionInfo()
        {
            return new VersionInfo(
                modelSignature: "GCNORMAF",
                // verWrittenCur: 0x00010001, // Initial
                // verWrittenCur: 0x00010002, // Added arguments for Lp-norm (vector/row-wise) normalizer
                verWrittenCur: 0x00010003, // Dropped sizeof(Float).
                verReadableCur: 0x00010003,
                verWeCanReadBack: 0x00010001,
                loaderSignature: LoaderSignature,
                loaderSignatureAlt: LoaderSignatureOld,
                loaderAssemblyName: typeof(LpNormalizingTransformer).Assembly.FullName);
        }

        private const string RegistrationName = "LpNormNormalizer";

        // REVIEW: should this be an argument instead?
        private const float MinScale = 1e-8f;

        public IReadOnlyCollection<ColumnInfoBase> Columns => _columns.AsReadOnly();
        private readonly ColumnInfoBase[] _columns;

        private static (string outputColumnName, string inputColumnName)[] GetColumnPairs(ColumnInfoBase[] columns)
        {
            Contracts.CheckValue(columns, nameof(columns));
            return columns.Select(x => (x.Name, x.InputColumnName)).ToArray();
        }

        protected override void CheckInputColumn(Schema inputSchema, int col, int srcCol)
        {
            var inType = inputSchema[srcCol].Type;
            if (!LpNormalizingEstimatorBase.IsColumnTypeValid(inType))
                throw Host.ExceptSchemaMismatch(nameof(inputSchema), "input", inputSchema[srcCol].Name, LpNormalizingEstimatorBase.ExpectedColumnType, inType.ToString());
        }
        /// <summary>
        /// Create a <see cref="LpNormalizingTransformer"/> that takes multiple pairs of columns.
        /// </summary>
        public LpNormalizingTransformer(IHostEnvironment env, params ColumnInfoBase[] columns) :
           base(Contracts.CheckRef(env, nameof(env)).Register(nameof(LpNormalizingTransformer)), GetColumnPairs(columns))
        {
            _columns = columns.ToArray();
        }

        // Factory method for SignatureDataTransform for GcnArguments class.
        internal static IDataTransform Create(IHostEnvironment env, GcnArguments args, IDataView input)
        {
            Contracts.CheckValue(env, nameof(env));
            env.CheckValue(args, nameof(args));
            env.CheckValue(input, nameof(input));

            env.CheckValue(args.Columns, nameof(args.Columns));
            var cols = new GcnColumnInfo[args.Columns.Length];
            using (var ch = env.Start("ValidateArgs"))
            {
                for (int i = 0; i < cols.Length; i++)
                {
<<<<<<< HEAD
                    var item = args.Column[i];
                    cols[i] = new GcnColumnInfo(
=======
                    var item = args.Columns[i];
                    cols[i] = new GcnColumnInfo(item.Source ?? item.Name,
>>>>>>> ac7ee5a2
                        item.Name,
                        item.Source ?? item.Name,
                        item.SubMean ?? args.SubMean,
                        item.UseStdDev ?? args.UseStdDev,
                        item.Scale ?? args.Scale);
                }
                if (!args.SubMean && args.UseStdDev)
                    ch.Warning("subMean parameter is false while useStd is true. It is advisable to set subMean to true in case useStd is set to true.");
            }
            return new LpNormalizingTransformer(env, cols).MakeDataTransform(input);
        }

        // Factory method for SignatureDataTransform for Arguments class.
        internal static IDataTransform Create(IHostEnvironment env, Arguments args, IDataView input)
        {
            Contracts.CheckValue(env, nameof(env));
            env.CheckValue(args, nameof(args));
            env.CheckValue(input, nameof(input));

            env.CheckValue(args.Columns, nameof(args.Columns));
            var cols = new LpNormColumnInfo[args.Columns.Length];
            using (var ch = env.Start("ValidateArgs"))
            {
                for (int i = 0; i < cols.Length; i++)
                {
<<<<<<< HEAD
                    var item = args.Column[i];
                    cols[i] = new LpNormColumnInfo(
=======
                    var item = args.Columns[i];
                    cols[i] = new LpNormColumnInfo(item.Source ?? item.Name,
>>>>>>> ac7ee5a2
                        item.Name,
                        item.Source ?? item.Name,
                        item.SubMean ?? args.SubMean,
                        item.NormKind ?? args.NormKind);
                }
            }
            return new LpNormalizingTransformer(env, cols).MakeDataTransform(input);
        }

        // Factory method for SignatureLoadModel.
        private static LpNormalizingTransformer Create(IHostEnvironment env, ModelLoadContext ctx)
        {
            Contracts.CheckValue(env, nameof(env));
            var host = env.Register(nameof(LpNormalizingTransformer));

            host.CheckValue(ctx, nameof(ctx));
            ctx.CheckAtModel(GetVersionInfo());
            if (ctx.Header.ModelVerWritten <= 0x00010002)
            {
                int cbFloat = ctx.Reader.ReadInt32();
                env.CheckDecode(cbFloat == sizeof(float));
            }
            return new LpNormalizingTransformer(host, ctx);
        }

        // Factory method for SignatureLoadDataTransform.
        private static IDataTransform Create(IHostEnvironment env, ModelLoadContext ctx, IDataView input)
            => Create(env, ctx).MakeDataTransform(input);

        // Factory method for SignatureLoadRowMapper.
        private static IRowMapper Create(IHostEnvironment env, ModelLoadContext ctx, Schema inputSchema)
            => Create(env, ctx).MakeRowMapper(inputSchema);

        private LpNormalizingTransformer(IHost host, ModelLoadContext ctx)
            : base(host, ctx)
        {
            // *** Binary format ***
            // <prefix handled in static Create method>
            // <base>
            // <columns>
            var columnsLength = ColumnPairs.Length;
            _columns = new ColumnInfoLoaded[columnsLength];
            for (int i = 0; i < columnsLength; i++)
                _columns[i] = new ColumnInfoLoaded(ctx, ColumnPairs[i].outputColumnName, ColumnPairs[i].inputColumnName, ctx.Header.ModelVerWritten >= VerVectorNormalizerSupported);
        }

        public override void Save(ModelSaveContext ctx)
        {
            Host.CheckValue(ctx, nameof(ctx));

            ctx.CheckAtModel();
            ctx.SetVersionInfo(GetVersionInfo());

            // *** Binary format ***
            // <base>
            // <columns>
            SaveColumns(ctx);

            Host.Assert(_columns.Length == ColumnPairs.Length);
            foreach (var col in _columns)
                col.Save(ctx);
        }

        private protected override IRowMapper MakeRowMapper(Schema schema) => new Mapper(this, schema);

        private sealed class Mapper : OneToOneMapperBase
        {
            private readonly ColumnType[] _srcTypes;
            private readonly int[] _srcCols;
            private readonly ColumnType[] _types;
            private readonly LpNormalizingTransformer _parent;

            public Mapper(LpNormalizingTransformer parent, Schema inputSchema)
                 : base(parent.Host.Register(nameof(Mapper)), parent, inputSchema)
            {
                _parent = parent;
                _types = new ColumnType[_parent.ColumnPairs.Length];
                _srcTypes = new ColumnType[_parent.ColumnPairs.Length];
                _srcCols = new int[_parent.ColumnPairs.Length];
                for (int i = 0; i < _parent.ColumnPairs.Length; i++)
                {
                    inputSchema.TryGetColumnIndex(_parent.ColumnPairs[i].inputColumnName, out _srcCols[i]);
                    var srcCol = inputSchema[_srcCols[i]];
                    _srcTypes[i] = srcCol.Type;
                    _types[i] = srcCol.Type;
                }
            }

            protected override Schema.DetachedColumn[] GetOutputColumnsCore()
            {
                var result = new Schema.DetachedColumn[_parent.ColumnPairs.Length];
                for (int i = 0; i < _parent.ColumnPairs.Length; i++)
                {
                    var builder = new MetadataBuilder();
                    builder.Add(InputSchema[ColMapNewToOld[i]].Metadata, name => name == MetadataUtils.Kinds.SlotNames);
                    ValueGetter<bool> getter = (ref bool dst) => dst = true;
                    builder.Add(MetadataUtils.Kinds.IsNormalized, BoolType.Instance, getter);
                    result[i] = new Schema.DetachedColumn(_parent.ColumnPairs[i].outputColumnName, _types[i], builder.GetMetadata());
                }
                return result;
            }

            protected override Delegate MakeGetter(Row input, int iinfo, Func<int, bool> activeOutput, out Action disposer)
            {
                Contracts.AssertValue(input);
                Contracts.Assert(0 <= iinfo && iinfo < _parent.ColumnPairs.Length);
                disposer = null;

                var ex = _parent._columns[iinfo];
                Host.Assert(0 < ex.Scale && ex.Scale < float.PositiveInfinity);
                Host.Assert(_srcTypes[iinfo] is VectorType);

                var getSrc = input.GetGetter<VBuffer<float>>(_srcCols[iinfo]);
                var src = default(VBuffer<float>);
                ValueGetter<VBuffer<float>> del;
                float scale = ex.Scale;

                if (ex.SubtractMean)
                {
                    switch (ex.NormKind)
                    {
                        case LpNormalizingEstimatorBase.NormalizerKind.StdDev:
                            del =
                                (ref VBuffer<float> dst) =>
                                {
                                    getSrc(ref src);
                                    var srcValues = src.GetValues();
                                    var mean = Mean(srcValues, src.Length);
                                    var divisor = StdDev(srcValues, src.Length, mean);
                                    FillValues(Host, in src, ref dst, divisor, scale, mean);
                                };
                            return del;
                        case LpNormalizingEstimatorBase.NormalizerKind.L2Norm:
                            del =
                               (ref VBuffer<float> dst) =>
                               {
                                   getSrc(ref src);
                                   var srcValues = src.GetValues();
                                   var mean = Mean(srcValues, src.Length);
                                   var divisor = L2Norm(srcValues, mean);
                                   FillValues(Host, in src, ref dst, divisor, scale, mean);
                               };
                            return del;
                        case LpNormalizingEstimatorBase.NormalizerKind.L1Norm:
                            del =
                               (ref VBuffer<float> dst) =>
                               {
                                   getSrc(ref src);
                                   var srcValues = src.GetValues();
                                   var mean = Mean(srcValues, src.Length);
                                   var divisor = L1Norm(srcValues, mean);
                                   FillValues(Host, in src, ref dst, divisor, scale, mean);
                               };
                            return del;
                        case LpNormalizingEstimatorBase.NormalizerKind.LInf:
                            del =
                               (ref VBuffer<float> dst) =>
                               {
                                   getSrc(ref src);
                                   var srcValues = src.GetValues();
                                   var mean = Mean(srcValues, src.Length);
                                   var divisor = LInfNorm(srcValues, mean);
                                   FillValues(Host, in src, ref dst, divisor, scale, mean);
                               };
                            return del;
                        default:
                            Host.Assert(false, "Unsupported normalizer type");
                            goto case LpNormalizingEstimatorBase.NormalizerKind.L2Norm;
                    }
                }

                switch (ex.NormKind)
                {
                    case LpNormalizingEstimatorBase.NormalizerKind.StdDev:
                        del =
                            (ref VBuffer<float> dst) =>
                            {
                                getSrc(ref src);
                                var divisor = StdDev(src.GetValues(), src.Length);
                                FillValues(Host, in src, ref dst, divisor, scale);
                            };
                        return del;
                    case LpNormalizingEstimatorBase.NormalizerKind.L2Norm:
                        del =
                           (ref VBuffer<float> dst) =>
                           {
                               getSrc(ref src);
                               var divisor = L2Norm(src.GetValues());
                               FillValues(Host, in src, ref dst, divisor, scale);
                           };
                        return del;
                    case LpNormalizingEstimatorBase.NormalizerKind.L1Norm:
                        del =
                           (ref VBuffer<float> dst) =>
                           {
                               getSrc(ref src);
                               var divisor = L1Norm(src.GetValues());
                               FillValues(Host, in src, ref dst, divisor, scale);
                           };
                        return del;
                    case LpNormalizingEstimatorBase.NormalizerKind.LInf:
                        del =
                           (ref VBuffer<float> dst) =>
                           {
                               getSrc(ref src);
                               var divisor = LInfNorm(src.GetValues());
                               FillValues(Host, in src, ref dst, divisor, scale);
                           };
                        return del;
                    default:
                        Host.Assert(false, "Unsupported normalizer type");
                        goto case LpNormalizingEstimatorBase.NormalizerKind.L2Norm;
                }
            }

            private static void FillValues(IExceptionContext ectx, in VBuffer<float> src, ref VBuffer<float> dst, float divisor, float scale, float offset = 0)
            {
                var srcValues = src.GetValues();
                int count = srcValues.Length;
                int length = src.Length;
                ectx.Assert(divisor >= 0);

                if (count == 0)
                {
                    VBufferUtils.Resize(ref dst, length, 0);
                    return;
                }
                ectx.Assert(count > 0);
                ectx.Assert(length > 0);

                float normScale = scale;
                if (divisor > 0)
                    normScale /= divisor;

                // Don't normalize small values.
                if (normScale < MinScale)
                    normScale = 1;

                VBufferEditor<float> editor;
                if (offset == 0)
                {
                    editor = VBufferEditor.Create(ref dst, length, count);
                    var dstValues = editor.Values;
                    if (!src.IsDense)
                    {
                        src.GetIndices().CopyTo(editor.Indices);
                    }

                    CpuMathUtils.Scale(normScale, src.GetValues(), dstValues, count);
                    dst = editor.Commit();

                    return;
                }

                // Subtracting the mean requires a dense representation.
                src.CopyToDense(ref dst);

                editor = VBufferEditor.CreateFromBuffer(ref dst);
                if (normScale != 1)
                    CpuMathUtils.ScaleAdd(normScale, -offset, editor.Values);
                else
                    CpuMathUtils.Add(-offset, editor.Values);
            }

            /// <summary>
            /// Compute Standard Deviation. In case of both subMean and useStd are true, we technically need to compute variance
            /// based on centered values (i.e. after subtracting the mean). But since the centered
            /// values mean is approximately zero, we can use variance of non-centered values.
            /// </summary>
            private static float StdDev(ReadOnlySpan<float> values, int length)
            {
                Contracts.Assert(0 <= values.Length && values.Length <= length);
                if (values.Length == 0)
                    return 0;
                // We need a mean to compute variance.
                var tmpMean = CpuMathUtils.Sum(values) / length;
                float sumSq = 0;
                if (values.Length != length && tmpMean != 0)
                {
                    // Sparse representation.
                    float meanSq = tmpMean * tmpMean;
                    sumSq = (length - values.Length) * meanSq;
                }
                sumSq += CpuMathUtils.SumSq(tmpMean, values);
                return MathUtils.Sqrt(sumSq / length);
            }

            /// <summary>
            /// Compute Standard Deviation.
            /// We have two overloads of StdDev instead of one with <see cref="Nullable{Float}"/> mean for perf reasons.
            /// </summary>
            private static float StdDev(ReadOnlySpan<float> values, int length, float mean)
            {
                Contracts.Assert(0 <= values.Length && values.Length <= length);
                if (values.Length == 0)
                    return 0;
                float sumSq = 0;
                if (values.Length != length && mean != 0)
                {
                    // Sparse representation.
                    float meanSq = mean * mean;
                    sumSq = (length - values.Length) * meanSq;
                }
                sumSq += CpuMathUtils.SumSq(mean, values);
                return MathUtils.Sqrt(sumSq / length);
            }

            /// <summary>
            /// Compute L2-norm. L2-norm computation doesn't subtract the mean from the source values.
            /// However, we substract the mean here in case subMean is true (if subMean is false, mean is zero).
            /// </summary>
            private static float L2Norm(ReadOnlySpan<float> values, float mean = 0)
            {
                if (values.Length == 0)
                    return 0;
                return MathUtils.Sqrt(CpuMathUtils.SumSq(mean, values));
            }

            /// <summary>
            /// Compute L1-norm. L1-norm computation doesn't subtract the mean from the source values.
            /// However, we substract the mean here in case subMean is true (if subMean is false, mean is zero).
            /// </summary>
            private static float L1Norm(ReadOnlySpan<float> values, float mean = 0)
            {
                if (values.Length == 0)
                    return 0;
                return CpuMathUtils.SumAbs(mean, values);
            }

            /// <summary>
            /// Compute LInf-norm. LInf-norm computation doesn't subtract the mean from the source values.
            /// However, we substract the mean here in case subMean is true (if subMean is false, mean is zero).
            /// </summary>
            private static float LInfNorm(ReadOnlySpan<float> values, float mean = 0)
            {
                if (values.Length == 0)
                    return 0;
                return CpuMathUtils.MaxAbsDiff(mean, values);
            }

            private static float Mean(ReadOnlySpan<float> src, int length)
            {
                if (length == 0 || src.Length == 0)
                    return 0;
                return CpuMathUtils.Sum(src) / length;
            }
        }
    }

    internal static class LpNormalization
    {
        [TlcModule.EntryPoint(Name = "Transforms.LpNormalizer",
            Desc = LpNormalizingTransformer.Summary,
            UserName = LpNormalizingTransformer.UserNameLP,
            ShortName = LpNormalizingTransformer.ShortNameLP)]
        public static CommonOutputs.TransformOutput Normalize(IHostEnvironment env, LpNormalizingTransformer.Arguments input)
        {
            var h = EntryPointUtils.CheckArgsAndCreateHost(env, "LpNormalize", input);
            var xf = LpNormalizingTransformer.Create(h, input, input.Data);
            return new CommonOutputs.TransformOutput()
            {
                Model = new TransformModelImpl(h, xf, input.Data),
                OutputData = xf
            };
        }

        [TlcModule.EntryPoint(Name = "Transforms.GlobalContrastNormalizer",
            Desc = LpNormalizingTransformer.GcnSummary,
            UserName = LpNormalizingTransformer.UserNameGn,
            ShortName = LpNormalizingTransformer.ShortNameGn)]
        public static CommonOutputs.TransformOutput GcNormalize(IHostEnvironment env, LpNormalizingTransformer.GcnArguments input)
        {
            var h = EntryPointUtils.CheckArgsAndCreateHost(env, "GcNormalize", input);
            var xf = LpNormalizingTransformer.Create(h, input, input.Data);
            return new CommonOutputs.TransformOutput()
            {
                Model = new TransformModelImpl(h, xf, input.Data),
                OutputData = xf
            };
        }
    }

    /// <summary>
    /// Base estimator class for LpNorm and Gcn normalizers.
    /// </summary>
    public abstract class LpNormalizingEstimatorBase : TrivialEstimator<LpNormalizingTransformer>
    {
        /// <summary>
        /// The kind of unit norm vectors are rescaled to. This enumeration is serialized.
        /// </summary>
        public enum NormalizerKind : byte
        {
            L2Norm = 0,
            StdDev = 1,
            L1Norm = 2,
            LInf = 3
        }

        [BestFriend]
        internal static class Defaults
        {
            public const NormalizerKind NormKind = NormalizerKind.L2Norm;
            public const bool LpSubstractMean = false;
            public const bool GcnSubstractMean = true;
            public const bool UseStdDev = false;
            public const float Scale = 1;
        }

        /// <summary>
        /// Create a <see cref="LpNormalizingEstimatorBase"/> that takes multiple pairs of columns.
        /// </summary>
        public LpNormalizingEstimatorBase(IHostEnvironment env, params LpNormalizingTransformer.ColumnInfoBase[] columns)
            : base(Contracts.CheckRef(env, nameof(env)).Register(nameof(LpNormalizingEstimator)), new LpNormalizingTransformer(env, columns))
        {

        }

        internal static bool IsColumnTypeValid(ColumnType type)
        {
            if (!(type is VectorType vectorType && vectorType.IsKnownSize))
                return false;
            return vectorType.ItemType == NumberType.R4;
        }

        internal static bool IsSchemaColumnValid(SchemaShape.Column col)
        {
            if (col.Kind != SchemaShape.Column.VectorKind.Vector)
                return false;
            return col.ItemType == NumberType.R4;
        }

        internal const string ExpectedColumnType = "Expected float or float vector of known size";

        public override SchemaShape GetOutputSchema(SchemaShape inputSchema)
        {
            Host.CheckValue(inputSchema, nameof(inputSchema));
            var result = inputSchema.ToDictionary(x => x.Name);
            foreach (var colPair in Transformer.Columns)
            {
                if (!inputSchema.TryFindColumn(colPair.InputColumnName, out var col))
                    throw Host.ExceptSchemaMismatch(nameof(inputSchema), "input", colPair.InputColumnName);
                if (!IsSchemaColumnValid(col))
                    throw Host.ExceptSchemaMismatch(nameof(inputSchema), "input", colPair.InputColumnName, ExpectedColumnType, col.GetTypeString());
                var metadata = new List<SchemaShape.Column>();
                if (col.Metadata.TryFindColumn(MetadataUtils.Kinds.SlotNames, out var slotMeta))
                    metadata.Add(slotMeta);
                metadata.Add(new SchemaShape.Column(MetadataUtils.Kinds.IsNormalized, SchemaShape.Column.VectorKind.Scalar, BoolType.Instance, false));
                result[colPair.Name] = new SchemaShape.Column(colPair.Name, col.Kind, col.ItemType, false, new SchemaShape(metadata.ToArray()));
            }
            return new SchemaShape(result.Values);
        }
    }

    /// <summary>
    /// Lp Normalizing estimator allow you take columns and normalize them individually by rescaling them to unit norm.
    /// </summary>
    public sealed class LpNormalizingEstimator : LpNormalizingEstimatorBase
    {
        /// <include file='doc.xml' path='doc/members/member[@name="LpNormalize"]/*'/>
        /// <param name="env">The environment.</param>
        /// <param name="outputColumnName">Name of the column resulting from the transformation of <paramref name="inputColumnName"/>.</param>
        /// <param name="inputColumnName">Name of the column to transform. If set to <see langword="null"/>, the value of the <paramref name="outputColumnName"/> will be used as source.</param>
        /// <param name="normKind">Type of norm to use to normalize each sample.</param>
        /// <param name="substractMean">Subtract mean from each value before normalizing.</param>
        public LpNormalizingEstimator(IHostEnvironment env, string outputColumnName, string inputColumnName = null,
            NormalizerKind normKind = Defaults.NormKind, bool substractMean = Defaults.LpSubstractMean)
            : this(env, new[] { (outputColumnName, inputColumnName ?? outputColumnName) }, normKind, substractMean)
        {
        }

        /// <include file='doc.xml' path='doc/members/member[@name="LpNormalize"]/*'/>
        /// <param name="env">The environment.</param>
        /// <param name="columns">Pairs of columns to run the normalization on.</param>
        /// <param name="normKind">Type of norm to use to normalize each sample.</param>
        /// <param name="substractMean">Subtract mean from each value before normalizing.</param>
        public LpNormalizingEstimator(IHostEnvironment env, (string outputColumnName, string inputColumnName)[] columns,
            NormalizerKind normKind = Defaults.NormKind, bool substractMean = Defaults.LpSubstractMean)
             : this(env, columns.Select(x => new LpNormalizingTransformer.LpNormColumnInfo(x.outputColumnName, x.inputColumnName, substractMean, normKind)).ToArray())
        {
        }

        /// <summary>
        /// Create a <see cref="LpNormalizingEstimator"/> that takes multiple pairs of columns.
        /// </summary>
        public LpNormalizingEstimator(IHostEnvironment env, params LpNormalizingTransformer.LpNormColumnInfo[] columns)
            : base(env, columns)
        {
        }
    }

    /// <summary>
    /// Global contrast normalizing estimator allow you take columns and performs global constrast normalization on them.
    /// </summary>
    public sealed class GlobalContrastNormalizingEstimator : LpNormalizingEstimatorBase
    {
        /// <include file='doc.xml' path='doc/members/member[@name="GcNormalize"]/*'/>
        /// <param name="env">The environment.</param>
        /// <param name="outputColumnName">Name of the column resulting from the transformation of <paramref name="inputColumnName"/>.</param>
        /// <param name="inputColumnName">Name of the column to transform. If set to <see langword="null"/>, the value of the <paramref name="outputColumnName"/> will be used as source.</param>
        /// <param name="substractMean">Subtract mean from each value before normalizing.</param>
        /// <param name="useStdDev">Normalize by standard deviation rather than L2 norm.</param>
        /// <param name="scale">Scale features by this value.</param>
        public GlobalContrastNormalizingEstimator(IHostEnvironment env, string outputColumnName, string inputColumnName = null,
            bool substractMean = Defaults.GcnSubstractMean, bool useStdDev = Defaults.UseStdDev, float scale = Defaults.Scale)
            : this(env, new[] { (outputColumnName, inputColumnName ?? outputColumnName) }, substractMean, useStdDev, scale)
        {
        }

        /// <include file='doc.xml' path='doc/members/member[@name="GcNormalize"]/*'/>
        /// <param name="env">The environment.</param>
        /// <param name="columns">Pairs of columns to run the normalization on.</param>
        /// <param name="substractMean">Subtract mean from each value before normalizing.</param>
        /// <param name="useStdDev">Normalize by standard deviation rather than L2 norm.</param>
        /// <param name="scale">Scale features by this value.</param>
        public GlobalContrastNormalizingEstimator(IHostEnvironment env, (string outputColumnName, string inputColumnName)[] columns,
            bool substractMean = Defaults.GcnSubstractMean, bool useStdDev = Defaults.UseStdDev, float scale = Defaults.Scale)
            : this(env, columns.Select(x => new LpNormalizingTransformer.GcnColumnInfo(x.outputColumnName, x.inputColumnName, substractMean, useStdDev, scale)).ToArray())
        {
        }

        /// <summary>
        /// Create a <see cref="GlobalContrastNormalizingEstimator"/> that takes multiple pairs of columns.
        /// </summary>
        public GlobalContrastNormalizingEstimator(IHostEnvironment env, params LpNormalizingTransformer.GcnColumnInfo[] columns) :
            base(env, columns)
        {
        }
    }
}<|MERGE_RESOLUTION|>--- conflicted
+++ resolved
@@ -333,13 +333,8 @@
             {
                 for (int i = 0; i < cols.Length; i++)
                 {
-<<<<<<< HEAD
-                    var item = args.Column[i];
+                    var item = args.Columns[i];
                     cols[i] = new GcnColumnInfo(
-=======
-                    var item = args.Columns[i];
-                    cols[i] = new GcnColumnInfo(item.Source ?? item.Name,
->>>>>>> ac7ee5a2
                         item.Name,
                         item.Source ?? item.Name,
                         item.SubMean ?? args.SubMean,
@@ -365,13 +360,8 @@
             {
                 for (int i = 0; i < cols.Length; i++)
                 {
-<<<<<<< HEAD
-                    var item = args.Column[i];
+                    var item = args.Columns[i];
                     cols[i] = new LpNormColumnInfo(
-=======
-                    var item = args.Columns[i];
-                    cols[i] = new LpNormColumnInfo(item.Source ?? item.Name,
->>>>>>> ac7ee5a2
                         item.Name,
                         item.Source ?? item.Name,
                         item.SubMean ?? args.SubMean,
