--- conflicted
+++ resolved
@@ -41,43 +41,6 @@
             => new RandomFourierFeaturizingEstimator(CatalogUtils.GetEnvironment(catalog), columns);
 
         /// <summary>
-<<<<<<< HEAD
-        /// Takes column filled with a vector of random variables with a known covariance matrix into a set of new variables whose covariance is the identity matrix,
-        /// meaning that they are uncorrelated and each have variance 1.
-        /// </summary>
-        /// <param name="catalog">The transform's catalog.</param>
-        /// <param name="inputColumn">Name of the input column.</param>
-        /// <param name="outputColumn">Name of the column resulting from the transformation of <paramref name="inputColumn"/>. Null means <paramref name="inputColumn"/> is replaced. </param>
-        /// <param name="kind">Whitening kind (PCA/ZCA).</param>
-        /// <param name="eps">Whitening constant, prevents division by zero.</param>
-        /// <param name="maxRows">Maximum number of rows used to train the transform.</param>
-        /// <param name="pcaNum">In case of PCA whitening, indicates the number of components to retain.</param>
-        /// <example>
-        /// <format type="text/markdown">
-        /// <![CDATA[
-        /// [!code-csharp[VectorWhiten](~/../docs/samples/docs/samples/Microsoft.ML.Samples/Dynamic/ProjectionTransforms.cs)]
-        /// ]]>
-        /// </format>
-        /// </example>
-        public static VectorWhiteningEstimator VectorWhiten(this TransformsCatalog.ProjectionTransforms catalog, string inputColumn, string outputColumn = null,
-            WhiteningKind kind = VectorWhiteningTransformer.Defaults.Kind,
-            float eps = VectorWhiteningTransformer.Defaults.Eps,
-            int maxRows = VectorWhiteningTransformer.Defaults.MaxRows,
-            int pcaNum = VectorWhiteningTransformer.Defaults.PcaNum)
-            => new VectorWhiteningEstimator(CatalogUtils.GetEnvironment(catalog), inputColumn, outputColumn, kind, eps, maxRows, pcaNum);
-
-        /// <summary>
-        /// Takes columns filled with a vector of random variables with a known covariance matrix into a set of new variables whose covariance is the identity matrix,
-        /// meaning that they are uncorrelated and each have variance 1.
-        /// </summary>
-        /// <param name="catalog">The transform's catalog.</param>
-        /// <param name="columns"> Describes the parameters of the whitening process for each column pair.</param>
-        public static VectorWhiteningEstimator VectorWhiten(this TransformsCatalog.ProjectionTransforms catalog, params VectorWhiteningTransformer.ColumnInfo[] columns)
-            => new VectorWhiteningEstimator(CatalogUtils.GetEnvironment(catalog), columns);
-
-        /// <summary>
-=======
->>>>>>> 31102c27
         /// Takes column filled with a vector of floats and computes L-p norm of it.
         /// </summary>
         /// <param name="catalog">The transform's catalog.</param>
