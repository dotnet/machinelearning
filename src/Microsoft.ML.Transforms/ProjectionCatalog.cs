﻿// Licensed to the .NET Foundation under one or more agreements.
// The .NET Foundation licenses this file to you under the MIT license.
// See the LICENSE file in the project root for more information.

using Microsoft.ML.Runtime;
using Microsoft.ML.Runtime.Data;
using Microsoft.ML.Transforms.Projections;

namespace Microsoft.ML
{
    public static class ProjectionCatalog
    {
        /// <summary>
        /// Takes column filled with a vector of floats and maps its to a random low-dimensional feature space.
        /// </summary>
        /// <param name="catalog">The transform's catalog.</param>
        /// <param name="inputColumn">Name of the column to be transformed.</param>
        /// <param name="outputColumn">Name of the output column. If this is null '<paramref name="inputColumn"/>' will be used.</param>
        /// <param name="newDim">The number of random Fourier features to create.</param>
        /// <param name="useSin">Create two features for every random Fourier frequency? (one for cos and one for sin).</param>
        /// <example>
        /// <format type="text/markdown">
        /// <![CDATA[
<<<<<<< HEAD
        /// [!code-csharp[CreateRandomFourierFeatures](~/../docs/samples/docs/samples/Microsoft.ML.Samples/Dynamic/ProjectionTransforms.cs)]
=======
        /// [!code-csharp[CreateRandomFourierFeatures](~/../docs/samples/docs/samples/Microsoft.ML.Samples/Dynamic/ProjectionTransforms.cs?range=1-6,12-112)]
>>>>>>> e0906608
        /// ]]>
        /// </format>
        /// </example>
        public static RandomFourierFeaturizingEstimator CreateRandomFourierFeatures(this TransformsCatalog.ProjectionTransforms catalog,
            string inputColumn,
            string outputColumn = null,
            int newDim = RandomFourierFeaturizingEstimator.Defaults.NewDim,
            bool useSin = RandomFourierFeaturizingEstimator.Defaults.UseSin)
            => new RandomFourierFeaturizingEstimator(CatalogUtils.GetEnvironment(catalog), inputColumn, outputColumn, newDim, useSin);

        /// <summary>
        /// Takes columns filled with a vector of floats and maps its to a random low-dimensional feature space.
        /// </summary>
        /// <param name="catalog">The transform's catalog.</param>
        /// <param name="columns">The input columns to use for the transformation.</param>
        public static RandomFourierFeaturizingEstimator CreateRandomFourierFeatures(this TransformsCatalog.ProjectionTransforms catalog, params RandomFourierFeaturizingTransformer.ColumnInfo[] columns)
            => new RandomFourierFeaturizingEstimator(CatalogUtils.GetEnvironment(catalog), columns);

        /// <summary>
        /// Takes column filled with a vector of floats and computes L-p norm of it.
        /// </summary>
        /// <param name="catalog">The transform's catalog.</param>
        /// <param name="inputColumn">Name of the input column.</param>
        /// <param name="outputColumn">Name of the column resulting from the transformation of <paramref name="inputColumn"/>. Null means <paramref name="inputColumn"/> is replaced. </param>
        /// <param name="normKind">Type of norm to use to normalize each sample.</param>
        /// <param name="subMean">Subtract mean from each value before normalizing.</param>
        /// <example>
        /// <format type="text/markdown">
        /// <![CDATA[
<<<<<<< HEAD
        /// [!code-csharp[LpNormalize](~/../docs/samples/docs/samples/Microsoft.ML.Samples/Dynamic/ProjectionTransforms.cs)]
=======
        /// [!code-csharp[LpNormalize](~/../docs/samples/docs/samples/Microsoft.ML.Samples/Dynamic/ProjectionTransforms.cs?range=1-6,12-112)]
>>>>>>> e0906608
        /// ]]>
        /// </format>
        /// </example>
        public static LpNormalizingEstimator LpNormalize(this TransformsCatalog.ProjectionTransforms catalog, string inputColumn, string outputColumn =null,
            LpNormalizingEstimatorBase.NormalizerKind normKind = LpNormalizingEstimatorBase.Defaults.NormKind, bool subMean = LpNormalizingEstimatorBase.Defaults.LpSubstractMean)
            => new LpNormalizingEstimator(CatalogUtils.GetEnvironment(catalog), inputColumn, outputColumn, normKind, subMean);

        /// <summary>
        /// Takes columns filled with a vector of floats and computes L-p norm of it.
        /// </summary>
        /// <param name="catalog">The transform's catalog.</param>
        /// <param name="columns"> Describes the parameters of the lp-normalization process for each column pair.</param>
        public static LpNormalizingEstimator LpNormalize(this TransformsCatalog.ProjectionTransforms catalog, params LpNormalizingTransformer.LpNormColumnInfo[] columns)
            => new LpNormalizingEstimator(CatalogUtils.GetEnvironment(catalog), columns);

        /// <summary>
        /// Takes column filled with a vector of floats and computes global contrast normalization of it.
        /// </summary>
        /// <param name="catalog">The transform's catalog.</param>
        /// <param name="inputColumn">Name of the input column.</param>
        /// <param name="outputColumn">Name of the column resulting from the transformation of <paramref name="inputColumn"/>. Null means <paramref name="inputColumn"/> is replaced. </param>
        /// <param name="substractMean">Subtract mean from each value before normalizing.</param>
        /// <param name="useStdDev">Normalize by standard deviation rather than L2 norm.</param>
        /// <param name="scale">Scale features by this value.</param>
        /// <example>
        /// <format type="text/markdown">
        /// <![CDATA[
<<<<<<< HEAD
        /// [!code-csharp[GlobalContrastNormalize](~/../docs/samples/docs/samples/Microsoft.ML.Samples/Dynamic/ProjectionTransforms.cs)]
=======
        /// [!code-csharp[GlobalContrastNormalize](~/../docs/samples/docs/samples/Microsoft.ML.Samples/Dynamic/ProjectionTransforms.cs?range=1-6,12-112)]
>>>>>>> e0906608
        /// ]]>
        /// </format>
        /// </example>
        public static GlobalContrastNormalizingEstimator GlobalContrastNormalize(this TransformsCatalog.ProjectionTransforms catalog, string inputColumn, string outputColumn = null,
             bool substractMean = LpNormalizingEstimatorBase.Defaults.GcnSubstractMean,
             bool useStdDev = LpNormalizingEstimatorBase.Defaults.UseStdDev,
             float scale = LpNormalizingEstimatorBase.Defaults.Scale)
            => new GlobalContrastNormalizingEstimator(CatalogUtils.GetEnvironment(catalog), inputColumn, outputColumn, substractMean, useStdDev, scale);

        /// <summary>
        /// Takes columns filled with a vector of floats and computes global contrast normalization of it.
        /// </summary>
        /// <param name="catalog">The transform's catalog.</param>
        /// <param name="columns"> Describes the parameters of the gcn-normaliztion process for each column pair.</param>
        public static GlobalContrastNormalizingEstimator GlobalContrastNormalize(this TransformsCatalog.ProjectionTransforms catalog, params LpNormalizingTransformer.GcnColumnInfo[] columns)
            => new GlobalContrastNormalizingEstimator(CatalogUtils.GetEnvironment(catalog), columns);
    }
}<|MERGE_RESOLUTION|>--- conflicted
+++ resolved
@@ -21,11 +21,7 @@
         /// <example>
         /// <format type="text/markdown">
         /// <![CDATA[
-<<<<<<< HEAD
-        /// [!code-csharp[CreateRandomFourierFeatures](~/../docs/samples/docs/samples/Microsoft.ML.Samples/Dynamic/ProjectionTransforms.cs)]
-=======
         /// [!code-csharp[CreateRandomFourierFeatures](~/../docs/samples/docs/samples/Microsoft.ML.Samples/Dynamic/ProjectionTransforms.cs?range=1-6,12-112)]
->>>>>>> e0906608
         /// ]]>
         /// </format>
         /// </example>
@@ -55,11 +51,7 @@
         /// <example>
         /// <format type="text/markdown">
         /// <![CDATA[
-<<<<<<< HEAD
-        /// [!code-csharp[LpNormalize](~/../docs/samples/docs/samples/Microsoft.ML.Samples/Dynamic/ProjectionTransforms.cs)]
-=======
         /// [!code-csharp[LpNormalize](~/../docs/samples/docs/samples/Microsoft.ML.Samples/Dynamic/ProjectionTransforms.cs?range=1-6,12-112)]
->>>>>>> e0906608
         /// ]]>
         /// </format>
         /// </example>
@@ -87,11 +79,7 @@
         /// <example>
         /// <format type="text/markdown">
         /// <![CDATA[
-<<<<<<< HEAD
-        /// [!code-csharp[GlobalContrastNormalize](~/../docs/samples/docs/samples/Microsoft.ML.Samples/Dynamic/ProjectionTransforms.cs)]
-=======
         /// [!code-csharp[GlobalContrastNormalize](~/../docs/samples/docs/samples/Microsoft.ML.Samples/Dynamic/ProjectionTransforms.cs?range=1-6,12-112)]
->>>>>>> e0906608
         /// ]]>
         /// </format>
         /// </example>
