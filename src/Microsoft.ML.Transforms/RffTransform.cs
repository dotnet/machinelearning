﻿// Licensed to the .NET Foundation under one or more agreements.
// The .NET Foundation licenses this file to you under the MIT license.
// See the LICENSE file in the project root for more information.

using Microsoft.ML.Core.Data;
using Microsoft.ML.Runtime;
using Microsoft.ML.Runtime.CommandLine;
using Microsoft.ML.Runtime.Data;
using Microsoft.ML.Runtime.Internal.CpuMath;
using Microsoft.ML.Runtime.Internal.Utilities;
using Microsoft.ML.Runtime.Model;
using Microsoft.ML.Runtime.Numeric;
using Microsoft.ML.StaticPipe;
using Microsoft.ML.StaticPipe.Runtime;
using Microsoft.ML.Transforms;
using System;
using System.Collections.Generic;
using System.Linq;
using System.Text;

[assembly: LoadableClass(RffTransform.Summary, typeof(IDataTransform), typeof(RffTransform), typeof(RffTransform.Arguments), typeof(SignatureDataTransform),
    "Random Fourier Features Transform", "RffTransform", "Rff")]

[assembly: LoadableClass(RffTransform.Summary, typeof(IDataTransform), typeof(RffTransform), null, typeof(SignatureLoadDataTransform),
    "Random Fourier Features Transform", RffTransform.LoaderSignature)]

[assembly: LoadableClass(RffTransform.Summary, typeof(RffTransform), null, typeof(SignatureLoadModel),
    "Random Fourier Features Transform", RffTransform.LoaderSignature)]

[assembly: LoadableClass(typeof(IRowMapper), typeof(RffTransform), null, typeof(SignatureLoadRowMapper),
    "Random Fourier Features Transform", RffTransform.LoaderSignature)]

namespace Microsoft.ML.Transforms
{
    public sealed class RffTransform : OneToOneTransformerBase
    {
        public sealed class Arguments
        {
            [Argument(ArgumentType.Multiple | ArgumentType.Required, HelpText = "New column definition(s) (optional form: name:src)", ShortName = "col", SortOrder = 1)]
            public Column[] Column;

            [Argument(ArgumentType.AtMostOnce, HelpText = "The number of random Fourier features to create", ShortName = "dim")]
            public int NewDim = RffEstimator.Defaults.NewDim;

            [Argument(ArgumentType.Multiple, HelpText = "Which kernel to use?", ShortName = "kernel", SignatureType = typeof(SignatureFourierDistributionSampler))]
            public IComponentFactory<float, IFourierDistributionSampler> MatrixGenerator = new GaussianFourierSampler.Arguments();
            [Argument(ArgumentType.AtMostOnce, HelpText = "Create two features for every random Fourier frequency? (one for cos and one for sin)")]
            public bool UseSin = RffEstimator.Defaults.UseSin;

            [Argument(ArgumentType.LastOccurenceWins,
                HelpText = "The seed of the random number generator for generating the new features (if unspecified, " +
                "the global random is used)")]
            public int? Seed;
        }

        public sealed class Column : OneToOneColumn
        {
            [Argument(ArgumentType.AtMostOnce, HelpText = "The number of random Fourier features to create", ShortName = "dim")]
            public int? NewDim;

            [Argument(ArgumentType.Multiple, HelpText = "which kernel to use?", ShortName = "kernel", SignatureType = typeof(SignatureFourierDistributionSampler))]
            public IComponentFactory<float, IFourierDistributionSampler> MatrixGenerator;

            [Argument(ArgumentType.AtMostOnce, HelpText = "create two features for every random Fourier frequency? (one for cos and one for sin)")]
            public bool? UseSin;

            [Argument(ArgumentType.LastOccurenceWins,
                HelpText = "The seed of the random number generator for generating the new features (if unspecified, " +
                           "the global random is used)")]
            public int? Seed;

            public static Column Parse(string str)
            {
                Contracts.AssertNonEmpty(str);

                var res = new Column();
                if (res.TryParse(str))
                    return res;
                return null;
            }

            public bool TryUnparse(StringBuilder sb)
            {
                Contracts.AssertValue(sb);
                if (NewDim != null || MatrixGenerator != null || UseSin != null || Seed != null)
                    return false;
                return TryUnparseCore(sb);
            }
        }

        private sealed class TransformInfo
        {
            public readonly int NewDim;
            public readonly int SrcDim;

            // the matrix containing the random fourier vectors
            public readonly AlignedArray RndFourierVectors;

            // the random rotations
            public readonly AlignedArray RotationTerms;

            private readonly IFourierDistributionSampler _matrixGenerator;
            private readonly bool _useSin;
            private readonly TauswortheHybrid _rand;
            private readonly TauswortheHybrid.State _state;

            public TransformInfo(IHost host, ColumnInfo column, int d, float avgDist)
            {
                Contracts.AssertValue(host);

                SrcDim = d;
                NewDim = column.NewDim;
                host.CheckUserArg(NewDim > 0, nameof(column.NewDim));
                _useSin = column.UseSin;
                var seed = column.Seed;
                _rand = seed.HasValue ? RandomUtils.Create(seed) : RandomUtils.Create(host.Rand);
                _state = _rand.GetState();

                var generator = column.Generator;
                _matrixGenerator = generator.CreateComponent(host, avgDist);

                int roundedUpD = RoundUp(NewDim, _cfltAlign);
                int roundedUpNumFeatures = RoundUp(SrcDim, _cfltAlign);
                RndFourierVectors = new AlignedArray(roundedUpD * roundedUpNumFeatures, CpuMathUtils.GetVectorAlignment());
                RotationTerms = _useSin ? null : new AlignedArray(roundedUpD, CpuMathUtils.GetVectorAlignment());

                InitializeFourierCoefficients(roundedUpNumFeatures, roundedUpD);
            }

            public TransformInfo(IHostEnvironment env, ModelLoadContext ctx, string directoryName)
            {
                env.AssertValue(env);

                // *** Binary format ***
                // int: d (number of untransformed features)
                // int: NewDim (number of transformed features)
                // bool: UseSin
                // uint[4]: the seeds for the pseudo random number generator.

                SrcDim = ctx.Reader.ReadInt32();

                NewDim = ctx.Reader.ReadInt32();
                env.CheckDecode(NewDim > 0);

                _useSin = ctx.Reader.ReadBoolByte();

                var length = ctx.Reader.ReadInt32();
                env.CheckDecode(length == 4);
                _state = TauswortheHybrid.State.Load(ctx.Reader);
                _rand = new TauswortheHybrid(_state);

                env.CheckDecode(ctx.Repository != null &&
                    ctx.LoadModelOrNull<IFourierDistributionSampler, SignatureLoadModel>(env, out _matrixGenerator, directoryName));

                // initialize the transform matrix
                int roundedUpD = RoundUp(NewDim, _cfltAlign);
                int roundedUpNumFeatures = RoundUp(SrcDim, _cfltAlign);
                RndFourierVectors = new AlignedArray(roundedUpD * roundedUpNumFeatures, CpuMathUtils.GetVectorAlignment());
                RotationTerms = _useSin ? null : new AlignedArray(roundedUpD, CpuMathUtils.GetVectorAlignment());
                InitializeFourierCoefficients(roundedUpNumFeatures, roundedUpD);
            }

            public void Save(ModelSaveContext ctx, string directoryName)
            {
                Contracts.AssertValue(ctx);

                // *** Binary format ***
                // int: d (number of untransformed features)
                // int: NewDim (number of transformed features)
                // bool: UseSin
                // uint[4]: the seeds for the pseudo random number generator.

                ctx.Writer.Write(SrcDim);
                ctx.Writer.Write(NewDim);
                ctx.Writer.WriteBoolByte(_useSin);
                ctx.Writer.Write(4); // fake array length
                _state.Save(ctx.Writer);
                ctx.SaveModel(_matrixGenerator, directoryName);
            }

            private void GetDDimensionalFeatureMapping(int rowSize)
            {
                Contracts.Assert(rowSize >= SrcDim);

                for (int i = 0; i < NewDim; i++)
                {
                    for (int j = 0; j < SrcDim; j++)
                        RndFourierVectors[i * rowSize + j] = _matrixGenerator.Next(_rand);
                }
            }

            private void GetDRotationTerms(int colSize)
            {
                for (int i = 0; i < colSize; ++i)
                    RotationTerms[i] = (_rand.NextSingle() - (float)0.5) * (float)Math.PI;
            }

            private void InitializeFourierCoefficients(int rowSize, int colSize)
            {
                GetDDimensionalFeatureMapping(rowSize);

                if (!_useSin)
                    GetDRotationTerms(NewDim);
            }
        }

        internal const string Summary = "This transform maps numeric vectors to a random low-dimensional feature space. It is useful when data has non-linear features, "
            + "since the transform is designed so that the inner products of the transformed data are approximately equal to those in the feature space of a user specified "
            + "shift-invariant kernel.";

        public const string LoaderSignature = "RffTransform";

        private static VersionInfo GetVersionInfo()
        {
            return new VersionInfo(
                modelSignature: "RFF FUNC",
                //verWrittenCur: 0x00010001, // Initial
                verWrittenCur: 0x00010002, // Get rid of writing float size in model context
                verReadableCur: 0x00010001,
                verWeCanReadBack: 0x00010001,
                loaderSignature: LoaderSignature,
                loaderAssemblyName: typeof(RffTransform).Assembly.FullName);
        }

        private readonly TransformInfo[] _transformInfos;

        private static readonly int _cfltAlign = CpuMathUtils.GetVectorAlignment() / sizeof(float);

        private static string TestColumnType(ColumnType type)
        {
            if (type.ItemType == NumberType.Float && type.IsKnownSizeVector)
                return null;
            return "Expected vector of floats with known size";
        }

        public sealed class ColumnInfo
        {
            public readonly string Input;
            public readonly string Output;
            public readonly IComponentFactory<float, IFourierDistributionSampler> Generator;
            public readonly int NewDim;
            public readonly bool UseSin;
            public readonly int? Seed;

            /// <summary>
            /// Describes how the transformer handles one column pair.
            /// </summary>
            /// <param name="input">Name of input column.</param>
            /// <param name="output">Name of output column.</param>
            /// <param name="generator">Which fourier generator to use.</param>
            /// <param name="newDim">The number of random Fourier features to create.</param>
            /// <param name="useSin">Create two features for every random Fourier frequency? (one for cos and one for sin).</param>
            /// <param name="seed">The seed of the random number generator for generating the new features (if unspecified, the global random is used.</param>
            public ColumnInfo(string input, string output, int newDim, bool useSin, IComponentFactory<float, IFourierDistributionSampler> generator = null, int? seed = null)
            {
                Contracts.CheckUserArg(newDim > 0, nameof(newDim), "must be positive.");
                Input = input;
                Output = output;
                Generator = generator ?? new GaussianFourierSampler.Arguments();
                NewDim = newDim;
                UseSin = useSin;
                Seed = seed;
            }
        }

        private static (string input, string output)[] GetColumnPairs(ColumnInfo[] columns)
        {
            Contracts.CheckValue(columns, nameof(columns));
            return columns.Select(x => (x.Input, x.Output)).ToArray();
        }

        protected override void CheckInputColumn(ISchema inputSchema, int col, int srcCol)
        {
            var type = inputSchema.GetColumnType(srcCol);
            string reason = TestColumnType(type);
            if (reason != null)
                throw Host.ExceptSchemaMismatch(nameof(inputSchema), "input", ColumnPairs[col].input, reason, type.ToString());
            if (_transformInfos[col].SrcDim != type.VectorSize)
                throw Host.ExceptSchemaMismatch(nameof(inputSchema), "input", ColumnPairs[col].input,
                    new VectorType(NumberType.Float, _transformInfos[col].SrcDim).ToString(), type.ToString());
        }

        public RffTransform(IHostEnvironment env, IDataView input, ColumnInfo[] columns)
            : base(Contracts.CheckRef(env, nameof(env)).Register(nameof(RffTransform)), GetColumnPairs(columns))
        {
            var avgDistances = GetAvgDistances(columns, input);
            _transformInfos = new TransformInfo[columns.Length];
            for (int i = 0; i < columns.Length; i++)
            {
                input.Schema.TryGetColumnIndex(columns[i].Input, out int srcCol);
                var typeSrc = input.Schema.GetColumnType(srcCol);
                _transformInfos[i] = new TransformInfo(Host.Register(string.Format("column{0}", i)), columns[i],
                    typeSrc.ValueCount, avgDistances[i]);
            }
        }

        // Round cflt up to a multiple of cfltAlign.
        private static int RoundUp(int cflt, int cfltAlign)
        {
            Contracts.Assert(0 < cflt);
            // cfltAlign should be a power of two.
            Contracts.Assert(0 < cfltAlign && (cfltAlign & (cfltAlign - 1)) == 0);

            // Determine the number of "blobs" of size cfltAlign.
            int cblob = (cflt + cfltAlign - 1) / cfltAlign;
            return cblob * cfltAlign;
        }

        private float[] GetAvgDistances(ColumnInfo[] columns, IDataView input)
        {
            var avgDistances = new float[columns.Length];
            const int reservoirSize = 5000;
            bool[] activeColumns = new bool[input.Schema.ColumnCount];
            int[] srcCols = new int[columns.Length];
            for (int i = 0; i < columns.Length; i++)
            {
                if (!input.Schema.TryGetColumnIndex(ColumnPairs[i].input, out int srcCol))
                    throw Host.ExceptSchemaMismatch(nameof(input), "input", ColumnPairs[i].input);
                var type = input.Schema.GetColumnType(srcCol);
                string reason = TestColumnType(type);
                if (reason != null)
                    throw Host.ExceptSchemaMismatch(nameof(input), "input", ColumnPairs[i].input, reason, type.ToString());
                srcCols[i] = srcCol;
                activeColumns[srcCol] = true;
            }
            var reservoirSamplers = new ReservoirSamplerWithReplacement<VBuffer<float>>[columns.Length];
            using (var cursor = input.GetRowCursor(col => activeColumns[col]))
            {
                for (int i = 0; i < columns.Length; i++)
                {
                    var rng = columns[i].Seed.HasValue ? RandomUtils.Create(columns[i].Seed.Value) : Host.Rand;
                    var srcType = input.Schema.GetColumnType(srcCols[i]);
                    if (srcType.IsVector)
                    {
                        var get = cursor.GetGetter<VBuffer<float>>(srcCols[i]);
                        reservoirSamplers[i] = new ReservoirSamplerWithReplacement<VBuffer<float>>(rng, reservoirSize, get);
                    }
                    else
                    {
                        var getOne = cursor.GetGetter<float>(srcCols[i]);
                        float val = 0;
                        ValueGetter<VBuffer<float>> get =
                            (ref VBuffer<float> dst) =>
                            {
                                getOne(ref val);
                                dst = new VBuffer<float>(1, new[] { val });
                            };
                        reservoirSamplers[i] = new ReservoirSamplerWithReplacement<VBuffer<float>>(rng, reservoirSize, get);
                    }
                }

                while (cursor.MoveNext())
                {
                    for (int i = 0; i < columns.Length; i++)
                        reservoirSamplers[i].Sample();
                }
                for (int i = 0; i < columns.Length; i++)
                    reservoirSamplers[i].Lock();

                for (int iinfo = 0; iinfo < columns.Length; iinfo++)
                {
                    var instanceCount = reservoirSamplers[iinfo].NumSampled;

                    // If the number of pairs is at most the maximum reservoir size / 2, we go over all the pairs,
                    // so we get all the examples. Otherwise, get a sample with replacement.
                    VBuffer<float>[] res;
                    int resLength;
                    if (instanceCount < reservoirSize && instanceCount * (instanceCount - 1) <= reservoirSize)
                    {
                        res = reservoirSamplers[iinfo].GetCache();
                        resLength = reservoirSamplers[iinfo].Size;
                        Contracts.Assert(resLength == instanceCount);
                    }
                    else
                    {
                        res = reservoirSamplers[iinfo].GetSample().ToArray();
                        resLength = res.Length;
                    }

                    // If the dataset contains only one valid Instance, then we can't learn anything anyway, so just return 1.
                    if (instanceCount <= 1)
                        avgDistances[iinfo] = 1;
                    else
                    {
                        float[] distances;
                        // create a dummy generator in order to get its type.
                        // REVIEW this should be refactored. See https://github.com/dotnet/machinelearning/issues/699
                        var matrixGenerator = columns[iinfo].Generator.CreateComponent(Host, 1);
                        bool gaussian = matrixGenerator is GaussianFourierSampler;

                        // If the number of pairs is at most the maximum reservoir size / 2, go over all the pairs.
                        if (resLength < reservoirSize)
                        {
                            distances = new float[instanceCount * (instanceCount - 1) / 2];
                            int count = 0;
                            for (int i = 0; i < instanceCount; i++)
                            {
                                for (int j = i + 1; j < instanceCount; j++)
                                {
                                    distances[count++] = gaussian ? VectorUtils.L2DistSquared(ref res[i], ref res[j])
                                        : VectorUtils.L1Distance(ref res[i], ref res[j]);
                                }
                            }
                            Host.Assert(count == distances.Length);
                        }
                        else
                        {
                            distances = new float[reservoirSize / 2];
                            for (int i = 0; i < reservoirSize - 1; i += 2)
                            {
                                // For Gaussian kernels, we scale by the L2 distance squared, since the kernel function is exp(-gamma ||x-y||^2).
                                // For Laplacian kernels, we scale by the L1 distance, since the kernel function is exp(-gamma ||x-y||_1).
                                distances[i / 2] = gaussian ? VectorUtils.L2DistSquared(ref res[i], ref res[i + 1]) :
                                    VectorUtils.L1Distance(ref res[i], ref res[i + 1]);
                            }
                        }

                        // If by chance, in the random permutation all the pairs are the same instance we return 1.
                        float median = MathUtils.GetMedianInPlace(distances, distances.Length);
                        avgDistances[iinfo] = median == 0 ? 1 : median;
                    }
                }
                return avgDistances;
            }
        }

        // Factory method for SignatureLoadDataTransform.
        private static IDataTransform Create(IHostEnvironment env, ModelLoadContext ctx, IDataView input)
            => Create(env, ctx).MakeDataTransform(input);

        // Factory method for SignatureLoadRowMapper.
        private static IRowMapper Create(IHostEnvironment env, ModelLoadContext ctx, ISchema inputSchema)
            => Create(env, ctx).MakeRowMapper(inputSchema);

        private RffTransform(IHost host, ModelLoadContext ctx)
         : base(host, ctx)
        {
            // *** Binary format ***
            // <prefix handled in static Create method>
            // <base>
            // transformInfos
            var columnsLength = ColumnPairs.Length;
            _transformInfos = new TransformInfo[columnsLength];
            for (int i = 0; i < columnsLength; i++)
            {
                _transformInfos[i] = new TransformInfo(Host, ctx,
                    string.Format("MatrixGenerator{0}", i));
            }
        }

        // Factory method for SignatureDataTransform.
        private static IDataTransform Create(IHostEnvironment env, Arguments args, IDataView input)
        {
            Contracts.CheckValue(env, nameof(env));
            env.CheckValue(args, nameof(args));
            env.CheckValue(input, nameof(input));

            env.CheckValue(args.Column, nameof(args.Column));
            var cols = new ColumnInfo[args.Column.Length];
            using (var ch = env.Start("ValidateArgs"))
            {

                for (int i = 0; i < cols.Length; i++)
                {
                    var item = args.Column[i];
                    cols[i] = new ColumnInfo(item.Source,
                        item.Name,
                        item.NewDim ?? args.NewDim,
                        item.UseSin ?? args.UseSin,
                        item.MatrixGenerator ?? args.MatrixGenerator,
                        item.Seed ?? args.Seed);
                };
            }
            return new RffTransform(env, input, cols).MakeDataTransform(input);
        }

        // Factory method for SignatureLoadModel.
        private static RffTransform Create(IHostEnvironment env, ModelLoadContext ctx)
        {
            Contracts.CheckValue(env, nameof(env));
            var host = env.Register(nameof(RffTransform));

            host.CheckValue(ctx, nameof(ctx));
            ctx.CheckAtModel(GetVersionInfo());
            if (ctx.Header.ModelVerWritten == 0x00010001)
            {
                int cbFloat = ctx.Reader.ReadInt32();
                env.CheckDecode(cbFloat == sizeof(float));
            }
            return new RffTransform(host, ctx);
        }

        public override void Save(ModelSaveContext ctx)
        {
            Host.CheckValue(ctx, nameof(ctx));

            ctx.CheckAtModel();
            ctx.SetVersionInfo(GetVersionInfo());
            // *** Binary format ***
            // <base>
            // transformInfos
            SaveColumns(ctx);
            for (int i = 0; i < _transformInfos.Length; i++)
                _transformInfos[i].Save(ctx, string.Format("MatrixGenerator{0}", i));
        }

        protected override IRowMapper MakeRowMapper(ISchema schema) => new Mapper(this, schema);

        private sealed class Mapper : MapperBase
        {
            private readonly ColumnType[] _srcTypes;
            private readonly int[] _srcCols;
            private readonly ColumnType[] _types;
            private readonly RffTransform _parent;

            public Mapper(RffTransform parent, ISchema inputSchema)
               : base(parent.Host.Register(nameof(Mapper)), parent, inputSchema)
            {
                _parent = parent;
                _types = new ColumnType[_parent.ColumnPairs.Length];
                _srcTypes = new ColumnType[_parent.ColumnPairs.Length];
                _srcCols = new int[_parent.ColumnPairs.Length];
                for (int i = 0; i < _parent.ColumnPairs.Length; i++)
                {
                    inputSchema.TryGetColumnIndex(_parent.ColumnPairs[i].input, out _srcCols[i]);
                    _srcTypes[i] = inputSchema.GetColumnType(_srcCols[i]);
                    //validate typeSrc.ValueCount and transformInfo.SrcDim
                    _types[i] = new VectorType(NumberType.Float, _parent._transformInfos[i].RotationTerms == null ?
                    _parent._transformInfos[i].NewDim * 2 : _parent._transformInfos[i].NewDim);
                }
            }

            public override RowMapperColumnInfo[] GetOutputColumns()
            {
                var result = new RowMapperColumnInfo[_parent.ColumnPairs.Length];
                for (int i = 0; i < _parent.ColumnPairs.Length; i++)
                {
                    InputSchema.TryGetColumnIndex(_parent.ColumnPairs[i].input, out int colIndex);
                    Host.Assert(colIndex >= 0);
                    result[i] = new RowMapperColumnInfo(_parent.ColumnPairs[i].output, _types[i], null);
                }
                return result;
            }

            protected override Delegate MakeGetter(IRow input, int iinfo, out Action disposer)
            {
                Contracts.AssertValue(input);
                Contracts.Assert(0 <= iinfo && iinfo < _parent.ColumnPairs.Length);
                disposer = null;
                if (_srcTypes[iinfo].IsVector)
                    return GetterFromVectorType(input, iinfo);
                return GetterFromFloatType(input, iinfo);
            }

            private ValueGetter<VBuffer<float>> GetterFromVectorType(IRow input, int iinfo)
            {
<<<<<<< HEAD
                featuresAligned.CopyFrom(src.Values, 0, src.Length);
                CpuMathUtils.MatrixTimesSource(false, false, transformInfo.RndFourierVectors, featuresAligned, productAligned,
                    transformInfo.NewDim);
=======
                var getSrc = input.GetGetter<VBuffer<float>>(_srcCols[iinfo]);
                var src = default(VBuffer<float>);

                var featuresAligned = new AlignedArray(RoundUp(_srcTypes[iinfo].ValueCount, _cfltAlign), CpuMathUtils.GetVectorAlignment());
                var productAligned = new AlignedArray(RoundUp(_parent._transformInfos[iinfo].NewDim, _cfltAlign), CpuMathUtils.GetVectorAlignment());

                return
                    (ref VBuffer<float> dst) =>
                    {
                        getSrc(ref src);
                        TransformFeatures(ref src, ref dst, _parent._transformInfos[iinfo], featuresAligned, productAligned);
                    };
>>>>>>> 02e85cc1
            }

            private ValueGetter<VBuffer<float>> GetterFromFloatType(IRow input, int iinfo)
            {
<<<<<<< HEAD
                // This overload of MatTimesSrc ignores the values in slots that are not in src.Indices, so there is
                // no need to zero them out.
                featuresAligned.CopyFrom(src.Indices, src.Values, 0, 0, src.Count, zeroItems: false);
                CpuMathUtils.MatrixTimesSource(false, false, transformInfo.RndFourierVectors, src.Indices, featuresAligned, 0, 0,
                    src.Count, productAligned, transformInfo.NewDim);
=======
                var getSrc = input.GetGetter<float>(_srcCols[iinfo]);
                var src = default(float);

                var featuresAligned = new AlignedArray(RoundUp(1, _cfltAlign), CpuMathUtils.GetVectorAlignment());
                var productAligned = new AlignedArray(RoundUp(_parent._transformInfos[iinfo].NewDim, _cfltAlign), CpuMathUtils.GetVectorAlignment());

                var oneDimensionalVector = new VBuffer<float>(1, new float[] { 0 });

                return
                    (ref VBuffer<float> dst) =>
                    {
                        getSrc(ref src);
                        oneDimensionalVector.Values[0] = src;
                        TransformFeatures(ref oneDimensionalVector, ref dst, _parent._transformInfos[iinfo], featuresAligned, productAligned);
                    };
>>>>>>> 02e85cc1
            }

            private void TransformFeatures(ref VBuffer<float> src, ref VBuffer<float> dst, TransformInfo transformInfo,
                AlignedArray featuresAligned, AlignedArray productAligned)
            {
                Host.Check(src.Length == transformInfo.SrcDim, "column does not have the expected dimensionality.");

                var values = dst.Values;
                float scale;
                if (transformInfo.RotationTerms != null)
                {
                    if (Utils.Size(values) < transformInfo.NewDim)
                        values = new float[transformInfo.NewDim];
                    scale = MathUtils.Sqrt(2.0f / transformInfo.NewDim);
                }
                else
                {
                    if (Utils.Size(values) < 2 * transformInfo.NewDim)
                        values = new float[2 * transformInfo.NewDim];
                    scale = MathUtils.Sqrt(1.0f / transformInfo.NewDim);
                }

                if (src.IsDense)
                {
                    featuresAligned.CopyFrom(src.Values, 0, src.Length);
                    CpuMathUtils.MatTimesSrc(false, false, transformInfo.RndFourierVectors, featuresAligned, productAligned,
                        transformInfo.NewDim);
                }
                else
                {
                    // This overload of MatTimesSrc ignores the values in slots that are not in src.Indices, so there is
                    // no need to zero them out.
                    featuresAligned.CopyFrom(src.Indices, src.Values, 0, 0, src.Count, zeroItems: false);
                    CpuMathUtils.MatTimesSrc(false, false, transformInfo.RndFourierVectors, src.Indices, featuresAligned, 0, 0,
                        src.Count, productAligned, transformInfo.NewDim);
                }

                for (int i = 0; i < transformInfo.NewDim; i++)
                {
                    var dotProduct = productAligned[i];
                    if (transformInfo.RotationTerms != null)
                        values[i] = (float)MathUtils.Cos(dotProduct + transformInfo.RotationTerms[i]) * scale;
                    else
                    {
                        values[2 * i] = (float)MathUtils.Cos(dotProduct) * scale;
                        values[2 * i + 1] = (float)MathUtils.Sin(dotProduct) * scale;
                    }
                }

                dst = new VBuffer<float>(transformInfo.RotationTerms == null ? 2 * transformInfo.NewDim : transformInfo.NewDim,
                    values, dst.Indices);
            }
        }
    }

    /// <summary>
    /// Estimator which takes set of vector columns and maps its input to a random low-dimensional feature space.
    /// </summary>
    public sealed class RffEstimator : IEstimator<RffTransform>
    {
        public static class Defaults
        {
            public const int NewDim = 1000;
            public const bool UseSin = false;
        }

        private readonly IHost _host;
        private readonly RffTransform.ColumnInfo[] _columns;

        /// <summary>
        /// Convinence constructor for simple one column case
        /// </summary>
        /// <param name="env">Host Environment.</param>
        /// <param name="inputColumn">Name of the column to be transformed.</param>
        /// <param name="outputColumn">Name of the output column. If this is null '<paramref name="inputColumn"/>' will be used.</param>
        /// <param name="newDim">The number of random Fourier features to create.</param>
        /// <param name="useSin">Create two features for every random Fourier frequency? (one for cos and one for sin).</param>
        public RffEstimator(IHostEnvironment env, string inputColumn, string outputColumn = null, int newDim = Defaults.NewDim, bool useSin = Defaults.UseSin)
            : this(env, new RffTransform.ColumnInfo(inputColumn, outputColumn ?? inputColumn, newDim, useSin))
        {
        }

        public RffEstimator(IHostEnvironment env, params RffTransform.ColumnInfo[] columns)
        {
            Contracts.CheckValue(env, nameof(env));
            _host = env.Register(nameof(RffEstimator));
            _columns = columns;
        }

        public RffTransform Fit(IDataView input) => new RffTransform(_host, input, _columns);

        public SchemaShape GetOutputSchema(SchemaShape inputSchema)
        {
            _host.CheckValue(inputSchema, nameof(inputSchema));
            var result = inputSchema.Columns.ToDictionary(x => x.Name);
            foreach (var colInfo in _columns)
            {
                if (!inputSchema.TryFindColumn(colInfo.Input, out var col))
                    throw _host.ExceptSchemaMismatch(nameof(inputSchema), "input", colInfo.Input);
                if (col.ItemType.RawKind != DataKind.R4 || col.Kind != SchemaShape.Column.VectorKind.Vector)
                    throw _host.ExceptSchemaMismatch(nameof(inputSchema), "input", colInfo.Input);

                result[colInfo.Output] = new SchemaShape.Column(colInfo.Output, SchemaShape.Column.VectorKind.Vector, NumberType.R4, false);
            }

            return new SchemaShape(result.Values);
        }
    }

    public static class RffExtenensions
    {
        private struct Config
        {
            public readonly int NewDim;
            public readonly bool UseSin;
            public readonly int? Seed;
            public readonly IComponentFactory<float, IFourierDistributionSampler> Generator;

            public Config(int newDim, bool useSin, IComponentFactory<float, IFourierDistributionSampler> generator, int? seed = null)
            {
                NewDim = newDim;
                UseSin = useSin;
                Generator = generator;
                Seed = seed;
            }
        }
        private interface IColInput
        {
            PipelineColumn Input { get; }
            Config Config { get; }
        }

        private sealed class ImplVector<T> : Vector<float>, IColInput
        {
            public PipelineColumn Input { get; }
            public Config Config { get; }
            public ImplVector(PipelineColumn input, Config config) : base(Reconciler.Inst, input)
            {
                Input = input;
                Config = config;
            }
        }

        private sealed class Reconciler : EstimatorReconciler
        {
            public static readonly Reconciler Inst = new Reconciler();

            public override IEstimator<ITransformer> Reconcile(IHostEnvironment env, PipelineColumn[] toOutput,
                IReadOnlyDictionary<PipelineColumn, string> inputNames, IReadOnlyDictionary<PipelineColumn, string> outputNames, IReadOnlyCollection<string> usedNames)
            {
                var infos = new RffTransform.ColumnInfo[toOutput.Length];
                for (int i = 0; i < toOutput.Length; ++i)
                {
                    var tcol = (IColInput)toOutput[i];
                    infos[i] = new RffTransform.ColumnInfo(inputNames[tcol.Input], outputNames[toOutput[i]], tcol.Config.NewDim, tcol.Config.UseSin, tcol.Config.Generator, tcol.Config.Seed);
                }
                return new RffEstimator(env, infos);
            }
        }

        /// <summary>
        /// It maps input to a random low-dimensional feature space. It is useful when data has non-linear features, since the transform
        /// is designed so that the inner products of the transformed data are approximately equal to those in the feature space of a user
        /// speciﬁed shift-invariant kernel. With this transform, we are able to use linear methods (which are scalable) to approximate more complex kernel SVM models.
        /// </summary>
        /// <param name="input">The column to apply Random Fourier transfomration.</param>
        /// <param name="newDim">Expected size of new vector.</param>
        /// <param name="useSin">Create two features for every random Fourier frequency? (one for cos and one for sin) </param>
        /// <param name="generator">Which kernel to use. (<see cref="GaussianFourierSampler"/> by default)</param>
        /// <param name="seed">The seed of the random number generator for generating the new features. If not specified global random would be used.</param>
        public static Vector<float> LowerVectorSizeWithRandomFourierTransformation(this Vector<float> input,
            int newDim = RffEstimator.Defaults.NewDim, bool useSin = RffEstimator.Defaults.UseSin,
            IComponentFactory<float, IFourierDistributionSampler> generator = null, int? seed = null)
        {
            Contracts.CheckValue(input, nameof(input));
            return new ImplVector<string>(input, new Config(newDim, useSin, generator, seed));
        }
    }
}<|MERGE_RESOLUTION|>--- conflicted
+++ resolved
@@ -554,11 +554,6 @@
 
             private ValueGetter<VBuffer<float>> GetterFromVectorType(IRow input, int iinfo)
             {
-<<<<<<< HEAD
-                featuresAligned.CopyFrom(src.Values, 0, src.Length);
-                CpuMathUtils.MatrixTimesSource(false, false, transformInfo.RndFourierVectors, featuresAligned, productAligned,
-                    transformInfo.NewDim);
-=======
                 var getSrc = input.GetGetter<VBuffer<float>>(_srcCols[iinfo]);
                 var src = default(VBuffer<float>);
 
@@ -571,18 +566,12 @@
                         getSrc(ref src);
                         TransformFeatures(ref src, ref dst, _parent._transformInfos[iinfo], featuresAligned, productAligned);
                     };
->>>>>>> 02e85cc1
+
             }
 
             private ValueGetter<VBuffer<float>> GetterFromFloatType(IRow input, int iinfo)
             {
-<<<<<<< HEAD
-                // This overload of MatTimesSrc ignores the values in slots that are not in src.Indices, so there is
-                // no need to zero them out.
-                featuresAligned.CopyFrom(src.Indices, src.Values, 0, 0, src.Count, zeroItems: false);
-                CpuMathUtils.MatrixTimesSource(false, false, transformInfo.RndFourierVectors, src.Indices, featuresAligned, 0, 0,
-                    src.Count, productAligned, transformInfo.NewDim);
-=======
+
                 var getSrc = input.GetGetter<float>(_srcCols[iinfo]);
                 var src = default(float);
 
@@ -598,7 +587,6 @@
                         oneDimensionalVector.Values[0] = src;
                         TransformFeatures(ref oneDimensionalVector, ref dst, _parent._transformInfos[iinfo], featuresAligned, productAligned);
                     };
->>>>>>> 02e85cc1
             }
 
             private void TransformFeatures(ref VBuffer<float> src, ref VBuffer<float> dst, TransformInfo transformInfo,
@@ -624,7 +612,7 @@
                 if (src.IsDense)
                 {
                     featuresAligned.CopyFrom(src.Values, 0, src.Length);
-                    CpuMathUtils.MatTimesSrc(false, false, transformInfo.RndFourierVectors, featuresAligned, productAligned,
+                    CpuMathUtils.MatrixTimesSource(false, false, transformInfo.RndFourierVectors, featuresAligned, productAligned,
                         transformInfo.NewDim);
                 }
                 else
@@ -632,7 +620,7 @@
                     // This overload of MatTimesSrc ignores the values in slots that are not in src.Indices, so there is
                     // no need to zero them out.
                     featuresAligned.CopyFrom(src.Indices, src.Values, 0, 0, src.Count, zeroItems: false);
-                    CpuMathUtils.MatTimesSrc(false, false, transformInfo.RndFourierVectors, src.Indices, featuresAligned, 0, 0,
+                    CpuMathUtils.MatrixTimesSource(false, false, transformInfo.RndFourierVectors, src.Indices, featuresAligned, 0, 0,
                         src.Count, productAligned, transformInfo.NewDim);
                 }
 
