﻿// Licensed to the .NET Foundation under one or more agreements.
// The .NET Foundation licenses this file to you under the MIT license.
// See the LICENSE file in the project root for more information.

using Microsoft.ML.Core.Data;
using Microsoft.ML.Runtime;
using Microsoft.ML.Runtime.CommandLine;
using Microsoft.ML.Runtime.Data;
using Microsoft.ML.Runtime.Internal.CpuMath;
using Microsoft.ML.Runtime.Internal.Utilities;
using Microsoft.ML.Runtime.Model;
using Microsoft.ML.Runtime.Numeric;
using Microsoft.ML.StaticPipe;
using Microsoft.ML.StaticPipe.Runtime;
using Microsoft.ML.Transforms;
using System;
using System.Collections.Generic;
using System.Linq;
using System.Text;

[assembly: LoadableClass(RffTransform.Summary, typeof(IDataTransform), typeof(RffTransform), typeof(RffTransform.Arguments), typeof(SignatureDataTransform),
    "Random Fourier Features Transform", "RffTransform", "Rff")]

[assembly: LoadableClass(RffTransform.Summary, typeof(IDataTransform), typeof(RffTransform), null, typeof(SignatureLoadDataTransform),
    "Random Fourier Features Transform", RffTransform.LoaderSignature)]

[assembly: LoadableClass(RffTransform.Summary, typeof(RffTransform), null, typeof(SignatureLoadModel),
    "Random Fourier Features Transform", RffTransform.LoaderSignature)]

[assembly: LoadableClass(typeof(IRowMapper), typeof(RffTransform), null, typeof(SignatureLoadRowMapper),
    "Random Fourier Features Transform", RffTransform.LoaderSignature)]

namespace Microsoft.ML.Transforms
{
    public sealed class RffTransform : OneToOneTransformerBase
    {
        public sealed class Arguments
        {
            [Argument(ArgumentType.Multiple | ArgumentType.Required, HelpText = "New column definition(s) (optional form: name:src)", ShortName = "col", SortOrder = 1)]
            public Column[] Column;

            [Argument(ArgumentType.AtMostOnce, HelpText = "The number of random Fourier features to create", ShortName = "dim")]
            public int NewDim = RffEstimator.Defaults.NewDim;

            [Argument(ArgumentType.Multiple, HelpText = "Which kernel to use?", ShortName = "kernel", SignatureType = typeof(SignatureFourierDistributionSampler))]
            public IComponentFactory<float, IFourierDistributionSampler> MatrixGenerator = new GaussianFourierSampler.Arguments();
            [Argument(ArgumentType.AtMostOnce, HelpText = "Create two features for every random Fourier frequency? (one for cos and one for sin)")]
            public bool UseSin = RffEstimator.Defaults.UseSin;

            [Argument(ArgumentType.LastOccurenceWins,
                HelpText = "The seed of the random number generator for generating the new features (if unspecified, " +
                "the global random is used)")]
            public int? Seed;
        }

        public sealed class Column : OneToOneColumn
        {
            [Argument(ArgumentType.AtMostOnce, HelpText = "The number of random Fourier features to create", ShortName = "dim")]
            public int? NewDim;

            [Argument(ArgumentType.Multiple, HelpText = "which kernel to use?", ShortName = "kernel", SignatureType = typeof(SignatureFourierDistributionSampler))]
            public IComponentFactory<float, IFourierDistributionSampler> MatrixGenerator;

            [Argument(ArgumentType.AtMostOnce, HelpText = "create two features for every random Fourier frequency? (one for cos and one for sin)")]
            public bool? UseSin;

            [Argument(ArgumentType.LastOccurenceWins,
                HelpText = "The seed of the random number generator for generating the new features (if unspecified, " +
                           "the global random is used)")]
            public int? Seed;

            public static Column Parse(string str)
            {
                Contracts.AssertNonEmpty(str);

                var res = new Column();
                if (res.TryParse(str))
                    return res;
                return null;
            }

            public bool TryUnparse(StringBuilder sb)
            {
                Contracts.AssertValue(sb);
                if (NewDim != null || MatrixGenerator != null || UseSin != null || Seed != null)
                    return false;
                return TryUnparseCore(sb);
            }
        }

        private sealed class TransformInfo
        {
            public readonly int NewDim;
            public readonly int SrcDim;

            // the matrix containing the random fourier vectors
            public readonly AlignedArray RndFourierVectors;

            // the random rotations
            public readonly AlignedArray RotationTerms;

            private readonly IFourierDistributionSampler _matrixGenerator;
            private readonly bool _useSin;
            private readonly TauswortheHybrid _rand;
            private readonly TauswortheHybrid.State _state;

            public TransformInfo(IHost host, ColumnInfo column, int d, float avgDist)
            {
                Contracts.AssertValue(host);

                SrcDim = d;
                NewDim = column.NewDim;
                host.CheckUserArg(NewDim > 0, nameof(column.NewDim));
                _useSin = column.UseSin;
                var seed = column.Seed;
                _rand = seed.HasValue ? RandomUtils.Create(seed) : RandomUtils.Create(host.Rand);
                _state = _rand.GetState();

                var generator = column.Generator;
                _matrixGenerator = generator.CreateComponent(host, avgDist);

                int roundedUpD = RoundUp(NewDim, _cfltAlign);
                int roundedUpNumFeatures = RoundUp(SrcDim, _cfltAlign);
                RndFourierVectors = new AlignedArray(roundedUpD * roundedUpNumFeatures, CpuMathUtils.GetVectorAlignment());
                RotationTerms = _useSin ? null : new AlignedArray(roundedUpD, CpuMathUtils.GetVectorAlignment());

                InitializeFourierCoefficients(roundedUpNumFeatures, roundedUpD);
            }

            public TransformInfo(IHostEnvironment env, ModelLoadContext ctx, string directoryName)
            {
                env.AssertValue(env);

                // *** Binary format ***
                // int: d (number of untransformed features)
                // int: NewDim (number of transformed features)
                // bool: UseSin
                // uint[4]: the seeds for the pseudo random number generator.

                SrcDim = ctx.Reader.ReadInt32();

                NewDim = ctx.Reader.ReadInt32();
                env.CheckDecode(NewDim > 0);

                _useSin = ctx.Reader.ReadBoolByte();

                var length = ctx.Reader.ReadInt32();
                env.CheckDecode(length == 4);
                _state = TauswortheHybrid.State.Load(ctx.Reader);
                _rand = new TauswortheHybrid(_state);

                env.CheckDecode(ctx.Repository != null &&
                    ctx.LoadModelOrNull<IFourierDistributionSampler, SignatureLoadModel>(env, out _matrixGenerator, directoryName));

                // initialize the transform matrix
                int roundedUpD = RoundUp(NewDim, _cfltAlign);
                int roundedUpNumFeatures = RoundUp(SrcDim, _cfltAlign);
                RndFourierVectors = new AlignedArray(roundedUpD * roundedUpNumFeatures, CpuMathUtils.GetVectorAlignment());
                RotationTerms = _useSin ? null : new AlignedArray(roundedUpD, CpuMathUtils.GetVectorAlignment());
                InitializeFourierCoefficients(roundedUpNumFeatures, roundedUpD);
            }

            public void Save(ModelSaveContext ctx, string directoryName)
            {
                Contracts.AssertValue(ctx);

                // *** Binary format ***
                // int: d (number of untransformed features)
                // int: NewDim (number of transformed features)
                // bool: UseSin
                // uint[4]: the seeds for the pseudo random number generator.

                ctx.Writer.Write(SrcDim);
                ctx.Writer.Write(NewDim);
                ctx.Writer.WriteBoolByte(_useSin);
                ctx.Writer.Write(4); // fake array length
                _state.Save(ctx.Writer);
                ctx.SaveModel(_matrixGenerator, directoryName);
            }

            private void GetDDimensionalFeatureMapping(int rowSize)
            {
                Contracts.Assert(rowSize >= SrcDim);

                for (int i = 0; i < NewDim; i++)
                {
                    for (int j = 0; j < SrcDim; j++)
                        RndFourierVectors[i * rowSize + j] = _matrixGenerator.Next(_rand);
                }
            }

            private void GetDRotationTerms(int colSize)
            {
                for (int i = 0; i < colSize; ++i)
                    RotationTerms[i] = (_rand.NextSingle() - (float)0.5) * (float)Math.PI;
            }

            private void InitializeFourierCoefficients(int rowSize, int colSize)
            {
                GetDDimensionalFeatureMapping(rowSize);

                if (!_useSin)
                    GetDRotationTerms(NewDim);
            }
        }

        internal const string Summary = "This transform maps numeric vectors to a random low-dimensional feature space. It is useful when data has non-linear features, "
            + "since the transform is designed so that the inner products of the transformed data are approximately equal to those in the feature space of a user specified "
            + "shift-invariant kernel.";

        public const string LoaderSignature = "RffTransform";

        private static VersionInfo GetVersionInfo()
        {
            return new VersionInfo(
                modelSignature: "RFF FUNC",
                //verWrittenCur: 0x00010001, // Initial
                verWrittenCur: 0x00010002, // Get rid of writing float size in model context
                verReadableCur: 0x00010001,
                verWeCanReadBack: 0x00010001,
                loaderSignature: LoaderSignature,
                loaderAssemblyName: typeof(RffTransform).Assembly.FullName);
        }

        private readonly TransformInfo[] _transformInfos;

        private static readonly int _cfltAlign = CpuMathUtils.GetVectorAlignment() / sizeof(float);

        private static string TestColumnType(ColumnType type)
        {
            if (type.ItemType == NumberType.Float && type.IsKnownSizeVector)
                return null;
            return "Expected vector of floats with known size";
        }

        public sealed class ColumnInfo
        {
            public readonly string Input;
            public readonly string Output;
            public readonly IComponentFactory<float, IFourierDistributionSampler> Generator;
            public readonly int NewDim;
            public readonly bool UseSin;
            public readonly int? Seed;

            /// <summary>
            /// Describes how the transformer handles one column pair.
            /// </summary>
            /// <param name="input">Name of input column.</param>
            /// <param name="output">Name of output column.</param>
            /// <param name="generator">Which fourier generator to use.</param>
            /// <param name="newDim">The number of random Fourier features to create.</param>
            /// <param name="useSin">Create two features for every random Fourier frequency? (one for cos and one for sin).</param>
            /// <param name="seed">The seed of the random number generator for generating the new features (if unspecified, the global random is used.</param>
            public ColumnInfo(string input, string output, int newDim, bool useSin, IComponentFactory<float, IFourierDistributionSampler> generator = null, int? seed = null)
            {
                Contracts.CheckUserArg(newDim > 0, nameof(newDim), "must be positive.");
                Input = input;
                Output = output;
                Generator = generator ?? new GaussianFourierSampler.Arguments();
                NewDim = newDim;
                UseSin = useSin;
                Seed = seed;
            }
        }

        private static (string input, string output)[] GetColumnPairs(ColumnInfo[] columns)
        {
            Contracts.CheckValue(columns, nameof(columns));
            return columns.Select(x => (x.Input, x.Output)).ToArray();
        }

        protected override void CheckInputColumn(ISchema inputSchema, int col, int srcCol)
        {
            var type = inputSchema.GetColumnType(srcCol);
            string reason = TestColumnType(type);
            if (reason != null)
                throw Host.ExceptSchemaMismatch(nameof(inputSchema), "input", ColumnPairs[col].input, reason, type.ToString());
            if (_transformInfos[col].SrcDim != type.VectorSize)
                throw Host.ExceptSchemaMismatch(nameof(inputSchema), "input", ColumnPairs[col].input,
                    new VectorType(NumberType.Float, _transformInfos[col].SrcDim).ToString(), type.ToString());
        }

        public RffTransform(IHostEnvironment env, IDataView input, ColumnInfo[] columns)
            : base(Contracts.CheckRef(env, nameof(env)).Register(nameof(RffTransform)), GetColumnPairs(columns))
        {
            var avgDistances = GetAvgDistances(columns, input);
            _transformInfos = new TransformInfo[columns.Length];
            for (int i = 0; i < columns.Length; i++)
            {
                input.Schema.TryGetColumnIndex(columns[i].Input, out int srcCol);
                var typeSrc = input.Schema.GetColumnType(srcCol);
                _transformInfos[i] = new TransformInfo(Host.Register(string.Format("column{0}", i)), columns[i],
                    typeSrc.ValueCount, avgDistances[i]);
            }
        }

        // Round cflt up to a multiple of cfltAlign.
        private static int RoundUp(int cflt, int cfltAlign)
        {
            Contracts.Assert(0 < cflt);
            // cfltAlign should be a power of two.
            Contracts.Assert(0 < cfltAlign && (cfltAlign & (cfltAlign - 1)) == 0);

            // Determine the number of "blobs" of size cfltAlign.
            int cblob = (cflt + cfltAlign - 1) / cfltAlign;
            return cblob * cfltAlign;
        }

        private float[] GetAvgDistances(ColumnInfo[] columns, IDataView input)
        {
            var avgDistances = new float[columns.Length];
            const int reservoirSize = 5000;
            bool[] activeColumns = new bool[input.Schema.ColumnCount];
            int[] srcCols = new int[columns.Length];
            for (int i = 0; i < columns.Length; i++)
            {
                if (!input.Schema.TryGetColumnIndex(ColumnPairs[i].input, out int srcCol))
                    throw Host.ExceptSchemaMismatch(nameof(input), "input", ColumnPairs[i].input);
                var type = input.Schema.GetColumnType(srcCol);
                string reason = TestColumnType(type);
                if (reason != null)
                    throw Host.ExceptSchemaMismatch(nameof(input), "input", ColumnPairs[i].input, reason, type.ToString());
                srcCols[i] = srcCol;
                activeColumns[srcCol] = true;
            }
            var reservoirSamplers = new ReservoirSamplerWithReplacement<VBuffer<float>>[columns.Length];
            using (var cursor = input.GetRowCursor(col => activeColumns[col]))
            {
                for (int i = 0; i < columns.Length; i++)
                {
                    var rng = columns[i].Seed.HasValue ? RandomUtils.Create(columns[i].Seed.Value) : Host.Rand;
                    var srcType = input.Schema.GetColumnType(srcCols[i]);
                    if (srcType.IsVector)
                    {
                        var get = cursor.GetGetter<VBuffer<float>>(srcCols[i]);
                        reservoirSamplers[i] = new ReservoirSamplerWithReplacement<VBuffer<float>>(rng, reservoirSize, get);
                    }
                    else
                    {
                        var getOne = cursor.GetGetter<float>(srcCols[i]);
                        float val = 0;
                        ValueGetter<VBuffer<float>> get =
                            (ref VBuffer<float> dst) =>
                            {
                                getOne(ref val);
                                dst = new VBuffer<float>(1, new[] { val });
                            };
                        reservoirSamplers[i] = new ReservoirSamplerWithReplacement<VBuffer<float>>(rng, reservoirSize, get);
                    }
                }

                while (cursor.MoveNext())
                {
                    for (int i = 0; i < columns.Length; i++)
                        reservoirSamplers[i].Sample();
                }
                for (int i = 0; i < columns.Length; i++)
                    reservoirSamplers[i].Lock();

                for (int iinfo = 0; iinfo < columns.Length; iinfo++)
                {
                    var instanceCount = reservoirSamplers[iinfo].NumSampled;

                    // If the number of pairs is at most the maximum reservoir size / 2, we go over all the pairs,
                    // so we get all the examples. Otherwise, get a sample with replacement.
                    VBuffer<float>[] res;
                    int resLength;
                    if (instanceCount < reservoirSize && instanceCount * (instanceCount - 1) <= reservoirSize)
                    {
                        res = reservoirSamplers[iinfo].GetCache();
                        resLength = reservoirSamplers[iinfo].Size;
                        Contracts.Assert(resLength == instanceCount);
                    }
                    else
                    {
                        res = reservoirSamplers[iinfo].GetSample().ToArray();
                        resLength = res.Length;
                    }

                    // If the dataset contains only one valid Instance, then we can't learn anything anyway, so just return 1.
                    if (instanceCount <= 1)
                        avgDistances[iinfo] = 1;
                    else
                    {
                        float[] distances;
                        // create a dummy generator in order to get its type.
                        // REVIEW this should be refactored. See https://github.com/dotnet/machinelearning/issues/699
                        var matrixGenerator = columns[iinfo].Generator.CreateComponent(Host, 1);
                        bool gaussian = matrixGenerator is GaussianFourierSampler;

                        // If the number of pairs is at most the maximum reservoir size / 2, go over all the pairs.
                        if (resLength < reservoirSize)
                        {
                            distances = new float[instanceCount * (instanceCount - 1) / 2];
                            int count = 0;
                            for (int i = 0; i < instanceCount; i++)
                            {
                                for (int j = i + 1; j < instanceCount; j++)
                                {
                                    distances[count++] = gaussian ? VectorUtils.L2DistSquared(ref res[i], ref res[j])
                                        : VectorUtils.L1Distance(ref res[i], ref res[j]);
                                }
                            }
                            Host.Assert(count == distances.Length);
                        }
                        else
                        {
                            distances = new float[reservoirSize / 2];
                            for (int i = 0; i < reservoirSize - 1; i += 2)
                            {
                                // For Gaussian kernels, we scale by the L2 distance squared, since the kernel function is exp(-gamma ||x-y||^2).
                                // For Laplacian kernels, we scale by the L1 distance, since the kernel function is exp(-gamma ||x-y||_1).
                                distances[i / 2] = gaussian ? VectorUtils.L2DistSquared(ref res[i], ref res[i + 1]) :
                                    VectorUtils.L1Distance(ref res[i], ref res[i + 1]);
                            }
                        }

                        // If by chance, in the random permutation all the pairs are the same instance we return 1.
                        float median = MathUtils.GetMedianInPlace(distances, distances.Length);
                        avgDistances[iinfo] = median == 0 ? 1 : median;
                    }
                }
                return avgDistances;
            }
        }

        // Factory method for SignatureLoadDataTransform.
        private static IDataTransform Create(IHostEnvironment env, ModelLoadContext ctx, IDataView input)
            => Create(env, ctx).MakeDataTransform(input);

        // Factory method for SignatureLoadRowMapper.
        private static IRowMapper Create(IHostEnvironment env, ModelLoadContext ctx, ISchema inputSchema)
            => Create(env, ctx).MakeRowMapper(inputSchema);

        private RffTransform(IHost host, ModelLoadContext ctx)
         : base(host, ctx)
        {
            // *** Binary format ***
            // <prefix handled in static Create method>
            // <base>
            // transformInfos
            var columnsLength = ColumnPairs.Length;
            _transformInfos = new TransformInfo[columnsLength];
            for (int i = 0; i < columnsLength; i++)
            {
                _transformInfos[i] = new TransformInfo(Host, ctx,
                    string.Format("MatrixGenerator{0}", i));
            }
        }

        // Factory method for SignatureDataTransform.
        private static IDataTransform Create(IHostEnvironment env, Arguments args, IDataView input)
        {
            Contracts.CheckValue(env, nameof(env));
            env.CheckValue(args, nameof(args));
            env.CheckValue(input, nameof(input));

            env.CheckValue(args.Column, nameof(args.Column));
            var cols = new ColumnInfo[args.Column.Length];
            using (var ch = env.Start("ValidateArgs"))
            {

                for (int i = 0; i < cols.Length; i++)
                {
                    var item = args.Column[i];
                    cols[i] = new ColumnInfo(item.Source,
                        item.Name,
                        item.NewDim ?? args.NewDim,
                        item.UseSin ?? args.UseSin,
                        item.MatrixGenerator ?? args.MatrixGenerator,
                        item.Seed ?? args.Seed);
                };
            }
            return new RffTransform(env, input, cols).MakeDataTransform(input);
        }

        // Factory method for SignatureLoadModel.
        private static RffTransform Create(IHostEnvironment env, ModelLoadContext ctx)
        {
            Contracts.CheckValue(env, nameof(env));
            var host = env.Register(nameof(RffTransform));

            host.CheckValue(ctx, nameof(ctx));
            ctx.CheckAtModel(GetVersionInfo());
            if (ctx.Header.ModelVerWritten == 0x00010001)
            {
                int cbFloat = ctx.Reader.ReadInt32();
                env.CheckDecode(cbFloat == sizeof(float));
            }
            return new RffTransform(host, ctx);
        }

        public override void Save(ModelSaveContext ctx)
        {
            Host.CheckValue(ctx, nameof(ctx));

            ctx.CheckAtModel();
            ctx.SetVersionInfo(GetVersionInfo());
            // *** Binary format ***
            // <base>
            // transformInfos
            SaveColumns(ctx);
            for (int i = 0; i < _transformInfos.Length; i++)
                _transformInfos[i].Save(ctx, string.Format("MatrixGenerator{0}", i));
        }

        protected override IRowMapper MakeRowMapper(ISchema schema) => new Mapper(this, Schema.Create(schema));

        private sealed class Mapper : MapperBase
        {
            private readonly ColumnType[] _srcTypes;
            private readonly int[] _srcCols;
            private readonly ColumnType[] _types;
            private readonly RffTransform _parent;

            public Mapper(RffTransform parent, Schema inputSchema)
               : base(parent.Host.Register(nameof(Mapper)), parent, inputSchema)
            {
                _parent = parent;
                _types = new ColumnType[_parent.ColumnPairs.Length];
                _srcTypes = new ColumnType[_parent.ColumnPairs.Length];
                _srcCols = new int[_parent.ColumnPairs.Length];
                for (int i = 0; i < _parent.ColumnPairs.Length; i++)
                {
                    inputSchema.TryGetColumnIndex(_parent.ColumnPairs[i].input, out _srcCols[i]);
                    var srcCol = inputSchema[_srcCols[i]];
                    _srcTypes[i] = srcCol.Type;
                    //validate typeSrc.ValueCount and transformInfo.SrcDim
                    _types[i] = new VectorType(NumberType.Float, _parent._transformInfos[i].RotationTerms == null ?
                    _parent._transformInfos[i].NewDim * 2 : _parent._transformInfos[i].NewDim);
                }
            }

            public override Schema.Column[] GetOutputColumns()
            {
                var result = new Schema.Column[_parent.ColumnPairs.Length];
                for (int i = 0; i < _parent.ColumnPairs.Length; i++)
                    result[i] = new Schema.Column(_parent.ColumnPairs[i].output, _types[i], null);
                return result;
            }

            protected override Delegate MakeGetter(IRow input, int iinfo, out Action disposer)
            {
                Contracts.AssertValue(input);
                Contracts.Assert(0 <= iinfo && iinfo < _parent.ColumnPairs.Length);
                disposer = null;
                if (_srcTypes[iinfo].IsVector)
                    return GetterFromVectorType(input, iinfo);
                return GetterFromFloatType(input, iinfo);
            }

            private ValueGetter<VBuffer<float>> GetterFromVectorType(IRow input, int iinfo)
            {
                var getSrc = input.GetGetter<VBuffer<float>>(_srcCols[iinfo]);
                var src = default(VBuffer<float>);

                var featuresAligned = new AlignedArray(RoundUp(_srcTypes[iinfo].ValueCount, _cfltAlign), CpuMathUtils.GetVectorAlignment());
                var productAligned = new AlignedArray(RoundUp(_parent._transformInfos[iinfo].NewDim, _cfltAlign), CpuMathUtils.GetVectorAlignment());

                return
                    (ref VBuffer<float> dst) =>
                    {
                        getSrc(ref src);
                        TransformFeatures(ref src, ref dst, _parent._transformInfos[iinfo], featuresAligned, productAligned);
                    };

            }

            private ValueGetter<VBuffer<float>> GetterFromFloatType(IRow input, int iinfo)
            {

                var getSrc = input.GetGetter<float>(_srcCols[iinfo]);
                var src = default(float);

                var featuresAligned = new AlignedArray(RoundUp(1, _cfltAlign), CpuMathUtils.GetVectorAlignment());
                var productAligned = new AlignedArray(RoundUp(_parent._transformInfos[iinfo].NewDim, _cfltAlign), CpuMathUtils.GetVectorAlignment());

                var oneDimensionalVector = new VBuffer<float>(1, new float[] { 0 });

                return
                    (ref VBuffer<float> dst) =>
                    {
                        getSrc(ref src);
                        oneDimensionalVector.Values[0] = src;
                        TransformFeatures(ref oneDimensionalVector, ref dst, _parent._transformInfos[iinfo], featuresAligned, productAligned);
                    };
            }

            private void TransformFeatures(ref VBuffer<float> src, ref VBuffer<float> dst, TransformInfo transformInfo,
                AlignedArray featuresAligned, AlignedArray productAligned)
            {
                Host.Check(src.Length == transformInfo.SrcDim, "column does not have the expected dimensionality.");

                var values = dst.Values;
                float scale;
                if (transformInfo.RotationTerms != null)
                {
                    if (Utils.Size(values) < transformInfo.NewDim)
                        values = new float[transformInfo.NewDim];
                    scale = MathUtils.Sqrt(2.0f / transformInfo.NewDim);
                }
                else
                {
                    if (Utils.Size(values) < 2 * transformInfo.NewDim)
                        values = new float[2 * transformInfo.NewDim];
                    scale = MathUtils.Sqrt(1.0f / transformInfo.NewDim);
                }

                if (src.IsDense)
                {
                    featuresAligned.CopyFrom(src.Values, 0, src.Length);
<<<<<<< HEAD
                    CpuMathUtils.MatrixTimesSource(false, false, transformInfo.RndFourierVectors, featuresAligned, productAligned,
=======
                    CpuMathUtils.MatTimesSrc(false, transformInfo.RndFourierVectors, featuresAligned, productAligned,
>>>>>>> 5123aeed
                        transformInfo.NewDim);
                }
                else
                {
                    // This overload of MatTimesSrc ignores the values in slots that are not in src.Indices, so there is
                    // no need to zero them out.
                    featuresAligned.CopyFrom(src.Indices, src.Values, 0, 0, src.Count, zeroItems: false);
<<<<<<< HEAD
                    CpuMathUtils.MatrixTimesSource(false, false, transformInfo.RndFourierVectors, src.Indices, featuresAligned, 0, 0,
=======
                    CpuMathUtils.MatTimesSrc(transformInfo.RndFourierVectors, src.Indices, featuresAligned, 0, 0,
>>>>>>> 5123aeed
                        src.Count, productAligned, transformInfo.NewDim);
                }

                for (int i = 0; i < transformInfo.NewDim; i++)
                {
                    var dotProduct = productAligned[i];
                    if (transformInfo.RotationTerms != null)
                        values[i] = (float)MathUtils.Cos(dotProduct + transformInfo.RotationTerms[i]) * scale;
                    else
                    {
                        values[2 * i] = (float)MathUtils.Cos(dotProduct) * scale;
                        values[2 * i + 1] = (float)MathUtils.Sin(dotProduct) * scale;
                    }
                }

                dst = new VBuffer<float>(transformInfo.RotationTerms == null ? 2 * transformInfo.NewDim : transformInfo.NewDim,
                    values, dst.Indices);
            }
        }
    }

    /// <summary>
    /// Estimator which takes set of vector columns and maps its input to a random low-dimensional feature space.
    /// </summary>
    public sealed class RffEstimator : IEstimator<RffTransform>
    {
        internal static class Defaults
        {
            public const int NewDim = 1000;
            public const bool UseSin = false;
        }

        private readonly IHost _host;
        private readonly RffTransform.ColumnInfo[] _columns;

        /// <summary>
        /// Convinence constructor for simple one column case
        /// </summary>
        /// <param name="env">Host Environment.</param>
        /// <param name="inputColumn">Name of the column to be transformed.</param>
        /// <param name="outputColumn">Name of the output column. If this is null '<paramref name="inputColumn"/>' will be used.</param>
        /// <param name="newDim">The number of random Fourier features to create.</param>
        /// <param name="useSin">Create two features for every random Fourier frequency? (one for cos and one for sin).</param>
        public RffEstimator(IHostEnvironment env, string inputColumn, string outputColumn = null, int newDim = Defaults.NewDim, bool useSin = Defaults.UseSin)
            : this(env, new RffTransform.ColumnInfo(inputColumn, outputColumn ?? inputColumn, newDim, useSin))
        {
        }

        public RffEstimator(IHostEnvironment env, params RffTransform.ColumnInfo[] columns)
        {
            Contracts.CheckValue(env, nameof(env));
            _host = env.Register(nameof(RffEstimator));
            _columns = columns;
        }

        public RffTransform Fit(IDataView input) => new RffTransform(_host, input, _columns);

        public SchemaShape GetOutputSchema(SchemaShape inputSchema)
        {
            _host.CheckValue(inputSchema, nameof(inputSchema));
            var result = inputSchema.Columns.ToDictionary(x => x.Name);
            foreach (var colInfo in _columns)
            {
                if (!inputSchema.TryFindColumn(colInfo.Input, out var col))
                    throw _host.ExceptSchemaMismatch(nameof(inputSchema), "input", colInfo.Input);
                if (col.ItemType.RawKind != DataKind.R4 || col.Kind != SchemaShape.Column.VectorKind.Vector)
                    throw _host.ExceptSchemaMismatch(nameof(inputSchema), "input", colInfo.Input);

                result[colInfo.Output] = new SchemaShape.Column(colInfo.Output, SchemaShape.Column.VectorKind.Vector, NumberType.R4, false);
            }

            return new SchemaShape(result.Values);
        }
    }

    public static class RffExtenensions
    {
        private struct Config
        {
            public readonly int NewDim;
            public readonly bool UseSin;
            public readonly int? Seed;
            public readonly IComponentFactory<float, IFourierDistributionSampler> Generator;

            public Config(int newDim, bool useSin, IComponentFactory<float, IFourierDistributionSampler> generator, int? seed = null)
            {
                NewDim = newDim;
                UseSin = useSin;
                Generator = generator;
                Seed = seed;
            }
        }
        private interface IColInput
        {
            PipelineColumn Input { get; }
            Config Config { get; }
        }

        private sealed class ImplVector<T> : Vector<float>, IColInput
        {
            public PipelineColumn Input { get; }
            public Config Config { get; }
            public ImplVector(PipelineColumn input, Config config) : base(Reconciler.Inst, input)
            {
                Input = input;
                Config = config;
            }
        }

        private sealed class Reconciler : EstimatorReconciler
        {
            public static readonly Reconciler Inst = new Reconciler();

            public override IEstimator<ITransformer> Reconcile(IHostEnvironment env, PipelineColumn[] toOutput,
                IReadOnlyDictionary<PipelineColumn, string> inputNames, IReadOnlyDictionary<PipelineColumn, string> outputNames, IReadOnlyCollection<string> usedNames)
            {
                var infos = new RffTransform.ColumnInfo[toOutput.Length];
                for (int i = 0; i < toOutput.Length; ++i)
                {
                    var tcol = (IColInput)toOutput[i];
                    infos[i] = new RffTransform.ColumnInfo(inputNames[tcol.Input], outputNames[toOutput[i]], tcol.Config.NewDim, tcol.Config.UseSin, tcol.Config.Generator, tcol.Config.Seed);
                }
                return new RffEstimator(env, infos);
            }
        }

        /// <summary>
        /// It maps input to a random low-dimensional feature space. It is useful when data has non-linear features, since the transform
        /// is designed so that the inner products of the transformed data are approximately equal to those in the feature space of a user
        /// speciﬁed shift-invariant kernel. With this transform, we are able to use linear methods (which are scalable) to approximate more complex kernel SVM models.
        /// </summary>
        /// <param name="input">The column to apply Random Fourier transfomration.</param>
        /// <param name="newDim">Expected size of new vector.</param>
        /// <param name="useSin">Create two features for every random Fourier frequency? (one for cos and one for sin) </param>
        /// <param name="generator">Which kernel to use. (<see cref="GaussianFourierSampler"/> by default)</param>
        /// <param name="seed">The seed of the random number generator for generating the new features. If not specified global random would be used.</param>
        public static Vector<float> LowerVectorSizeWithRandomFourierTransformation(this Vector<float> input,
            int newDim = RffEstimator.Defaults.NewDim, bool useSin = RffEstimator.Defaults.UseSin,
            IComponentFactory<float, IFourierDistributionSampler> generator = null, int? seed = null)
        {
            Contracts.CheckValue(input, nameof(input));
            return new ImplVector<string>(input, new Config(newDim, useSin, generator, seed));
        }
    }
}<|MERGE_RESOLUTION|>--- conflicted
+++ resolved
@@ -609,11 +609,7 @@
                 if (src.IsDense)
                 {
                     featuresAligned.CopyFrom(src.Values, 0, src.Length);
-<<<<<<< HEAD
-                    CpuMathUtils.MatrixTimesSource(false, false, transformInfo.RndFourierVectors, featuresAligned, productAligned,
-=======
-                    CpuMathUtils.MatTimesSrc(false, transformInfo.RndFourierVectors, featuresAligned, productAligned,
->>>>>>> 5123aeed
+                    CpuMathUtils.MatrixTimesSource(false, transformInfo.RndFourierVectors, featuresAligned, productAligned,
                         transformInfo.NewDim);
                 }
                 else
@@ -621,11 +617,7 @@
                     // This overload of MatTimesSrc ignores the values in slots that are not in src.Indices, so there is
                     // no need to zero them out.
                     featuresAligned.CopyFrom(src.Indices, src.Values, 0, 0, src.Count, zeroItems: false);
-<<<<<<< HEAD
-                    CpuMathUtils.MatrixTimesSource(false, false, transformInfo.RndFourierVectors, src.Indices, featuresAligned, 0, 0,
-=======
-                    CpuMathUtils.MatTimesSrc(transformInfo.RndFourierVectors, src.Indices, featuresAligned, 0, 0,
->>>>>>> 5123aeed
+                    CpuMathUtils.MatrixTimesSource(transformInfo.RndFourierVectors, src.Indices, featuresAligned, 0, 0,
                         src.Count, productAligned, transformInfo.NewDim);
                 }
 
