--- conflicted
+++ resolved
@@ -1,21 +1,4 @@
 {
-<<<<<<< HEAD
-	"tools": {
-	  "dotnet": "3.1.409",
-	  "runtimes": {
-		"dotnet/x64": ["$(MicrosoftNETCorePlatformsVersion)", "$(MicrosoftNETCore3PlatformsVersion)"],
-		"dotnet/x86": ["$(MicrosoftNETCorePlatformsVersion)", "$(MicrosoftNETCore3PlatformsVersion)"]
-	  }
-	},
-	"msbuild-sdks": {
-	  "Microsoft.DotNet.Arcade.Sdk": "5.0.0-beta.20461.7",
-	  "Microsoft.DotNet.Helix.Sdk": "5.0.0-beta.20461.7",
-	  "Microsoft.Build.Traversal": "2.1.1",
-	  "Microsoft.SourceLink.GitHub": "1.1.0-beta-20206-02",
-	  "Microsoft.SourceLink.Common": "1.1.0-beta-20206-02"
-	}
-  }
-=======
   "tools": {
     "dotnet": "6.0.100-preview.3.21202.5",
     "runtimes": {
@@ -36,5 +19,4 @@
     "Microsoft.SourceLink.GitHub": "1.1.0-beta-20206-02",
     "Microsoft.SourceLink.Common": "1.1.0-beta-20206-02"
   }
-}
->>>>>>> ce576136
+}