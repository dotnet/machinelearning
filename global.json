{
  "tools": {
    "dotnet": "9.0.100-alpha.1.23615.4",
    "runtimes": {
      "dotnet/x64": [
        "$(DotNetRuntime60Version)",
        "$(DotNetRuntime80Version)"
      ],
      "dotnet/x86": [
        "$(DotNetRuntime60Version)",
        "$(DotNetRuntime80Version)"
      ]
    }
  },
  "msbuild-sdks": {
<<<<<<< HEAD
    "Microsoft.DotNet.Arcade.Sdk": "9.0.0-beta.24114.1",
    "Microsoft.DotNet.Helix.Sdk": "9.0.0-beta.24114.1",
    "Microsoft.Build.Traversal": "3.2.0",
    "Microsoft.SourceLink.GitHub": "1.1.0-beta-20206-02",
    "Microsoft.SourceLink.Common": "1.1.0-beta-20206-02"
=======
    "Microsoft.DotNet.Arcade.Sdk": "9.0.0-beta.24102.4",
    "Microsoft.DotNet.Helix.Sdk": "9.0.0-beta.24102.4",
    "Microsoft.Build.NoTargets": "3.7.0",
    "Microsoft.Build.Traversal": "3.2.0"
>>>>>>> c6f53979
  }
}<|MERGE_RESOLUTION|>--- conflicted
+++ resolved
@@ -13,17 +13,8 @@
     }
   },
   "msbuild-sdks": {
-<<<<<<< HEAD
     "Microsoft.DotNet.Arcade.Sdk": "9.0.0-beta.24114.1",
     "Microsoft.DotNet.Helix.Sdk": "9.0.0-beta.24114.1",
-    "Microsoft.Build.Traversal": "3.2.0",
-    "Microsoft.SourceLink.GitHub": "1.1.0-beta-20206-02",
-    "Microsoft.SourceLink.Common": "1.1.0-beta-20206-02"
-=======
-    "Microsoft.DotNet.Arcade.Sdk": "9.0.0-beta.24102.4",
-    "Microsoft.DotNet.Helix.Sdk": "9.0.0-beta.24102.4",
-    "Microsoft.Build.NoTargets": "3.7.0",
     "Microsoft.Build.Traversal": "3.2.0"
->>>>>>> c6f53979
   }
 }