--- conflicted
+++ resolved
@@ -8,7 +8,7 @@
 
 ML.NET was originally developed in Microsoft Research and evolved into a significant framework over the last decade and is used across many product groups in Microsoft like Windows, Bing, PowerPoint, Excel and more.
 
-<<<<<<< HEAD
+
 With this first preview release, ML.NET enables ML tasks like classification (e.g. support text classification, sentiment analysis) and regression (e.g. price-prediction).
 
 Along with these ML capabilities, this first release of ML.NET also brings the first draft of .NET APIs for training models, using models for predictions, as well as the core components of this framework such as learning algorithms, transforms, and ML data structures.
@@ -16,9 +16,9 @@
 #### *Read this in [other languages](Translations.md).*
 
 [🇲🇽](README.mx.md)
-=======
+
 With this first preview release, ML.NET enables ML tasks like classification (for example, support text classification, sentiment analysis) and regression (for example, price-prediction).
->>>>>>> 65c3c7c1
+
 
 
 ## Installation
