<Project>
  <PropertyGroup>
    <StableProjects>
      Microsoft.Extensions.ML;
      Microsoft.ML.DataView;
      Microsoft.ML.CpuMath;
      Microsoft.ML;
      Microsoft.ML.Core;
      Microsoft.ML.Data;
      Microsoft.ML.KMeansClustering;
      Microsoft.ML.PCA;
      Microsoft.ML.StandardTrainers;
      Microsoft.ML.Transforms;
      Microsoft.ML.FastTree;
      Microsoft.ML.ImageAnalytics;
      Microsoft.ML.LightGbm;
      Microsoft.ML.Mkl.Components;
      Microsoft.ML.Mkl.Redist;
      Microsoft.ML.TimeSeries;
      Microsoft.ML.TensorFlow;
      Microsoft.ML.OnnxTransformer;
      Microsoft.ML.Vision;
    </StableProjects>
    <_NormalizedStableProjectName Condition="'$(MSBuildProjectName.Contains(.symbols))' == 'true'">$(MSBuildProjectName.Substring(0, $(MSBuildProjectName.IndexOf(.symbols))))</_NormalizedStableProjectName>
    <_NormalizedStableProjectName Condition="'$(_NormalizedStableProjectName)' == ''">$(MSBuildProjectName)</_NormalizedStableProjectName>

    <IsStableProject Condition="'$(UseStableVersionForNativeAssets)' == 'true'">true</IsStableProject>
    <IsStableProject Condition="'$(StableProjects.IndexOf($(_NormalizedStableProjectName), StringComparison.OrdinalIgnoreCase))' != '-1'">true</IsStableProject>
  </PropertyGroup>
  <PropertyGroup Condition="'$(IsStableProject)' == 'true'">
    <MajorVersion>3</MajorVersion>
    <MinorVersion>0</MinorVersion>
<<<<<<< HEAD
    <PatchVersion>1</PatchVersion>
  </PropertyGroup>
  <PropertyGroup Condition="'$(IsStableProject)' != 'true'">
    <MajorVersion>0</MajorVersion>
    <MinorVersion>20</MinorVersion>
    <PatchVersion>1</PatchVersion>
=======
    <PatchVersion>0</PatchVersion>
    <!-- Set baseline version for stable packages to check for API Compat -->
    <PackageValidationBaselineVersion>2.0.0-preview.22551.1</PackageValidationBaselineVersion>
  </PropertyGroup>
  <PropertyGroup Condition="'$(IsStableProject)' != 'true'">
    <MajorVersion>0</MajorVersion>
    <MinorVersion>21</MinorVersion>
    <PatchVersion>0</PatchVersion>
>>>>>>> 87337c0e
  </PropertyGroup>
</Project><|MERGE_RESOLUTION|>--- conflicted
+++ resolved
@@ -30,14 +30,6 @@
   <PropertyGroup Condition="'$(IsStableProject)' == 'true'">
     <MajorVersion>3</MajorVersion>
     <MinorVersion>0</MinorVersion>
-<<<<<<< HEAD
-    <PatchVersion>1</PatchVersion>
-  </PropertyGroup>
-  <PropertyGroup Condition="'$(IsStableProject)' != 'true'">
-    <MajorVersion>0</MajorVersion>
-    <MinorVersion>20</MinorVersion>
-    <PatchVersion>1</PatchVersion>
-=======
     <PatchVersion>0</PatchVersion>
     <!-- Set baseline version for stable packages to check for API Compat -->
     <PackageValidationBaselineVersion>2.0.0-preview.22551.1</PackageValidationBaselineVersion>
@@ -46,6 +38,5 @@
     <MajorVersion>0</MajorVersion>
     <MinorVersion>21</MinorVersion>
     <PatchVersion>0</PatchVersion>
->>>>>>> 87337c0e
   </PropertyGroup>
 </Project>