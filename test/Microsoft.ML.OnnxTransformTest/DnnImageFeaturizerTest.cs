﻿// Licensed to the .NET Foundation under one or more agreements.
// The .NET Foundation licenses this file to you under the MIT license.
// See the LICENSE file in the project root for more information.

using Microsoft.ML.Core.Data;
using Microsoft.ML.Data;
<<<<<<< HEAD
using Microsoft.ML;
using Microsoft.ML.ImageAnalytics;
using Microsoft.ML.Model;
using Microsoft.ML.RunTests;
=======
using Microsoft.ML.OnnxTransform.StaticPipe;
using Microsoft.ML.Runtime;
using Microsoft.ML.Runtime.Data;
using Microsoft.ML.Runtime.ImageAnalytics;
using Microsoft.ML.Runtime.Model;
using Microsoft.ML.Runtime.RunTests;
>>>>>>> 8a8baafa
using Microsoft.ML.Transforms;
using System;
using System.Collections.Generic;
using System.IO;
using System.Runtime.InteropServices;
using Xunit;
using Xunit.Abstractions;

namespace Microsoft.ML.Tests
{
    public class DnnImageFeaturizerTests : TestDataPipeBase
    {
        private const int inputSize = 3 * 224 * 224;

        private class TestData
        {
            [VectorType(inputSize)]
            public float[] data_0;
        }
        private class TestDataSize
        {
            [VectorType(2)]
            public float[] data_0;
        }
        private class TestDataXY
        {
            [VectorType(inputSize)]
            public float[] A;
        }
        private class TestDataDifferntType
        {
            [VectorType(inputSize)]
            public string[] data_0;
        }

        private float[] GetSampleArrayData()
        {
            var samplevector = new float[inputSize];
            for (int i = 0; i < inputSize; i++)
                samplevector[i] = (i / ((float) inputSize));
            return samplevector;
        }

        public DnnImageFeaturizerTests(ITestOutputHelper helper) : base(helper)
        {
        }

        // Onnx is only supported on x64 Windows
        [ConditionalFact(typeof(Environment), nameof(Environment.Is64BitProcess))]
        void TestDnnImageFeaturizer()
        {
            if (!RuntimeInformation.IsOSPlatform(OSPlatform.Windows))
                return;
            

            var samplevector = GetSampleArrayData();

            var dataView = DataViewConstructionUtils.CreateFromList(Env,
                new TestData[] {
                    new TestData()
                    {
                        data_0 = samplevector
                    },
                });

            var xyData = new List<TestDataXY> { new TestDataXY() { A = new float[inputSize] } };
            var stringData = new List<TestDataDifferntType> { new TestDataDifferntType() { data_0 = new string[inputSize] } };
            var sizeData = new List<TestDataSize> { new TestDataSize() { data_0 = new float[2] } };
            var pipe = new DnnImageFeaturizerEstimator(Env, m => m.ModelSelector.ResNet18(m.Environment, m.InputColumn, m.OutputColumn), "data_0", "output_1");

            var invalidDataWrongNames = ComponentCreation.CreateDataView(Env, xyData);
            var invalidDataWrongTypes = ComponentCreation.CreateDataView(Env, stringData);
            var invalidDataWrongVectorSize = ComponentCreation.CreateDataView(Env, sizeData);
            TestEstimatorCore(pipe, dataView, invalidInput: invalidDataWrongNames);
            TestEstimatorCore(pipe, dataView, invalidInput: invalidDataWrongTypes);
            pipe.GetOutputSchema(SchemaShape.Create(invalidDataWrongVectorSize.Schema));
            try
            {
                pipe.Fit(invalidDataWrongVectorSize);
                Assert.False(true);
            }
            catch (ArgumentOutOfRangeException) { }
            catch (InvalidOperationException) { }
        }

        // Onnx is only supported on x64 Windows
        [ConditionalFact(typeof(Environment), nameof(Environment.Is64BitProcess))]
        public void OnnxStatic()
        {
            if (!RuntimeInformation.IsOSPlatform(OSPlatform.Windows))
                return;

            var env = new MLContext(null, 1);
            var imageHeight = 224;
            var imageWidth = 224;
            var dataFile = GetDataPath("images/images.tsv");
            var imageFolder = Path.GetDirectoryName(dataFile);

            var data = TextLoader.CreateReader(env, ctx => (
                imagePath: ctx.LoadText(0),
                name: ctx.LoadText(1)))
                .Read(dataFile);
          
            var pipe = data.MakeNewEstimator()
                .Append(row => (
                    row.name,
                    data_0: row.imagePath.LoadAsImage(imageFolder).Resize(imageHeight, imageWidth).ExtractPixels(interleaveArgb: true)))
                .Append(row => (row.name, output_1: row.data_0.DnnImageFeaturizer(m => m.ModelSelector.ResNet18(m.Environment, m.InputColumn, m.OutputColumn))));

            TestEstimatorCore(pipe.AsDynamic, data.AsDynamic);

            var result = pipe.Fit(data).Transform(data).AsDynamic;
            result.Schema.TryGetColumnIndex("output_1", out int output);
            using (var cursor = result.GetRowCursor(col => col == output))
            {
                var buffer = default(VBuffer<float>);
                var getter = cursor.GetGetter<VBuffer<float>>(output);
                var numRows = 0;
                while (cursor.MoveNext())
                {
                    getter(ref buffer);
                    Assert.Equal(512, buffer.Length);
                    numRows += 1;
                }
                Assert.Equal(4, numRows);
            }
        }

        // Onnx is only supported on x64 Windows
        [ConditionalFact(typeof(Environment), nameof(Environment.Is64BitProcess))]
        public void TestOldSavingAndLoading()
        {
            if (!RuntimeInformation.IsOSPlatform(OSPlatform.Windows))
                return;
            

            var samplevector = GetSampleArrayData();

            var dataView = ComponentCreation.CreateDataView(Env,
                new TestData[] {
                    new TestData()
                    {
                        data_0 = samplevector
                    }
                });

            var inputNames = "data_0";
            var outputNames = "output_1";
            var est = new DnnImageFeaturizerEstimator(Env, m => m.ModelSelector.ResNet18(m.Environment, m.InputColumn, m.OutputColumn), inputNames, outputNames);
            var transformer = est.Fit(dataView);
            var result = transformer.Transform(dataView);
            var resultRoles = new RoleMappedData(result);
            using (var ms = new MemoryStream())
            {
                TrainUtils.SaveModel(Env, Env.Start("saving"), ms, null, resultRoles);
                ms.Position = 0;
                var loadedView = ModelFileUtils.LoadTransforms(Env, dataView, ms);

                loadedView.Schema.TryGetColumnIndex(outputNames, out int softMaxOut1);
                using (var cursor = loadedView.GetRowCursor(col => col == softMaxOut1))
                {
                    VBuffer<float> softMaxValue = default;
                    var softMaxGetter = cursor.GetGetter<VBuffer<float>>(softMaxOut1);
                    float sum = 0f;
                    int i = 0;
                    while (cursor.MoveNext())
                    {
                        softMaxGetter(ref softMaxValue);
                        var values = softMaxValue.DenseValues();
                        foreach (var val in values)
                        {
                            sum += val;
                            if (i == 0)
                                Assert.InRange(val, 0.0, 0.00001);
                            if (i == 7)
                                Assert.InRange(val, 0.62935, 0.62940);
                            if (i == 500)
                                Assert.InRange(val, 0.15521, 0.155225);
                            i++;
                        }
                    }
                    Assert.InRange(sum, 83.50, 84.50);
                }
            }
        }
    }
}<|MERGE_RESOLUTION|>--- conflicted
+++ resolved
@@ -1,22 +1,14 @@
-﻿// Licensed to the .NET Foundation under one or more agreements.
+// Licensed to the .NET Foundation under one or more agreements.
 // The .NET Foundation licenses this file to you under the MIT license.
 // See the LICENSE file in the project root for more information.
 
 using Microsoft.ML.Core.Data;
 using Microsoft.ML.Data;
-<<<<<<< HEAD
 using Microsoft.ML;
 using Microsoft.ML.ImageAnalytics;
 using Microsoft.ML.Model;
 using Microsoft.ML.RunTests;
-=======
 using Microsoft.ML.OnnxTransform.StaticPipe;
-using Microsoft.ML.Runtime;
-using Microsoft.ML.Runtime.Data;
-using Microsoft.ML.Runtime.ImageAnalytics;
-using Microsoft.ML.Runtime.Model;
-using Microsoft.ML.Runtime.RunTests;
->>>>>>> 8a8baafa
 using Microsoft.ML.Transforms;
 using System;
 using System.Collections.Generic;
