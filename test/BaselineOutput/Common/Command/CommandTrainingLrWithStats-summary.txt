Linear Binary Classification Predictor non-zero weights

(Bias)	-4.426744
education-num	2.102877
age	1.920366
hours-per-week	1.882183
capital-gain	1.671043
capital-loss	0.9767318
fnlwgt	0.3191842

*** MODEL STATISTICS SUMMARY ***   
<<<<<<< HEAD
Count of training examples:	32561
Residual Deviance:         	26705.74
Null Deviance:             	35948.08
AIC:                       	26719.74
=======
Count of training examples:	500
Residual Deviance:         	458.9709
Null Deviance:             	539.2764
AIC:                       	472.9709

Coefficients statistics:
Coefficient    	Estimate	Std. Error	z value  	Pr(>|z|)
(Bias)         	-4.426744 	0.5968595 	-7.416728 	0 ***
education-num  	2.102877  	0.4148865 	5.068559  	4.172325E-07 ***
age            	1.920366  	0.4261497 	4.506317  	6.616116E-06 ***
hours-per-week 	1.882183  	0.4595276 	4.095909  	4.208088E-05 ***
capital-gain   	1.671043  	0.4953039 	3.373774  	0.0007415414 ***
capital-loss   	0.9767318 	0.4553182 	2.145163  	0.03193969 *
fnlwgt         	0.3191842 	0.4430353 	0.7204487 	0.4712486
---
Significance codes:  0 '***' 0.001 '**' 0.01 '*' 0.05 '.' 0.1 ' ' 1
>>>>>>> 71d58fa8
<|MERGE_RESOLUTION|>--- conflicted
+++ resolved
@@ -9,26 +9,7 @@
 fnlwgt	0.3191842
 
 *** MODEL STATISTICS SUMMARY ***   
-<<<<<<< HEAD
-Count of training examples:	32561
-Residual Deviance:         	26705.74
-Null Deviance:             	35948.08
-AIC:                       	26719.74
-=======
 Count of training examples:	500
 Residual Deviance:         	458.9709
 Null Deviance:             	539.2764
-AIC:                       	472.9709
-
-Coefficients statistics:
-Coefficient    	Estimate	Std. Error	z value  	Pr(>|z|)
-(Bias)         	-4.426744 	0.5968595 	-7.416728 	0 ***
-education-num  	2.102877  	0.4148865 	5.068559  	4.172325E-07 ***
-age            	1.920366  	0.4261497 	4.506317  	6.616116E-06 ***
-hours-per-week 	1.882183  	0.4595276 	4.095909  	4.208088E-05 ***
-capital-gain   	1.671043  	0.4953039 	3.373774  	0.0007415414 ***
-capital-loss   	0.9767318 	0.4553182 	2.145163  	0.03193969 *
-fnlwgt         	0.3191842 	0.4430353 	0.7204487 	0.4712486
----
-Significance codes:  0 '***' 0.001 '**' 0.01 '*' 0.05 '.' 0.1 ' ' 1
->>>>>>> 71d58fa8
+AIC:                       	472.9709