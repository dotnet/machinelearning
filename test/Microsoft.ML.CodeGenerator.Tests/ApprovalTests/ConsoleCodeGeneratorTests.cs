--- conflicted
+++ resolved
@@ -658,7 +658,6 @@
             return (_mockedPipeline, _columnInference);
         }
 
-<<<<<<< HEAD
         private (Pipeline, ColumnInferenceResults) GetMockedAzureObjectDetectionPipelineAndInference(string onnxModelPath)
         {
             var onnxPipeLineNode = new PipelineNode(
@@ -717,10 +716,7 @@
             return (bestPipeLine, columnInference);
         }
 
-        private (Pipeline, ColumnInferenceResults) GetMockedAzureImagePipelineAndInference()
-=======
         private (Pipeline, ColumnInferenceResults) GetMockedRankingPipelineAndInference()
->>>>>>> 741d77a5
         {
             if (_mockedPipeline == null)
             {
