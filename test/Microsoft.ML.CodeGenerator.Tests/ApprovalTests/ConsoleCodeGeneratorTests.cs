--- conflicted
+++ resolved
@@ -41,96 +41,80 @@
                 LabelName = "Label",
                 ModelPath = "x:\\models\\model.zip"
             });
-<<<<<<< HEAD
-            var result = consoleCodeGen.GenerateConsoleAppProjectContents(namespaceValue, typeof(float), true, true, false, false);
-=======
             var result = consoleCodeGen.GenerateConsoleAppProjectContents(namespaceValue, typeof(float), true, true,
+                false, false, false, false);
+
+            Approvals.Verify(result.modelBuilderCSFileContent);
+        }
+
+        [Fact]
+        [UseReporter(typeof(DiffReporter))]
+        [MethodImpl(MethodImplOptions.NoInlining)]
+        public void ConsoleAppModelBuilderCSFileContentBinaryTest()
+        {
+            (Pipeline pipeline,
+                        ColumnInferenceResults columnInference) = GetMockedBinaryPipelineAndInference();
+
+            var consoleCodeGen = new CodeGenerator(pipeline, columnInference, new CodeGeneratorSettings()
+            {
+                MlTask = TaskKind.BinaryClassification,
+                OutputBaseDir = null,
+                OutputName = "MyNamespace",
+                TrainDataset = "x:\\dummypath\\dummy_train.csv",
+                TestDataset = "x:\\dummypath\\dummy_test.csv",
+                LabelName = "Label",
+                ModelPath = "x:\\models\\model.zip"
+            });
+            var result = consoleCodeGen.GenerateConsoleAppProjectContents(namespaceValue, typeof(float), true, true,
+                false, false, false, false);
+
+            Approvals.Verify(result.modelBuilderCSFileContent);
+        }
+
+        [Fact]
+        [UseReporter(typeof(DiffReporter))]
+        [MethodImpl(MethodImplOptions.NoInlining)]
+        public void ConsoleAppModelBuilderCSFileContentRegressionTest()
+        {
+            (Pipeline pipeline,
+                        ColumnInferenceResults columnInference) = GetMockedRegressionPipelineAndInference();
+
+            var consoleCodeGen = new CodeGenerator(pipeline, columnInference, new CodeGeneratorSettings()
+            {
+                MlTask = TaskKind.Regression,
+                OutputBaseDir = null,
+                OutputName = "MyNamespace",
+                TrainDataset = "x:\\dummypath\\dummy_train.csv",
+                TestDataset = "x:\\dummypath\\dummy_test.csv",
+                LabelName = "Label",
+                ModelPath = "x:\\models\\model.zip"
+            });
+            var result = consoleCodeGen.GenerateConsoleAppProjectContents(namespaceValue, typeof(float), true, true,
+                false, false, false, false);
+
+            Approvals.Verify(result.modelBuilderCSFileContent);
+        }
+
+        [Fact]
+        [UseReporter(typeof(DiffReporter))]
+        [MethodImpl(MethodImplOptions.NoInlining)]
+        public void ModelProjectFileContentTestOnlyStableProjects()
+        {
+            (Pipeline pipeline,
+                       ColumnInferenceResults columnInference) = GetMockedBinaryPipelineAndInference();
+
+            var consoleCodeGen = new CodeGenerator(pipeline, columnInference, new CodeGeneratorSettings()
+            {
+                MlTask = TaskKind.BinaryClassification,
+                OutputBaseDir = null,
+                OutputName = "MyNamespace",
+                TrainDataset = "x:\\dummypath\\dummy_train.csv",
+                TestDataset = "x:\\dummypath\\dummy_test.csv",
+                LabelName = "Label",
+                ModelPath = "x:\\models\\model.zip"
+            });
+            var result = consoleCodeGen.GenerateModelProjectContents(namespaceValue, typeof(float), true, true, true,
                 false, false, false);
->>>>>>> 1b10a2e8
-
-            Approvals.Verify(result.modelBuilderCSFileContent);
-        }
-
-        [Fact]
-        [UseReporter(typeof(DiffReporter))]
-        [MethodImpl(MethodImplOptions.NoInlining)]
-        public void ConsoleAppModelBuilderCSFileContentBinaryTest()
-        {
-            (Pipeline pipeline,
-                        ColumnInferenceResults columnInference) = GetMockedBinaryPipelineAndInference();
-
-            var consoleCodeGen = new CodeGenerator(pipeline, columnInference, new CodeGeneratorSettings()
-            {
-                MlTask = TaskKind.BinaryClassification,
-                OutputBaseDir = null,
-                OutputName = "MyNamespace",
-                TrainDataset = "x:\\dummypath\\dummy_train.csv",
-                TestDataset = "x:\\dummypath\\dummy_test.csv",
-                LabelName = "Label",
-                ModelPath = "x:\\models\\model.zip"
-            });
-<<<<<<< HEAD
-            var result = consoleCodeGen.GenerateConsoleAppProjectContents(namespaceValue, typeof(float), true, true, false, false);
-=======
-            var result = consoleCodeGen.GenerateConsoleAppProjectContents(namespaceValue, typeof(float), true, true,
-                false, false, false);
->>>>>>> 1b10a2e8
-
-            Approvals.Verify(result.modelBuilderCSFileContent);
-        }
-
-        [Fact]
-        [UseReporter(typeof(DiffReporter))]
-        [MethodImpl(MethodImplOptions.NoInlining)]
-        public void ConsoleAppModelBuilderCSFileContentRegressionTest()
-        {
-            (Pipeline pipeline,
-                        ColumnInferenceResults columnInference) = GetMockedRegressionPipelineAndInference();
-
-            var consoleCodeGen = new CodeGenerator(pipeline, columnInference, new CodeGeneratorSettings()
-            {
-                MlTask = TaskKind.Regression,
-                OutputBaseDir = null,
-                OutputName = "MyNamespace",
-                TrainDataset = "x:\\dummypath\\dummy_train.csv",
-                TestDataset = "x:\\dummypath\\dummy_test.csv",
-                LabelName = "Label",
-                ModelPath = "x:\\models\\model.zip"
-            });
-<<<<<<< HEAD
-            var result = consoleCodeGen.GenerateConsoleAppProjectContents(namespaceValue, typeof(float), true, true, false, false);
-=======
-            var result = consoleCodeGen.GenerateConsoleAppProjectContents(namespaceValue, typeof(float), true, true,
-                false, false, false);
->>>>>>> 1b10a2e8
-
-            Approvals.Verify(result.modelBuilderCSFileContent);
-        }
-
-        [Fact]
-        [UseReporter(typeof(DiffReporter))]
-        [MethodImpl(MethodImplOptions.NoInlining)]
-        public void ModelProjectFileContentTestOnlyStableProjects()
-        {
-            (Pipeline pipeline,
-                       ColumnInferenceResults columnInference) = GetMockedBinaryPipelineAndInference();
-
-            var consoleCodeGen = new CodeGenerator(pipeline, columnInference, new CodeGeneratorSettings()
-            {
-                MlTask = TaskKind.BinaryClassification,
-                OutputBaseDir = null,
-                OutputName = "MyNamespace",
-                TrainDataset = "x:\\dummypath\\dummy_train.csv",
-                TestDataset = "x:\\dummypath\\dummy_test.csv",
-                LabelName = "Label",
-                ModelPath = "x:\\models\\model.zip"
-            });
-<<<<<<< HEAD
-            var result = consoleCodeGen.GenerateModelProjectContents(namespaceValue, typeof(float), true, true, true, false);
-=======
-            var result = consoleCodeGen.GenerateModelProjectContents(namespaceValue, typeof(float), true, true, true,
-                false, false);
->>>>>>> 1b10a2e8
 
             Approvals.Verify(result.ModelProjectFileContent);
         }
@@ -154,12 +138,8 @@
                 ModelPath = "x:\\models\\model.zip",
                 Target = GenerateTarget.Cli,
             });
-<<<<<<< HEAD
-            var result = consoleCodeGen.GenerateModelProjectContents(namespaceValue, typeof(float), true, true, false, false);
-=======
             var result = consoleCodeGen.GenerateModelProjectContents(namespaceValue, typeof(float), true, true, false,
-                false, false);
->>>>>>> 1b10a2e8
+                false, false, false);
 
             Approvals.Verify(result.ConsumeModelCSFileContent);
         }
@@ -182,12 +162,8 @@
                 LabelName = "Label",
                 ModelPath = "x:\\models\\model.zip"
             });
-<<<<<<< HEAD
-            var result = consoleCodeGen.GenerateModelProjectContents(namespaceValue, typeof(float), true, true, false, false);
-=======
             var result = consoleCodeGen.GenerateModelProjectContents(namespaceValue, typeof(float), true, true, false,
-                false, false);
->>>>>>> 1b10a2e8
+                false, false, false);
 
             Approvals.Verify(result.ModelInputCSFileContent);
         }
@@ -210,12 +186,8 @@
                 LabelName = "Label",
                 ModelPath = "x:\\models\\model.zip"
             });
-<<<<<<< HEAD
-            var result = consoleCodeGen.GenerateModelProjectContents(namespaceValue, typeof(float), true, true, false, false);
-=======
             var result = consoleCodeGen.GenerateModelProjectContents(namespaceValue, typeof(float), true, true, false,
-                false, false);
->>>>>>> 1b10a2e8
+                false, false, false);
 
             Approvals.Verify(result.ModelOutputCSFileContent);
         }
@@ -238,12 +210,8 @@
                 LabelName = "Label",
                 ModelPath = "x:\\models\\model.zip"
             });
-<<<<<<< HEAD
-            var result = consoleCodeGen.GenerateConsoleAppProjectContents(namespaceValue, typeof(float), true, true, false, false);
-=======
             var result = consoleCodeGen.GenerateConsoleAppProjectContents(namespaceValue, typeof(float), true, true,
-                false, false, false);
->>>>>>> 1b10a2e8
+                false, false, false, false);
 
             Approvals.Verify(result.ConsoleAppProgramCSFileContent);
         }
@@ -267,12 +235,8 @@
                 LabelName = "Label",
                 ModelPath = "x:\\models\\model.zip"
             });
-<<<<<<< HEAD
-            var result = consoleCodeGen.GenerateConsoleAppProjectContents(namespaceValue, typeof(float), true, true, false, false);
-=======
             var result = consoleCodeGen.GenerateConsoleAppProjectContents(namespaceValue, typeof(float), true, true,
-                false, false, false);
->>>>>>> 1b10a2e8
+                false, false, false, false);
 
             Approvals.Verify(result.ConsoleAppProgramCSFileContent);
         }
@@ -295,12 +259,8 @@
                 LabelName = "Label",
                 ModelPath = "x:\\models\\model.zip"
             });
-<<<<<<< HEAD
-            var result = consoleCodeGen.GenerateConsoleAppProjectContents(namespaceValue, typeof(float), true, true, false, false);
-=======
             var result = consoleCodeGen.GenerateConsoleAppProjectContents(namespaceValue, typeof(float), true, true,
-                false, false, false);
->>>>>>> 1b10a2e8
+                false, false, false, false);
 
             Approvals.Verify(result.ConsoleAppProjectFileContent);
         }
@@ -398,12 +358,12 @@
 
         private (string ModelInputCSFileContent, string ModelOutputCSFileContent, string ConsumeModelCSFileContent, string ModelProjectFileContent) GenerateModelProjectContents(CodeGenerator consoleCodeGen)
         {
-            return consoleCodeGen.GenerateModelProjectContents(namespaceValue, typeof(float), false, false, false, includeRecommenderPackage: true);
+            return consoleCodeGen.GenerateModelProjectContents(namespaceValue, typeof(float), false, false, false, false, false, includeRecommenderPackage: true);
         }
 
         private (string ConsoleAppProgramCSFileContent, string ConsoleAppProjectFileContent, string modelBuilderCSFileContent) GenerateConsoleAppProjectContents(CodeGenerator consoleCodeGen)
         {
-            return consoleCodeGen.GenerateConsoleAppProjectContents(namespaceValue, typeof(float), false, false, false, includeRecommenderPackage: true);
+            return consoleCodeGen.GenerateConsoleAppProjectContents(namespaceValue, typeof(float), false, false, false, false, false, includeRecommenderPackage: true);
         }
 
         private CodeGenerator PrepareForRecommendationTask()
