// Licensed to the .NET Foundation under one or more agreements.
// The .NET Foundation licenses this file to you under the MIT license.
// See the LICENSE file in the project root for more information.

using System;
using System.Collections.Generic;
using System.Drawing;
using System.IO;
using System.Linq;
using Microsoft.ML;
using Microsoft.ML.Data;
using Microsoft.ML.Model;
using Microsoft.ML.RunTests;
using Microsoft.ML.Runtime;
using Microsoft.ML.StaticPipe;
using Microsoft.ML.TestFramework.Attributes;
using Microsoft.ML.Tools;
using Microsoft.ML.Transforms.Image;
using Microsoft.ML.Transforms.StaticPipe;
using Xunit;
using Xunit.Abstractions;
using Microsoft.ML.Transforms.Onnx;

namespace Microsoft.ML.Tests
{
    public class OnnxTransformTests : TestDataPipeBase
    {
        private const int inputSize = 150528;

        private class TestData
        {
            [VectorType(inputSize)]
            public float[] data_0;
        }

        private class TestDataMulti
        {
            [VectorType(5)]
            public float[] ina;

            [VectorType(5)]
            public float[] inb;
        }

        private class TestDataSize
        {
            [VectorType(2)]
            public float[] data_0;
        }

        private class TestDataXY
        {
            [VectorType(inputSize)]
            public float[] A;
        }

        private class TestDataDifferntType
        {
            [VectorType(inputSize)]
            public string[] data_0;
        }

        private class TestDataUnknownDimensions
        {
            [VectorType(3)]
            public float[] input;
        }

        class PredictionUnknownDimensions
        {
            [VectorType(1)]
            public long[] argmax { get; set; }
        }

        private float[] GetSampleArrayData()
        {
            var samplevector = new float[inputSize];
            for (int i = 0; i < inputSize; i++)
                samplevector[i] = (i / (inputSize * 1.01f));
            return samplevector;
        }

        public OnnxTransformTests(ITestOutputHelper output) : base(output)
        {
        }

        [OnnxFact]
        void TestSimpleCase()
        {
            var modelFile = "squeezenet/00000001/model.onnx";
            var samplevector = GetSampleArrayData();
            var dataView = ML.Data.LoadFromEnumerable(
                new TestData[] {
                    new TestData()
                    {
                        data_0 = samplevector
                    },
                     new TestData()
                     {
                        data_0 = samplevector
                     }
                });

            var xyData = new List<TestDataXY> { new TestDataXY() { A = new float[inputSize] } };
            var stringData = new List<TestDataDifferntType> { new TestDataDifferntType() { data_0 = new string[inputSize] } };
            var sizeData = new List<TestDataSize> { new TestDataSize() { data_0 = new float[2] } };
            var pipe = ML.Transforms.ApplyOnnxModel(new[] { "softmaxout_1" }, new[] { "data_0" }, modelFile);

            var invalidDataWrongNames = ML.Data.LoadFromEnumerable(xyData);
            var invalidDataWrongTypes = ML.Data.LoadFromEnumerable(stringData);
            var invalidDataWrongVectorSize = ML.Data.LoadFromEnumerable(sizeData);
            TestEstimatorCore(pipe, dataView, invalidInput: invalidDataWrongNames);
            TestEstimatorCore(pipe, dataView, invalidInput: invalidDataWrongTypes);

            pipe.GetOutputSchema(SchemaShape.Create(invalidDataWrongVectorSize.Schema));
            try
            {
                pipe.Fit(invalidDataWrongVectorSize);
                Assert.False(true);
            }
            catch (ArgumentOutOfRangeException) { }
            catch (InvalidOperationException) { }
        }
 
        [OnnxTheory]
        [InlineData(null, false)]
        [InlineData(null, true)]
        void TestOldSavingAndLoading(int? gpuDeviceId, bool fallbackToCpu)
        {
            var modelFile = "squeezenet/00000001/model.onnx";
            var samplevector = GetSampleArrayData();

            var dataView = ML.Data.LoadFromEnumerable(
                new TestData[] {
                    new TestData()
                    {
                        data_0 = samplevector
                    }
                });

            var inputNames = new[] { "data_0" };
            var outputNames = new[] { "softmaxout_1" };
            var est = ML.Transforms.ApplyOnnxModel(outputNames, inputNames, modelFile, gpuDeviceId, fallbackToCpu);
            var transformer = est.Fit(dataView);
            var result = transformer.Transform(dataView);
            var resultRoles = new RoleMappedData(result);
            using (var ms = new MemoryStream())
            {
                TrainUtils.SaveModel(Env, Env.Start("saving"), ms, null, resultRoles);
                ms.Position = 0;
                var loadedView = ModelFileUtils.LoadTransforms(Env, dataView, ms);

                var sofMaxOut1Col = loadedView.Schema[outputNames[0]];

                using (var cursor = loadedView.GetRowCursor(sofMaxOut1Col))
                {
                    VBuffer<float> softMaxValue = default;
                    var softMaxGetter = cursor.GetGetter<VBuffer<float>>(sofMaxOut1Col);
                    float sum = 0f;
                    int i = 0;
                    while (cursor.MoveNext())
                    {
                        softMaxGetter(ref softMaxValue);
                        var values = softMaxValue.DenseValues();
                        foreach (var val in values)
                        {
                            sum += val;
                            if (i == 0)
                                Assert.InRange(val, 0.00004, 0.00005);
                            if (i == 1)
                                Assert.InRange(val, 0.003844, 0.003845);
                            if (i == 999)
                                Assert.InRange(val, 0.0029566, 0.0029567);
                            i++;
                        }
                    }
                    Assert.InRange(sum, 1.0, 1.00001);
                }
            }
        }

        [OnnxFact]
        public void OnnxStatic()
        {
            var modelFile = Path.Combine(Directory.GetCurrentDirectory(), "squeezenet", "00000001", "model.onnx");

            var env = new MLContext();
            var imageHeight = 224;
            var imageWidth = 224;
            var dataFile = GetDataPath("images/images.tsv");
            var imageFolder = Path.GetDirectoryName(dataFile);

            var data = TextLoaderStatic.CreateLoader(env, ctx => (
                imagePath: ctx.LoadText(0),
                name: ctx.LoadText(1)))
                .Load(dataFile);

            // Note that CamelCase column names are there to match the TF graph node names.
            var pipe = data.MakeNewEstimator()
                .Append(row => (
                    row.name,
                    data_0: row.imagePath.LoadAsImage(imageFolder).Resize(imageHeight, imageWidth).ExtractPixels(interleave: true)))
                .Append(row => (row.name, softmaxout_1: row.data_0.ApplyOnnxModel(modelFile)));

            TestEstimatorCore(pipe.AsDynamic, data.AsDynamic);

            var result = pipe.Fit(data).Transform(data).AsDynamic;
            var softmaxOutCol = result.Schema["softmaxout_1"];

            using (var cursor = result.GetRowCursor(softmaxOutCol))
            {
                var buffer = default(VBuffer<float>);
                var getter = cursor.GetGetter<VBuffer<float>>(softmaxOutCol);
                var numRows = 0;
                while (cursor.MoveNext())
                {
                    getter(ref buffer);
                    Assert.Equal(1000, buffer.Length);
                    numRows += 1;
                }
                Assert.Equal(4, numRows);
            }
        }

        [OnnxFact]
        void TestCommandLine()
        {
            var x = Maml.Main(new[] { @"showschema loader=Text{col=data_0:R4:0-150527} xf=Onnx{InputColumns={data_0} OutputColumns={softmaxout_1} model={squeezenet/00000001/model.onnx}}" });
            Assert.Equal(0, x);
        }

        [OnnxFact]
        public void OnnxModelScenario()
        {
            var modelFile = "squeezenet/00000001/model.onnx";
            var env = new ConsoleEnvironment(seed: 1);
            var samplevector = GetSampleArrayData();

            var dataView = ML.Data.LoadFromEnumerable(
                new TestData[] {
                    new TestData()
                    {
                        data_0 = samplevector
                    }
                });

            var onnx = ML.Transforms.ApplyOnnxModel("softmaxout_1", "data_0", modelFile).Fit(dataView).Transform(dataView);
            var scoreCol = onnx.Schema["softmaxout_1"];

            using (var curs = onnx.GetRowCursor(scoreCol))
            {
                var getScores = curs.GetGetter<VBuffer<float>>(scoreCol);
                var buffer = default(VBuffer<float>);
                while (curs.MoveNext())
                {
                    getScores(ref buffer);
                    Assert.Equal(1000, buffer.Length);
                }
            }
        }

        [OnnxFact]
        public void OnnxModelMultiInput()
        {
            var modelFile = Path.Combine(Directory.GetCurrentDirectory(), "twoinput", "twoinput.onnx");
            var env = new ConsoleEnvironment(seed: 1);
            var samplevector = GetSampleArrayData();

            var dataView = ML.Data.LoadFromEnumerable(
                new TestDataMulti[] {
                    new TestDataMulti()
                    {
                        ina = new float[] {1,2,3,4,5},
                        inb = new float[] {1,2,3,4,5}
                    }
                });
            var onnx = ML.Transforms.ApplyOnnxModel(new[] { "outa", "outb" }, new[] { "ina", "inb" }, modelFile).Fit(dataView).Transform(dataView);

            var outaCol = onnx.Schema["outa"];
            var outbCol = onnx.Schema["outb"];
            using (var curs = onnx.GetRowCursor(outaCol, onnx.Schema["outb"]))
            {
                var getScoresa = curs.GetGetter<VBuffer<float>>(outaCol);
                var getScoresb = curs.GetGetter<VBuffer<float>>(outbCol);
                var buffera = default(VBuffer<float>);
                var bufferb = default(VBuffer<float>);

                while (curs.MoveNext())
                {
                    getScoresa(ref buffera);
                    getScoresb(ref bufferb);
                    Assert.Equal(5, buffera.Length);
                    Assert.Equal(5, bufferb.Length);
                    Assert.Equal(0, buffera.GetValues().ToArray().Sum());
                    Assert.Equal(30, bufferb.GetValues().ToArray().Sum());
                }
            }
        }

        [OnnxFact]
        public void TestUnknownDimensions()
        {
            // model contains -1 in input and output shape dimensions
            // model: input dims = [-1, 3], output argmax dims = [-1]
            var modelFile = @"unknowndimensions/test_unknowndimensions_float.onnx";
            var mlContext = new MLContext();
            var data = new TestDataUnknownDimensions[]
                {
                    new TestDataUnknownDimensions(){input = new float[] {1.1f, 1.3f, 1.2f }},
                    new TestDataUnknownDimensions(){input = new float[] {-1.1f, -1.3f, -1.2f }},
                    new TestDataUnknownDimensions(){input = new float[] {-1.1f, -1.3f, 1.2f }},
                };
            var idv = mlContext.Data.LoadFromEnumerable(data);
            var pipeline = ML.Transforms.ApplyOnnxModel(modelFile);
            var transformedValues = pipeline.Fit(idv).Transform(idv);
            var predictions = mlContext.Data.CreateEnumerable<PredictionUnknownDimensions>(transformedValues, reuseRowObject: false).ToArray();

            Assert.Equal(1, predictions[0].argmax[0]);
            Assert.Equal(0, predictions[1].argmax[0]);
            Assert.Equal(2, predictions[2].argmax[0]);
        }

<<<<<<< HEAD
        private class ZipMapInput
        {
            [ColumnName("input")]
            [VectorType(3)]
            public float[] Input { get; set; }
        }

        private class ZipMapStringOutput
        {
            [OnnxSequenceType(typeof(IDictionary<string, float>))]
            public IEnumerable<IDictionary<string, float>> output { get; set; }
        }

        private class ZipMapInt64Output
        {
            [OnnxSequenceType(typeof(IDictionary<long, float>))]
            public IEnumerable<IDictionary<long, float>> output { get; set; }
        }

        /// <summary>
        /// A test to check if sequence output works.
        /// </summary>
        [OnnxFact]
        public void TestOnnxZipMapWithStringKeys()
        {
            var modelFile = Path.Combine(Directory.GetCurrentDirectory(), "nodes", "TestZipMap.onnx");

            var dataPoints = new ZipMapInput[] {
                new ZipMapInput() { Input = new float[] {1,2,3}, },
                new ZipMapInput() { Input = new float[] {8,7,6}, },
            };

            var dataView = ML.Data.LoadFromEnumerable(dataPoints);
            var transformedDataView = ML.Transforms.ApplyOnnxModel(new[] { "output" }, new[] { "input" }, modelFile).Fit(dataView).Transform(dataView);

            // Verify output column carried by an IDataView.
            var outputColumn = transformedDataView.Schema["output"];
            using (var curs = transformedDataView.GetRowCursor(outputColumn, transformedDataView.Schema["output"]))
            {
                IEnumerable<IDictionary<string, float>> buffer = null;
                var getMapSequence = curs.GetGetter<IEnumerable<IDictionary<string, float>>>(outputColumn);
                int i = 0;
                while (curs.MoveNext())
                {
                    getMapSequence(ref buffer);
                    Assert.Single(buffer);
                    var dictionary = buffer.First();
                    Assert.Equal(3, dictionary.Count());
                    Assert.Equal(dataPoints[i].Input[0], dictionary["A"]);
                    Assert.Equal(dataPoints[i].Input[1], dictionary["B"]);
                    Assert.Equal(dataPoints[i].Input[2], dictionary["C"]);
                    ++i;
                }
            }

            // Convert IDataView to IEnumerable<ZipMapOutput> and then inspect the values.
            var transformedDataPoints = ML.Data.CreateEnumerable<ZipMapStringOutput>(transformedDataView, false).ToList();

            for (int i = 0; i < transformedDataPoints.Count; ++i)
            {
                Assert.Single(transformedDataPoints[i].output);
                var dictionary = transformedDataPoints[i].output.First();
                Assert.Equal(3, dictionary.Count());
                Assert.Equal(dataPoints[i].Input[0], dictionary["A"]);
                Assert.Equal(dataPoints[i].Input[1], dictionary["B"]);
                Assert.Equal(dataPoints[i].Input[2], dictionary["C"]);
=======
        /// <summary>
        /// This class is used in <see cref="OnnxModelInMemoryImage"/> to describe data points which will be consumed by ML.NET pipeline.
        /// </summary>
        private class ImageDataPoint
        {
            /// <summary>
            /// Height of <see cref="Image"/>.
            /// </summary>
            private const int height = 224;

            /// <summary>
            /// Width of <see cref="Image"/>.
            /// </summary>
            private const int width = 224;

            /// <summary>
            /// Image will be consumed by ONNX image multiclass classification model.
            /// </summary>
            [ImageType(height, width)]
            public Bitmap Image { get; set; }

            /// <summary>
            /// Output of ONNX model. It contains probabilities of all classes.
            /// </summary>
            [ColumnName("softmaxout_1")]
            public float[] Scores { get; set; }

            public ImageDataPoint()
            {
                Image = null;
            }

            public ImageDataPoint(Color color)
            {
                Image = new Bitmap(width, height);
                for (int i = 0; i < width; ++i)
                    for (int j = 0; j < height; ++j)
                        Image.SetPixel(i, j, color);
>>>>>>> 9cd0b8ec
            }
        }

        /// <summary>
<<<<<<< HEAD
        /// A test to check if sequence output works.
        /// </summary>
        [OnnxFact]
        public void TestOnnxZipMapWithInt64Keys()
        {
            var modelFile = Path.Combine(Directory.GetCurrentDirectory(), "nodes", "TestZipMapInt64.onnx");

            var dataPoints = new ZipMapInput[] {
                new ZipMapInput() { Input = new float[] {1,2,3}, },
                new ZipMapInput() { Input = new float[] {8,7,6}, },
            };

            var dataView = ML.Data.LoadFromEnumerable(dataPoints);
            var transformedDataView = ML.Transforms.ApplyOnnxModel(new[] { "output" }, new[] { "input" }, modelFile).Fit(dataView).Transform(dataView);

            // Verify output column carried by an IDataView.
            var outputColumn = transformedDataView.Schema["output"];
            using (var curs = transformedDataView.GetRowCursor(outputColumn, transformedDataView.Schema["output"]))
            {
                IEnumerable<IDictionary<long, float>> buffer = null;
                var getMapSequence = curs.GetGetter<IEnumerable<IDictionary<long, float>>>(outputColumn);
                int i = 0;
                while (curs.MoveNext())
                {
                    getMapSequence(ref buffer);
                    Assert.Single(buffer);
                    var dictionary = buffer.First();
                    Assert.Equal(3, dictionary.Count());
                    Assert.Equal(dataPoints[i].Input[0], dictionary[94]);
                    Assert.Equal(dataPoints[i].Input[1], dictionary[17]);
                    Assert.Equal(dataPoints[i].Input[2], dictionary[36]);
                    ++i;
                }
            }

            // Convert IDataView to IEnumerable<ZipMapOutput> and then inspect the values.
            var transformedDataPoints = ML.Data.CreateEnumerable<ZipMapInt64Output>(transformedDataView, false).ToList();

            for (int i = 0; i < transformedDataPoints.Count; ++i)
            {
                Assert.Single(transformedDataPoints[i].output);
                var dictionary = transformedDataPoints[i].output.First();
                Assert.Equal(3, dictionary.Count());
                Assert.Equal(dataPoints[i].Input[0], dictionary[94]);
                Assert.Equal(dataPoints[i].Input[1], dictionary[17]);
                Assert.Equal(dataPoints[i].Input[2], dictionary[36]);
            }
=======
        /// Test applying ONNX transform on in-memory image.
        /// </summary>
        [OnnxFact]
        public void OnnxModelInMemoryImage()
        {
            // Path of ONNX model. It's a multiclass classifier. It consumes an input "data_0" and produces an output "softmaxout_1".
            var modelFile = "squeezenet/00000001/model.onnx";

            // Create in-memory data points. Its Image/Scores field is the input/output of the used ONNX model.
            var dataPoints = new ImageDataPoint[]
            {
                new ImageDataPoint(Color.Red),
                new ImageDataPoint(Color.Green)
            };

            // Convert training data to IDataView, the general data type used in ML.NET.
            var dataView = ML.Data.LoadFromEnumerable(dataPoints);

            // Create a ML.NET pipeline which contains two steps. First, ExtractPixle is used to convert the 224x224 image to a 3x224x224 float tensor.
            // Then the float tensor is fed into a ONNX model with an input called "data_0" and an output called "softmaxout_1". Note that "data_0" and
            // "softmaxout_1" are model input and output names stored in the used ONNX model file. Users may need to inspect their own models to
            // get the right input and output column names.
            var pipeline = ML.Transforms.ExtractPixels("data_0", "Image")                   // Map column "Image" to column "data_0"
                .Append(ML.Transforms.ApplyOnnxModel("softmaxout_1", "data_0", modelFile)); // Map column "data_0" to column "softmaxout_1"
            var model = pipeline.Fit(dataView);
            var onnx = model.Transform(dataView);

            // Convert IDataView back to IEnumerable<ImageDataPoint> so that user can inspect the output, column "softmaxout_1", of the ONNX transform.
            // Note that Column "softmaxout_1" would be stored in ImageDataPont.Scores because the added attributed [ColumnName("softmaxout_1")]
            // tells that ImageDataPont.Scores is equivalent to column "softmaxout_1".
            var transformedDataPoints = ML.Data.CreateEnumerable<ImageDataPoint>(onnx, false).ToList();

            // The scores are probabilities of all possible classes, so they should all be positive.
            foreach (var dataPoint in transformedDataPoints)
                foreach (var score in dataPoint.Scores)
                    Assert.True(score > 0);
>>>>>>> 9cd0b8ec
        }
    }
}<|MERGE_RESOLUTION|>--- conflicted
+++ resolved
@@ -320,7 +320,86 @@
             Assert.Equal(2, predictions[2].argmax[0]);
         }
 
-<<<<<<< HEAD
+        /// <summary>
+        /// This class is used in <see cref="OnnxModelInMemoryImage"/> to describe data points which will be consumed by ML.NET pipeline.
+        /// </summary>
+        private class ImageDataPoint
+        {
+            /// <summary>
+            /// Height of <see cref="Image"/>.
+            /// </summary>
+            private const int height = 224;
+
+            /// <summary>
+            /// Width of <see cref="Image"/>.
+            /// </summary>
+            private const int width = 224;
+
+            /// <summary>
+            /// Image will be consumed by ONNX image multiclass classification model.
+            /// </summary>
+            [ImageType(height, width)]
+            public Bitmap Image { get; set; }
+
+            /// <summary>
+            /// Output of ONNX model. It contains probabilities of all classes.
+            /// </summary>
+            [ColumnName("softmaxout_1")]
+            public float[] Scores { get; set; }
+
+            public ImageDataPoint()
+            {
+                Image = null;
+            }
+
+            public ImageDataPoint(Color color)
+            {
+                Image = new Bitmap(width, height);
+                for (int i = 0; i < width; ++i)
+                    for (int j = 0; j < height; ++j)
+                        Image.SetPixel(i, j, color);
+            }
+        }
+
+        /// <summary>
+        /// Test applying ONNX transform on in-memory image.
+        /// </summary>
+        [OnnxFact]
+        public void OnnxModelInMemoryImage()
+        {
+            // Path of ONNX model. It's a multiclass classifier. It consumes an input "data_0" and produces an output "softmaxout_1".
+            var modelFile = "squeezenet/00000001/model.onnx";
+
+            // Create in-memory data points. Its Image/Scores field is the input/output of the used ONNX model.
+            var dataPoints = new ImageDataPoint[]
+            {
+                new ImageDataPoint(Color.Red),
+                new ImageDataPoint(Color.Green)
+            };
+
+            // Convert training data to IDataView, the general data type used in ML.NET.
+            var dataView = ML.Data.LoadFromEnumerable(dataPoints);
+
+            // Create a ML.NET pipeline which contains two steps. First, ExtractPixle is used to convert the 224x224 image to a 3x224x224 float tensor.
+            // Then the float tensor is fed into a ONNX model with an input called "data_0" and an output called "softmaxout_1". Note that "data_0" and
+            // "softmaxout_1" are model input and output names stored in the used ONNX model file. Users may need to inspect their own models to
+            // get the right input and output column names.
+            var pipeline = ML.Transforms.ExtractPixels("data_0", "Image")                   // Map column "Image" to column "data_0"
+                .Append(ML.Transforms.ApplyOnnxModel("softmaxout_1", "data_0", modelFile)); // Map column "data_0" to column "softmaxout_1"
+            var model = pipeline.Fit(dataView);
+            var onnx = model.Transform(dataView);
+
+            // Convert IDataView back to IEnumerable<ImageDataPoint> so that user can inspect the output, column "softmaxout_1", of the ONNX transform.
+            // Note that Column "softmaxout_1" would be stored in ImageDataPont.Scores because the added attributed [ColumnName("softmaxout_1")]
+            // tells that ImageDataPont.Scores is equivalent to column "softmaxout_1".
+            var transformedDataPoints = ML.Data.CreateEnumerable<ImageDataPoint>(onnx, false).ToList();
+
+            // The scores are probabilities of all possible classes, so they should all be positive.
+            foreach (var dataPoint in transformedDataPoints)
+                foreach (var score in dataPoint.Scores)
+                    Assert.True(score > 0);
+        }
+
         private class ZipMapInput
         {
             [ColumnName("input")]
@@ -338,6 +417,56 @@
         {
             [OnnxSequenceType(typeof(IDictionary<long, float>))]
             public IEnumerable<IDictionary<long, float>> output { get; set; }
+        }
+
+        /// <summary>
+        /// A test to check if sequence output works.
+        /// </summary>
+        [OnnxFact]
+        public void TestOnnxZipMapWithInt64Keys()
+        {
+            var modelFile = Path.Combine(Directory.GetCurrentDirectory(), "nodes", "TestZipMapInt64.onnx");
+
+            var dataPoints = new ZipMapInput[] {
+                new ZipMapInput() { Input = new float[] {1,2,3}, },
+                new ZipMapInput() { Input = new float[] {8,7,6}, },
+            };
+
+            var dataView = ML.Data.LoadFromEnumerable(dataPoints);
+            var transformedDataView = ML.Transforms.ApplyOnnxModel(new[] { "output" }, new[] { "input" }, modelFile).Fit(dataView).Transform(dataView);
+
+            // Verify output column carried by an IDataView.
+            var outputColumn = transformedDataView.Schema["output"];
+            using (var curs = transformedDataView.GetRowCursor(outputColumn, transformedDataView.Schema["output"]))
+            {
+                IEnumerable<IDictionary<long, float>> buffer = null;
+                var getMapSequence = curs.GetGetter<IEnumerable<IDictionary<long, float>>>(outputColumn);
+                int i = 0;
+                while (curs.MoveNext())
+                {
+                    getMapSequence(ref buffer);
+                    Assert.Single(buffer);
+                    var dictionary = buffer.First();
+                    Assert.Equal(3, dictionary.Count());
+                    Assert.Equal(dataPoints[i].Input[0], dictionary[94]);
+                    Assert.Equal(dataPoints[i].Input[1], dictionary[17]);
+                    Assert.Equal(dataPoints[i].Input[2], dictionary[36]);
+                    ++i;
+                }
+            }
+
+            // Convert IDataView to IEnumerable<ZipMapOutput> and then inspect the values.
+            var transformedDataPoints = ML.Data.CreateEnumerable<ZipMapInt64Output>(transformedDataView, false).ToList();
+
+            for (int i = 0; i < transformedDataPoints.Count; ++i)
+            {
+                Assert.Single(transformedDataPoints[i].output);
+                var dictionary = transformedDataPoints[i].output.First();
+                Assert.Equal(3, dictionary.Count());
+                Assert.Equal(dataPoints[i].Input[0], dictionary[94]);
+                Assert.Equal(dataPoints[i].Input[1], dictionary[17]);
+                Assert.Equal(dataPoints[i].Input[2], dictionary[36]);
+            }
         }
 
         /// <summary>
@@ -387,136 +516,7 @@
                 Assert.Equal(dataPoints[i].Input[0], dictionary["A"]);
                 Assert.Equal(dataPoints[i].Input[1], dictionary["B"]);
                 Assert.Equal(dataPoints[i].Input[2], dictionary["C"]);
-=======
-        /// <summary>
-        /// This class is used in <see cref="OnnxModelInMemoryImage"/> to describe data points which will be consumed by ML.NET pipeline.
-        /// </summary>
-        private class ImageDataPoint
-        {
-            /// <summary>
-            /// Height of <see cref="Image"/>.
-            /// </summary>
-            private const int height = 224;
-
-            /// <summary>
-            /// Width of <see cref="Image"/>.
-            /// </summary>
-            private const int width = 224;
-
-            /// <summary>
-            /// Image will be consumed by ONNX image multiclass classification model.
-            /// </summary>
-            [ImageType(height, width)]
-            public Bitmap Image { get; set; }
-
-            /// <summary>
-            /// Output of ONNX model. It contains probabilities of all classes.
-            /// </summary>
-            [ColumnName("softmaxout_1")]
-            public float[] Scores { get; set; }
-
-            public ImageDataPoint()
-            {
-                Image = null;
-            }
-
-            public ImageDataPoint(Color color)
-            {
-                Image = new Bitmap(width, height);
-                for (int i = 0; i < width; ++i)
-                    for (int j = 0; j < height; ++j)
-                        Image.SetPixel(i, j, color);
->>>>>>> 9cd0b8ec
-            }
-        }
-
-        /// <summary>
-<<<<<<< HEAD
-        /// A test to check if sequence output works.
-        /// </summary>
-        [OnnxFact]
-        public void TestOnnxZipMapWithInt64Keys()
-        {
-            var modelFile = Path.Combine(Directory.GetCurrentDirectory(), "nodes", "TestZipMapInt64.onnx");
-
-            var dataPoints = new ZipMapInput[] {
-                new ZipMapInput() { Input = new float[] {1,2,3}, },
-                new ZipMapInput() { Input = new float[] {8,7,6}, },
-            };
-
-            var dataView = ML.Data.LoadFromEnumerable(dataPoints);
-            var transformedDataView = ML.Transforms.ApplyOnnxModel(new[] { "output" }, new[] { "input" }, modelFile).Fit(dataView).Transform(dataView);
-
-            // Verify output column carried by an IDataView.
-            var outputColumn = transformedDataView.Schema["output"];
-            using (var curs = transformedDataView.GetRowCursor(outputColumn, transformedDataView.Schema["output"]))
-            {
-                IEnumerable<IDictionary<long, float>> buffer = null;
-                var getMapSequence = curs.GetGetter<IEnumerable<IDictionary<long, float>>>(outputColumn);
-                int i = 0;
-                while (curs.MoveNext())
-                {
-                    getMapSequence(ref buffer);
-                    Assert.Single(buffer);
-                    var dictionary = buffer.First();
-                    Assert.Equal(3, dictionary.Count());
-                    Assert.Equal(dataPoints[i].Input[0], dictionary[94]);
-                    Assert.Equal(dataPoints[i].Input[1], dictionary[17]);
-                    Assert.Equal(dataPoints[i].Input[2], dictionary[36]);
-                    ++i;
-                }
-            }
-
-            // Convert IDataView to IEnumerable<ZipMapOutput> and then inspect the values.
-            var transformedDataPoints = ML.Data.CreateEnumerable<ZipMapInt64Output>(transformedDataView, false).ToList();
-
-            for (int i = 0; i < transformedDataPoints.Count; ++i)
-            {
-                Assert.Single(transformedDataPoints[i].output);
-                var dictionary = transformedDataPoints[i].output.First();
-                Assert.Equal(3, dictionary.Count());
-                Assert.Equal(dataPoints[i].Input[0], dictionary[94]);
-                Assert.Equal(dataPoints[i].Input[1], dictionary[17]);
-                Assert.Equal(dataPoints[i].Input[2], dictionary[36]);
-            }
-=======
-        /// Test applying ONNX transform on in-memory image.
-        /// </summary>
-        [OnnxFact]
-        public void OnnxModelInMemoryImage()
-        {
-            // Path of ONNX model. It's a multiclass classifier. It consumes an input "data_0" and produces an output "softmaxout_1".
-            var modelFile = "squeezenet/00000001/model.onnx";
-
-            // Create in-memory data points. Its Image/Scores field is the input/output of the used ONNX model.
-            var dataPoints = new ImageDataPoint[]
-            {
-                new ImageDataPoint(Color.Red),
-                new ImageDataPoint(Color.Green)
-            };
-
-            // Convert training data to IDataView, the general data type used in ML.NET.
-            var dataView = ML.Data.LoadFromEnumerable(dataPoints);
-
-            // Create a ML.NET pipeline which contains two steps. First, ExtractPixle is used to convert the 224x224 image to a 3x224x224 float tensor.
-            // Then the float tensor is fed into a ONNX model with an input called "data_0" and an output called "softmaxout_1". Note that "data_0" and
-            // "softmaxout_1" are model input and output names stored in the used ONNX model file. Users may need to inspect their own models to
-            // get the right input and output column names.
-            var pipeline = ML.Transforms.ExtractPixels("data_0", "Image")                   // Map column "Image" to column "data_0"
-                .Append(ML.Transforms.ApplyOnnxModel("softmaxout_1", "data_0", modelFile)); // Map column "data_0" to column "softmaxout_1"
-            var model = pipeline.Fit(dataView);
-            var onnx = model.Transform(dataView);
-
-            // Convert IDataView back to IEnumerable<ImageDataPoint> so that user can inspect the output, column "softmaxout_1", of the ONNX transform.
-            // Note that Column "softmaxout_1" would be stored in ImageDataPont.Scores because the added attributed [ColumnName("softmaxout_1")]
-            // tells that ImageDataPont.Scores is equivalent to column "softmaxout_1".
-            var transformedDataPoints = ML.Data.CreateEnumerable<ImageDataPoint>(onnx, false).ToList();
-
-            // The scores are probabilities of all possible classes, so they should all be positive.
-            foreach (var dataPoint in transformedDataPoints)
-                foreach (var score in dataPoint.Scores)
-                    Assert.True(score > 0);
->>>>>>> 9cd0b8ec
+            }
         }
     }
 }