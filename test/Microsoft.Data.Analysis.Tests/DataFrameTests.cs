﻿// Licensed to the .NET Foundation under one or more agreements.
// The .NET Foundation licenses this file to you under the MIT license.
// See the LICENSE file in the project root for more information.

using System;
using System.Collections.Generic;
using System.Linq;
using System.Text;
using Apache.Arrow;
using Microsoft.ML;
using Microsoft.ML.Data;
using Xunit;

namespace Microsoft.Data.Analysis.Tests
{
    public partial class DataFrameTests
    {
        public static DataFrame MakeDataFrameWithTwoColumns(int length, bool withNulls = true)
        {
            DataFrameColumn dataFrameColumn1 = new PrimitiveDataFrameColumn<int>("Int1", Enumerable.Range(0, length).Select(x => x));
            DataFrameColumn dataFrameColumn2 = new PrimitiveDataFrameColumn<int>("Int2", Enumerable.Range(10, length).Select(x => x));
            if (withNulls)
            {
                dataFrameColumn1[length / 2] = null;
                dataFrameColumn2[length / 2] = null;
            }
            DataFrame dataFrame = new DataFrame();
            dataFrame.Columns.Insert(0, dataFrameColumn1);
            dataFrame.Columns.Insert(1, dataFrameColumn2);
            return dataFrame;
        }

        public static ArrowStringDataFrameColumn CreateArrowStringColumn(int length, bool withNulls = true)
        {
            byte[] dataMemory = new byte[length * 3];
            byte[] nullMemory = new byte[BitUtility.ByteCount(length)];
            byte[] offsetMemory = new byte[(length + 1) * 4];

            // Initialize offset with 0 as the first value
            offsetMemory[0] = 0;
            offsetMemory[1] = 0;
            offsetMemory[2] = 0;
            offsetMemory[3] = 0;

            // Append "foo" length times, with a possible `null` in the middle
            int validStringsIndex = 0;
            for (int i = 0; i < length; i++)
            {
                if (withNulls && i == length / 2)
                {
                    BitUtility.SetBit(nullMemory, i, false);
                }
                else
                {
                    int dataMemoryIndex = validStringsIndex * 3;
                    dataMemory[dataMemoryIndex++] = 102;
                    dataMemory[dataMemoryIndex++] = 111;
                    dataMemory[dataMemoryIndex++] = 111;
                    BitUtility.SetBit(nullMemory, i, true);

                    validStringsIndex++;
                }

                // write the current length to (index + 1)
                int offsetIndex = (i + 1) * 4;
                int offsetValue = 3 * validStringsIndex;
                byte[] offsetValueBytes = BitConverter.GetBytes(offsetValue);
                offsetMemory[offsetIndex++] = offsetValueBytes[0];
                offsetMemory[offsetIndex++] = offsetValueBytes[1];
                offsetMemory[offsetIndex++] = offsetValueBytes[2];
                offsetMemory[offsetIndex++] = offsetValueBytes[3];
            }

            int nullCount = withNulls ? 1 : 0;
            return new ArrowStringDataFrameColumn("ArrowString", dataMemory, offsetMemory, nullMemory, length, nullCount);
        }

        public static VBufferDataFrameColumn<int> CreateVBufferDataFrame(int length)
        {
            var buffers = Enumerable.Repeat(new VBuffer<int>(5, new[] { 0, 1, 2, 3, 4 }), length).ToArray();
            return new VBufferDataFrameColumn<int>("VBuffer", buffers);
        }

        public static DataFrame MakeDataFrameWithAllColumnTypes(int length, bool withNulls = true)
        {
            DataFrame df = MakeDataFrameWithAllMutableAndArrowColumnTypes(length, withNulls);

            var vBufferColumn = CreateVBufferDataFrame(length);
            df.Columns.Insert(df.Columns.Count, vBufferColumn);

            return df;
        }

        public static DataFrame MakeDataFrameWithAllMutableAndArrowColumnTypes(int length, bool withNulls = true)
        {
            DataFrame df = MakeDataFrameWithAllMutableColumnTypes(length, withNulls);
            DataFrameColumn arrowStringColumn = CreateArrowStringColumn(length, withNulls);
            df.Columns.Insert(df.Columns.Count, arrowStringColumn);

            return df;
        }

        public static DataFrame MakeDataFrameWithAllMutableColumnTypes(int length, bool withNulls = true)
        {
            DataFrame df = MakeDataFrameWithNumericStringAndDateTimeColumns(length, withNulls);
            DataFrameColumn boolColumn = new PrimitiveDataFrameColumn<bool>("Bool", Enumerable.Range(0, length).Select(x => x % 2 == 0));
            df.Columns.Insert(df.Columns.Count, boolColumn);
            if (withNulls)
            {
                boolColumn[length / 2] = null;
            }
            return df;
        }

        public static DataFrame MakeDataFrameWithNumericAndBoolColumns(int length, bool withNulls = true)
        {
            DataFrame df = MakeDataFrameWithNumericColumns(length, withNulls);
            DataFrameColumn boolColumn = new PrimitiveDataFrameColumn<bool>("Bool", Enumerable.Range(0, length).Select(x => x % 2 == 0));
            df.Columns.Insert(df.Columns.Count, boolColumn);
            if (withNulls)
            {
                boolColumn[length / 2] = null;
            }
            return df;
        }

        public static DataFrame MakeDataFrameWithNumericAndStringColumns(int length, bool withNulls = true)
        {
            DataFrame df = MakeDataFrameWithNumericColumns(length, withNulls);
            DataFrameColumn stringColumn = new StringDataFrameColumn("String", Enumerable.Range(0, length).Select(x => x.ToString()));
            df.Columns.Insert(df.Columns.Count, stringColumn);
            if (withNulls)
            {
                stringColumn[length / 2] = null;
            }

            DataFrameColumn charColumn = new PrimitiveDataFrameColumn<char>("Char", Enumerable.Range(0, length).Select(x => (char)(x + 65)));
            df.Columns.Insert(df.Columns.Count, charColumn);
            if (withNulls)
            {
                charColumn[length / 2] = null;
            }
            return df;
        }

        internal static DateTime SampleDateTime = new DateTime(2021, 06, 04);
        public static DataFrame MakeDataFrameWithNumericStringAndDateTimeColumns(int length, bool withNulls = true)
        {
            DataFrame df = MakeDataFrameWithNumericAndStringColumns(length, withNulls);

            DataFrameColumn dateTimeColumn = new PrimitiveDataFrameColumn<DateTime>("DateTime", Enumerable.Range(0, length).Select(x => SampleDateTime.AddDays(x)));
            df.Columns.Insert(df.Columns.Count, dateTimeColumn);
            if (withNulls)
            {
                dateTimeColumn[length / 2] = null;
            }
            return df;
        }

        public static DataFrame MakeDataFrameWithNumericColumns(int length, bool withNulls = true, int startingFrom = 0)
        {
            IEnumerable<int> range = Enumerable.Range(startingFrom, length);

            var byteColumn = new PrimitiveDataFrameColumn<byte>("Byte", range.Select(x => (byte)x));
            var decimalColumn = new PrimitiveDataFrameColumn<decimal>("Decimal", range.Select(x => (decimal)x));
            var doubleColumn = new PrimitiveDataFrameColumn<double>("Double", range.Select(x => (double)x));
            var floatColumn = new PrimitiveDataFrameColumn<float>("Float", range.Select(x => (float)x));
            var intColumn = new PrimitiveDataFrameColumn<int>("Int", range.Select(x => x));
            var longColumn = new PrimitiveDataFrameColumn<long>("Long", range.Select(x => (long)x));
            var sbyteColumn = new PrimitiveDataFrameColumn<sbyte>("Sbyte", range.Select(x => (sbyte)x));
            var shortColumn = new PrimitiveDataFrameColumn<short>("Short", range.Select(x => (short)x));
            var uintColumn = new PrimitiveDataFrameColumn<uint>("Uint", range.Select(x => (uint)x));
            var ulongColumn = new PrimitiveDataFrameColumn<ulong>("Ulong", range.Select(x => (ulong)x));
            var ushortColumn = new PrimitiveDataFrameColumn<ushort>("Ushort", range.Select(x => (ushort)x));

            var columnsList = new List<DataFrameColumn>
            {
                byteColumn,
                decimalColumn,
                doubleColumn,
                floatColumn,
                intColumn,
                longColumn,
                sbyteColumn,
                shortColumn,
                uintColumn,
                ulongColumn,
                ushortColumn
            };

            var dataFrame = new DataFrame(columnsList);

            if (withNulls)
            {
                for (var i = 0; i < dataFrame.Columns.Count; i++)
                {
                    dataFrame.Columns[i][length / 2] = null;
                }
            }

            return dataFrame;
        }

        public static DataFrame MakeDataFrame<T1, T2>(int length, bool withNulls = true)
            where T1 : unmanaged
            where T2 : unmanaged
        {
            DataFrameColumn baseColumn1 = DataFrameColumn.Create("Column1", Enumerable.Range(0, length).Select(x => (T1)Convert.ChangeType(x % 2 == 0 ? 0 : 1, typeof(T1))));
            DataFrameColumn baseColumn2 = DataFrameColumn.Create("Column2", Enumerable.Range(0, length).Select(x => (T2)Convert.ChangeType(x % 2 == 0 ? 0 : 1, typeof(T2))));
            DataFrame dataFrame = new DataFrame(new List<DataFrameColumn> { baseColumn1, baseColumn2 });

            if (withNulls)
            {
                for (int i = 0; i < dataFrame.Columns.Count; i++)
                {
                    dataFrame.Columns[i][length / 2] = null;
                }
            }

            return dataFrame;
        }

        public DataFrame SplitTrainTest(DataFrame input, float testRatio, out DataFrame Test)
        {
            IEnumerable<int> randomIndices = Enumerable.Range(0, (int)input.Rows.Count);
            IEnumerable<int> trainIndices = randomIndices.Take((int)(input.Rows.Count * testRatio));
            IEnumerable<int> testIndices = randomIndices.Skip((int)(input.Rows.Count * testRatio));
            Test = input[testIndices];
            return input[trainIndices];
        }

        [Fact]
        public void TestVBufferColumn()
        {
            var vBufferColumn = CreateVBufferDataFrame(10);

            Assert.Equal(10, vBufferColumn.Length);
            Assert.Equal(5, vBufferColumn[0].GetValues().Length);
            Assert.Equal(0, vBufferColumn[0].GetValues()[0]);
        }

        [Fact]
        public void TestIndexer()
        {
            DataFrame dataFrame = MakeDataFrameWithTwoColumns(length: 10);
            var foo = dataFrame[0, 0];
            Assert.Equal(0, dataFrame[0, 0]);
            Assert.Equal(11, dataFrame[1, 1]);
            Assert.Equal(2, dataFrame.Columns.Count);
            Assert.Equal("Int1", dataFrame.Columns[0].Name);

            var headList = dataFrame.Head(5);
            Assert.Equal(14, (int)headList.Rows[4][1]);

            var tailList = dataFrame.Tail(5);
            Assert.Equal(19, (int)tailList.Rows[4][1]);

            dataFrame[2, 1] = 1000;
            Assert.Equal(1000, dataFrame[2, 1]);

            var row = dataFrame.Rows[4];
            Assert.Equal(14, (int)row[1]);

            var column = dataFrame["Int2"] as PrimitiveDataFrameColumn<int>;
            Assert.Equal(1000, (int)column[2]);

            Assert.Throws<ArgumentException>(() => dataFrame["Int5"]);
            Assert.Throws<ArgumentException>(() => dataFrame[(string)null]);
        }

        [Fact]
        public void ColumnAndTableCreationTest()
        {
<<<<<<< HEAD
            DataFrameColumn intColumn = new PrimitiveDataFrameColumn<int>("IntColumn", Enumerable.Range(0, 10).Select(x => x));
            DataFrameColumn floatColumn = new PrimitiveDataFrameColumn<float>("FloatColumn", Enumerable.Range(0, 10).Select(x => (float)x));
=======
            const int rowCount = 10;
            DataFrameColumn intColumn = new Int32DataFrameColumn("IntColumn", Enumerable.Range(0, rowCount).Select(x => x));
            DataFrameColumn floatColumn = new SingleDataFrameColumn("FloatColumn", Enumerable.Range(0, rowCount).Select(x => (float)x));
>>>>>>> 8858ab64
            DataFrame dataFrame = new DataFrame();
            dataFrame.Columns.Insert(0, intColumn);
            dataFrame.Columns.Insert(1, floatColumn);
            Assert.Equal(rowCount, dataFrame.Rows.Count);
            Assert.Equal(2, dataFrame.Columns.Count);
            Assert.Equal(2, dataFrame.Columns.LongCount());
            Assert.Equal(rowCount, dataFrame.Columns[0].Length);
            Assert.Equal("IntColumn", dataFrame.Columns[0].Name);
            Assert.Equal(rowCount, dataFrame.Columns[1].Length);
            Assert.Equal("FloatColumn", dataFrame.Columns[1].Name);

<<<<<<< HEAD
            DataFrameColumn bigColumn = new PrimitiveDataFrameColumn<float>("BigColumn", Enumerable.Range(0, 11).Select(x => (float)x));
            DataFrameColumn repeatedName = new PrimitiveDataFrameColumn<float>("FloatColumn", Enumerable.Range(0, 10).Select(x => (float)x));
=======
            //add column with bigger length than other columns in the dataframe
            DataFrameColumn bigColumn = new SingleDataFrameColumn("BigColumn", Enumerable.Range(0, rowCount + 1).Select(x => (float)x));
>>>>>>> 8858ab64
            Assert.Throws<ArgumentException>(() => dataFrame.Columns.Insert(2, bigColumn));
            Assert.Throws<ArgumentException>(() => dataFrame.Columns.Add(bigColumn));

            //add column smaller than other columns in the dataframe
            DataFrameColumn smallColumn = new SingleDataFrameColumn("SmallColumn", Enumerable.Range(0, rowCount - 1).Select(x => (float)x));
            Assert.Throws<ArgumentException>(() => dataFrame.Columns.Insert(2, smallColumn));
            Assert.Throws<ArgumentException>(() => dataFrame.Columns.Add(smallColumn));

            //add column with duplicate name
            DataFrameColumn repeatedName = new SingleDataFrameColumn("FloatColumn", Enumerable.Range(0, rowCount).Select(x => (float)x));
            Assert.Throws<ArgumentException>(() => dataFrame.Columns.Insert(2, repeatedName));

            //Insert column at index out of range
            DataFrameColumn extraColumn = new SingleDataFrameColumn("OtherFloatColumn", Enumerable.Range(0, rowCount).Select(x => (float)x));
            var columnCount = dataFrame.Columns.Count;
            Assert.Throws<ArgumentOutOfRangeException>(() => dataFrame.Columns.Insert(columnCount + 1, repeatedName));

            Assert.Equal(2, dataFrame.Columns.Count);
<<<<<<< HEAD
            DataFrameColumn intColumnCopy = new PrimitiveDataFrameColumn<int>("IntColumn", Enumerable.Range(0, 10).Select(x => x));
            Assert.Throws<ArgumentException>(() => dataFrame.Columns[1] = intColumnCopy);

            DataFrameColumn differentIntColumn = new PrimitiveDataFrameColumn<int>("IntColumn1", Enumerable.Range(0, 10).Select(x => x));
=======
            DataFrameColumn intColumnCopy = new Int32DataFrameColumn("IntColumn", Enumerable.Range(0, rowCount).Select(x => x));
            Assert.Throws<ArgumentException>(() => dataFrame.Columns[1] = intColumnCopy);

            DataFrameColumn differentIntColumn = new Int32DataFrameColumn("IntColumn1", Enumerable.Range(0, rowCount).Select(x => x));
>>>>>>> 8858ab64
            dataFrame.Columns[1] = differentIntColumn;
            Assert.True(object.ReferenceEquals(differentIntColumn, dataFrame.Columns[1]));

            dataFrame.Columns.RemoveAt(1);
            Assert.Single(dataFrame.Columns);
            Assert.True(ReferenceEquals(intColumn, dataFrame.Columns[0]));

            // Test the params constructor
            DataFrame dataFrame1 = new DataFrame(intColumn, floatColumn);
            Assert.Equal(2, dataFrame1.Columns.Count);
            Assert.Equal(intColumn, dataFrame1.Columns[0]);
            Assert.Equal(floatColumn, dataFrame1.Columns[1]);
        }

        [Fact]
        public void InsertAndRemoveColumnToTheEndOfNotEmptyDataFrameTests()
        {
            DataFrame dataFrame = MakeDataFrameWithAllMutableColumnTypes(10);
<<<<<<< HEAD
            DataFrameColumn intColumn = new PrimitiveDataFrameColumn<int>("IntColumn", Enumerable.Range(0, 10).Select(x => x));
            DataFrameColumn charColumn = dataFrame.Columns["Char"];
            int insertedIndex = dataFrame.Columns.Count;
            dataFrame.Columns.Insert(dataFrame.Columns.Count, intColumn);
=======
            DataFrameColumn intColumn = new Int32DataFrameColumn("NewIntColumn", Enumerable.Range(0, 10).Select(x => x));

            int columnCount = dataFrame.Columns.Count;
            DataFrameColumn originalLastColumn = dataFrame.Columns[columnCount - 1];

            //Insert new column at the end
            dataFrame.Columns.Insert(columnCount, intColumn);
            Assert.Equal(columnCount + 1, dataFrame.Columns.Count);

            //Remove first
>>>>>>> 8858ab64
            dataFrame.Columns.RemoveAt(0);
            Assert.Equal(columnCount, dataFrame.Columns.Count);

            //Check that int column was inserted
            DataFrameColumn intColumn_1 = dataFrame.Columns["NewIntColumn"];
            Assert.True(ReferenceEquals(intColumn, intColumn_1));

            //Check that last column of the original dataframe was not removed
            DataFrameColumn lastColumn_1 = dataFrame.Columns[originalLastColumn.Name];
            Assert.True(ReferenceEquals(originalLastColumn, lastColumn_1));

            //Check that new column is the last one
            int newIndex = dataFrame.Columns.IndexOf("NewIntColumn");
            Assert.Equal(columnCount - 1, newIndex);

            //Check that original last column now has correct index
            int newIndexForOriginalLastColumn = dataFrame.Columns.IndexOf(originalLastColumn.Name);
            Assert.Equal(columnCount - 2, newIndexForOriginalLastColumn);
        }

        [Fact]
        public void AddAndRemoveColumnToTheEmptyDataFrameTests()
        {
            DataFrame dataFrame = new DataFrame();
            DataFrameColumn intColumn = new Int32DataFrameColumn("NewIntColumn", Enumerable.Range(0, 10).Select(x => x));

            dataFrame.Columns.Add(intColumn);
            Assert.Single(dataFrame.Columns);
            Assert.Equal(10, dataFrame.Rows.Count);

            dataFrame.Columns.Remove(intColumn);
            Assert.Empty(dataFrame.Columns);
            Assert.Equal(0, dataFrame.Rows.Count);
        }

        [Fact]
        public void ClearColumnsTests()
        {
            //Arrange
            DataFrame dataFrame = MakeDataFrameWithAllMutableColumnTypes(10);

            //Act
            dataFrame.Columns.Clear();

            //Assert
            Assert.Empty(dataFrame.Columns);

            Assert.Equal(0, dataFrame.Rows.Count);
            Assert.Equal(0, dataFrame.Columns.LongCount());
        }

        [Fact]
        public void TestBinaryOperations()
        {
            DataFrame df = MakeDataFrameWithTwoColumns(12);
            IReadOnlyList<int> listOfInts = new List<int>() { 5, 5 };

            // The following binary ops return a copy
            var ret = df.Add(5);
            Assert.Equal(0, df[0, 0]);
            Assert.Equal(5, ret[0, 0]);
            ret = df.Add(listOfInts);
            Assert.Equal(0, df[0, 0]);
            Assert.Equal(5, ret[0, 0]);
            ret = df.Subtract(5);
            Assert.Equal(0, df[0, 0]);
            Assert.Equal(-5, ret[0, 0]);
            ret = df.Subtract(listOfInts);
            Assert.Equal(0, df[0, 0]);
            Assert.Equal(-5, ret[0, 0]);
            ret = df.Multiply(5);
            Assert.Equal(1, df[1, 0]);
            Assert.Equal(5, ret[1, 0]);
            ret = df.Multiply(listOfInts);
            Assert.Equal(1, df[1, 0]);
            Assert.Equal(5, ret[1, 0]);
            ret = df.Divide(5);
            Assert.Equal(5, df[5, 0]);
            Assert.Equal(1, ret[5, 0]);
            ret = df.Divide(listOfInts);
            Assert.Equal(5, df[5, 0]);
            Assert.Equal(1, ret[5, 0]);
            ret = df.Modulo(5);
            Assert.Equal(5, df[5, 0]);
            Assert.Equal(0, ret[5, 0]);
            ret = df.Modulo(listOfInts);
            Assert.Equal(5, df[5, 0]);
            Assert.Equal(0, ret[5, 0]);

            Assert.Equal(true, df.ElementwiseGreaterThanOrEqual(5)[7, 0]);
            Assert.Equal(true, df.ElementwiseGreaterThanOrEqual(listOfInts)[7, 0]);
            Assert.Equal(true, df.ElementwiseLessThanOrEqual(5)[4, 0]);
            Assert.Equal(true, df.ElementwiseLessThanOrEqual(listOfInts)[4, 0]);
            Assert.Equal(false, df.ElementwiseGreaterThan(5)[5, 0]);
            Assert.Equal(false, df.ElementwiseGreaterThan(listOfInts)[5, 0]);
            Assert.Equal(false, df.ElementwiseLessThan(5)[5, 0]);
            Assert.Equal(false, df.ElementwiseLessThan(listOfInts)[5, 0]);
            // The following binary ops are in place
            Assert.Equal(5, df.Add(5, inPlace: true)[0, 0]);
            Assert.Equal(10, df.Add(listOfInts, inPlace: true)[0, 0]);
            Assert.Equal(5, df.Subtract(5, inPlace: true)[0, 0]);
            Assert.Equal(0, df.Subtract(listOfInts, inPlace: true)[0, 0]);
            Assert.Equal(5, df.Multiply(5, inPlace: true)[1, 0]);
            Assert.Equal(25, df.Multiply(listOfInts, inPlace: true)[1, 0]);
            Assert.Equal(5, df.Divide(5, inPlace: true)[1, 0]);
            Assert.Equal(1, df.Divide(listOfInts, inPlace: true)[1, 0]);
            Assert.Equal(1, df.Modulo(5, inPlace: true)[1, 0]);
            Assert.Equal(1, df.Modulo(listOfInts, inPlace: true)[1, 0]);
            Assert.Equal(2, df.LeftShift(1)[1, 0]);
            Assert.Equal(1, df.RightShift(1)[2, 0]);
        }

        [Fact]
        public void TestBinaryOperationsWithColumns()
        {
            int length = 10;
            var df1 = MakeDataFrameWithNumericColumns(length);
            var df2 = MakeDataFrameWithNumericColumns(length);

            DataFrameColumn newColumn;
            DataFrameColumn verify;
            for (int i = 0; i < df1.Columns.Count; i++)
            {
                newColumn = df1.Columns[df1.Columns[i].Name] + df2.Columns[df2.Columns[i].Name];
                verify = newColumn.ElementwiseEquals(df1.Columns[i] * 2);
                Assert.Equal(true, verify[0]);

                newColumn = df1.Columns[df1.Columns[i].Name] - df2.Columns[df2.Columns[i].Name];
                verify = newColumn.ElementwiseEquals(0);
                Assert.Equal(true, verify[0]);

                newColumn = df1.Columns[df1.Columns[i].Name] * df2.Columns[df2.Columns[i].Name];
                verify = newColumn.ElementwiseEquals(df1.Columns[i] * df1.Columns[i]);
                Assert.Equal(true, verify[0]);

                var df1Column = df1.Columns[i] + 1;
                var df2Column = df2.Columns[i] + 1;
                newColumn = df1Column / df2Column;
                verify = newColumn.ElementwiseEquals(1);
                Assert.Equal(true, verify[0]);

                newColumn = df1Column % df2Column;
                verify = newColumn.ElementwiseEquals(0);
                Assert.Equal(true, verify[0]);

                verify = df1.Columns[df1.Columns[i].Name].ElementwiseEquals(df2.Columns[df2.Columns[i].Name]);
                Assert.True(verify.All());

                verify = df1.Columns[df1.Columns[i].Name].ElementwiseNotEquals(df2.Columns[df2.Columns[i].Name]);
                Assert.False(verify.Any());

                verify = df1.Columns[df1.Columns[i].Name].ElementwiseGreaterThanOrEqual(df2.Columns[df2.Columns[i].Name]);
                Assert.True(verify.All());

                verify = df1.Columns[df1.Columns[i].Name].ElementwiseLessThanOrEqual(df2.Columns[df2.Columns[i].Name]);
                Assert.True(verify.All());

                verify = df1.Columns[df1.Columns[i].Name].ElementwiseGreaterThan(df2.Columns[df2.Columns[i].Name]);
                Assert.False(verify.Any());

                verify = df1.Columns[df1.Columns[i].Name].ElementwiseLessThan(df2.Columns[df2.Columns[i].Name]);
                Assert.False(verify.Any());
            }
        }

        [Fact]
        public void TestBinaryOperationsWithConversions()
        {
            DataFrame df = DataFrameTests.MakeDataFrameWithTwoColumns(10);

            // Add a double to an int column
            DataFrame dfd = df.Add(5.0f);
            var dtype = dfd.Columns[0].DataType;
            Assert.True(dtype == typeof(double));

            // Add a decimal to an int column
            DataFrame dfm = df.Add(5.0m);
            dtype = dfm.Columns[0].DataType;
            Assert.True(dtype == typeof(decimal));

            // int + bool should throw
            Assert.Throws<NotSupportedException>(() => df.Add(true));

            var dataFrameColumn1 = new PrimitiveDataFrameColumn<double>("Double1", Enumerable.Range(0, 10).Select(x => (double)x));
            df.Columns[0] = dataFrameColumn1;
            // Double + comparison ops should throw
            Assert.Throws<NotSupportedException>(() => df.And(true));
        }

        [Fact]
        public void TestBinaryOperationsOnBoolColumn()
        {
            var df = new DataFrame();
            var dataFrameColumn1 = new PrimitiveDataFrameColumn<bool>("Bool1", Enumerable.Range(0, 10).Select(x => true));
            var dataFrameColumn2 = new PrimitiveDataFrameColumn<bool>("Bool2", Enumerable.Range(0, 10).Select(x => true));
            df.Columns.Insert(0, dataFrameColumn1);
            df.Columns.Insert(1, dataFrameColumn2);

            // bool + int should throw
            Assert.Throws<NotSupportedException>(() => df.Add(5));
            // Left shift should throw
            Assert.Throws<NotSupportedException>(() => df.LeftShift(5));

            IReadOnlyList<bool> listOfBools = new List<bool>() { true, false };
            // boolean and And should work
            var newdf = df.And(true);
            Assert.Equal(true, newdf[4, 0]);
            var newdf1 = df.And(listOfBools);
            Assert.Equal(false, newdf1[4, 1]);

            newdf = df.Or(true);
            Assert.Equal(true, newdf[4, 0]);
            newdf1 = df.Or(listOfBools);
            Assert.Equal(true, newdf1[4, 1]);

            newdf = df.Xor(true);
            Assert.Equal(false, newdf[4, 0]);
            newdf1 = df.Xor(listOfBools);
            Assert.Equal(true, newdf1[4, 1]);
        }

        [Fact]
        public void TestBinaryOperationsOnDateTimeColumn()
        {
            var df = new DataFrame();
            var dataFrameColumn1 = new PrimitiveDataFrameColumn<DateTime>("DateTime1", Enumerable.Range(0, 5).Select(x => SampleDateTime.AddDays(x)));
            // Make the second data frame column have one value that is different
            var dataFrameColumn2 = new PrimitiveDataFrameColumn<DateTime>("DateTime2", Enumerable.Range(0, 4).Select(x => SampleDateTime.AddDays(x)));
            dataFrameColumn2.Append(SampleDateTime.AddDays(6));
            df.Columns.Insert(0, dataFrameColumn1);
            df.Columns.Insert(1, dataFrameColumn2);

            // DateTime + int should throw
            Assert.Throws<NotSupportedException>(() => df.Add(5));
            // Left shift should throw
            Assert.Throws<NotSupportedException>(() => df.LeftShift(5));
            // Right shift should throw
            Assert.Throws<NotSupportedException>(() => df.RightShift(5));

            // And should throw
            Assert.Throws<NotSupportedException>(() => df.And(true));
            // Or should throw
            Assert.Throws<NotSupportedException>(() => df.Or(true));
            // Xor should throw
            Assert.Throws<NotSupportedException>(() => df.Xor(true));

            var equalsResult = dataFrameColumn1.ElementwiseEquals(dataFrameColumn2);
            Assert.True(equalsResult[0]);
            Assert.False(equalsResult[4]);

            var notEqualsResult = dataFrameColumn1.ElementwiseNotEquals(dataFrameColumn2);
            Assert.False(notEqualsResult[0]);
            Assert.True(notEqualsResult[4]);
        }

        [Fact]
        public void TestBinaryOperationsOnArrowStringColumn()
        {
            var df = new DataFrame();
            var strArrayBuilder = new StringArray.Builder();
            for (int i = 0; i < 10; i++)
            {
                strArrayBuilder.Append(i.ToString());
            }
            StringArray strArray = strArrayBuilder.Build();

            ArrowStringDataFrameColumn stringColumn = new ArrowStringDataFrameColumn("String", strArray.ValueBuffer.Memory, strArray.ValueOffsetsBuffer.Memory, strArray.NullBitmapBuffer.Memory, strArray.Length, strArray.NullCount);
            df.Columns.Insert(0, stringColumn);

            DataFrameColumn newCol = stringColumn.ElementwiseEquals(4);
            Assert.Equal(true, newCol[4]);
            Assert.Equal(false, newCol[0]);
            Assert.Equal(false, newCol[5]);

            newCol = stringColumn.ElementwiseEquals("4");
            Assert.Equal(true, newCol[4]);
            Assert.Equal(false, newCol[0]);

            newCol = stringColumn.ElementwiseEquals("foo");
            Assert.False(newCol.All());
            newCol = stringColumn.ElementwiseEquals(null);
            Assert.False(newCol.All());

            ArrowStringDataFrameColumn stringColumnCopy = new ArrowStringDataFrameColumn("String", strArray.ValueBuffer.Memory, strArray.ValueOffsetsBuffer.Memory, strArray.NullBitmapBuffer.Memory, strArray.Length, strArray.NullCount);
            newCol = stringColumn.ElementwiseEquals(stringColumnCopy);
            Assert.True(newCol.All());

            DataFrameColumn stringColumnCopyAsBaseColumn = stringColumnCopy;
            newCol = stringColumn.ElementwiseEquals(stringColumnCopyAsBaseColumn);
            Assert.True(newCol.All());

            newCol = stringColumn.ElementwiseNotEquals(5);
            Assert.Equal(true, newCol[0]);
            Assert.Equal(false, newCol[5]);

            newCol = stringColumn.ElementwiseNotEquals("5");
            Assert.Equal(true, newCol[0]);
            Assert.Equal(false, newCol[5]);

            newCol = stringColumn.ElementwiseNotEquals("foo");
            Assert.True(newCol.All());
            newCol = stringColumn.ElementwiseNotEquals(null);
            Assert.True(newCol.All());

            newCol = stringColumn.ElementwiseNotEquals(stringColumnCopy);
            Assert.False(newCol.All());

            newCol = stringColumn.ElementwiseNotEquals(stringColumnCopyAsBaseColumn);
            Assert.False(newCol.All());
        }

        [Fact]
        public void TestBinaryOperationsOnStringColumn()
        {
            var df = new DataFrame();
            DataFrameColumn stringColumn = new StringDataFrameColumn("String", Enumerable.Range(0, 10).Select(x => x.ToString()));
            df.Columns.Insert(0, stringColumn);

            DataFrameColumn newCol = stringColumn.ElementwiseEquals(5);
            Assert.Equal(true, newCol[5]);
            Assert.Equal(false, newCol[0]);

            newCol = (stringColumn as StringDataFrameColumn).ElementwiseEquals("5");
            Assert.Equal(true, newCol[5]);
            Assert.Equal(false, newCol[0]);

            DataFrameColumn stringColumnCopy = new StringDataFrameColumn("String", Enumerable.Range(0, 10).Select(x => x.ToString()));
            newCol = stringColumn.ElementwiseEquals(stringColumnCopy);
            Assert.Equal(true, newCol[5]);
            Assert.Equal(true, newCol[0]);

            StringDataFrameColumn typedStringColumn = stringColumn as StringDataFrameColumn;
            StringDataFrameColumn typedStringColumnCopy = stringColumnCopy as StringDataFrameColumn;
            newCol = typedStringColumn.ElementwiseEquals(typedStringColumnCopy);
            Assert.True(newCol.All());

            newCol = stringColumn.ElementwiseNotEquals(5);
            Assert.Equal(false, newCol[5]);
            Assert.Equal(true, newCol[0]);

            newCol = typedStringColumn.ElementwiseNotEquals("5");
            Assert.Equal(false, newCol[5]);
            Assert.Equal(true, newCol[0]);

            newCol = stringColumn.ElementwiseNotEquals(stringColumnCopy);
            Assert.Equal(false, newCol[5]);
            Assert.Equal(false, newCol[0]);

            newCol = typedStringColumn.ElementwiseNotEquals(typedStringColumnCopy);
            Assert.False(newCol.All());

            newCol = typedStringColumn.Add("suffix");
            for (int i = 0; i < newCol.Length; i++)
            {
                Assert.Equal(newCol[i], typedStringColumn[i] + "suffix");
            }
            DataFrameColumn addString = typedStringColumn + "suffix";
            for (int i = 0; i < addString.Length; i++)
            {
                Assert.Equal(addString[i], typedStringColumn[i] + "suffix");
            }
            Assert.True(newCol.ElementwiseEquals(addString).All());
            addString = "prefix" + typedStringColumn;
            for (int i = 0; i < addString.Length; i++)
            {
                Assert.Equal(addString[i], "prefix" + typedStringColumn[i]);
            }
        }

        [Fact]
        public void TestBinaryOperatorsWithConversions()
        {
            var df = MakeDataFrameWithNumericColumns(10);

            DataFrame tempDf = df + 1;
            Assert.Equal(tempDf[0, 0], (byte)df[0, 0] + (double)1);
            tempDf = df + 1.1;
            Assert.Equal(tempDf[0, 0], (byte)df[0, 0] + 1.1);
            tempDf = df + 1.1m;
            Assert.Equal(tempDf[0, 0], (byte)df[0, 0] + 1.1m);
            Assert.True(typeof(decimal) == tempDf.Columns["Int"].DataType);

            tempDf = df - 1.1;
            Assert.Equal(tempDf[0, 0], (byte)df[0, 0] - 1.1);
            tempDf = df - 1.1m;
            Assert.Equal(tempDf[0, 0], (byte)df[0, 0] - 1.1m);
            Assert.True(typeof(decimal) == tempDf.Columns["Int"].DataType);

            tempDf = df * 1.1;
            Assert.Equal(tempDf[0, 0], (byte)df[0, 0] * 1.1);
            tempDf = df * 1.1m;
            Assert.Equal(tempDf[0, 0], (byte)df[0, 0] * 1.1m);
            Assert.True(typeof(decimal) == tempDf.Columns["Int"].DataType);

            tempDf = df / 1.1;
            Assert.Equal(tempDf[0, 0], (byte)df[0, 0] / 1.1);
            tempDf = df / 1.1m;
            Assert.Equal(tempDf[0, 0], (byte)df[0, 0] / 1.1m);
            Assert.True(typeof(decimal) == tempDf.Columns["Int"].DataType);

            tempDf = df % 1.1;
            Assert.Equal(tempDf[0, 0], (byte)df[0, 0] % 1.1);
            tempDf = df % 1.1m;
            Assert.Equal(tempDf[0, 0], (byte)df[0, 0] % 1.1m);
            Assert.True(typeof(decimal) == tempDf.Columns["Int"].DataType);

            tempDf = 1 + df;
            Assert.Equal(tempDf[0, 0], (byte)df[0, 0] + (double)1);
            tempDf = 1.1 + df;
            Assert.Equal(tempDf[0, 0], (byte)df[0, 0] + 1.1);
            tempDf = 1.1m + df;
            Assert.Equal(tempDf[0, 0], (byte)df[0, 0] + 1.1m);
            Assert.True(typeof(decimal) == tempDf.Columns["Int"].DataType);

            tempDf = 1.1 - df;
            Assert.Equal(tempDf[0, 0], 1.1 - (byte)df[0, 0]);
            tempDf = 1.1m - df;
            Assert.Equal(tempDf[0, 0], 1.1m - (byte)df[0, 0]);
            Assert.True(typeof(decimal) == tempDf.Columns["Int"].DataType);

            tempDf = 1.1 * df;
            Assert.Equal(tempDf[0, 0], (byte)df[0, 0] * 1.1);
            tempDf = 1.1m * df;
            Assert.Equal(tempDf[0, 0], (byte)df[0, 0] * 1.1m);
            Assert.True(typeof(decimal) == tempDf.Columns["Int"].DataType);

            // To prevent a divide by zero
            var plusOne = df + 1;
            tempDf = 1.1 / plusOne;
            Assert.Equal(tempDf[0, 0], 1.1 / (double)plusOne[0, 0]);
            var plusDecimal = df + 1.1m;
            tempDf = 1.1m / plusDecimal;
            Assert.Equal(tempDf[0, 0], (1.1m) / (decimal)plusDecimal[0, 0]);
            Assert.True(typeof(decimal) == tempDf.Columns["Int"].DataType);

            tempDf = 1.1 % plusOne;
            Assert.Equal(tempDf[0, 0], 1.1 % (double)plusOne[0, 0]);
            tempDf = 1.1m % plusDecimal;
            Assert.Equal(tempDf[0, 0], 1.1m % (decimal)plusDecimal[0, 0]);
            Assert.True(typeof(decimal) == tempDf.Columns["Int"].DataType);

            Assert.Equal((byte)0, df[0, 0]);
        }

        [Fact]
        public void TestBinaryOperationsOnColumns()
        {
            PrimitiveDataFrameColumn<int> column = new PrimitiveDataFrameColumn<int>("Int", Enumerable.Range(0, 10));
            Assert.ThrowsAny<ArgumentException>(() => column.Add(5.5, inPlace: true));
            Assert.ThrowsAny<ArgumentException>(() => column.ReverseAdd(5.5, inPlace: true));
            string str = "A String";
            Assert.ThrowsAny<ArgumentException>(() => column.Add(str, inPlace: true));
            Assert.ThrowsAny<ArgumentException>(() => column.ReverseAdd(str, inPlace: true));
        }

        [Fact]
        public void TestColumnReverseOrderState()
        {
            var column = new PrimitiveDataFrameColumn<int>("Int", Enumerable.Range(0, 10));
            var newColumn = 1 - column;
            var checkOrderColumn = 1 - newColumn;
            Assert.True(checkOrderColumn.ElementwiseEquals(column).All());
        }

        [Fact]
        public void TestProjectionAndAppend()
        {
            DataFrame df = MakeDataFrameWithTwoColumns(10);

            df["Int3"] = df.Columns["Int1"] * 2 + df.Columns["Int2"];
            Assert.Equal(16, df.Columns["Int3"][2]);
        }

        [Fact]
        public void TestComputations()
        {
            DataFrame df = MakeDataFrameWithAllMutableColumnTypes(10);
            df["Int"][0] = -10;
            Assert.Equal(-10, df.Columns["Int"][0]);

            DataFrameColumn absColumn = df.Columns["Int"].Abs();
            Assert.Equal(10, absColumn[0]);
            Assert.Equal(-10, df.Columns["Int"][0]);
            df.Columns["Int"].Abs(true);
            Assert.Equal(10, df.Columns["Int"][0]);

            Assert.Throws<NotSupportedException>(() => df.Columns["Byte"].All());
            Assert.Throws<NotSupportedException>(() => df.Columns["Byte"].Any());
            Assert.Throws<NotSupportedException>(() => df.Columns["Char"].All());
            Assert.Throws<NotSupportedException>(() => df.Columns["Char"].Any());
            Assert.Throws<NotSupportedException>(() => df.Columns["DateTime"].All());
            Assert.Throws<NotSupportedException>(() => df.Columns["DateTime"].Any());
            Assert.Throws<NotSupportedException>(() => df.Columns["Decimal"].All());
            Assert.Throws<NotSupportedException>(() => df.Columns["Decimal"].Any());
            Assert.Throws<NotSupportedException>(() => df.Columns["Double"].All());
            Assert.Throws<NotSupportedException>(() => df.Columns["Double"].Any());
            Assert.Throws<NotSupportedException>(() => df.Columns["Float"].All());
            Assert.Throws<NotSupportedException>(() => df.Columns["Float"].Any());
            Assert.Throws<NotSupportedException>(() => df.Columns["Int"].All());
            Assert.Throws<NotSupportedException>(() => df.Columns["Int"].Any());
            Assert.Throws<NotSupportedException>(() => df.Columns["Long"].All());
            Assert.Throws<NotSupportedException>(() => df.Columns["Long"].Any());
            Assert.Throws<NotSupportedException>(() => df.Columns["Sbyte"].All());
            Assert.Throws<NotSupportedException>(() => df.Columns["Sbyte"].Any());
            Assert.Throws<NotSupportedException>(() => df.Columns["Short"].All());
            Assert.Throws<NotSupportedException>(() => df.Columns["Short"].Any());
            Assert.Throws<NotSupportedException>(() => df.Columns["Uint"].All());
            Assert.Throws<NotSupportedException>(() => df.Columns["Uint"].Any());
            Assert.Throws<NotSupportedException>(() => df.Columns["Ulong"].All());
            Assert.Throws<NotSupportedException>(() => df.Columns["Ulong"].Any());
            Assert.Throws<NotSupportedException>(() => df.Columns["Ushort"].All());
            Assert.Throws<NotSupportedException>(() => df.Columns["Ushort"].Any());

            bool any = df.Columns["Bool"].Any();
            bool all = df.Columns["Bool"].All();
            Assert.True(any);
            Assert.False(all);

            // Test the computation results
            df.Columns["Double"][0] = 100.0;
            DataFrameColumn doubleColumn = df.Columns["Double"].CumulativeMax();
            for (int i = 0; i < doubleColumn.Length; i++)
            {
                if (i == 5)
                    Assert.Null(doubleColumn[i]);
                else
                    Assert.Equal(100.0, (double)doubleColumn[i]);
            }
            Assert.Equal(1.0, df.Columns["Double"][1]);
            df.Columns["Double"].CumulativeMax(true);
            for (int i = 0; i < df.Columns["Double"].Length; i++)
            {
                if (i == 5)
                    Assert.Null(df.Columns["Double"][i]);
                else
                    Assert.Equal(100.0, (double)df.Columns["Double"][i]);
            }

            df.Columns["Float"][0] = -10.0f;
            DataFrameColumn floatColumn = df.Columns["Float"].CumulativeMin();
            for (int i = 0; i < floatColumn.Length; i++)
            {
                if (i == 5)
                    Assert.Null(floatColumn[i]);
                else
                    Assert.Equal(-10.0f, (float)floatColumn[i]);
            }
            Assert.Equal(9.0f, df.Columns["Float"][9]);
            df.Columns["Float"].CumulativeMin(true);
            for (int i = 0; i < df.Columns["Float"].Length; i++)
            {
                if (i == 5)
                    Assert.Null(df.Columns["Float"][i]);
                else
                    Assert.Equal(-10.0f, (float)df.Columns["Float"][i]);
            }

            DataFrameColumn uintColumn = df.Columns["Uint"].CumulativeProduct();
            Assert.Equal((uint)0, uintColumn[8]);
            Assert.Equal((uint)8, df.Columns["Uint"][8]);
            df.Columns["Uint"].CumulativeProduct(true);
            Assert.Equal((uint)0, df.Columns["Uint"][9]);

            DataFrameColumn ushortColumn = df.Columns["Ushort"].CumulativeSum();
            Assert.Equal((ushort)40, ushortColumn[9]);
            Assert.Equal((ushort)9, df.Columns["Ushort"][9]);
            df.Columns["Ushort"].CumulativeSum(true);
            Assert.Equal((ushort)40, df.Columns["Ushort"][9]);

            Assert.Equal(100.0, df.Columns["Double"].Max());
            Assert.Equal(-10.0f, df.Columns["Float"].Min());
            Assert.Equal((uint)0, df.Columns["Uint"].Product());
            Assert.Equal((ushort)130, df.Columns["Ushort"].Sum());

            df.Columns["Double"][0] = 100.1;
            Assert.Equal(100.1, df.Columns["Double"][0]);
            DataFrameColumn roundColumn = df.Columns["Double"].Round();
            Assert.Equal(100.0, roundColumn[0]);
            Assert.Equal(100.1, df.Columns["Double"][0]);
            df.Columns["Double"].Round(true);
            Assert.Equal(100.0, df.Columns["Double"][0]);

            // Test that none of the numeric column types throw
            for (int i = 0; i < df.Columns.Count; i++)
            {
                DataFrameColumn column = df.Columns[i];
                if (column.DataType == typeof(bool))
                {
                    Assert.Throws<NotSupportedException>(() => column.CumulativeMax());
                    Assert.Throws<NotSupportedException>(() => column.CumulativeMin());
                    Assert.Throws<NotSupportedException>(() => column.CumulativeProduct());
                    Assert.Throws<NotSupportedException>(() => column.CumulativeSum());
                    Assert.Throws<NotSupportedException>(() => column.Max());
                    Assert.Throws<NotSupportedException>(() => column.Min());
                    Assert.Throws<NotSupportedException>(() => column.Product());
                    Assert.Throws<NotSupportedException>(() => column.Sum());
                    continue;
                }
                else if (column.DataType == typeof(string))
                {
                    Assert.Throws<NotImplementedException>(() => column.CumulativeMax());
                    Assert.Throws<NotImplementedException>(() => column.CumulativeMin());
                    Assert.Throws<NotImplementedException>(() => column.CumulativeProduct());
                    Assert.Throws<NotImplementedException>(() => column.CumulativeSum());
                    Assert.Throws<NotImplementedException>(() => column.Max());
                    Assert.Throws<NotImplementedException>(() => column.Min());
                    Assert.Throws<NotImplementedException>(() => column.Product());
                    Assert.Throws<NotImplementedException>(() => column.Sum());
                    continue;
                }
                else if (column.DataType == typeof(DateTime))
                {
                    column.CumulativeMax();
                    column.CumulativeMin();
                    column.Max();
                    column.Min();

                    Assert.Throws<NotSupportedException>(() => column.CumulativeProduct());
                    Assert.Throws<NotSupportedException>(() => column.CumulativeSum());
                    Assert.Throws<NotSupportedException>(() => column.Product());
                    Assert.Throws<NotSupportedException>(() => column.Sum());
                    continue;
                }

                column.CumulativeMax();
                column.CumulativeMin();
                column.CumulativeProduct();
                column.CumulativeSum();
                column.Max();
                column.Min();
                column.Product();
                column.Sum();
            }
        }

        [Fact]
        public void TestComputationsIncludingDateTime()
        {
            DataFrame df = MakeDataFrameWithNumericStringAndDateTimeColumns(10);
            df["Int"][0] = -10;
            Assert.Equal(-10, df.Columns["Int"][0]);

            DataFrameColumn absColumn = df.Columns["Int"].Abs();
            Assert.Equal(10, absColumn[0]);
            Assert.Equal(-10, df.Columns["Int"][0]);
            df.Columns["Int"].Abs(true);
            Assert.Equal(10, df.Columns["Int"][0]);

            Assert.Throws<NotSupportedException>(() => df.Columns["Byte"].All());
            Assert.Throws<NotSupportedException>(() => df.Columns["Byte"].Any());
            Assert.Throws<NotSupportedException>(() => df.Columns["Char"].All());
            Assert.Throws<NotSupportedException>(() => df.Columns["Char"].Any());
            Assert.Throws<NotSupportedException>(() => df.Columns["Decimal"].All());
            Assert.Throws<NotSupportedException>(() => df.Columns["Decimal"].Any());
            Assert.Throws<NotSupportedException>(() => df.Columns["Double"].All());
            Assert.Throws<NotSupportedException>(() => df.Columns["Double"].Any());
            Assert.Throws<NotSupportedException>(() => df.Columns["Float"].All());
            Assert.Throws<NotSupportedException>(() => df.Columns["Float"].Any());
            Assert.Throws<NotSupportedException>(() => df.Columns["Int"].All());
            Assert.Throws<NotSupportedException>(() => df.Columns["Int"].Any());
            Assert.Throws<NotSupportedException>(() => df.Columns["Long"].All());
            Assert.Throws<NotSupportedException>(() => df.Columns["Long"].Any());
            Assert.Throws<NotSupportedException>(() => df.Columns["Sbyte"].All());
            Assert.Throws<NotSupportedException>(() => df.Columns["Sbyte"].Any());
            Assert.Throws<NotSupportedException>(() => df.Columns["Short"].All());
            Assert.Throws<NotSupportedException>(() => df.Columns["Short"].Any());
            Assert.Throws<NotSupportedException>(() => df.Columns["Uint"].All());
            Assert.Throws<NotSupportedException>(() => df.Columns["Uint"].Any());
            Assert.Throws<NotSupportedException>(() => df.Columns["Ulong"].All());
            Assert.Throws<NotSupportedException>(() => df.Columns["Ulong"].Any());
            Assert.Throws<NotSupportedException>(() => df.Columns["Ushort"].All());
            Assert.Throws<NotSupportedException>(() => df.Columns["Ushort"].Any());
            Assert.Throws<NotSupportedException>(() => df.Columns["DateTime"].All());
            Assert.Throws<NotSupportedException>(() => df.Columns["DateTime"].Any());

            // Test the computation results
            var maxDate = SampleDateTime.AddDays(100);
            df.Columns["DateTime"][0] = maxDate;
            DataFrameColumn dateTimeColumn = df.Columns["DateTime"].CumulativeMax();
            for (int i = 0; i < dateTimeColumn.Length; i++)
            {
                if (i == 5)
                    Assert.Null(dateTimeColumn[i]);
                else
                    Assert.Equal(maxDate, (DateTime)dateTimeColumn[i]);
            }
            Assert.Equal(maxDate, dateTimeColumn.Max());

            df.Columns["Double"][0] = 100.0;
            DataFrameColumn doubleColumn = df.Columns["Double"].CumulativeMax();
            for (int i = 0; i < doubleColumn.Length; i++)
            {
                if (i == 5)
                    Assert.Null(doubleColumn[i]);
                else
                    Assert.Equal(100.0, (double)doubleColumn[i]);
            }
            Assert.Equal(1.0, df.Columns["Double"][1]);
            df.Columns["Double"].CumulativeMax(true);
            for (int i = 0; i < df.Columns["Double"].Length; i++)
            {
                if (i == 5)
                    Assert.Null(df.Columns["Double"][i]);
                else
                    Assert.Equal(100.0, (double)df.Columns["Double"][i]);
            }

            df.Columns["Float"][0] = -10.0f;
            DataFrameColumn floatColumn = df.Columns["Float"].CumulativeMin();
            for (int i = 0; i < floatColumn.Length; i++)
            {
                if (i == 5)
                    Assert.Null(floatColumn[i]);
                else
                    Assert.Equal(-10.0f, (float)floatColumn[i]);
            }
            Assert.Equal(9.0f, df.Columns["Float"][9]);
            df.Columns["Float"].CumulativeMin(true);
            for (int i = 0; i < df.Columns["Float"].Length; i++)
            {
                if (i == 5)
                    Assert.Null(df.Columns["Float"][i]);
                else
                    Assert.Equal(-10.0f, (float)df.Columns["Float"][i]);
            }

            DataFrameColumn uintColumn = df.Columns["Uint"].CumulativeProduct();
            Assert.Equal((uint)0, uintColumn[8]);
            Assert.Equal((uint)8, df.Columns["Uint"][8]);
            df.Columns["Uint"].CumulativeProduct(true);
            Assert.Equal((uint)0, df.Columns["Uint"][9]);

            DataFrameColumn ushortColumn = df.Columns["Ushort"].CumulativeSum();
            Assert.Equal((ushort)40, ushortColumn[9]);
            Assert.Equal((ushort)9, df.Columns["Ushort"][9]);
            df.Columns["Ushort"].CumulativeSum(true);
            Assert.Equal((ushort)40, df.Columns["Ushort"][9]);

            Assert.Equal(100.0, df.Columns["Double"].Max());
            Assert.Equal(-10.0f, df.Columns["Float"].Min());
            Assert.Equal((uint)0, df.Columns["Uint"].Product());
            Assert.Equal((ushort)130, df.Columns["Ushort"].Sum());

            df.Columns["Double"][0] = 100.1;
            Assert.Equal(100.1, df.Columns["Double"][0]);
            DataFrameColumn roundColumn = df.Columns["Double"].Round();
            Assert.Equal(100.0, roundColumn[0]);
            Assert.Equal(100.1, df.Columns["Double"][0]);
            df.Columns["Double"].Round(true);
            Assert.Equal(100.0, df.Columns["Double"][0]);

            // Test that none of the numeric column types throw
            for (int i = 0; i < df.Columns.Count; i++)
            {
                DataFrameColumn column = df.Columns[i];
                if (column.DataType == typeof(bool))
                {
                    Assert.Throws<NotSupportedException>(() => column.CumulativeMax());
                    Assert.Throws<NotSupportedException>(() => column.CumulativeMin());
                    Assert.Throws<NotSupportedException>(() => column.CumulativeProduct());
                    Assert.Throws<NotSupportedException>(() => column.CumulativeSum());
                    Assert.Throws<NotSupportedException>(() => column.Max());
                    Assert.Throws<NotSupportedException>(() => column.Min());
                    Assert.Throws<NotSupportedException>(() => column.Product());
                    Assert.Throws<NotSupportedException>(() => column.Sum());
                    continue;
                }
                else if (column.DataType == typeof(string))
                {
                    Assert.Throws<NotImplementedException>(() => column.CumulativeMax());
                    Assert.Throws<NotImplementedException>(() => column.CumulativeMin());
                    Assert.Throws<NotImplementedException>(() => column.CumulativeProduct());
                    Assert.Throws<NotImplementedException>(() => column.CumulativeSum());
                    Assert.Throws<NotImplementedException>(() => column.Max());
                    Assert.Throws<NotImplementedException>(() => column.Min());
                    Assert.Throws<NotImplementedException>(() => column.Product());
                    Assert.Throws<NotImplementedException>(() => column.Sum());
                    continue;
                }
                else if (column.DataType == typeof(DateTime))
                {
                    Assert.Throws<NotSupportedException>(() => column.CumulativeProduct());
                    Assert.Throws<NotSupportedException>(() => column.CumulativeSum());
                    Assert.Throws<NotSupportedException>(() => column.Product());
                    Assert.Throws<NotSupportedException>(() => column.Sum());
                    continue;
                }
                column.CumulativeMax();
                column.CumulativeMin();
                column.CumulativeProduct();
                column.CumulativeSum();
                column.Max();
                column.Min();
                column.Product();
                column.Sum();
            }
        }

        [Theory]
        [InlineData(5, 10)]
        [InlineData(-15, 10)]
        [InlineData(-5, 10)]
        public void TestComputations_WithNegativeNumbers_MaxMin_Calculated(int startingFrom, int length)
        {
            // Arrange

            IEnumerable<int> range = Enumerable.Range(startingFrom, length);

            int max = range.Max();
            int min = range.Min();

            DataFrame df = MakeDataFrameWithNumericColumns(length, withNulls: false, startingFrom);

            var byteColumn = (PrimitiveDataFrameColumn<byte>)df.Columns["Byte"];
            var decimalColumn = (PrimitiveDataFrameColumn<decimal>)df.Columns["Decimal"];
            var doubleColumn = (PrimitiveDataFrameColumn<double>)df.Columns["Double"];
            var floatColumn = (PrimitiveDataFrameColumn<float>)df.Columns["Float"];
            var intColumn = (PrimitiveDataFrameColumn<int>)df.Columns["Int"];
            var longColumn = (PrimitiveDataFrameColumn<long>)df.Columns["Long"];
            var sbyteColumn = (PrimitiveDataFrameColumn<sbyte>)df.Columns["Sbyte"];
            var shortColumn = (PrimitiveDataFrameColumn<short>)df.Columns["Short"];
            var uintColumn = (PrimitiveDataFrameColumn<uint>)df.Columns["Uint"];
            var ulongColumn = (PrimitiveDataFrameColumn<ulong>)df.Columns["Ulong"];
            var ushortColumn = (PrimitiveDataFrameColumn<ushort>)df.Columns["Ushort"];

            // Act, Assert

            // We need to iterate over all range with conversion to byte due to negative numbers issue
            Assert.Equal((byte)byteColumn.Max(), range.Select(x => (byte)x).Max());

            Assert.Equal((decimal)decimalColumn.Max(), (decimal)max);
            Assert.Equal((double)doubleColumn.Max(), (double)max);
            Assert.Equal((float)floatColumn.Max(), (float)max);
            Assert.Equal((int)intColumn.Max(), (int)max);
            Assert.Equal((long)longColumn.Max(), (long)max);
            Assert.Equal((sbyte)sbyteColumn.Max(), (sbyte)max);
            Assert.Equal((short)shortColumn.Max(), (short)max);

            // We need to iterate over all range with conversion to uint due to negative numbers issue
            Assert.Equal((uint)uintColumn.Max(), range.Select(x => (uint)x).Max());

            // We need to iterate over all range with conversion to ulong due to negative numbers issue
            Assert.Equal((ulong)ulongColumn.Max(), range.Select(x => (ulong)x).Max());

            // We need to iterate over all range with conversion to ushort due to negative numbers issue
            Assert.Equal((ushort)ushortColumn.Max(), range.Select(x => (ushort)x).Max());

            // We need to iterate over all range with conversion to byte due to negative numbers issue
            Assert.Equal((byte)byteColumn.Min(), range.Select(x => (byte)x).Min());

            Assert.Equal((decimal)decimalColumn.Min(), (decimal)min);
            Assert.Equal((double)doubleColumn.Min(), (double)min);
            Assert.Equal((float)floatColumn.Min(), (float)min);
            Assert.Equal((int)intColumn.Min(), (int)min);
            Assert.Equal((long)longColumn.Min(), (long)min);
            Assert.Equal((sbyte)sbyteColumn.Min(), (sbyte)min);
            Assert.Equal((short)shortColumn.Min(), (short)min);

            // We need to iterate over all range with conversion to uint due to negative numbers issue
            Assert.Equal((uint)uintColumn.Min(), range.Select(x => (uint)x).Min());

            // We need to iterate over all range with conversion to ulong due to negative numbers issue
            Assert.Equal((ulong)ulongColumn.Min(), range.Select(x => (ulong)x).Min());

            // We need to iterate over all range with conversion to ushort due to negative numbers issue
            Assert.Equal((ushort)ushortColumn.Min(), range.Select(x => (ushort)x).Min());
        }

        [Fact]
        public void TestOrderBy()
        {
            DataFrame df = MakeDataFrameWithAllMutableColumnTypes(20);
            df.Columns["Int"][0] = 100;
            df.Columns["Int"][19] = -1;
            df.Columns["Int"][5] = 2000;

            // Sort by "Int" in ascending order
            var sortedDf = df.OrderBy("Int");
            Assert.Null(sortedDf.Columns["Int"][19]);
            Assert.Equal(-1, sortedDf.Columns["Int"][0]);
            Assert.Equal(100, sortedDf.Columns["Int"][17]);
            Assert.Equal(2000, sortedDf.Columns["Int"][18]);

            // Sort by "Int" in descending order
            sortedDf = df.OrderByDescending("Int");
            Assert.Null(sortedDf.Columns["Int"][0]);
            Assert.Equal(-1, sortedDf.Columns["Int"][19]);
            Assert.Equal(100, sortedDf.Columns["Int"][2]);
            Assert.Equal(2000, sortedDf.Columns["Int"][1]);

            // Sort by "String" in ascending order
            sortedDf = df.OrderBy("String");
            Assert.Null(sortedDf.Columns["Int"][19]);
            Assert.Equal(1, sortedDf.Columns["Int"][1]);
            Assert.Equal(8, sortedDf.Columns["Int"][17]);
            Assert.Equal(9, sortedDf.Columns["Int"][18]);

            // Sort by "String" in descending order
            sortedDf = df.OrderByDescending("String");
            Assert.Null(sortedDf.Columns["Int"][0]);
            Assert.Equal(8, sortedDf.Columns["Int"][2]);
            Assert.Equal(9, sortedDf.Columns["Int"][1]);
        }

        [Fact]
        public void TestSplitAndSort()
        {
            DataFrame df = MakeDataFrameWithAllMutableColumnTypes(20);
            df.Columns["Int"][0] = 100000;
            df.Columns["Int"][df.Rows.Count - 1] = -1;
            df.Columns["Int"][5] = 200000;
            DataFrame dfTest;
            DataFrame dfTrain = SplitTrainTest(df, 0.8f, out dfTest);

            // Sort by "Int" in ascending order
            var sortedDf = dfTrain.OrderBy("Int");
            Assert.Null(sortedDf.Columns["Int"][sortedDf.Rows.Count - 1]);
            Assert.Equal(1, sortedDf.Columns["Int"][0]);
            Assert.Equal(100000, sortedDf.Columns["Int"][sortedDf.Rows.Count - 3]);
            Assert.Equal(200000, sortedDf.Columns["Int"][sortedDf.Rows.Count - 2]);
        }

        [Fact]
        public void TestStringColumnSort()
        {
            // StringDataFrameColumn specific sort tests
            StringDataFrameColumn strColumn = new StringDataFrameColumn("String", 0);
            Assert.Equal(0, strColumn.NullCount);
            for (int i = 0; i < 5; i++)
            {
                strColumn.Append(null);
            }
            Assert.Equal(5, strColumn.NullCount);
            // Should handle all nulls
            StringDataFrameColumn sortedStrColumn = strColumn.Sort() as StringDataFrameColumn;
            Assert.Equal(5, sortedStrColumn.NullCount);
            Assert.Null(sortedStrColumn[0]);

            for (int i = 0; i < 5; i++)
            {
                strColumn.Append(i.ToString());
            }
            Assert.Equal(5, strColumn.NullCount);

            // Ascending sort
            sortedStrColumn = strColumn.Sort() as StringDataFrameColumn;
            Assert.Equal("0", sortedStrColumn[0]);
            Assert.Null(sortedStrColumn[9]);

            // Descending sort
            sortedStrColumn = strColumn.Sort(false) as StringDataFrameColumn;
            Assert.Equal("4", sortedStrColumn[0]);
            Assert.Null(sortedStrColumn[9]);
        }

        [Theory]
        [InlineData(5)]
        [InlineData(12)]
        [InlineData(100)]
        [InlineData(1000)]
        public void TestPrimitiveColumnSort(int numberOfNulls)
        {
            // Primitive Column Sort
            PrimitiveDataFrameColumn<int> intColumn = new PrimitiveDataFrameColumn<int>("Int", 0);
            Assert.Equal(0, intColumn.NullCount);
            intColumn.AppendMany(null, numberOfNulls);
            Assert.Equal(numberOfNulls, intColumn.NullCount);

            // Should handle all nulls
            PrimitiveDataFrameColumn<int> sortedIntColumn = intColumn.Sort();
            Assert.Equal(numberOfNulls, sortedIntColumn.NullCount);
            Assert.Null(sortedIntColumn[0]);

            for (int i = 0; i < 5; i++)
            {
                intColumn.Append(i);
            }
            Assert.Equal(numberOfNulls, intColumn.NullCount);

            // Ascending sort
            sortedIntColumn = intColumn.Sort();
            Assert.Equal(0, sortedIntColumn[0]);
            Assert.Null(sortedIntColumn[9]);

            // Descending sort
            sortedIntColumn = intColumn.Sort(ascending: false);
            Assert.Equal(4, sortedIntColumn[0]);
            Assert.Null(sortedIntColumn[9]);
        }

        [Fact]
        public void TestSortWithDifferentNullCountsInColumns()
        {
            DataFrame dataFrame = MakeDataFrameWithAllMutableColumnTypes(10);
            dataFrame["Int"][3] = null;
            dataFrame["String"][3] = null;
            DataFrame sorted = dataFrame.OrderBy("Int");
            void Verify(DataFrame sortedDataFrame)
            {
                Assert.Equal(10, sortedDataFrame.Rows.Count);
                DataFrameRow lastRow = sortedDataFrame.Rows[sortedDataFrame.Rows.Count - 1];
                DataFrameRow penultimateRow = sortedDataFrame.Rows[sortedDataFrame.Rows.Count - 2];
                foreach (object value in lastRow)
                {
                    Assert.Null(value);
                }

                for (int i = 0; i < sortedDataFrame.Columns.Count; i++)
                {
                    string columnName = sortedDataFrame.Columns[i].Name;
                    if (columnName != "String" && columnName != "Int")
                    {
                        Assert.Equal(dataFrame[columnName][3], penultimateRow[i]);
                    }
                    else if (columnName == "String" || columnName == "Int")
                    {
                        Assert.Null(penultimateRow[i]);
                    }
                }
            }

            Verify(sorted);

            sorted = dataFrame.OrderBy("String");
            Verify(sorted);
        }

        private void VerifyJoin(DataFrame join, DataFrame left, DataFrame right, JoinAlgorithm joinAlgorithm)
        {
            PrimitiveDataFrameColumn<long> mapIndices = new PrimitiveDataFrameColumn<long>("map", join.Rows.Count);
            for (long i = 0; i < join.Rows.Count; i++)
            {
                mapIndices[i] = i;
            }
            for (int i = 0; i < join.Columns.Count; i++)
            {
                DataFrameColumn joinColumn = join.Columns[i];
                DataFrameColumn isEqual;

                if (joinAlgorithm == JoinAlgorithm.Left)
                {
                    if (i < left.Columns.Count)
                    {
                        DataFrameColumn leftColumn = left.Columns[i];
                        isEqual = joinColumn.ElementwiseEquals(leftColumn);
                    }
                    else
                    {
                        int columnIndex = i - left.Columns.Count;
                        DataFrameColumn rightColumn = right.Columns[columnIndex];
                        DataFrameColumn compareColumn = rightColumn.Length <= join.Rows.Count ? rightColumn.Clone(numberOfNullsToAppend: join.Rows.Count - rightColumn.Length) : rightColumn.Clone(mapIndices);
                        isEqual = joinColumn.ElementwiseEquals(compareColumn);
                    }
                }
                else if (joinAlgorithm == JoinAlgorithm.Right)
                {
                    if (i < left.Columns.Count)
                    {
                        DataFrameColumn leftColumn = left.Columns[i];
                        DataFrameColumn compareColumn = leftColumn.Length <= join.Rows.Count ? leftColumn.Clone(numberOfNullsToAppend: join.Rows.Count - leftColumn.Length) : leftColumn.Clone(mapIndices);
                        isEqual = joinColumn.ElementwiseEquals(compareColumn);
                    }
                    else
                    {
                        int columnIndex = i - left.Columns.Count;
                        DataFrameColumn rightColumn = right.Columns[columnIndex];
                        isEqual = joinColumn.ElementwiseEquals(rightColumn);
                    }
                }
                else if (joinAlgorithm == JoinAlgorithm.Inner)
                {
                    if (i < left.Columns.Count)
                    {
                        DataFrameColumn leftColumn = left.Columns[i];
                        isEqual = joinColumn.ElementwiseEquals(leftColumn.Clone(mapIndices));
                    }
                    else
                    {
                        int columnIndex = i - left.Columns.Count;
                        DataFrameColumn rightColumn = right.Columns[columnIndex];
                        isEqual = joinColumn.ElementwiseEquals(rightColumn.Clone(mapIndices));
                    }
                }
                else
                {
                    if (i < left.Columns.Count)
                    {
                        DataFrameColumn leftColumn = left.Columns[i];
                        isEqual = joinColumn.ElementwiseEquals(leftColumn.Clone(numberOfNullsToAppend: join.Rows.Count - leftColumn.Length));
                    }
                    else
                    {
                        int columnIndex = i - left.Columns.Count;
                        DataFrameColumn rightColumn = right.Columns[columnIndex];
                        isEqual = joinColumn.ElementwiseEquals(rightColumn.Clone(numberOfNullsToAppend: join.Rows.Count - rightColumn.Length));
                    }
                }
                for (int j = 0; j < join.Rows.Count; j++)
                {
                    Assert.Equal(true, isEqual[j]);
                }
            }
        }

        private void VerifyMerge(DataFrame merge, DataFrame left, DataFrame right, JoinAlgorithm joinAlgorithm)
        {
            if (joinAlgorithm == JoinAlgorithm.Left || joinAlgorithm == JoinAlgorithm.Inner)
            {
                HashSet<int> intersection = new HashSet<int>();
                for (int i = 0; i < merge.Columns["Int_left"].Length; i++)
                {
                    if (merge.Columns["Int_left"][i] == null)
                        continue;
                    intersection.Add((int)merge.Columns["Int_left"][i]);
                }
                for (int i = 0; i < left.Columns["Int"].Length; i++)
                {
                    if (left.Columns["Int"][i] != null && intersection.Contains((int)left.Columns["Int"][i]))
                        intersection.Remove((int)left.Columns["Int"][i]);
                }
                Assert.Empty(intersection);
            }
            else if (joinAlgorithm == JoinAlgorithm.Right)
            {
                HashSet<int> intersection = new HashSet<int>();
                for (int i = 0; i < merge.Columns["Int_right"].Length; i++)
                {
                    if (merge.Columns["Int_right"][i] == null)
                        continue;
                    intersection.Add((int)merge.Columns["Int_right"][i]);
                }
                for (int i = 0; i < right.Columns["Int"].Length; i++)
                {
                    if (right.Columns["Int"][i] != null && intersection.Contains((int)right.Columns["Int"][i]))
                        intersection.Remove((int)right.Columns["Int"][i]);
                }
                Assert.Empty(intersection);
            }
            else if (joinAlgorithm == JoinAlgorithm.FullOuter)
            {
                VerifyMerge(merge, left, right, JoinAlgorithm.Left);
                VerifyMerge(merge, left, right, JoinAlgorithm.Right);
            }
        }

        [Fact]
        public void TestJoin()
        {
            DataFrame left = MakeDataFrameWithAllMutableColumnTypes(10);
            DataFrame right = MakeDataFrameWithAllMutableColumnTypes(5);

            // Tests with right.Rows.Count < left.Rows.Count
            // Left join
            DataFrame join = left.Join(right);
            Assert.Equal(join.Rows.Count, left.Rows.Count);
            Assert.Equal(join.Columns.Count, left.Columns.Count + right.Columns.Count);
            Assert.Null(join.Columns["Int_right"][6]);
            VerifyJoin(join, left, right, JoinAlgorithm.Left);

            // Right join
            join = left.Join(right, joinAlgorithm: JoinAlgorithm.Right);
            Assert.Equal(join.Rows.Count, right.Rows.Count);
            Assert.Equal(join.Columns.Count, left.Columns.Count + right.Columns.Count);
            Assert.Equal(join.Columns["Int_right"][3], right.Columns["Int"][3]);
            Assert.Null(join.Columns["Int_right"][2]);
            VerifyJoin(join, left, right, JoinAlgorithm.Right);

            // Outer join
            join = left.Join(right, joinAlgorithm: JoinAlgorithm.FullOuter);
            Assert.Equal(join.Rows.Count, left.Rows.Count);
            Assert.Equal(join.Columns.Count, left.Columns.Count + right.Columns.Count);
            Assert.Null(join.Columns["Int_right"][6]);
            VerifyJoin(join, left, right, JoinAlgorithm.FullOuter);

            // Inner join
            join = left.Join(right, joinAlgorithm: JoinAlgorithm.Inner);
            Assert.Equal(join.Rows.Count, right.Rows.Count);
            Assert.Equal(join.Columns.Count, left.Columns.Count + right.Columns.Count);
            Assert.Equal(join.Columns["Int_right"][3], right.Columns["Int"][3]);
            Assert.Null(join.Columns["Int_right"][2]);
            VerifyJoin(join, left, right, JoinAlgorithm.Inner);

            // Tests with right.Rows.Count > left.Rows.Count
            // Left join
            right = MakeDataFrameWithAllMutableColumnTypes(15);
            join = left.Join(right);
            Assert.Equal(join.Rows.Count, left.Rows.Count);
            Assert.Equal(join.Columns.Count, left.Columns.Count + right.Columns.Count);
            Assert.Equal(join.Columns["Int_right"][6], right.Columns["Int"][6]);
            VerifyJoin(join, left, right, JoinAlgorithm.Left);

            // Right join
            join = left.Join(right, joinAlgorithm: JoinAlgorithm.Right);
            Assert.Equal(join.Rows.Count, right.Rows.Count);
            Assert.Equal(join.Columns.Count, left.Columns.Count + right.Columns.Count);
            Assert.Equal(join.Columns["Int_right"][2], right.Columns["Int"][2]);
            Assert.Null(join.Columns["Int_left"][12]);
            VerifyJoin(join, left, right, JoinAlgorithm.Right);

            // Outer join
            join = left.Join(right, joinAlgorithm: JoinAlgorithm.FullOuter);
            Assert.Equal(join.Rows.Count, right.Rows.Count);
            Assert.Equal(join.Columns.Count, left.Columns.Count + right.Columns.Count);
            Assert.Null(join.Columns["Int_left"][12]);
            VerifyJoin(join, left, right, JoinAlgorithm.FullOuter);

            // Inner join
            join = left.Join(right, joinAlgorithm: JoinAlgorithm.Inner);
            Assert.Equal(join.Rows.Count, left.Rows.Count);
            Assert.Equal(join.Columns.Count, left.Columns.Count + right.Columns.Count);
            Assert.Equal(join.Columns["Int_right"][2], right.Columns["Int"][2]);
            VerifyJoin(join, left, right, JoinAlgorithm.Inner);
        }

        [Fact]
        public void TestGroupBy()
        {
            DataFrame df = MakeDataFrameWithNumericAndBoolColumns(10);
            DataFrame count = df.GroupBy("Bool").Count();
            Assert.Equal(2, count.Rows.Count);
            Assert.Equal((long)5, count.Columns["Int"][0]);
            Assert.Equal((long)4, count.Columns["Decimal"][1]);
            for (int r = 0; r < count.Rows.Count; r++)
            {
                for (int c = 1; c < count.Columns.Count; c++)
                {
                    Assert.Equal((long)(r == 0 ? 5 : 4), count.Columns[c][r]);
                }
            }

            DataFrame first = df.GroupBy("Bool").First();
            Assert.Equal(2, first.Rows.Count);
            for (int r = 0; r < 2; r++)
            {
                for (int c = 0; c < count.Columns.Count; c++)
                {
                    DataFrameColumn originalColumn = df.Columns[c];
                    DataFrameColumn firstColumn = first.Columns[originalColumn.Name];
                    Assert.Equal(originalColumn[r], firstColumn[r]);
                }
            }

            DataFrame head = df.GroupBy("Bool").Head(3);
            List<int> verify = new List<int>() { 0, 3, 1, 4, 2, 5 };
            for (int r = 0; r < 5; r++)
            {
                for (int c = 0; c < count.Columns.Count; c++)
                {
                    DataFrameColumn originalColumn = df.Columns[c];
                    DataFrameColumn headColumn = head.Columns[originalColumn.Name];
                    Assert.Equal(originalColumn[r].ToString(), headColumn[verify[r]].ToString());
                }
            }
            for (int c = 0; c < count.Columns.Count; c++)
            {
                DataFrameColumn originalColumn = df.Columns[c];
                if (originalColumn.Name == "Bool")
                    continue;
                DataFrameColumn headColumn = head.Columns[originalColumn.Name];
                Assert.Equal(originalColumn[7], headColumn[verify[5]]);
            }
            Assert.Equal(6, head.Rows.Count);

            DataFrame tail = df.GroupBy("Bool").Tail(3);
            Assert.Equal(6, tail.Rows.Count);
            List<int> originalColumnVerify = new List<int>() { 6, 8, 7, 9 };
            List<int> tailColumnVerity = new List<int>() { 1, 2, 4, 5 };
            for (int r = 0; r < 4; r++)
            {
                for (int c = 0; c < count.Columns.Count; c++)
                {
                    DataFrameColumn originalColumn = df.Columns[c];
                    DataFrameColumn tailColumn = tail.Columns[originalColumn.Name];
                    Assert.Equal(originalColumn[originalColumnVerify[r]].ToString(), tailColumn[tailColumnVerity[r]].ToString());
                }
            }

            DataFrame max = df.GroupBy("Bool").Max();
            Assert.Equal(2, max.Rows.Count);
            for (int r = 0; r < 2; r++)
            {
                for (int c = 0; c < count.Columns.Count; c++)
                {
                    DataFrameColumn originalColumn = df.Columns[c];
                    if (originalColumn.Name == "Bool" || originalColumn.Name == "Char")
                        continue;
                    DataFrameColumn maxColumn = max.Columns[originalColumn.Name];
                    Assert.Equal(((long)(r == 0 ? 8 : 9)).ToString(), maxColumn[r].ToString());
                }
            }

            DataFrame min = df.GroupBy("Bool").Min();
            Assert.Equal(2, min.Rows.Count);

            DataFrame product = df.GroupBy("Bool").Product();
            Assert.Equal(2, product.Rows.Count);

            DataFrame sum = df.GroupBy("Bool").Sum();
            Assert.Equal(2, sum.Rows.Count);

            DataFrame mean = df.GroupBy("Bool").Mean();
            Assert.Equal(2, mean.Rows.Count);
            for (int r = 0; r < 2; r++)
            {
                for (int c = 0; c < count.Columns.Count; c++)
                {
                    DataFrameColumn originalColumn = df.Columns[c];
                    if (originalColumn.Name == "Bool" || originalColumn.Name == "Char")
                        continue;
                    DataFrameColumn minColumn = min.Columns[originalColumn.Name];
                    Assert.Equal(r == 0 ? "0" : "1", minColumn[r].ToString());

                    DataFrameColumn productColumn = product.Columns[originalColumn.Name];

                    if (originalColumn.Name == "Sbyte")
                        Assert.Equal(r == 0 ? "0" : "-67", productColumn[r].ToString());
                    else
                        Assert.Equal(r == 0 ? "0" : "189", productColumn[r].ToString());

                    DataFrameColumn sumColumn = sum.Columns[originalColumn.Name];
                    Assert.Equal("20", sumColumn[r].ToString());
                }
            }

            DataFrame columnSum = df.GroupBy("Bool").Sum("Int");
            Assert.Equal(2, columnSum.Columns.Count);
            Assert.Equal(20, columnSum.Columns["Int"][0]);
            Assert.Equal(20, columnSum.Columns["Int"][1]);
            DataFrame columnMax = df.GroupBy("Bool").Max("Int");
            Assert.Equal(2, columnMax.Columns.Count);
            Assert.Equal(8, columnMax.Columns["Int"][0]);
            Assert.Equal(9, columnMax.Columns["Int"][1]);
            DataFrame columnProduct = df.GroupBy("Bool").Product("Int");
            Assert.Equal(2, columnProduct.Columns.Count);
            Assert.Equal(0, columnProduct.Columns["Int"][0]);
            Assert.Equal(189, columnProduct.Columns["Int"][1]);
            DataFrame columnMin = df.GroupBy("Bool").Min("Int");
            Assert.Equal(2, columnMin.Columns.Count);
            Assert.Equal(0, columnMin.Columns["Int"][0]);
            Assert.Equal(1, columnMin.Columns["Int"][1]);

            DataFrame countIntColumn = df.GroupBy("Bool").Count("Int");
            Assert.Equal(2, countIntColumn.Columns.Count);
            Assert.Equal(2, countIntColumn.Rows.Count);
            Assert.Equal((long)5, countIntColumn.Columns["Int"][0]);
            Assert.Equal((long)4, countIntColumn.Columns["Int"][1]);

            DataFrame firstDecimalColumn = df.GroupBy("Bool").First("Decimal");
            Assert.Equal(2, firstDecimalColumn.Columns.Count);
            Assert.Equal(2, firstDecimalColumn.Rows.Count);
            Assert.Equal((decimal)0, firstDecimalColumn.Columns["Decimal"][0]);
            Assert.Equal((decimal)1, firstDecimalColumn.Columns["Decimal"][1]);
        }

        [Fact]
        public void TestGroupByDifferentColumnTypes()
        {
            void GroupCountAndAssert(DataFrame frame)
            {
                DataFrame grouped = frame.GroupBy("Column1").Count();
                Assert.Equal(2, grouped.Rows.Count);
            }

            DataFrame df = MakeDataFrame<byte, bool>(10, false);
            GroupCountAndAssert(df);

            df = MakeDataFrame<char, bool>(10, false);
            GroupCountAndAssert(df);

            df = MakeDataFrame<decimal, bool>(10, false);
            GroupCountAndAssert(df);

            df = MakeDataFrame<double, bool>(10, false);
            GroupCountAndAssert(df);

            df = MakeDataFrame<float, bool>(10, false);
            GroupCountAndAssert(df);

            df = MakeDataFrame<int, bool>(10, false);
            GroupCountAndAssert(df);

            df = MakeDataFrame<long, bool>(10, false);
            GroupCountAndAssert(df);

            df = MakeDataFrame<sbyte, bool>(10, false);
            GroupCountAndAssert(df);

            df = MakeDataFrame<short, bool>(10, false);
            GroupCountAndAssert(df);

            df = MakeDataFrame<uint, bool>(10, false);
            GroupCountAndAssert(df);

            df = MakeDataFrame<ulong, bool>(10, false);
            GroupCountAndAssert(df);

            df = MakeDataFrame<ushort, bool>(10, false);
            GroupCountAndAssert(df);
        }

        [Fact]
        public void TestIEnumerable()
        {
            DataFrame df = MakeDataFrameWithAllColumnTypes(10);

            int totalValueCount = 0;
            for (int i = 0; i < df.Columns.Count; i++)
            {
                DataFrameColumn baseColumn = df.Columns[i];
                foreach (object value in baseColumn)
                {
                    totalValueCount++;
                }
            }
            Assert.Equal(10 * df.Columns.Count, totalValueCount);

            // spot check a few column types:

            StringDataFrameColumn stringColumn = (StringDataFrameColumn)df.Columns["String"];
            StringBuilder actualStrings = new StringBuilder();
            foreach (string value in stringColumn)
            {
                if (value == null)
                {
                    actualStrings.Append("<null>");
                }
                else
                {
                    actualStrings.Append(value);
                }
            }
            Assert.Equal("01234<null>6789", actualStrings.ToString());

            ArrowStringDataFrameColumn arrowStringColumn = (ArrowStringDataFrameColumn)df.Columns["ArrowString"];
            actualStrings.Clear();
            foreach (string value in arrowStringColumn)
            {
                if (value == null)
                {
                    actualStrings.Append("<null>");
                }
                else
                {
                    actualStrings.Append(value);
                }
            }
            Assert.Equal("foofoofoofoofoo<null>foofoofoofoo", actualStrings.ToString());

            PrimitiveDataFrameColumn<float> floatColumn = (PrimitiveDataFrameColumn<float>)df.Columns["Float"];
            actualStrings.Clear();
            foreach (float? value in floatColumn)
            {
                if (value == null)
                {
                    actualStrings.Append("<null>");
                }
                else
                {
                    actualStrings.Append(value);
                }
            }
            Assert.Equal("01234<null>6789", actualStrings.ToString());

            PrimitiveDataFrameColumn<int> intColumn = (PrimitiveDataFrameColumn<int>)df.Columns["Int"];
            actualStrings.Clear();
            foreach (int? value in intColumn)
            {
                if (value == null)
                {
                    actualStrings.Append("<null>");
                }
                else
                {
                    actualStrings.Append(value);
                }
            }
            Assert.Equal("01234<null>6789", actualStrings.ToString());
        }

        [Fact]
        public void TestColumnClamp()
        {
            DataFrame df = MakeDataFrameWithNumericColumns(10);
            // Out of place
            DataFrameColumn clamped = df.Columns["Int"].Clamp(3, 7);
            Assert.Equal(3, clamped[0]);
            Assert.Equal(0, df.Columns["Int"][0]);
            Assert.Equal(3, clamped[1]);
            Assert.Equal(1, df.Columns["Int"][1]);
            Assert.Equal(3, clamped[2]);
            Assert.Equal(2, df.Columns["Int"][2]);
            Assert.Equal(3, clamped[3]);
            Assert.Equal(3, df.Columns["Int"][3]);
            Assert.Equal(4, clamped[4]);
            Assert.Equal(4, df.Columns["Int"][4]);
            Assert.Null(clamped[5]);
            Assert.Null(df.Columns["Int"][5]);
            Assert.Equal(6, clamped[6]);
            Assert.Equal(6, df.Columns["Int"][6]);
            Assert.Equal(7, clamped[7]);
            Assert.Equal(7, df.Columns["Int"][7]);
            Assert.Equal(7, clamped[8]);
            Assert.Equal(8, df.Columns["Int"][8]);
            Assert.Equal(7, clamped[9]);
            Assert.Equal(9, df.Columns["Int"][9]);

            // In place
            df.Columns["Int"].Clamp(3, 7, true);
            Assert.Equal(3, df.Columns["Int"][0]);
            Assert.Equal(3, df.Columns["Int"][1]);
            Assert.Equal(3, df.Columns["Int"][2]);
            Assert.Equal(3, df.Columns["Int"][3]);
            Assert.Equal(4, df.Columns["Int"][4]);
            Assert.Null(df.Columns["Int"][5]);
            Assert.Equal(6, df.Columns["Int"][6]);
            Assert.Equal(7, df.Columns["Int"][7]);
            Assert.Equal(7, df.Columns["Int"][8]);
            Assert.Equal(7, df.Columns["Int"][9]);
        }

        [Fact]
        public void TestColumnFilter()
        {
            DataFrame df = MakeDataFrameWithNumericColumns(10);
            DataFrameColumn filtered = df.Columns["Int"].Filter(3, 7);
            Assert.Equal(4, filtered.Length);
            Assert.Equal(3, filtered[0]);
            Assert.Equal(4, filtered[1]);
            Assert.Equal(6, filtered[2]);
            Assert.Equal(7, filtered[3]);
        }

        [Fact]
        public void TestDataFrameClamp()
        {
            DataFrame df = MakeDataFrameWithAllColumnTypes(10);
            IEnumerable<DataViewSchema.Column> dfColumns = ((IDataView)df).Schema;

            void VerifyDataFrameClamp(DataFrame clampedColumn)
            {

                IEnumerable<DataViewSchema.Column> clampedColumns = ((IDataView)clampedColumn).Schema;
                Assert.Equal(df.Columns.Count, clampedColumn.Columns.Count);
                Assert.Equal(dfColumns, clampedColumns);
                for (int c = 0; c < df.Columns.Count; c++)
                {
                    DataFrameColumn column = clampedColumn.Columns[c];
                    if (column.IsNumericColumn())
                    {
                        for (int i = 0; i < 4; i++)
                        {
                            Assert.Equal("3", column[i].ToString());
                        }
                        Assert.Equal(4.ToString(), column[4].ToString());
                        Assert.Null(column[5]);
                        Assert.Equal(6.ToString(), column[6].ToString());
                        for (int i = 7; i < 10; i++)
                        {
                            Assert.Equal("7", column[i].ToString());
                        }
                    }
                    else
                    {
                        for (int i = 0; i < column.Length; i++)
                        {
                            var colD = df.Columns[c][i];
                            var ocD = column[i];
                            Assert.Equal(df.Columns[c][i], column[i]);
                        }
                    }
                }
            }

            // Out of place
            DataFrame clamped = df.Clamp(3, 7);
            VerifyDataFrameClamp(clamped);
            for (int i = 0; i < 10; i++)
            {
                if (i != 5)
                    Assert.Equal(i, df.Columns["Int"][i]);
                else
                    Assert.Null(df.Columns["Int"][5]);
            }

            // Inplace
            df.Clamp(3, 7, true);
            VerifyDataFrameClamp(df);

        }

        [Fact]
        public void TestDataFrameFilter()
        {
            DataFrame df = MakeDataFrameWithAllMutableColumnTypes(10);
            DataFrame boolColumnFiltered = df[df.Columns["Bool"].ElementwiseEquals(true)];
            List<int> verify = new List<int> { 0, 2, 4, 6, 8 };
            Assert.Equal(5, boolColumnFiltered.Rows.Count);
            for (int i = 0; i < boolColumnFiltered.Columns.Count; i++)
            {
                DataFrameColumn column = boolColumnFiltered.Columns[i];
                if (column.Name == "Char" || column.Name == "Bool" || column.Name == "String" || column.Name == "DateTime")
                    continue;
                for (int j = 0; j < column.Length; j++)
                {
                    Assert.Equal(verify[j].ToString(), column[j].ToString());
                }
            }
            DataFrame intEnumerableFiltered = df[Enumerable.Range(0, 10)];
            DataFrame boolEnumerableFiltered = df[Enumerable.Range(0, 10).Select(x => true)];
            DataFrame longEnumerableFiltered = df[Enumerable.Range(0, 10).Select(x => (long)x)];
            Assert.Equal(intEnumerableFiltered.Columns.Count, df.Columns.Count);
            Assert.Equal(boolEnumerableFiltered.Columns.Count, df.Columns.Count);
            Assert.Equal(longEnumerableFiltered.Columns.Count, df.Columns.Count);
            for (int i = 0; i < intEnumerableFiltered.Columns.Count; i++)
            {
                DataFrameColumn intFilteredColumn = intEnumerableFiltered.Columns[i];
                DataFrameColumn dfColumn = df.Columns[i];
                DataFrameColumn boolFilteredColumn = boolEnumerableFiltered.Columns[i];
                DataFrameColumn longFilteredColumn = longEnumerableFiltered.Columns[i];
                Assert.True(intFilteredColumn.ElementwiseEquals(dfColumn).All());
                Assert.True(boolFilteredColumn.ElementwiseEquals(dfColumn).All());
                Assert.True(longFilteredColumn.ElementwiseEquals(dfColumn).All());
            }
        }

        [Fact]
        public void TestPrefixAndSuffix()
        {
            DataFrame df = MakeDataFrameWithAllColumnTypes(10);
            IEnumerable<DataViewSchema.Column> columnNames = ((IDataView)df).Schema;

            DataFrame prefix = df.AddPrefix("Prefix_");
            IEnumerable<DataViewSchema.Column> prefixNames = ((IDataView)prefix).Schema;
            foreach ((DataViewSchema.Column First, DataViewSchema.Column Second) in columnNames.Zip(((IDataView)df).Schema, (e1, e2) => (e1, e2)))
            {
                Assert.Equal(First.Name, Second.Name);
            }
            foreach ((DataViewSchema.Column First, DataViewSchema.Column Second) in prefixNames.Zip(columnNames, (e1, e2) => (e1, e2)))
            {
                Assert.Equal(First.Name, "Prefix_" + Second.Name);
            }

            // Inplace
            df.AddPrefix("Prefix_", true);
            prefixNames = ((IDataView)df).Schema;
            foreach ((DataViewSchema.Column First, DataViewSchema.Column Second) in columnNames.Zip(prefixNames, (e1, e2) => (e1, e2)))
            {
                Assert.Equal("Prefix_" + First.Name, Second.Name);
            }

            DataFrame suffix = df.AddSuffix("_Suffix");
            IEnumerable<DataViewSchema.Column> suffixNames = ((IDataView)suffix).Schema;
            foreach ((DataViewSchema.Column First, DataViewSchema.Column Second) in ((IDataView)df).Schema.Zip(columnNames, (e1, e2) => (e1, e2)))
            {
                Assert.Equal(First.Name, "Prefix_" + Second.Name);
            }
            foreach ((DataViewSchema.Column First, DataViewSchema.Column Second) in columnNames.Zip(suffixNames, (e1, e2) => (e1, e2)))
            {
                Assert.Equal("Prefix_" + First.Name + "_Suffix", Second.Name);
            }

            // InPlace
            df.AddSuffix("_Suffix", true);
            suffixNames = ((IDataView)df).Schema;
            foreach ((DataViewSchema.Column First, DataViewSchema.Column Second) in columnNames.Zip(suffixNames, (e1, e2) => (e1, e2)))
            {
                Assert.Equal("Prefix_" + First.Name + "_Suffix", Second.Name);
            }
        }

        [Fact]
        public void TestSample()
        {
            DataFrame df = MakeDataFrameWithAllColumnTypes(10);
            DataFrame sampled = df.Sample(7);
            Assert.Equal(7, sampled.Rows.Count);
            Assert.Equal(df.Columns.Count, sampled.Columns.Count);

            // all sampled rows should be unique.
            HashSet<int?> uniqueRowValues = new HashSet<int?>();
            foreach (int? value in sampled.Columns["Int"])
            {
                uniqueRowValues.Add(value);
            }
            Assert.Equal(uniqueRowValues.Count, sampled.Rows.Count);

            // should throw exception as sample size is greater than dataframe rows
            Assert.Throws<ArgumentException>(() => df.Sample(13));
        }

        [Theory]
        [InlineData(1, 2)]
        [InlineData(2, 1)]
        public void TestDataCorrectnessForInnerMerge(int leftCount, int rightCount)
        {
            DataFrame left = MakeDataFrameWithNumericColumns(leftCount, false);
            DataFrameColumn leftStringColumn = new StringDataFrameColumn("String", Enumerable.Range(0, leftCount).Select(x => "Left"));
            left.Columns.Insert(left.Columns.Count, leftStringColumn);

            DataFrame right = MakeDataFrameWithNumericColumns(rightCount, false);
            DataFrameColumn rightStringColumn = new StringDataFrameColumn("String", Enumerable.Range(0, rightCount).Select(x => "Right"));
            right.Columns.Insert(right.Columns.Count, rightStringColumn);

            DataFrame merge = left.Merge<int>(right, "Int", "Int", joinAlgorithm: JoinAlgorithm.Inner);

            Assert.Equal("Left", (string)merge.Columns["String_left"][0]);
            Assert.Equal("Right", (string)merge.Columns["String_right"][0]);
        }

        [Fact]
        public void TestMerge()
        {
            DataFrame left = MakeDataFrameWithAllMutableColumnTypes(10);
            DataFrame right = MakeDataFrameWithAllMutableColumnTypes(5);

            // Tests with right.Rows.Count < left.Rows.Count
            // Left merge
            DataFrame merge = left.Merge<int>(right, "Int", "Int");
            Assert.Equal(10, merge.Rows.Count);
            Assert.Equal(merge.Columns.Count, left.Columns.Count + right.Columns.Count);
            Assert.Null(merge.Columns["Int_right"][6]);
            Assert.Null(merge.Columns["Int_left"][5]);
            VerifyMerge(merge, left, right, JoinAlgorithm.Left);

            // Right merge
            merge = left.Merge<int>(right, "Int", "Int", joinAlgorithm: JoinAlgorithm.Right);
            Assert.Equal(5, merge.Rows.Count);
            Assert.Equal(merge.Columns.Count, left.Columns.Count + right.Columns.Count);
            Assert.Equal(merge.Columns["Int_right"][3], right.Columns["Int"][3]);
            Assert.Null(merge.Columns["Int_right"][2]);
            VerifyMerge(merge, left, right, JoinAlgorithm.Right);

            // Outer merge
            merge = left.Merge<int>(right, "Int", "Int", joinAlgorithm: JoinAlgorithm.FullOuter);
            Assert.Equal(merge.Rows.Count, left.Rows.Count);
            Assert.Equal(merge.Columns.Count, left.Columns.Count + right.Columns.Count);
            Assert.Null(merge.Columns["Int_right"][6]);
            VerifyMerge(merge, left, right, JoinAlgorithm.FullOuter);

            // Inner merge
            merge = left.Merge<int>(right, "Int", "Int", joinAlgorithm: JoinAlgorithm.Inner);
            Assert.Equal(merge.Rows.Count, right.Rows.Count);
            Assert.Equal(merge.Columns.Count, left.Columns.Count + right.Columns.Count);
            Assert.Equal(merge.Columns["Int_right"][2], right.Columns["Int"][3]);
            Assert.Null(merge.Columns["Int_right"][4]);
            VerifyMerge(merge, left, right, JoinAlgorithm.Inner);

            // Tests with right.Rows.Count > left.Rows.Count
            // Left merge
            right = MakeDataFrameWithAllMutableColumnTypes(15);
            merge = left.Merge<int>(right, "Int", "Int");
            Assert.Equal(merge.Rows.Count, left.Rows.Count);
            Assert.Equal(merge.Columns.Count, left.Columns.Count + right.Columns.Count);
            Assert.Equal(merge.Columns["Int_right"][6], right.Columns["Int"][6]);
            VerifyMerge(merge, left, right, JoinAlgorithm.Left);

            // Right merge
            merge = left.Merge<int>(right, "Int", "Int", joinAlgorithm: JoinAlgorithm.Right);
            Assert.Equal(merge.Rows.Count, right.Rows.Count);
            Assert.Equal(merge.Columns.Count, left.Columns.Count + right.Columns.Count);
            Assert.Equal(merge.Columns["Int_right"][2], right.Columns["Int"][2]);
            Assert.Null(merge.Columns["Int_left"][12]);
            VerifyMerge(merge, left, right, JoinAlgorithm.Right);

            // Outer merge
            merge = left.Merge<int>(right, "Int", "Int", joinAlgorithm: JoinAlgorithm.FullOuter);
            Assert.Equal(16, merge.Rows.Count);
            Assert.Equal(merge.Columns.Count, left.Columns.Count + right.Columns.Count);
            Assert.Null(merge.Columns["Int_left"][12]);
            Assert.Null(merge.Columns["Int_left"][15]);
            VerifyMerge(merge, left, right, JoinAlgorithm.FullOuter);

            // Inner merge
            merge = left.Merge<int>(right, "Int", "Int", joinAlgorithm: JoinAlgorithm.Inner);
            Assert.Equal(9, merge.Rows.Count);
            Assert.Equal(merge.Columns.Count, left.Columns.Count + right.Columns.Count);
            Assert.Equal(merge.Columns["Int_right"][2], right.Columns["Int"][2]);
            VerifyMerge(merge, left, right, JoinAlgorithm.Inner);
        }

        private void MatchRowsOnMergedDataFrame(DataFrame merge, DataFrame left, DataFrame right, long mergeRow, long? leftRow, long? rightRow)
        {
            Assert.Equal(merge.Columns.Count, left.Columns.Count + right.Columns.Count);
            DataFrameRow dataFrameMergeRow = merge.Rows[mergeRow];
            int columnIndex = 0;
            foreach (object value in dataFrameMergeRow)
            {
                object compare = null;
                if (columnIndex < left.Columns.Count)
                {
                    if (leftRow != null)
                    {
                        compare = left.Rows[leftRow.Value][columnIndex];
                    }
                }
                else
                {
                    int rightColumnIndex = columnIndex - left.Columns.Count;
                    if (rightRow != null)
                    {
                        compare = right.Rows[rightRow.Value][rightColumnIndex];
                    }
                }
                Assert.Equal(value, compare);
                columnIndex++;
            }
        }

        [Theory]
        [InlineData(10, 5, JoinAlgorithm.Left)]
        [InlineData(5, 10, JoinAlgorithm.Right)]
        public void TestMergeEdgeCases_LeftOrRight(int leftLength, int rightLength, JoinAlgorithm joinAlgorithm)
        {
            DataFrame left = MakeDataFrameWithAllMutableColumnTypes(leftLength);
            if (leftLength > 5)
            {
                left["Int"][8] = null;
            }
            DataFrame right = MakeDataFrameWithAllMutableColumnTypes(rightLength);
            if (rightLength > 5)
            {
                right["Int"][8] = null;
            }

            DataFrame merge = left.Merge<int>(right, "Int", "Int", joinAlgorithm: joinAlgorithm);
            Assert.Equal(10, merge.Rows.Count);
            Assert.Equal(merge.Columns.Count, left.Columns.Count + right.Columns.Count);
            int[] matchedFullRows = new int[] { 0, 1, 3, 4 };
            for (long i = 0; i < matchedFullRows.Length; i++)
            {
                int rowIndex = matchedFullRows[i];
                MatchRowsOnMergedDataFrame(merge, left, right, rowIndex, rowIndex, rowIndex);
            }

            int[] matchedLeftOrRightRowsNullOtherRows = new int[] { 2, 5, 6, 7, 8, 9 };
            for (long i = 0; i < matchedLeftOrRightRowsNullOtherRows.Length; i++)
            {
                int rowIndex = matchedLeftOrRightRowsNullOtherRows[i];
                if (leftLength > 5)
                {
                    MatchRowsOnMergedDataFrame(merge, left, right, rowIndex, rowIndex, null);
                }
                else
                {
                    MatchRowsOnMergedDataFrame(merge, left, right, rowIndex, null, rowIndex);
                }
            }
        }

        [Fact]
        public void TestMergeEdgeCases_Inner()
        {
            DataFrame left = MakeDataFrameWithAllMutableColumnTypes(5);
            DataFrame right = MakeDataFrameWithAllMutableColumnTypes(10);
            left["Int"][3] = null;
            right["Int"][6] = null;
            // Creates this case:
            /*
             * Left:    Right:
             * 0        0
             * 1        1
             * null(2)  2
             * null(3)  3
             * 4        4
             *          null(5)
             *          null(6)
             *          7
             *          8
             *          9
             */
            /*
             * Merge will result in a DataFrame like:
             * Int_Left Int_Right
             * 0        0
             * 1        1
             * 4        4
             * null(2)  null(5)
             * null(3)  null(5)
             * null(2)  null(6)
             * null(3)  null(6)
             */

            DataFrame merge = left.Merge<int>(right, "Int", "Int", joinAlgorithm: JoinAlgorithm.Inner);
            Assert.Equal(7, merge.Rows.Count);
            Assert.Equal(merge.Columns.Count, left.Columns.Count + right.Columns.Count);

            int[] mergeRows = new int[] { 0, 1, 2, 3, 4, 5, 6 };
            int[] leftRows = new int[] { 0, 1, 4, 2, 3, 2, 3 };
            int[] rightRows = new int[] { 0, 1, 4, 5, 5, 6, 6 };
            for (long i = 0; i < mergeRows.Length; i++)
            {
                int rowIndex = mergeRows[i];
                int leftRowIndex = leftRows[i];
                int rightRowIndex = rightRows[i];
                MatchRowsOnMergedDataFrame(merge, left, right, rowIndex, leftRowIndex, rightRowIndex);
            }
        }

        [Fact]
        public void TestMergeEdgeCases_Outer()
        {
            DataFrame left = MakeDataFrameWithAllMutableColumnTypes(5);
            left["Int"][3] = null;
            DataFrame right = MakeDataFrameWithAllMutableColumnTypes(5);
            right["Int"][1] = 5;
            right["Int"][3] = null;
            right["Int"][4] = 6;

            // Creates this case:
            /*
             * Left:    Right:    RowIndex:
             * 0        0         0
             * 1        5         1
             * null     null      2
             * null(3)  null(3)   3
             * 4        6         4
             */

            /*
             * Merge will result in a DataFrame like:
             * Int_left:    Int_right:        Merged:    Index:
             * 0            0                 0 - 0      0
             * 1            null              1 - N      1
             * null         null              2 - 2      2
             * null         null(3)           2 - 3      3
             * null(3)      null              3 - 2      4
             * null(3)      null(3)           3 - 3      5
             * 4            null              4 - N      6
             * null         5                 N - 1      7
             * null         6                 N - 4      8
             */

            DataFrame merge = left.Merge<int>(right, "Int", "Int", joinAlgorithm: JoinAlgorithm.FullOuter);
            Assert.Equal(9, merge.Rows.Count);
            Assert.Equal(merge.Columns.Count, left.Columns.Count + right.Columns.Count);

            int[] mergeRows = new int[] { 0, 2, 3, 4, 5 };
            int[] leftRows = new int[] { 0, 2, 2, 3, 3 };
            int[] rightRows = new int[] { 0, 2, 3, 2, 3 };
            for (long i = 0; i < mergeRows.Length; i++)
            {
                int rowIndex = mergeRows[i];
                int leftRowIndex = leftRows[i];
                int rightRowIndex = rightRows[i];
                MatchRowsOnMergedDataFrame(merge, left, right, rowIndex, leftRowIndex, rightRowIndex);
            }

            mergeRows = new int[] { 1, 6 };
            leftRows = new int[] { 1, 4 };
            for (long i = 0; i < mergeRows.Length; i++)
            {
                int rowIndex = mergeRows[i];
                int leftRowIndex = leftRows[i];
                MatchRowsOnMergedDataFrame(merge, left, right, rowIndex, leftRowIndex, null);
            }

            mergeRows = new int[] { 7, 8 };
            rightRows = new int[] { 1, 4 };
            for (long i = 0; i < mergeRows.Length; i++)
            {
                int rowIndex = mergeRows[i];
                int rightRowIndex = rightRows[i];
                MatchRowsOnMergedDataFrame(merge, left, right, rowIndex, null, rightRowIndex);
            }
        }

        [Fact]
        public void TestMerge_ByTwoColumns_Complex_LeftJoin()
        {
            //Test left merge by to int type columns

            //Arrange
            var left = new DataFrame();
            left.Columns.Add(new PrimitiveDataFrameColumn<int>("Index", new[] { 0, 1, 2, 3, 4, 5 }));
            left.Columns.Add(new PrimitiveDataFrameColumn<int>("G1", new[] { 0, 1, 1, 2, 2, 3 }));
            left.Columns.Add(new PrimitiveDataFrameColumn<int>("G2", new[] { 3, 1, 2, 1, 2, 1 }));

            var right = new DataFrame();
            right.Columns.Add(new PrimitiveDataFrameColumn<int>("Index", new[] { 0, 1, 2, 3 }));
            right.Columns.Add(new PrimitiveDataFrameColumn<int>("G1", new[] { 1, 1, 1, 2 }));
            right.Columns.Add(new PrimitiveDataFrameColumn<int>("G2", new[] { 1, 2, 1, 1 }));

            // Creates this case:
            /*  -------------------------
             *     Left     |     Right
             *   I  G1 G2   |   I  G1 G2
             *  -------------------------
             *   0  0  3    |   0  1  1
             *   1  1  1    |   1  1  2
             *   2  1  2    |   2  1  1
             *   3  2  1    |   3  2  1
             *   4  2  2
             *   5  3  1
             */

            /*
             * Merge will result in a DataFrame like:
             *   IL G1 G2     IR              Merged:
             *  -------------------------
             *   0  0  3                      0 - N
             *   1  1  1       0  1  1        1 - 0
             *   1  1  1       2  1  1        1 - 2
             *   2  1  2       1  1  2        2 - 1
             *   3  2  1       3  2  1        3 - 3
             *   4  2  2                      4 - N
             *   5  3  1                      5 - N
             */

            //Act
            var merge = left.Merge(right, new[] { "G1", "G2" }, new[] { "G1", "G2" });

            //Assert
            var expectedMerged = new (int? Left, int? Right)[] {
                (0, null),
                (1, 0),
                (1, 2),
                (2, 1),
                (3, 3),
                (4, null),
                (5, null)
            };

            Assert.Equal(expectedMerged.Length, merge.Rows.Count);
            Assert.Equal(merge.Columns.Count, left.Columns.Count + right.Columns.Count);

            for (long i = 0; i < expectedMerged.Length; i++)
            {
                MatchRowsOnMergedDataFrame(merge, left, right, i, expectedMerged[i].Left, expectedMerged[i].Right);
            }

        }

        [Fact]
        public void TestMerge_ByTwoColumns_Simple_ManyToMany_LeftJoin()
        {
            //Test left merge by to int type columns

            //Arrange
            var left = new DataFrame();
            left.Columns.Add(new PrimitiveDataFrameColumn<int>("Index", new[] { 0, 1, 2 }));
            left.Columns.Add(new PrimitiveDataFrameColumn<int>("G1", new[] { 1, 1, 3 }));
            left.Columns.Add(new PrimitiveDataFrameColumn<int>("G2", new[] { 1, 1, 3 }));

            var right = new DataFrame();
            right.Columns.Add(new PrimitiveDataFrameColumn<int>("Index", new[] { 0, 1, 2 }));
            right.Columns.Add(new PrimitiveDataFrameColumn<int>("G1", new[] { 1, 1, 0 }));
            right.Columns.Add(new PrimitiveDataFrameColumn<int>("G2", new[] { 1, 1, 0 }));

            // Creates this case:
            /*  ---------------------------
             *     Left    |    Right
             *   I  G1 G2  |   I  G1 G2
             *  ---------------------------
             *   0  1  1   |   0  1  1
             *   1  1  1   |   1  1  1
             *   2  3  3   |   2  0  0
             */

            /*
             * Merge will result in a DataFrame like:
             *   IL G1 G2     IR           Merged:
             *  -------------------------
             *   0  1  1      0  1  1       0 - 0
             *   0  1  1      1  1  1       0 - 1
             *   1  1  1      0  1  1       1 - 0
             *   1  1  1      1  1  1       1 - 1
             *   2  3  3                    2 - N
             */

            //Act
            var merge = left.Merge(right, new[] { "G1", "G2" }, new[] { "G1", "G2" });

            //Assert
            var expectedMerged = new (int? Left, int? Right)[] {
                (0, 0),
                (0, 1),
                (1, 0),
                (1, 1),
                (2, null)
            };

            Assert.Equal(expectedMerged.Length, merge.Rows.Count);
            Assert.Equal(merge.Columns.Count, left.Columns.Count + right.Columns.Count);

            for (long i = 0; i < expectedMerged.Length; i++)
            {
                MatchRowsOnMergedDataFrame(merge, left, right, i, expectedMerged[i].Left, expectedMerged[i].Right);
            }
        }

        [Fact]
        public void TestMerge_ByTwoColumns_Simple_ManyToMany_RightJoin()
        {
            //Test left merge by to int type columns

            //Arrange
            var left = new DataFrame();
            left.Columns.Add(new PrimitiveDataFrameColumn<int>("Index", new[] { 0, 1, 2 }));
            left.Columns.Add(new PrimitiveDataFrameColumn<int>("G1", new[] { 1, 1, 3 }));
            left.Columns.Add(new PrimitiveDataFrameColumn<int>("G2", new[] { 1, 1, 3 }));

            var right = new DataFrame();
            right.Columns.Add(new PrimitiveDataFrameColumn<int>("Index", new[] { 0, 1, 2 }));
            right.Columns.Add(new PrimitiveDataFrameColumn<int>("G1", new[] { 1, 1, 0 }));
            right.Columns.Add(new PrimitiveDataFrameColumn<int>("G2", new[] { 1, 1, 0 }));

            // Creates this case:
            /*  ---------------------------
             *     Left    |    Right
             *   I  G1 G2  |   I  G1 G2
             *  ---------------------------
             *   0  1  1   |   0  1  1
             *   1  1  1   |   1  1  1
             *   2  3  3   |   2  0  0
             */

            /*
             * Merge will result in a DataFrame like:
             *   IL G1 G2     IR           Merged:
             *  -------------------------
             *   0  1  1      0  1  1       0 - 0
             *   1  1  1      0  1  1       1 - 0
             *   0  1  1      1  1  1       0 - 1
             *   1  1  1      1  1  1       1 - 1
             *                2  0  0       N - 2
             */

            //Act
            var merge = left.Merge(right, new[] { "G1", "G2" }, new[] { "G1", "G2" }, joinAlgorithm: JoinAlgorithm.Right);

            //Assert
            var expectedMerged = new (int? Left, int? Right)[] {
                (0, 0),
                (1, 0),
                (0, 1),
                (1, 1),
                (null, 2)
            };

            Assert.Equal(expectedMerged.Length, merge.Rows.Count);
            Assert.Equal(merge.Columns.Count, left.Columns.Count + right.Columns.Count);

            for (long i = 0; i < expectedMerged.Length; i++)
            {
                MatchRowsOnMergedDataFrame(merge, left, right, i, expectedMerged[i].Left, expectedMerged[i].Right);
            }
        }

        [Fact]
        public void TestMerge_ByTwoColumns_Simple_ManyToMany_InnerJoin()
        {
            //Test left merge by to int type columns

            //Arrange
            var left = new DataFrame();
            left.Columns.Add(new PrimitiveDataFrameColumn<int>("Index", new[] { 0, 1, 2 }));
            left.Columns.Add(new PrimitiveDataFrameColumn<int>("G1", new[] { 1, 1, 3 }));
            left.Columns.Add(new PrimitiveDataFrameColumn<int>("G2", new[] { 1, 1, 3 }));

            var right = new DataFrame();
            right.Columns.Add(new PrimitiveDataFrameColumn<int>("Index", new[] { 0, 1, 2 }));
            right.Columns.Add(new PrimitiveDataFrameColumn<int>("G1", new[] { 1, 1, 0 }));
            right.Columns.Add(new PrimitiveDataFrameColumn<int>("G2", new[] { 1, 1, 0 }));

            // Creates this case:
            /*  ---------------------------
             *     Left    |    Right
             *   I  G1 G2  |   I  G1 G2
             *  ---------------------------
             *   0  1  1   |   0  1  1
             *   1  1  1   |   1  1  1
             *   2  3  3   |   2  0  0
             */

            /*
             * Merge will result in a DataFrame like:
             *   IL G1 G2     IR           Merged:
             *  -------------------------
             *   0  1  1      0  1  1       0 - 0
             *   1  1  1      0  1  1       1 - 0
             *   0  1  1      1  1  1       0 - 1
             *   1  1  1      1  1  1       1 - 1
             */

            //Act
            var merge = left.Merge(right, new[] { "G1", "G2" }, new[] { "G1", "G2" }, joinAlgorithm: JoinAlgorithm.Inner);

            //Assert
            var expectedMerged = new (int? Left, int? Right)[] {
                (0, 0),
                (1, 0),
                (0, 1),
                (1, 1)
            };

            Assert.Equal(expectedMerged.Length, merge.Rows.Count);
            Assert.Equal(merge.Columns.Count, left.Columns.Count + right.Columns.Count);

            for (long i = 0; i < expectedMerged.Length; i++)
            {
                MatchRowsOnMergedDataFrame(merge, left, right, i, expectedMerged[i].Left, expectedMerged[i].Right);
            }
        }

        [Fact]
        public void TestMerge_ByTwoColumns_Simple_ManyToMany_OuterJoin()
        {
            //Test left merge by to int type columns

            //Arrange
            var left = new DataFrame();
            left.Columns.Add(new PrimitiveDataFrameColumn<int>("Index", new[] { 0, 1, 2 }));
            left.Columns.Add(new PrimitiveDataFrameColumn<int>("G1", new[] { 1, 1, 3 }));
            left.Columns.Add(new PrimitiveDataFrameColumn<int>("G2", new[] { 1, 1, 3 }));

            var right = new DataFrame();
            right.Columns.Add(new PrimitiveDataFrameColumn<int>("Index", new[] { 0, 1, 2 }));
            right.Columns.Add(new PrimitiveDataFrameColumn<int>("G1", new[] { 1, 1, 0 }));
            right.Columns.Add(new PrimitiveDataFrameColumn<int>("G2", new[] { 1, 1, 0 }));

            // Creates this case:
            /*  ---------------------------
             *     Left    |    Right
             *   I  G1 G2  |   I  G1 G2
             *  ---------------------------
             *   0  1  1   |   0  1  1
             *   1  1  1   |   1  1  1
             *   2  3  3   |   2  0  0
             */

            /*
             * Merge will result in a DataFrame like:
             *   IL G1 G2     IR           Merged:
             *  -------------------------
             *   0  1  1      0  1  1       0 - 0
             *   0  1  1      1  1  1       0 - 1
             *   1  1  1      0  1  1       1 - 0
             *   1  1  1      1  1  1       1 - 1
             *   2  3  3                    2 - N
             *                2  0  0       N - 2
             */

            //Act
            var merge = left.Merge(right, new[] { "G1", "G2" }, new[] { "G1", "G2" }, joinAlgorithm: JoinAlgorithm.FullOuter);

            //Assert
            var expectedMerged = new (int? Left, int? Right)[] {
                (0, 0),
                (0, 1),
                (1, 0),
                (1, 1),
                (2, null),
                (null, 2)
            };

            Assert.Equal(expectedMerged.Length, merge.Rows.Count);
            Assert.Equal(merge.Columns.Count, left.Columns.Count + right.Columns.Count);

            for (long i = 0; i < expectedMerged.Length; i++)
            {
                MatchRowsOnMergedDataFrame(merge, left, right, i, expectedMerged[i].Left, expectedMerged[i].Right);
            }
        }

        [Fact]
        public void TestMerge_ByThreeColumns_OneToOne_LeftJoin()
        {
            //Test merge by LEFT join of int and string columns

            //Arrange
            var left = new DataFrame();
            left.Columns.Add(new PrimitiveDataFrameColumn<int>("Index", new[] { 0, 1, 2 }));
            left.Columns.Add(new PrimitiveDataFrameColumn<int>("G1", new[] { 1, 1, 2 }));
            left.Columns.Add(new PrimitiveDataFrameColumn<int>("G2", new[] { 1, 2, 1 }));
            left.Columns.Add(new StringDataFrameColumn("G3", new[] { "A", "B", "C" }));

            var right = new DataFrame();
            right.Columns.Add(new PrimitiveDataFrameColumn<int>("Index", new[] { 0, 1, 2 }));
            right.Columns.Add(new PrimitiveDataFrameColumn<int>("G1", new[] { 0, 1, 1 }));
            right.Columns.Add(new PrimitiveDataFrameColumn<int>("G2", new[] { 1, 1, 2 }));
            right.Columns.Add(new StringDataFrameColumn("G3", new[] { "Z", "Y", "B" }));

            // Creates this case:
            /*  -----------------------------
             *      Left      |      Right
             *   I  G1 G2 G3  |   I  G1 G2 G3
             *  ------------------------------
             *   0  1  1  A   |   0  0  1  Z
             *   1  1  2  B   |   1  1  1  Y
             *   2  2  1  C   |   2  1  2  B
             */

            /*
             * Merge will result in a DataFrame like:
             *   IL G1 G2 G3    IR              Merged:
             *  -------------------------
             *   0  1  1  A                      0 - N
             *   1  1  2  B     2  1  2  B       1 - 2
             *   2  2  1  C                      2 - N
             */

            //Act
            var merge = left.Merge(right, new[] { "G1", "G2", "G3" }, new[] { "G1", "G2", "G3" });

            //Assert
            var expectedMerged = new (int? Left, int? Right)[] {
                (0, null),
                (1, 2),
                (2, null)
            };

            Assert.Equal(expectedMerged.Length, merge.Rows.Count);
            Assert.Equal(merge.Columns.Count, left.Columns.Count + right.Columns.Count);

            for (long i = 0; i < expectedMerged.Length; i++)
            {
                MatchRowsOnMergedDataFrame(merge, left, right, i, expectedMerged[i].Left, expectedMerged[i].Right);
            }
        }

        [Fact]
        public void TestMerge_ByThreeColumns_OneToOne_RightJoin()
        {
            //Test merge by RIGHT join of int and string columns

            //Arrange
            var left = new DataFrame();
            left.Columns.Add(new PrimitiveDataFrameColumn<int>("Index", new[] { 0, 1, 2 }));
            left.Columns.Add(new PrimitiveDataFrameColumn<int>("G1", new[] { 1, 1, 2 }));
            left.Columns.Add(new PrimitiveDataFrameColumn<int>("G2", new[] { 1, 2, 1 }));
            left.Columns.Add(new StringDataFrameColumn("G3", new[] { "A", "B", "C" }));

            var right = new DataFrame();
            right.Columns.Add(new PrimitiveDataFrameColumn<int>("Index", new[] { 0, 1, 2 }));
            right.Columns.Add(new PrimitiveDataFrameColumn<int>("G1", new[] { 0, 1, 1 }));
            right.Columns.Add(new PrimitiveDataFrameColumn<int>("G2", new[] { 1, 1, 2 }));
            right.Columns.Add(new StringDataFrameColumn("G3", new[] { "Z", "Y", "B" }));

            // Creates this case:
            /*  -----------------------------
             *      Left      |      Right
             *   I  G1 G2 G3  |   I  G1 G2 G3
             *  ------------------------------
             *   0  1  1  A   |   0  0  1  Z
             *   1  1  2  B   |   1  1  1  Y
             *   2  2  1  C   |   2  1  2  B
             */

            /*
             * Merge will result in a DataFrame like:
             *   IL G1 G2 G3    IR              Merged:
             *  -------------------------
             *                  0  0  1  Z       N - 0
             *                  1  1  1  Y       N - 1
             *   1  1  2  B     2  1  2  B       1 - 2
             */

            //Act
            var merge = left.Merge(right, new[] { "G1", "G2", "G3" }, new[] { "G1", "G2", "G3" }, joinAlgorithm: JoinAlgorithm.Right);

            //Assert
            var expectedMerged = new (int? Left, int? Right)[] {
                (null, 0),
                (null, 1),
                (1, 2)
            };

            Assert.Equal(expectedMerged.Length, merge.Rows.Count);
            Assert.Equal(merge.Columns.Count, left.Columns.Count + right.Columns.Count);

            for (long i = 0; i < expectedMerged.Length; i++)
            {
                MatchRowsOnMergedDataFrame(merge, left, right, i, expectedMerged[i].Left, expectedMerged[i].Right);
            }
        }

        [Fact]
        public void TestMerge_Issue5778()
        {
            DataFrame left = MakeDataFrameWithAllMutableColumnTypes(2, false);
            DataFrame right = MakeDataFrameWithAllMutableColumnTypes(1);

            DataFrame merge = left.Merge<int>(right, "Int", "Int");

            Assert.Equal(2, merge.Rows.Count);
            Assert.Equal(0, (int)merge.Columns["Int_left"][0]);
            Assert.Equal(1, (int)merge.Columns["Int_left"][1]);
            MatchRowsOnMergedDataFrame(merge, left, right, 0, 0, 0);
            MatchRowsOnMergedDataFrame(merge, left, right, 1, 1, 0);
        }

        [Fact]
        //Issue 6127
        public void TestMerge_CorrectColumnTypes()
        {
            DataFrame left = MakeDataFrameWithAllMutableColumnTypes(2, false);
            DataFrame right = MakeDataFrameWithAllMutableColumnTypes(1);

            DataFrame merge = left.Merge<int>(right, "Int", "Int");

            Assert.NotNull(merge.Columns.GetBooleanColumn("Bool_left"));
            Assert.NotNull(merge.Columns.GetBooleanColumn("Bool_right"));

            Assert.NotNull(merge.Columns.GetDecimalColumn("Decimal_left"));
            Assert.NotNull(merge.Columns.GetDecimalColumn("Decimal_right"));

            Assert.NotNull(merge.Columns.GetSingleColumn("Float_left"));
            Assert.NotNull(merge.Columns.GetSingleColumn("Float_right"));

            Assert.NotNull(merge.Columns.GetDoubleColumn("Double_left"));
            Assert.NotNull(merge.Columns.GetDoubleColumn("Double_right"));

            Assert.NotNull(merge.Columns.GetByteColumn("Byte_left"));
            Assert.NotNull(merge.Columns.GetByteColumn("Byte_right"));

            Assert.NotNull(merge.Columns.GetCharColumn("Char_left"));
            Assert.NotNull(merge.Columns.GetCharColumn("Char_right"));

            Assert.NotNull(merge.Columns.GetInt16Column("Short_left"));
            Assert.NotNull(merge.Columns.GetInt16Column("Short_right"));

            Assert.NotNull(merge.Columns.GetUInt16Column("Ushort_left"));
            Assert.NotNull(merge.Columns.GetUInt16Column("Ushort_right"));

            Assert.NotNull(merge.Columns.GetInt32Column("Int_left"));
            Assert.NotNull(merge.Columns.GetInt32Column("Int_right"));

            Assert.NotNull(merge.Columns.GetUInt32Column("Uint_left"));
            Assert.NotNull(merge.Columns.GetUInt32Column("Uint_right"));

            Assert.NotNull(merge.Columns.GetInt64Column("Long_left"));
            Assert.NotNull(merge.Columns.GetInt64Column("Long_right"));

            Assert.NotNull(merge.Columns.GetUInt64Column("Ulong_left"));
            Assert.NotNull(merge.Columns.GetUInt64Column("Ulong_right"));

            Assert.NotNull(merge.Columns.GetDateTimeColumn("DateTime_left"));
            Assert.NotNull(merge.Columns.GetDateTimeColumn("DateTime_right"));

        }

        [Fact]
        public void TestDescription()
        {
            DataFrame df = MakeDataFrameWithAllMutableColumnTypes(10);

            DataFrame description = df.Description();
            DataFrameColumn descriptionColumn = description.Columns[0];
            Assert.Equal("Description", descriptionColumn.Name);
            Assert.Equal("Length (excluding null values)", descriptionColumn[0]);
            Assert.Equal("Max", descriptionColumn[1]);
            Assert.Equal("Min", descriptionColumn[2]);
            Assert.Equal("Mean", descriptionColumn[3]);
            for (int i = 1; i < description.Columns.Count - 1; i++)
            {
                DataFrameColumn column = description.Columns[i];
                Assert.Equal(df.Columns[i - 1].Name, column.Name);
                Assert.Equal(4, column.Length);
                Assert.Equal((float)9, column[0]);
                Assert.Equal((float)9, column[1]);
                Assert.Equal((float)0, column[2]);
                Assert.Equal((float)4, column[3]);
            }

            // Explicitly check the dateTimes column
            DataFrameColumn dateTimeColumn = description.Columns[description.Columns.Count - 1];
            Assert.Equal("DateTime", dateTimeColumn.Name);
            Assert.Equal(4, dateTimeColumn.Length);
            Assert.Equal((float)9, dateTimeColumn[0]);
            Assert.Null(dateTimeColumn[1]);
            Assert.Null(dateTimeColumn[2]);
            Assert.Null(dateTimeColumn[3]);
        }

        [Fact]
        public void TestInfo()
        {
            DataFrame df = MakeDataFrameWithAllMutableColumnTypes(10);

            // Add a column manually here until we fix https://github.com/dotnet/corefxlab/issues/2784
            PrimitiveDataFrameColumn<DateTime> dateTimes = new PrimitiveDataFrameColumn<DateTime>("DateTimes");
            for (int i = 0; i < 10; i++)
            {
                dateTimes.Append(DateTime.Parse("2019/01/01"));
            }
            df.Columns.Add(dateTimes);

            DataFrame Info = df.Info();
            DataFrameColumn infoColumn = Info.Columns[0];
            Assert.Equal("Info", infoColumn.Name);
            Assert.Equal("Length (excluding null values)", infoColumn[1]);
            Assert.Equal("DataType", infoColumn[0]);

            for (int i = 1; i < Info.Columns.Count; i++)
            {
                DataFrameColumn column = Info.Columns[i];
                Assert.Equal(df.Columns[i - 1].DataType.ToString(), column[0].ToString());
                Assert.Equal(2, column.Length);
            }
        }

        [Fact]
        public void TestDropNulls()
        {
            DataFrame df = MakeDataFrameWithAllMutableColumnTypes(20);
            DataFrame anyNulls = df.DropNulls();
            Assert.Equal(19, anyNulls.Rows.Count);

            DataFrame allNulls = df.DropNulls(DropNullOptions.All);
            Assert.Equal(19, allNulls.Rows.Count);
        }

        [Fact]
        public void TestInsertMismatchedColumnToEmptyDataFrame()
        {
            DataFrame df = new DataFrame();
            DataFrameColumn dataFrameColumn1 = new PrimitiveDataFrameColumn<int>("Int1");
            df.Columns.Insert(0, dataFrameColumn1);

            // should throw exception as column sizes are mismatched.

            Assert.Throws<ArgumentException>(() => df.Columns.Insert(1, new PrimitiveDataFrameColumn<int>("Int2", Enumerable.Range(0, 5).Select(x => x))));
        }

        [Fact]
        public void TestFillNulls()
        {
            DataFrame df = MakeDataFrameWithTwoColumns(20);
            Assert.Null(df[10, 0]);
            DataFrame fillNulls = df.FillNulls(1000);
            Assert.Equal(1000, (int)fillNulls[10, 1]);
            Assert.Null(df[10, 0]);
            df.FillNulls(1000, true);
            Assert.Equal(1000, df[10, 1]);

            StringDataFrameColumn strColumn = new StringDataFrameColumn("String", 0);
            strColumn.Append(null);
            strColumn.Append(null);
            Assert.Equal(2, strColumn.Length);
            Assert.Equal(2, strColumn.NullCount);
            DataFrameColumn filled = strColumn.FillNulls("foo");
            Assert.Equal(2, strColumn.Length);
            Assert.Equal(2, strColumn.NullCount);
            Assert.Equal(2, filled.Length);
            Assert.Equal(0, filled.NullCount);
            Assert.Equal("foo", filled[0]);
            Assert.Equal("foo", filled[1]);
            Assert.Null(strColumn[0]);
            Assert.Null(strColumn[1]);

            // In place
            strColumn.FillNulls("foo", true);
            Assert.Equal(2, strColumn.Length);
            Assert.Equal(0, strColumn.NullCount);
            Assert.Equal("foo", strColumn[0]);
            Assert.Equal("foo", strColumn[1]);

            // ArrowStringColumn (not inplace)
            ArrowStringDataFrameColumn arrowColumn = CreateArrowStringColumn(3);
            Assert.Equal(3, arrowColumn.Length);
            Assert.Equal(1, arrowColumn.NullCount);
            Assert.Null(arrowColumn[1]);
            ArrowStringDataFrameColumn arrowColumnFilled = arrowColumn.FillNulls("foo");
            Assert.Equal(3, arrowColumn.Length);
            Assert.Equal(1, arrowColumn.NullCount);
            Assert.Equal(3, arrowColumnFilled.Length);
            Assert.Equal(0, arrowColumnFilled.NullCount);
            Assert.Equal("foo", arrowColumnFilled[1]);
            Assert.Equal(arrowColumn[0], arrowColumnFilled[0]);
            Assert.Equal(arrowColumn[2], arrowColumnFilled[2]);
        }

        [Fact]
        public void TestValueCounts()
        {
            DataFrame df = MakeDataFrameWithAllColumnTypes(10, withNulls: false);
            DataFrame valueCounts = df.Columns["Bool"].ValueCounts();
            Assert.Equal(2, valueCounts.Rows.Count);
            Assert.Equal((long)5, valueCounts.Columns["Counts"][0]);
            Assert.Equal((long)5, valueCounts.Columns["Counts"][1]);
        }

        [Fact]
        public void TestApplyElementwiseNullCount()
        {
            DataFrame df = MakeDataFrameWithTwoColumns(10);
            PrimitiveDataFrameColumn<int> column = df.Columns["Int1"] as PrimitiveDataFrameColumn<int>;
            Assert.Equal(1, column.NullCount);

            // Change all existing values to null
            column.ApplyElementwise((int? value, long rowIndex) =>
            {
                if (!(value is null))
                    return null;
                return value;
            });
            Assert.Equal(column.Length, column.NullCount);

            // Don't change null values
            column.ApplyElementwise((int? value, long rowIndex) =>
            {
                return value;
            });
            Assert.Equal(column.Length, column.NullCount);

            // Change all null values to real values
            column.ApplyElementwise((int? value, long rowIndex) =>
            {
                return 5;
            });
            Assert.Equal(0, column.NullCount);

            // Don't change real values
            column.ApplyElementwise((int? value, long rowIndex) =>
            {
                return value;
            });
            Assert.Equal(0, column.NullCount);

        }

        [Theory]
        [InlineData(10, 5)]
        [InlineData(20, 20)]
        public void TestClone(int dfLength, int intDfLength)
        {
            DataFrame df = MakeDataFrameWithAllColumnTypes(dfLength, withNulls: true);
            DataFrame intDf = MakeDataFrameWithTwoColumns(intDfLength, false);
            PrimitiveDataFrameColumn<int> intColumn = intDf.Columns["Int1"] as PrimitiveDataFrameColumn<int>;
            DataFrame clone = df[intColumn];
            Assert.Equal(intDfLength, clone.Rows.Count);
            Assert.Equal(df.Columns.Count, clone.Columns.Count);
            for (int i = 0; i < df.Columns.Count; i++)
            {
                DataFrameColumn dfColumn = df.Columns[i];
                DataFrameColumn cloneColumn = clone.Columns[i];
                for (long r = 0; r < clone.Rows.Count; r++)
                {
                    Assert.Equal(dfColumn[r], cloneColumn[r]);
                }
            }
        }

        [Fact]
        public void TestColumnCreationFromExisitingColumn()
        {
            DataFrame df = MakeDataFrameWithAllColumnTypes(10);
            PrimitiveDataFrameColumn<bool> bigInts = new PrimitiveDataFrameColumn<bool>("BigInts", df.Columns["Int"].ElementwiseGreaterThan(5));
            for (int i = 0; i < 10; i++)
            {
                if (i <= 5)
                    Assert.False(bigInts[i]);
                else
                    Assert.True(bigInts[i]);
            }
        }

        [Fact]
        public void TestColumns()
        {
            DataFrame df = MakeDataFrameWithAllColumnTypes(10);
            IReadOnlyList<DataFrameColumn> columns = df.Columns;
            int i = 0;
            Assert.Equal(columns.Count, df.Columns.Count);
            foreach (DataFrameColumn dataFrameColumn in columns)
            {
                Assert.Equal(dataFrameColumn, df.Columns[i++]);
            }

        }

        [Fact]
        public void TestRows()
        {
            DataFrame df = MakeDataFrameWithAllColumnTypes(10);
            DataFrameRowCollection rows = df.Rows;
            Assert.Equal(10, rows.Count);
            DataFrameRow firstRow = rows[0];
            object firstValue = firstRow[0];
            Assert.Equal(df[0, 0], firstValue);
            long rowCount = 0;
            foreach (DataFrameRow row in rows)
            {
                int columnIndex = 0;
                foreach (var value in row)
                {
                    Assert.Equal(df.Columns[columnIndex][rowCount], value);
                    columnIndex++;
                }
                rowCount++;
            }
            Assert.Equal(df.Rows.Count, rowCount);

            DataFrameRow nullRow = rows[5];
            int intColumnIndex = df.Columns.IndexOf("Int");
            Assert.Equal(1, df.Columns[intColumnIndex].NullCount);
            nullRow[intColumnIndex] = 5;
            Assert.Equal(0, df.Columns[intColumnIndex].NullCount);
            nullRow[intColumnIndex] = null;
            Assert.Equal(1, df.Columns[intColumnIndex].NullCount);
        }

        [Fact]
        public void TestMutationOnRows()
        {
            DataFrame df = MakeDataFrameWithNumericColumns(10);
            DataFrameRowCollection rows = df.Rows;

            foreach (DataFrameRow row in rows)
            {
                for (int i = 0; i < df.Columns.Count; i++)
                {
                    DataFrameColumn column = df.Columns[i];
                    row[i] = Convert.ChangeType(12, column.DataType);
                }
            }

            foreach (var column in df.Columns)
            {
                foreach (var value in column)
                {
                    Assert.Equal("12", value.ToString());
                }
            }
        }

        [Fact]
        public void TestAppendRows()
        {
            DataFrame df = MakeDataFrame<float, bool>(10);
            DataFrame df2 = MakeDataFrame<int, bool>(5);
            Assert.Equal(10, df.Rows.Count);
            Assert.Equal(1, df.Columns[0].NullCount);
            Assert.Equal(1, df.Columns[1].NullCount);

            DataFrame ret = df.Append(df2.Rows, inPlace: false);
            Assert.Equal(10, df.Rows.Count);
            Assert.Equal(1, df.Columns[0].NullCount);
            Assert.Equal(1, df.Columns[1].NullCount);

            Verify(ret, df, df2);

            void Verify(DataFrame ret, DataFrame check1, DataFrame check2)
            {
                Assert.Equal(15, ret.Rows.Count);
                Assert.Equal(2, ret.Columns[0].NullCount);
                Assert.Equal(2, ret.Columns[1].NullCount);
                for (long i = 0; i < ret.Rows.Count; i++)
                {
                    DataFrameRow row = ret.Rows[i];
                    for (int j = 0; j < check1.Columns.Count; j++)
                    {
                        if (i < check1.Rows.Count)
                        {
                            Assert.Equal(row[j], check1.Rows[i][j]);
                        }
                        else
                        {
                            Assert.Equal(row[j]?.ToString(), (check2.Rows[i - check1.Rows.Count][j])?.ToString());
                        }
                    }
                }
            }

            DataFrame dfClone = df.Clone();
            df.Append(df2.Rows, inPlace: true);
            Verify(df, dfClone, df2);
        }

        [Fact]
        public void TestAppendRow()
        {
            DataFrame df = MakeDataFrame<int, bool>(10);
            df.Append(new List<object> { 5, true }, inPlace: true);
            Assert.Equal(11, df.Rows.Count);
            Assert.Equal(1, df.Columns[0].NullCount);
            Assert.Equal(1, df.Columns[1].NullCount);

            DataFrame ret = df.Append(new List<object> { 5, true });
            Assert.Equal(12, ret.Rows.Count);
            Assert.Equal(1, ret.Columns[0].NullCount);
            Assert.Equal(1, ret.Columns[1].NullCount);

            df.Append(new List<object> { 100 }, inPlace: true);
            Assert.Equal(12, df.Rows.Count);
            Assert.Equal(1, df.Columns[0].NullCount);
            Assert.Equal(2, df.Columns[1].NullCount);

            ret = df.Append(new List<object> { 100 }, inPlace: false);
            Assert.Equal(13, ret.Rows.Count);
            Assert.Equal(1, ret.Columns[0].NullCount);
            Assert.Equal(3, ret.Columns[1].NullCount);

            df.Append(new List<object> { null, null }, inPlace: true);
            Assert.Equal(13, df.Rows.Count);
            Assert.Equal(2, df.Columns[0].NullCount);
            Assert.Equal(3, df.Columns[1].NullCount);
            ret = df.Append(new List<object> { null, null }, inPlace: false);
            Assert.Equal(14, ret.Rows.Count);
            Assert.Equal(3, ret.Columns[0].NullCount);
            Assert.Equal(4, ret.Columns[1].NullCount);

            df.Append(new Dictionary<string, object> { { "Column1", (object)5 }, { "Column2", false } }, inPlace: true);
            Assert.Equal(14, df.Rows.Count);
            Assert.Equal(2, df.Columns[0].NullCount);
            Assert.Equal(3, df.Columns[1].NullCount);
            ret = df.Append(new Dictionary<string, object> { { "Column1", (object)5 }, { "Column2", false } }, inPlace: false);
            Assert.Equal(15, ret.Rows.Count);
            Assert.Equal(2, ret.Columns[0].NullCount);
            Assert.Equal(3, ret.Columns[1].NullCount);

            df.Append(new Dictionary<string, object> { { "Column1", 5 } }, inPlace: true);
            Assert.Equal(15, df.Rows.Count);

            Assert.Equal(15, df.Columns["Column1"].Length);
            Assert.Equal(15, df.Columns["Column2"].Length);
            Assert.Equal(2, df.Columns[0].NullCount);
            Assert.Equal(4, df.Columns[1].NullCount);
            ret = df.Append(new Dictionary<string, object> { { "Column1", 5 } }, inPlace: false);
            Assert.Equal(16, ret.Rows.Count);

            Assert.Equal(16, ret.Columns["Column1"].Length);
            Assert.Equal(16, ret.Columns["Column2"].Length);
            Assert.Equal(2, ret.Columns[0].NullCount);
            Assert.Equal(5, ret.Columns[1].NullCount);

            df.Append(new Dictionary<string, object> { { "Column2", false } }, inPlace: true);
            Assert.Equal(16, df.Rows.Count);
            Assert.Equal(16, df.Columns["Column1"].Length);
            Assert.Equal(16, df.Columns["Column2"].Length);
            Assert.Equal(3, df.Columns[0].NullCount);
            Assert.Equal(4, df.Columns[1].NullCount);
            ret = df.Append(new Dictionary<string, object> { { "Column2", false } }, inPlace: false);
            Assert.Equal(17, ret.Rows.Count);
            Assert.Equal(17, ret.Columns["Column1"].Length);
            Assert.Equal(17, ret.Columns["Column2"].Length);
            Assert.Equal(4, ret.Columns[0].NullCount);
            Assert.Equal(4, ret.Columns[1].NullCount);

            df.Append((IEnumerable<object>)null, inPlace: true);
            Assert.Equal(17, df.Rows.Count);
            Assert.Equal(17, df.Columns["Column1"].Length);
            Assert.Equal(17, df.Columns["Column2"].Length);
            Assert.Equal(4, df.Columns[0].NullCount);
            Assert.Equal(5, df.Columns[1].NullCount);
            ret = df.Append((IEnumerable<object>)null, inPlace: false);
            Assert.Equal(18, ret.Rows.Count);
            Assert.Equal(18, ret.Columns["Column1"].Length);
            Assert.Equal(18, ret.Columns["Column2"].Length);
            Assert.Equal(5, ret.Columns[0].NullCount);
            Assert.Equal(6, ret.Columns[1].NullCount);

            // DataFrame must remain usable even if Append throws
            Assert.Throws<FormatException>(() => df.Append(new List<object> { 5, "str" }, inPlace: true));
            Assert.Throws<FormatException>(() => df.Append(new Dictionary<string, object> { { "Column2", "str" } }, inPlace: true));
            Assert.Throws<ArgumentException>(() => df.Append(new List<object> { 5, true, true }, inPlace: true));

            df.Append(inPlace: true);
            Assert.Equal(18, df.Rows.Count);
            Assert.Equal(18, df.Columns["Column1"].Length);
            Assert.Equal(18, df.Columns["Column2"].Length);
            Assert.Equal(5, df.Columns[0].NullCount);
            Assert.Equal(6, df.Columns[1].NullCount);

            ret = df.Append(inPlace: false);
            Assert.Equal(18, df.Rows.Count);
            Assert.Equal(18, df.Columns["Column1"].Length);
            Assert.Equal(18, df.Columns["Column2"].Length);
            Assert.Equal(5, df.Columns[0].NullCount);
            Assert.Equal(6, df.Columns[1].NullCount);
            Assert.Equal(19, ret.Rows.Count);
            Assert.Equal(19, ret.Columns["Column1"].Length);
            Assert.Equal(19, ret.Columns["Column2"].Length);
            Assert.Equal(6, ret.Columns[0].NullCount);
            Assert.Equal(7, ret.Columns[1].NullCount);
        }

        [Fact]
        public void TestAppendEmptyValue()
        {
            DataFrame df = MakeDataFrame<int, bool>(10);
            df.Append(new List<object> { "", true }, inPlace: true);
            Assert.Equal(11, df.Rows.Count);
            Assert.Equal(2, df.Columns[0].NullCount);
            Assert.Equal(1, df.Columns[1].NullCount);

            StringDataFrameColumn column = new StringDataFrameColumn("Strings", Enumerable.Range(0, 11).Select(x => x.ToString()));
            df.Columns.Add(column);

            df.Append(new List<object> { 1, true, "" }, inPlace: true);
            Assert.Equal(12, df.Rows.Count);
            Assert.Equal(2, df.Columns[0].NullCount);
            Assert.Equal(1, df.Columns[1].NullCount);
            Assert.Equal(0, df.Columns[2].NullCount);

            df.Append(new List<object> { 1, true, null }, inPlace: true);
            Assert.Equal(13, df.Rows.Count);
            Assert.Equal(1, df.Columns[2].NullCount);
        }

        [Fact]
        public void TestApply()
        {
            int[] values = { 1, 2, 3, 4, 5 };
            var col = new PrimitiveDataFrameColumn<int>("Ints", values);
            PrimitiveDataFrameColumn<double> newCol = col.Apply(i => i + 0.5d);

            Assert.Equal(values.Length, newCol.Length);

            for (int i = 0; i < newCol.Length; i++)
            {
                Assert.Equal(col[i], values[i]); // Make sure values didn't change
                Assert.Equal(newCol[i], values[i] + 0.5d);
            }
        }

        [Fact]
        public void TestDataFrameCreate()
        {
            int length = 10;
            void AssertLengthTypeAndValues(DataFrameColumn column, Type type)
            {
                Assert.Equal(column.DataType, type);
                Assert.Equal(length, column.Length);
                for (long i = 0; i < column.Length; i++)
                {
                    Assert.Equal(i.ToString(), column[i].ToString());
                }
            }
            DataFrameColumn stringColumn = DataFrameColumn.Create("String", Enumerable.Range(0, length).Select(x => x.ToString()));
            AssertLengthTypeAndValues(stringColumn, typeof(string));
            DataFrameColumn byteColumn = DataFrameColumn.Create("Byte", Enumerable.Range(0, length).Select(x => (byte)x));
            AssertLengthTypeAndValues(byteColumn, typeof(byte));
            DataFrameColumn decimalColumn = DataFrameColumn.Create("Decimal", Enumerable.Range(0, length).Select(x => (decimal)x));
            AssertLengthTypeAndValues(decimalColumn, typeof(decimal));
            DataFrameColumn doubleColumn = DataFrameColumn.Create("Double", Enumerable.Range(0, length).Select(x => (double)x));
            AssertLengthTypeAndValues(doubleColumn, typeof(double));
            DataFrameColumn floatColumn = DataFrameColumn.Create("Float", Enumerable.Range(0, length).Select(x => (float)x));
            AssertLengthTypeAndValues(floatColumn, typeof(float));
            DataFrameColumn intColumn = DataFrameColumn.Create("Int", Enumerable.Range(0, length).Select(x => x));
            AssertLengthTypeAndValues(intColumn, typeof(int));
            DataFrameColumn longColumn = DataFrameColumn.Create("Long", Enumerable.Range(0, length).Select(x => (long)x));
            AssertLengthTypeAndValues(longColumn, typeof(long));
            DataFrameColumn sbyteColumn = DataFrameColumn.Create("Sbyte", Enumerable.Range(0, length).Select(x => (sbyte)x));
            AssertLengthTypeAndValues(sbyteColumn, typeof(sbyte));
            DataFrameColumn shortColumn = DataFrameColumn.Create("Short", Enumerable.Range(0, length).Select(x => (short)x));
            AssertLengthTypeAndValues(shortColumn, typeof(short));
            DataFrameColumn uintColumn = DataFrameColumn.Create("Uint", Enumerable.Range(0, length).Select(x => (uint)x));
            AssertLengthTypeAndValues(uintColumn, typeof(uint));
            DataFrameColumn ulongColumn = DataFrameColumn.Create("Ulong", Enumerable.Range(0, length).Select(x => (ulong)x));
            AssertLengthTypeAndValues(ulongColumn, typeof(ulong));
            DataFrameColumn ushortColumn = DataFrameColumn.Create("Ushort", Enumerable.Range(0, length).Select(x => (ushort)x));
            AssertLengthTypeAndValues(ushortColumn, typeof(ushort));
        }

        [Fact]
        public void TestBinaryOperationsOnExplodedNumericColumns()
        {
            DataFrame df = MakeDataFrameWithNumericAndBoolColumns(10, withNulls: false);
            PrimitiveDataFrameColumn<int> ints = df.Columns["Int"] as PrimitiveDataFrameColumn<int>;
            DataFrameColumn res = ints.Add(1).Subtract(1).Multiply(10).Divide(10).LeftShift(2).RightShift(2);
            Assert.True(res.ElementwiseEquals(ints).All());
            Assert.True(res.ElementwiseGreaterThanOrEqual(ints).All());
            Assert.True(res.ElementwiseLessThanOrEqual(ints).All());
            Assert.False(res.ElementwiseNotEquals(ints).All());
            Assert.False(res.ElementwiseGreaterThan(ints).All());
            Assert.False(res.ElementwiseLessThan(ints).All());

            // Test inPlace
            DataFrameColumn inPlace = ints.Add(1, inPlace: true).Subtract(1, inPlace: true).Multiply(10, inPlace: true).Divide(10, inPlace: true).LeftShift(2, inPlace: true).RightShift(2, inPlace: true).Add(100, inPlace: true);
            Assert.True(inPlace.ElementwiseEquals(ints).All());
            Assert.True(inPlace.ElementwiseGreaterThanOrEqual(ints).All());
            Assert.True(inPlace.ElementwiseLessThanOrEqual(ints).All());
            Assert.False(inPlace.ElementwiseNotEquals(ints).All());
            Assert.False(inPlace.ElementwiseGreaterThan(ints).All());
            Assert.False(inPlace.ElementwiseLessThan(ints).All());

            Assert.False(inPlace.ElementwiseEquals(res).All());
            Assert.True(inPlace.ElementwiseGreaterThanOrEqual(res).All());
            Assert.False(inPlace.ElementwiseLessThanOrEqual(res).All());
            Assert.True(inPlace.ElementwiseNotEquals(res).All());
            Assert.True(inPlace.ElementwiseGreaterThan(res).All());
            Assert.False(inPlace.ElementwiseLessThan(res).All());

            // Test Bool column
            PrimitiveDataFrameColumn<bool> bools = df.Columns["Bool"] as PrimitiveDataFrameColumn<bool>;
            PrimitiveDataFrameColumn<bool> allFalse = bools.Or(true).And(true).Xor(true);
            Assert.True(allFalse.ElementwiseEquals(false).All());

            // Test inPlace
            PrimitiveDataFrameColumn<bool> inPlaceAllFalse = bools.Or(true, inPlace: true).And(true, inPlace: true).Xor(true, inPlace: true);
            Assert.True(inPlaceAllFalse.ElementwiseEquals(bools).All());

            // Test Reverse Operations
            DataFrameColumn reverse = ints.ReverseAdd(1).ReverseSubtract(1).ReverseMultiply(-1);
            Assert.True(reverse.ElementwiseEquals(ints).All());

            // Test inPlace
            DataFrameColumn reverseInPlace = ints.ReverseAdd(1, inPlace: true).ReverseSubtract(1, inPlace: true).ReverseMultiply(-1, inPlace: true).ReverseDivide(100, inPlace: true);
            Assert.True(reverseInPlace.ElementwiseEquals(ints).All());
            Assert.False(reverseInPlace.ElementwiseEquals(reverse).All());
        }

        [Fact]
        public void TestArrowStringApply()
        {
            ArrowStringDataFrameColumn column = CreateArrowStringColumn(10);
            ArrowStringDataFrameColumn ret = column.Apply((string cur) =>
            {
                if (cur != null)
                {
                    return cur + "123";
                }
                return null;
            });
            for (long i = 0; i < column.Length; i++)
            {
                if (column[i] != null)
                {
                    Assert.Equal(column[i] + "123", ret[i]);
                }
                else
                {
                    Assert.Null(ret[i]);
                }
            }
            Assert.Equal(1, ret.NullCount);

            // Test null counts
            ret = column.Apply((string cur) =>
            {
                return null;
            });
            Assert.Equal(column.Length, ret.NullCount);
        }

        [Fact]
        public void GetColumnTests()
        {
            DataFrame dataFrame = MakeDataFrameWithAllColumnTypes(10);
            PrimitiveDataFrameColumn<int> primitiveInts = dataFrame.Columns.GetPrimitiveColumn<int>("Int");
            Assert.NotNull(primitiveInts);
            Assert.Throws<ArgumentException>(() => dataFrame.Columns.GetPrimitiveColumn<float>("Int"));

            StringDataFrameColumn strings = dataFrame.Columns.GetStringColumn("String");
            Assert.NotNull(strings);
            Assert.Throws<ArgumentException>(() => dataFrame.Columns.GetStringColumn("ArrowString"));

            ArrowStringDataFrameColumn arrowStrings = dataFrame.Columns.GetArrowStringColumn("ArrowString");
            Assert.NotNull(arrowStrings);
            Assert.Throws<ArgumentException>(() => dataFrame.Columns.GetArrowStringColumn("String"));

            PrimitiveDataFrameColumn<byte> bytes = dataFrame.Columns.GetByteColumn("Byte");
            Assert.NotNull(bytes);
            Assert.Throws<ArgumentException>(() => dataFrame.Columns.GetSingleColumn("Byte"));

            PrimitiveDataFrameColumn<int> ints = dataFrame.Columns.GetInt32Column("Int");
            Assert.NotNull(ints);
            Assert.Throws<ArgumentException>(() => dataFrame.Columns.GetSingleColumn("Int"));

            PrimitiveDataFrameColumn<bool> bools = dataFrame.Columns.GetBooleanColumn("Bool");
            Assert.NotNull(bools);
            Assert.Throws<ArgumentException>(() => dataFrame.Columns.GetSingleColumn("Bool"));

            PrimitiveDataFrameColumn<char> chars = dataFrame.Columns.GetCharColumn("Char");
            Assert.NotNull(chars);
            Assert.Throws<ArgumentException>(() => dataFrame.Columns.GetSingleColumn("Char"));

            PrimitiveDataFrameColumn<decimal> decimals = dataFrame.Columns.GetDecimalColumn("Decimal");
            Assert.NotNull(decimals);
            Assert.Throws<ArgumentException>(() => dataFrame.Columns.GetSingleColumn("Decimal"));

            PrimitiveDataFrameColumn<double> doubles = dataFrame.Columns.GetDoubleColumn("Double");
            Assert.NotNull(doubles);
            Assert.Throws<ArgumentException>(() => dataFrame.Columns.GetSingleColumn("Double"));

            PrimitiveDataFrameColumn<float> singles = dataFrame.Columns.GetSingleColumn("Float");
            Assert.NotNull(singles);
            Assert.Throws<ArgumentException>(() => dataFrame.Columns.GetDoubleColumn("Float"));

            PrimitiveDataFrameColumn<long> longs = dataFrame.Columns.GetInt64Column("Long");
            Assert.NotNull(longs);
            Assert.Throws<ArgumentException>(() => dataFrame.Columns.GetSingleColumn("Long"));

            PrimitiveDataFrameColumn<sbyte> sbytes = dataFrame.Columns.GetSByteColumn("Sbyte");
            Assert.NotNull(sbytes);
            Assert.Throws<ArgumentException>(() => dataFrame.Columns.GetSingleColumn("Sbyte"));

            PrimitiveDataFrameColumn<short> shorts = dataFrame.Columns.GetInt16Column("Short");
            Assert.NotNull(shorts);
            Assert.Throws<ArgumentException>(() => dataFrame.Columns.GetSingleColumn("Short"));

            PrimitiveDataFrameColumn<uint> uints = dataFrame.Columns.GetUInt32Column("Uint");
            Assert.NotNull(uints);
            Assert.Throws<ArgumentException>(() => dataFrame.Columns.GetSingleColumn("Uint"));

            PrimitiveDataFrameColumn<ulong> ulongs = dataFrame.Columns.GetUInt64Column("Ulong");
            Assert.NotNull(ulongs);
            Assert.Throws<ArgumentException>(() => dataFrame.Columns.GetSingleColumn("Ulong"));

            PrimitiveDataFrameColumn<ushort> ushorts = dataFrame.Columns.GetUInt16Column("Ushort");
            Assert.NotNull(ushorts);
            Assert.Throws<ArgumentException>(() => dataFrame.Columns.GetSingleColumn("Ushort"));

        }

        [Fact]
        public void TestMeanMedian()
        {
            DataFrame df = MakeDataFrameWithNumericColumns(10, true, 0);

            Assert.Equal(40.0 / 9.0, df["Decimal"].Mean());
            Assert.Equal(4, df["Decimal"].Median());

        }
    }
}<|MERGE_RESOLUTION|>--- conflicted
+++ resolved
@@ -271,14 +271,9 @@
         [Fact]
         public void ColumnAndTableCreationTest()
         {
-<<<<<<< HEAD
-            DataFrameColumn intColumn = new PrimitiveDataFrameColumn<int>("IntColumn", Enumerable.Range(0, 10).Select(x => x));
-            DataFrameColumn floatColumn = new PrimitiveDataFrameColumn<float>("FloatColumn", Enumerable.Range(0, 10).Select(x => (float)x));
-=======
             const int rowCount = 10;
-            DataFrameColumn intColumn = new Int32DataFrameColumn("IntColumn", Enumerable.Range(0, rowCount).Select(x => x));
-            DataFrameColumn floatColumn = new SingleDataFrameColumn("FloatColumn", Enumerable.Range(0, rowCount).Select(x => (float)x));
->>>>>>> 8858ab64
+            DataFrameColumn intColumn = new PrimitiveDataFrameColumn<int>("IntColumn", Enumerable.Range(0, rowCount).Select(x => x));
+            DataFrameColumn floatColumn = new PrimitiveDataFrameColumn<float>("FloatColumn", Enumerable.Range(0, rowCount).Select(x => (float)x));
             DataFrame dataFrame = new DataFrame();
             dataFrame.Columns.Insert(0, intColumn);
             dataFrame.Columns.Insert(1, floatColumn);
@@ -290,42 +285,30 @@
             Assert.Equal(rowCount, dataFrame.Columns[1].Length);
             Assert.Equal("FloatColumn", dataFrame.Columns[1].Name);
 
-<<<<<<< HEAD
-            DataFrameColumn bigColumn = new PrimitiveDataFrameColumn<float>("BigColumn", Enumerable.Range(0, 11).Select(x => (float)x));
-            DataFrameColumn repeatedName = new PrimitiveDataFrameColumn<float>("FloatColumn", Enumerable.Range(0, 10).Select(x => (float)x));
-=======
             //add column with bigger length than other columns in the dataframe
-            DataFrameColumn bigColumn = new SingleDataFrameColumn("BigColumn", Enumerable.Range(0, rowCount + 1).Select(x => (float)x));
->>>>>>> 8858ab64
+            DataFrameColumn bigColumn = new PrimitiveDataFrameColumn<float>("BigColumn", Enumerable.Range(0, rowCount + 1).Select(x => (float)x));
             Assert.Throws<ArgumentException>(() => dataFrame.Columns.Insert(2, bigColumn));
             Assert.Throws<ArgumentException>(() => dataFrame.Columns.Add(bigColumn));
 
             //add column smaller than other columns in the dataframe
-            DataFrameColumn smallColumn = new SingleDataFrameColumn("SmallColumn", Enumerable.Range(0, rowCount - 1).Select(x => (float)x));
+            DataFrameColumn smallColumn = new PrimitiveDataFrameColumn<float>("SmallColumn", Enumerable.Range(0, rowCount - 1).Select(x => (float)x));
             Assert.Throws<ArgumentException>(() => dataFrame.Columns.Insert(2, smallColumn));
             Assert.Throws<ArgumentException>(() => dataFrame.Columns.Add(smallColumn));
 
             //add column with duplicate name
-            DataFrameColumn repeatedName = new SingleDataFrameColumn("FloatColumn", Enumerable.Range(0, rowCount).Select(x => (float)x));
+            DataFrameColumn repeatedName = new PrimitiveDataFrameColumn<float>("FloatColumn", Enumerable.Range(0, rowCount).Select(x => (float)x));
             Assert.Throws<ArgumentException>(() => dataFrame.Columns.Insert(2, repeatedName));
 
             //Insert column at index out of range
-            DataFrameColumn extraColumn = new SingleDataFrameColumn("OtherFloatColumn", Enumerable.Range(0, rowCount).Select(x => (float)x));
+            DataFrameColumn extraColumn = new PrimitiveDataFrameColumn<float>("OtherFloatColumn", Enumerable.Range(0, rowCount).Select(x => (float)x));
             var columnCount = dataFrame.Columns.Count;
             Assert.Throws<ArgumentOutOfRangeException>(() => dataFrame.Columns.Insert(columnCount + 1, repeatedName));
 
             Assert.Equal(2, dataFrame.Columns.Count);
-<<<<<<< HEAD
-            DataFrameColumn intColumnCopy = new PrimitiveDataFrameColumn<int>("IntColumn", Enumerable.Range(0, 10).Select(x => x));
+            DataFrameColumn intColumnCopy = new PrimitiveDataFrameColumn<int>("IntColumn", Enumerable.Range(0, rowCount).Select(x => x));
             Assert.Throws<ArgumentException>(() => dataFrame.Columns[1] = intColumnCopy);
 
-            DataFrameColumn differentIntColumn = new PrimitiveDataFrameColumn<int>("IntColumn1", Enumerable.Range(0, 10).Select(x => x));
-=======
-            DataFrameColumn intColumnCopy = new Int32DataFrameColumn("IntColumn", Enumerable.Range(0, rowCount).Select(x => x));
-            Assert.Throws<ArgumentException>(() => dataFrame.Columns[1] = intColumnCopy);
-
-            DataFrameColumn differentIntColumn = new Int32DataFrameColumn("IntColumn1", Enumerable.Range(0, rowCount).Select(x => x));
->>>>>>> 8858ab64
+            DataFrameColumn differentIntColumn = new PrimitiveDataFrameColumn<int>("IntColumn1", Enumerable.Range(0, rowCount).Select(x => x));
             dataFrame.Columns[1] = differentIntColumn;
             Assert.True(object.ReferenceEquals(differentIntColumn, dataFrame.Columns[1]));
 
@@ -344,13 +327,7 @@
         public void InsertAndRemoveColumnToTheEndOfNotEmptyDataFrameTests()
         {
             DataFrame dataFrame = MakeDataFrameWithAllMutableColumnTypes(10);
-<<<<<<< HEAD
-            DataFrameColumn intColumn = new PrimitiveDataFrameColumn<int>("IntColumn", Enumerable.Range(0, 10).Select(x => x));
-            DataFrameColumn charColumn = dataFrame.Columns["Char"];
-            int insertedIndex = dataFrame.Columns.Count;
-            dataFrame.Columns.Insert(dataFrame.Columns.Count, intColumn);
-=======
-            DataFrameColumn intColumn = new Int32DataFrameColumn("NewIntColumn", Enumerable.Range(0, 10).Select(x => x));
+            DataFrameColumn intColumn = new PrimitiveDataFrameColumn<int>("NewIntColumn", Enumerable.Range(0, 10).Select(x => x));
 
             int columnCount = dataFrame.Columns.Count;
             DataFrameColumn originalLastColumn = dataFrame.Columns[columnCount - 1];
@@ -360,7 +337,6 @@
             Assert.Equal(columnCount + 1, dataFrame.Columns.Count);
 
             //Remove first
->>>>>>> 8858ab64
             dataFrame.Columns.RemoveAt(0);
             Assert.Equal(columnCount, dataFrame.Columns.Count);
 
@@ -385,7 +361,7 @@
         public void AddAndRemoveColumnToTheEmptyDataFrameTests()
         {
             DataFrame dataFrame = new DataFrame();
-            DataFrameColumn intColumn = new Int32DataFrameColumn("NewIntColumn", Enumerable.Range(0, 10).Select(x => x));
+            DataFrameColumn intColumn = new PrimitiveDataFrameColumn<int>("NewIntColumn", Enumerable.Range(0, 10).Select(x => x));
 
             dataFrame.Columns.Add(intColumn);
             Assert.Single(dataFrame.Columns);
