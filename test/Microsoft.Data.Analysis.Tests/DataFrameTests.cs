﻿// Licensed to the .NET Foundation under one or more agreements.
// The .NET Foundation licenses this file to you under the MIT license.
// See the LICENSE file in the project root for more information.

using System;
using System.Collections.Generic;
using System.Linq;
using System.Text;
using Apache.Arrow;
using Microsoft.ML;
using Microsoft.ML.Data;
using Xunit;

namespace Microsoft.Data.Analysis.Tests
{
    public partial class DataFrameTests
    {
        public static DataFrame MakeDataFrameWithTwoColumns(int length, bool withNulls = true)
        {
            DataFrameColumn dataFrameColumn1 = new PrimitiveDataFrameColumn<int>("Int1", Enumerable.Range(0, length).Select(x => x));
            DataFrameColumn dataFrameColumn2 = new PrimitiveDataFrameColumn<int>("Int2", Enumerable.Range(10, length).Select(x => x));
            if (withNulls)
            {
                dataFrameColumn1[length / 2] = null;
                dataFrameColumn2[length / 2] = null;
            }
            DataFrame dataFrame = new DataFrame();
            dataFrame.Columns.Insert(0, dataFrameColumn1);
            dataFrame.Columns.Insert(1, dataFrameColumn2);
            return dataFrame;
        }

        public static ArrowStringDataFrameColumn CreateArrowStringColumn(int length, bool withNulls = true)
        {
            byte[] dataMemory = new byte[length * 3];
            byte[] nullMemory = new byte[BitUtility.ByteCount(length)];
            byte[] offsetMemory = new byte[(length + 1) * 4];

            // Initialize offset with 0 as the first value
            offsetMemory[0] = 0;
            offsetMemory[1] = 0;
            offsetMemory[2] = 0;
            offsetMemory[3] = 0;

            // Append "foo" length times, with a possible `null` in the middle
            int validStringsIndex = 0;
            for (int i = 0; i < length; i++)
            {
                if (withNulls && i == length / 2)
                {
                    BitUtility.SetBit(nullMemory, i, false);
                }
                else
                {
                    int dataMemoryIndex = validStringsIndex * 3;
                    dataMemory[dataMemoryIndex++] = 102;
                    dataMemory[dataMemoryIndex++] = 111;
                    dataMemory[dataMemoryIndex++] = 111;
                    BitUtility.SetBit(nullMemory, i, true);

                    validStringsIndex++;
                }

                // write the current length to (index + 1)
                int offsetIndex = (i + 1) * 4;
                int offsetValue = 3 * validStringsIndex;
                byte[] offsetValueBytes = BitConverter.GetBytes(offsetValue);
                offsetMemory[offsetIndex++] = offsetValueBytes[0];
                offsetMemory[offsetIndex++] = offsetValueBytes[1];
                offsetMemory[offsetIndex++] = offsetValueBytes[2];
                offsetMemory[offsetIndex++] = offsetValueBytes[3];
            }

            int nullCount = withNulls ? 1 : 0;
            return new ArrowStringDataFrameColumn("ArrowString", dataMemory, offsetMemory, nullMemory, length, nullCount);
        }

        public static VBufferDataFrameColumn<int> CreateVBufferDataFrame(int length)
        {
            var buffers = Enumerable.Repeat(new VBuffer<int>(5, new[] { 0, 1, 2, 3, 4 }), length).ToArray();
            return new VBufferDataFrameColumn<int>("VBuffer", buffers);
        }

        public static DataFrame MakeDataFrameWithAllColumnTypes(int length, bool withNulls = true)
        {
            DataFrame df = MakeDataFrameWithAllMutableAndArrowColumnTypes(length, withNulls);

            var vBufferColumn = CreateVBufferDataFrame(length);
            df.Columns.Insert(df.Columns.Count, vBufferColumn);

            return df;
        }

        public static DataFrame MakeDataFrameWithAllMutableAndArrowColumnTypes(int length, bool withNulls = true)
        {
            DataFrame df = MakeDataFrameWithAllMutableColumnTypes(length, withNulls);
            DataFrameColumn arrowStringColumn = CreateArrowStringColumn(length, withNulls);
            df.Columns.Insert(df.Columns.Count, arrowStringColumn);

            return df;
        }

        public static DataFrame MakeDataFrameWithAllMutableColumnTypes(int length, bool withNulls = true)
        {
            DataFrame df = MakeDataFrameWithNumericStringAndDateTimeColumns(length, withNulls);
            DataFrameColumn boolColumn = new PrimitiveDataFrameColumn<bool>("Bool", Enumerable.Range(0, length).Select(x => x % 2 == 0));
            df.Columns.Insert(df.Columns.Count, boolColumn);
            if (withNulls)
            {
                boolColumn[length / 2] = null;
            }
            return df;
        }

        public static DataFrame MakeDataFrameWithNumericAndBoolColumns(int length, bool withNulls = true)
        {
            DataFrame df = MakeDataFrameWithNumericColumns(length, withNulls);
            DataFrameColumn boolColumn = new PrimitiveDataFrameColumn<bool>("Bool", Enumerable.Range(0, length).Select(x => x % 2 == 0));
            df.Columns.Insert(df.Columns.Count, boolColumn);
            if (withNulls)
            {
                boolColumn[length / 2] = null;
            }
            return df;
        }

        public static DataFrame MakeDataFrameWithNumericAndStringColumns(int length, bool withNulls = true)
        {
            DataFrame df = MakeDataFrameWithNumericColumns(length, withNulls);
            DataFrameColumn stringColumn = new StringDataFrameColumn("String", Enumerable.Range(0, length).Select(x => x.ToString()));
            df.Columns.Insert(df.Columns.Count, stringColumn);
            if (withNulls)
            {
                stringColumn[length / 2] = null;
            }

            DataFrameColumn charColumn = new PrimitiveDataFrameColumn<char>("Char", Enumerable.Range(0, length).Select(x => (char)(x + 65)));
            df.Columns.Insert(df.Columns.Count, charColumn);
            if (withNulls)
            {
                charColumn[length / 2] = null;
            }
            return df;
        }

        internal static DateTime SampleDateTime = new DateTime(2021, 06, 04);
        public static DataFrame MakeDataFrameWithNumericStringAndDateTimeColumns(int length, bool withNulls = true)
        {
            DataFrame df = MakeDataFrameWithNumericAndStringColumns(length, withNulls);

            DataFrameColumn dateTimeColumn = new PrimitiveDataFrameColumn<DateTime>("DateTime", Enumerable.Range(0, length).Select(x => SampleDateTime.AddDays(x)));
            df.Columns.Insert(df.Columns.Count, dateTimeColumn);
            if (withNulls)
            {
                dateTimeColumn[length / 2] = null;
            }
            return df;
        }

        public static DataFrame MakeDataFrameWithNumericColumns(int length, bool withNulls = true, int startingFrom = 0)
        {
            IEnumerable<int> range = Enumerable.Range(startingFrom, length);

            var byteColumn = new PrimitiveDataFrameColumn<byte>("Byte", range.Select(x => (byte)x));
            var decimalColumn = new PrimitiveDataFrameColumn<decimal>("Decimal", range.Select(x => (decimal)x));
            var doubleColumn = new PrimitiveDataFrameColumn<double>("Double", range.Select(x => (double)x));
            var floatColumn = new PrimitiveDataFrameColumn<float>("Float", range.Select(x => (float)x));
            var intColumn = new PrimitiveDataFrameColumn<int>("Int", range.Select(x => x));
            var longColumn = new PrimitiveDataFrameColumn<long>("Long", range.Select(x => (long)x));
            var sbyteColumn = new PrimitiveDataFrameColumn<sbyte>("Sbyte", range.Select(x => (sbyte)x));
            var shortColumn = new PrimitiveDataFrameColumn<short>("Short", range.Select(x => (short)x));
            var uintColumn = new PrimitiveDataFrameColumn<uint>("Uint", range.Select(x => (uint)x));
            var ulongColumn = new PrimitiveDataFrameColumn<ulong>("Ulong", range.Select(x => (ulong)x));
            var ushortColumn = new PrimitiveDataFrameColumn<ushort>("Ushort", range.Select(x => (ushort)x));

            var columnsList = new List<DataFrameColumn>
            {
                byteColumn,
                decimalColumn,
                doubleColumn,
                floatColumn,
                intColumn,
                longColumn,
                sbyteColumn,
                shortColumn,
                uintColumn,
                ulongColumn,
                ushortColumn
            };

            var dataFrame = new DataFrame(columnsList);

            if (withNulls)
            {
                for (var i = 0; i < dataFrame.Columns.Count; i++)
                {
                    dataFrame.Columns[i][length / 2] = null;
                }
            }

            return dataFrame;
        }

        public static DataFrame MakeDataFrame<T1, T2>(int length, bool withNulls = true)
            where T1 : unmanaged
            where T2 : unmanaged
        {
            DataFrameColumn baseColumn1 = DataFrameColumn.Create("Column1", Enumerable.Range(0, length).Select(x => (T1)Convert.ChangeType(x % 2 == 0 ? 0 : 1, typeof(T1))));
            DataFrameColumn baseColumn2 = DataFrameColumn.Create("Column2", Enumerable.Range(0, length).Select(x => (T2)Convert.ChangeType(x % 2 == 0 ? 0 : 1, typeof(T2))));
            DataFrame dataFrame = new DataFrame(new List<DataFrameColumn> { baseColumn1, baseColumn2 });

            if (withNulls)
            {
                for (int i = 0; i < dataFrame.Columns.Count; i++)
                {
                    dataFrame.Columns[i][length / 2] = null;
                }
            }

            return dataFrame;
        }

        public DataFrame SplitTrainTest(DataFrame input, float testRatio, out DataFrame Test)
        {
            IEnumerable<int> randomIndices = Enumerable.Range(0, (int)input.Rows.Count);
            IEnumerable<int> trainIndices = randomIndices.Take((int)(input.Rows.Count * testRatio));
            IEnumerable<int> testIndices = randomIndices.Skip((int)(input.Rows.Count * testRatio));
            Test = input[testIndices];
            return input[trainIndices];
        }

        [Fact]
        public void TestVBufferColumn()
        {
            var vBufferColumn = CreateVBufferDataFrame(10);

            Assert.Equal(10, vBufferColumn.Length);
            Assert.Equal(5, vBufferColumn[0].GetValues().Length);
            Assert.Equal(0, vBufferColumn[0].GetValues()[0]);
        }

        [Fact]
        public void TestIndexer()
        {
            DataFrame dataFrame = MakeDataFrameWithTwoColumns(length: 10);
            var foo = dataFrame[0, 0];
            Assert.Equal(0, dataFrame[0, 0]);
            Assert.Equal(11, dataFrame[1, 1]);
            Assert.Equal(2, dataFrame.Columns.Count);
            Assert.Equal("Int1", dataFrame.Columns[0].Name);

            var headList = dataFrame.Head(5);
            Assert.Equal(14, (int)headList.Rows[4][1]);

            var tailList = dataFrame.Tail(5);
            Assert.Equal(19, (int)tailList.Rows[4][1]);

            dataFrame[2, 1] = 1000;
            Assert.Equal(1000, dataFrame[2, 1]);

            var row = dataFrame.Rows[4];
            Assert.Equal(14, (int)row[1]);

            var column = dataFrame["Int2"] as PrimitiveDataFrameColumn<int>;
            Assert.Equal(1000, (int)column[2]);

            Assert.Throws<ArgumentException>(() => dataFrame["Int5"]);
            Assert.Throws<ArgumentException>(() => dataFrame[(string)null]);
        }

        [Fact]
        public void ColumnAndTableCreationTest()
        {
            const int rowCount = 10;
<<<<<<< HEAD
            DataFrameColumn intColumn = new PrimitiveDataFrameColumn<int>("IntColumn", Enumerable.Range(0, rowCount).Select(x => x));
            DataFrameColumn floatColumn = new PrimitiveDataFrameColumn<float>("FloatColumn", Enumerable.Range(0, rowCount).Select(x => (float)x));
=======
            DataFrameColumn intColumn = new Int32DataFrameColumn("IntColumn", Enumerable.Range(0, rowCount).Select(x => x));
            DataFrameColumn floatColumn = new SingleDataFrameColumn("FloatColumn", Enumerable.Range(0, rowCount).Select(x => (float)x));
>>>>>>> 8858ab64
            DataFrame dataFrame = new DataFrame();
            dataFrame.Columns.Insert(0, intColumn);
            dataFrame.Columns.Insert(1, floatColumn);
            Assert.Equal(rowCount, dataFrame.Rows.Count);
            Assert.Equal(2, dataFrame.Columns.Count);
            Assert.Equal(2, dataFrame.Columns.LongCount());
            Assert.Equal(rowCount, dataFrame.Columns[0].Length);
            Assert.Equal("IntColumn", dataFrame.Columns[0].Name);
            Assert.Equal(rowCount, dataFrame.Columns[1].Length);
            Assert.Equal("FloatColumn", dataFrame.Columns[1].Name);

            //add column with bigger length than other columns in the dataframe
<<<<<<< HEAD
            DataFrameColumn bigColumn = new PrimitiveDataFrameColumn<float>("BigColumn", Enumerable.Range(0, rowCount + 1).Select(x => (float)x));
=======
            DataFrameColumn bigColumn = new SingleDataFrameColumn("BigColumn", Enumerable.Range(0, rowCount + 1).Select(x => (float)x));
>>>>>>> 8858ab64
            Assert.Throws<ArgumentException>(() => dataFrame.Columns.Insert(2, bigColumn));
            Assert.Throws<ArgumentException>(() => dataFrame.Columns.Add(bigColumn));

            //add column smaller than other columns in the dataframe
<<<<<<< HEAD
            DataFrameColumn smallColumn = new PrimitiveDataFrameColumn<float>("SmallColumn", Enumerable.Range(0, rowCount - 1).Select(x => (float)x));
=======
            DataFrameColumn smallColumn = new SingleDataFrameColumn("SmallColumn", Enumerable.Range(0, rowCount - 1).Select(x => (float)x));
>>>>>>> 8858ab64
            Assert.Throws<ArgumentException>(() => dataFrame.Columns.Insert(2, smallColumn));
            Assert.Throws<ArgumentException>(() => dataFrame.Columns.Add(smallColumn));

            //add column with duplicate name
<<<<<<< HEAD
            DataFrameColumn repeatedName = new PrimitiveDataFrameColumn<float>("FloatColumn", Enumerable.Range(0, rowCount).Select(x => (float)x));
            Assert.Throws<ArgumentException>(() => dataFrame.Columns.Insert(2, repeatedName));

            //Insert column at index out of range
            DataFrameColumn extraColumn = new PrimitiveDataFrameColumn<float>("OtherFloatColumn", Enumerable.Range(0, rowCount).Select(x => (float)x));
=======
            DataFrameColumn repeatedName = new SingleDataFrameColumn("FloatColumn", Enumerable.Range(0, rowCount).Select(x => (float)x));
            Assert.Throws<ArgumentException>(() => dataFrame.Columns.Insert(2, repeatedName));

            //Insert column at index out of range
            DataFrameColumn extraColumn = new SingleDataFrameColumn("OtherFloatColumn", Enumerable.Range(0, rowCount).Select(x => (float)x));
>>>>>>> 8858ab64
            var columnCount = dataFrame.Columns.Count;
            Assert.Throws<ArgumentOutOfRangeException>(() => dataFrame.Columns.Insert(columnCount + 1, repeatedName));

            Assert.Equal(2, dataFrame.Columns.Count);
<<<<<<< HEAD
            DataFrameColumn intColumnCopy = new PrimitiveDataFrameColumn<int>("IntColumn", Enumerable.Range(0, rowCount).Select(x => x));
            Assert.Throws<ArgumentException>(() => dataFrame.Columns[1] = intColumnCopy);

            DataFrameColumn differentIntColumn = new PrimitiveDataFrameColumn<int>("IntColumn1", Enumerable.Range(0, rowCount).Select(x => x));
=======
            DataFrameColumn intColumnCopy = new Int32DataFrameColumn("IntColumn", Enumerable.Range(0, rowCount).Select(x => x));
            Assert.Throws<ArgumentException>(() => dataFrame.Columns[1] = intColumnCopy);

            DataFrameColumn differentIntColumn = new Int32DataFrameColumn("IntColumn1", Enumerable.Range(0, rowCount).Select(x => x));
>>>>>>> 8858ab64
            dataFrame.Columns[1] = differentIntColumn;
            Assert.True(object.ReferenceEquals(differentIntColumn, dataFrame.Columns[1]));

            dataFrame.Columns.RemoveAt(1);
            Assert.Single(dataFrame.Columns);
            Assert.True(ReferenceEquals(intColumn, dataFrame.Columns[0]));

            // Test the params constructor
            DataFrame dataFrame1 = new DataFrame(intColumn, floatColumn);
            Assert.Equal(2, dataFrame1.Columns.Count);
            Assert.Equal(intColumn, dataFrame1.Columns[0]);
            Assert.Equal(floatColumn, dataFrame1.Columns[1]);
        }

        [Fact]
        public void InsertAndRemoveColumnToTheEndOfNotEmptyDataFrameTests()
        {
            DataFrame dataFrame = MakeDataFrameWithAllMutableColumnTypes(10);
<<<<<<< HEAD
            DataFrameColumn intColumn = new PrimitiveDataFrameColumn<int>("NewIntColumn", Enumerable.Range(0, 10).Select(x => x));
=======
            DataFrameColumn intColumn = new Int32DataFrameColumn("NewIntColumn", Enumerable.Range(0, 10).Select(x => x));
>>>>>>> 8858ab64

            int columnCount = dataFrame.Columns.Count;
            DataFrameColumn originalLastColumn = dataFrame.Columns[columnCount - 1];

            //Insert new column at the end
            dataFrame.Columns.Insert(columnCount, intColumn);
            Assert.Equal(columnCount + 1, dataFrame.Columns.Count);

            //Remove first
            dataFrame.Columns.RemoveAt(0);
            Assert.Equal(columnCount, dataFrame.Columns.Count);

            //Check that int column was inserted
            DataFrameColumn intColumn_1 = dataFrame.Columns["NewIntColumn"];
            Assert.True(ReferenceEquals(intColumn, intColumn_1));

            //Check that last column of the original dataframe was not removed
            DataFrameColumn lastColumn_1 = dataFrame.Columns[originalLastColumn.Name];
            Assert.True(ReferenceEquals(originalLastColumn, lastColumn_1));

            //Check that new column is the last one
            int newIndex = dataFrame.Columns.IndexOf("NewIntColumn");
            Assert.Equal(columnCount - 1, newIndex);

            //Check that original last column now has correct index
            int newIndexForOriginalLastColumn = dataFrame.Columns.IndexOf(originalLastColumn.Name);
            Assert.Equal(columnCount - 2, newIndexForOriginalLastColumn);
        }

        [Fact]
        public void AddAndRemoveColumnToTheEmptyDataFrameTests()
        {
            DataFrame dataFrame = new DataFrame();
<<<<<<< HEAD
            DataFrameColumn intColumn = new PrimitiveDataFrameColumn<int>("NewIntColumn", Enumerable.Range(0, 10).Select(x => x));
=======
            DataFrameColumn intColumn = new Int32DataFrameColumn("NewIntColumn", Enumerable.Range(0, 10).Select(x => x));
>>>>>>> 8858ab64

            dataFrame.Columns.Add(intColumn);
            Assert.Single(dataFrame.Columns);
            Assert.Equal(10, dataFrame.Rows.Count);

            dataFrame.Columns.Remove(intColumn);
            Assert.Empty(dataFrame.Columns);
            Assert.Equal(0, dataFrame.Rows.Count);
        }

        [Fact]
        public void ClearColumnsTests()
        {
            //Arrange
            DataFrame dataFrame = MakeDataFrameWithAllMutableColumnTypes(10);

            //Act
            dataFrame.Columns.Clear();

            //Assert
            Assert.Empty(dataFrame.Columns);

            Assert.Equal(0, dataFrame.Rows.Count);
            Assert.Equal(0, dataFrame.Columns.LongCount());
<<<<<<< HEAD
        }

        [Fact]
        public void RenameColumnWithSetNameTests()
        {
            StringDataFrameColumn city = new StringDataFrameColumn("City", new string[] { "London", "Berlin" });
            PrimitiveDataFrameColumn<int> temp = new PrimitiveDataFrameColumn<int>("Temperature", new int[] { 12, 13 });

            DataFrame dataframe = new DataFrame(city, temp);

            // Change the name of the column:
            dataframe["City"].SetName("Town");
            var renamedColumn = dataframe["Town"];

            Assert.Throws<ArgumentException>(() => dataframe["City"]);

            Assert.NotNull(renamedColumn);
            Assert.Equal("Town", renamedColumn.Name);
            Assert.True(ReferenceEquals(city, renamedColumn));
        }

        [Fact]
        public void RenameColumnWithRenameColumnTests()
        {
            StringDataFrameColumn city = new StringDataFrameColumn("City", new string[] { "London", "Berlin" });
            PrimitiveDataFrameColumn<int> temp = new PrimitiveDataFrameColumn<int>("Temperature", new int[] { 12, 13 });

            DataFrame dataframe = new DataFrame(city, temp);

            // Change the name of the column:
            dataframe.Columns.RenameColumn("City", "Town");
            var renamedColumn = dataframe["Town"];

            Assert.Throws<ArgumentException>(() => dataframe["City"]);

            Assert.NotNull(renamedColumn);
            Assert.Equal("Town", renamedColumn.Name);
            Assert.True(ReferenceEquals(city, renamedColumn));
=======
>>>>>>> 8858ab64
        }

        [Fact]
        public void TestBinaryOperations()
        {
            DataFrame df = MakeDataFrameWithTwoColumns(12);
            IReadOnlyList<int> listOfInts = new List<int>() { 5, 5 };

            // The following binary ops return a copy
            var ret = df.Add(5);
            Assert.Equal(0, df[0, 0]);
            Assert.Equal(5, ret[0, 0]);
            ret = df.Add(listOfInts);
            Assert.Equal(0, df[0, 0]);
            Assert.Equal(5, ret[0, 0]);
            ret = df.Subtract(5);
            Assert.Equal(0, df[0, 0]);
            Assert.Equal(-5, ret[0, 0]);
            ret = df.Subtract(listOfInts);
            Assert.Equal(0, df[0, 0]);
            Assert.Equal(-5, ret[0, 0]);
            ret = df.Multiply(5);
            Assert.Equal(1, df[1, 0]);
            Assert.Equal(5, ret[1, 0]);
            ret = df.Multiply(listOfInts);
            Assert.Equal(1, df[1, 0]);
            Assert.Equal(5, ret[1, 0]);
            ret = df.Divide(5);
            Assert.Equal(5, df[5, 0]);
            Assert.Equal(1, ret[5, 0]);
            ret = df.Divide(listOfInts);
            Assert.Equal(5, df[5, 0]);
            Assert.Equal(1, ret[5, 0]);
            ret = df.Modulo(5);
            Assert.Equal(5, df[5, 0]);
            Assert.Equal(0, ret[5, 0]);
            ret = df.Modulo(listOfInts);
            Assert.Equal(5, df[5, 0]);
            Assert.Equal(0, ret[5, 0]);

            Assert.Equal(true, df.ElementwiseGreaterThanOrEqual(5)[7, 0]);
            Assert.Equal(true, df.ElementwiseGreaterThanOrEqual(listOfInts)[7, 0]);
            Assert.Equal(true, df.ElementwiseLessThanOrEqual(5)[4, 0]);
            Assert.Equal(true, df.ElementwiseLessThanOrEqual(listOfInts)[4, 0]);
            Assert.Equal(false, df.ElementwiseGreaterThan(5)[5, 0]);
            Assert.Equal(false, df.ElementwiseGreaterThan(listOfInts)[5, 0]);
            Assert.Equal(false, df.ElementwiseLessThan(5)[5, 0]);
            Assert.Equal(false, df.ElementwiseLessThan(listOfInts)[5, 0]);
            // The following binary ops are in place
            Assert.Equal(5, df.Add(5, inPlace: true)[0, 0]);
            Assert.Equal(10, df.Add(listOfInts, inPlace: true)[0, 0]);
            Assert.Equal(5, df.Subtract(5, inPlace: true)[0, 0]);
            Assert.Equal(0, df.Subtract(listOfInts, inPlace: true)[0, 0]);
            Assert.Equal(5, df.Multiply(5, inPlace: true)[1, 0]);
            Assert.Equal(25, df.Multiply(listOfInts, inPlace: true)[1, 0]);
            Assert.Equal(5, df.Divide(5, inPlace: true)[1, 0]);
            Assert.Equal(1, df.Divide(listOfInts, inPlace: true)[1, 0]);
            Assert.Equal(1, df.Modulo(5, inPlace: true)[1, 0]);
            Assert.Equal(1, df.Modulo(listOfInts, inPlace: true)[1, 0]);
            Assert.Equal(2, df.LeftShift(1)[1, 0]);
            Assert.Equal(1, df.RightShift(1)[2, 0]);
        }

        [Fact]
        public void TestBinaryOperationsWithColumns()
        {
            int length = 10;
            var df1 = MakeDataFrameWithNumericColumns(length);
            var df2 = MakeDataFrameWithNumericColumns(length);

            DataFrameColumn newColumn;
            DataFrameColumn verify;
            for (int i = 0; i < df1.Columns.Count; i++)
            {
                newColumn = df1.Columns[df1.Columns[i].Name] + df2.Columns[df2.Columns[i].Name];
                verify = newColumn.ElementwiseEquals(df1.Columns[i] * 2);
                Assert.Equal(true, verify[0]);

                newColumn = df1.Columns[df1.Columns[i].Name] - df2.Columns[df2.Columns[i].Name];
                verify = newColumn.ElementwiseEquals(0);
                Assert.Equal(true, verify[0]);

                newColumn = df1.Columns[df1.Columns[i].Name] * df2.Columns[df2.Columns[i].Name];
                verify = newColumn.ElementwiseEquals(df1.Columns[i] * df1.Columns[i]);
                Assert.Equal(true, verify[0]);

                var df1Column = df1.Columns[i] + 1;
                var df2Column = df2.Columns[i] + 1;
                newColumn = df1Column / df2Column;
                verify = newColumn.ElementwiseEquals(1);
                Assert.Equal(true, verify[0]);

                newColumn = df1Column % df2Column;
                verify = newColumn.ElementwiseEquals(0);
                Assert.Equal(true, verify[0]);

                verify = df1.Columns[df1.Columns[i].Name].ElementwiseEquals(df2.Columns[df2.Columns[i].Name]);
                Assert.True(verify.All());

                verify = df1.Columns[df1.Columns[i].Name].ElementwiseNotEquals(df2.Columns[df2.Columns[i].Name]);
                Assert.False(verify.Any());

                verify = df1.Columns[df1.Columns[i].Name].ElementwiseGreaterThanOrEqual(df2.Columns[df2.Columns[i].Name]);
                Assert.True(verify.All());

                verify = df1.Columns[df1.Columns[i].Name].ElementwiseLessThanOrEqual(df2.Columns[df2.Columns[i].Name]);
                Assert.True(verify.All());

                verify = df1.Columns[df1.Columns[i].Name].ElementwiseGreaterThan(df2.Columns[df2.Columns[i].Name]);
                Assert.False(verify.Any());

                verify = df1.Columns[df1.Columns[i].Name].ElementwiseLessThan(df2.Columns[df2.Columns[i].Name]);
                Assert.False(verify.Any());
            }
        }

        [Fact]
        public void TestBinaryOperationsWithConversions()
        {
            DataFrame df = DataFrameTests.MakeDataFrameWithTwoColumns(10);

            // Add a double to an int column
            DataFrame dfd = df.Add(5.0f);
            var dtype = dfd.Columns[0].DataType;
            Assert.True(dtype == typeof(double));

            // Add a decimal to an int column
            DataFrame dfm = df.Add(5.0m);
            dtype = dfm.Columns[0].DataType;
            Assert.True(dtype == typeof(decimal));

            // int + bool should throw
            Assert.Throws<NotSupportedException>(() => df.Add(true));

            var dataFrameColumn1 = new PrimitiveDataFrameColumn<double>("Double1", Enumerable.Range(0, 10).Select(x => (double)x));
            df.Columns[0] = dataFrameColumn1;
            // Double + comparison ops should throw
            Assert.Throws<NotSupportedException>(() => df.And(true));
        }

        [Fact]
        public void TestBinaryOperationsOnBoolColumn()
        {
            var df = new DataFrame();
            var dataFrameColumn1 = new PrimitiveDataFrameColumn<bool>("Bool1", Enumerable.Range(0, 10).Select(x => true));
            var dataFrameColumn2 = new PrimitiveDataFrameColumn<bool>("Bool2", Enumerable.Range(0, 10).Select(x => true));
            df.Columns.Insert(0, dataFrameColumn1);
            df.Columns.Insert(1, dataFrameColumn2);

            // bool + int should throw
            Assert.Throws<NotSupportedException>(() => df.Add(5));
            // Left shift should throw
            Assert.Throws<NotSupportedException>(() => df.LeftShift(5));

            IReadOnlyList<bool> listOfBools = new List<bool>() { true, false };
            // boolean and And should work
            var newdf = df.And(true);
            Assert.Equal(true, newdf[4, 0]);
            var newdf1 = df.And(listOfBools);
            Assert.Equal(false, newdf1[4, 1]);

            newdf = df.Or(true);
            Assert.Equal(true, newdf[4, 0]);
            newdf1 = df.Or(listOfBools);
            Assert.Equal(true, newdf1[4, 1]);

            newdf = df.Xor(true);
            Assert.Equal(false, newdf[4, 0]);
            newdf1 = df.Xor(listOfBools);
            Assert.Equal(true, newdf1[4, 1]);
        }

        [Fact]
        public void TestBinaryOperationsOnDateTimeColumn()
        {
            var df = new DataFrame();
            var dataFrameColumn1 = new PrimitiveDataFrameColumn<DateTime>("DateTime1", Enumerable.Range(0, 5).Select(x => SampleDateTime.AddDays(x)));
            // Make the second data frame column have one value that is different
            var dataFrameColumn2 = new PrimitiveDataFrameColumn<DateTime>("DateTime2", Enumerable.Range(0, 4).Select(x => SampleDateTime.AddDays(x)));
            dataFrameColumn2.Append(SampleDateTime.AddDays(6));
            df.Columns.Insert(0, dataFrameColumn1);
            df.Columns.Insert(1, dataFrameColumn2);

            // DateTime + int should throw
            Assert.Throws<NotSupportedException>(() => df.Add(5));
            // Left shift should throw
            Assert.Throws<NotSupportedException>(() => df.LeftShift(5));
            // Right shift should throw
            Assert.Throws<NotSupportedException>(() => df.RightShift(5));

            // And should throw
            Assert.Throws<NotSupportedException>(() => df.And(true));
            // Or should throw
            Assert.Throws<NotSupportedException>(() => df.Or(true));
            // Xor should throw
            Assert.Throws<NotSupportedException>(() => df.Xor(true));

            var equalsResult = dataFrameColumn1.ElementwiseEquals(dataFrameColumn2);
            Assert.True(equalsResult[0]);
            Assert.False(equalsResult[4]);

            var notEqualsResult = dataFrameColumn1.ElementwiseNotEquals(dataFrameColumn2);
            Assert.False(notEqualsResult[0]);
            Assert.True(notEqualsResult[4]);
        }

        [Fact]
        public void TestBinaryOperationsOnArrowStringColumn()
        {
            var df = new DataFrame();
            var strArrayBuilder = new StringArray.Builder();
            for (int i = 0; i < 10; i++)
            {
                strArrayBuilder.Append(i.ToString());
            }
            StringArray strArray = strArrayBuilder.Build();

            ArrowStringDataFrameColumn stringColumn = new ArrowStringDataFrameColumn("String", strArray.ValueBuffer.Memory, strArray.ValueOffsetsBuffer.Memory, strArray.NullBitmapBuffer.Memory, strArray.Length, strArray.NullCount);
            df.Columns.Insert(0, stringColumn);

            DataFrameColumn newCol = stringColumn.ElementwiseEquals(4);
            Assert.Equal(true, newCol[4]);
            Assert.Equal(false, newCol[0]);
            Assert.Equal(false, newCol[5]);

            newCol = stringColumn.ElementwiseEquals("4");
            Assert.Equal(true, newCol[4]);
            Assert.Equal(false, newCol[0]);

            newCol = stringColumn.ElementwiseEquals("foo");
            Assert.False(newCol.All());
            newCol = stringColumn.ElementwiseEquals(null);
            Assert.False(newCol.All());

            ArrowStringDataFrameColumn stringColumnCopy = new ArrowStringDataFrameColumn("String", strArray.ValueBuffer.Memory, strArray.ValueOffsetsBuffer.Memory, strArray.NullBitmapBuffer.Memory, strArray.Length, strArray.NullCount);
            newCol = stringColumn.ElementwiseEquals(stringColumnCopy);
            Assert.True(newCol.All());

            DataFrameColumn stringColumnCopyAsBaseColumn = stringColumnCopy;
            newCol = stringColumn.ElementwiseEquals(stringColumnCopyAsBaseColumn);
            Assert.True(newCol.All());

            newCol = stringColumn.ElementwiseNotEquals(5);
            Assert.Equal(true, newCol[0]);
            Assert.Equal(false, newCol[5]);

            newCol = stringColumn.ElementwiseNotEquals("5");
            Assert.Equal(true, newCol[0]);
            Assert.Equal(false, newCol[5]);

            newCol = stringColumn.ElementwiseNotEquals("foo");
            Assert.True(newCol.All());
            newCol = stringColumn.ElementwiseNotEquals(null);
            Assert.True(newCol.All());

            newCol = stringColumn.ElementwiseNotEquals(stringColumnCopy);
            Assert.False(newCol.All());

            newCol = stringColumn.ElementwiseNotEquals(stringColumnCopyAsBaseColumn);
            Assert.False(newCol.All());
        }

        [Fact]
        public void TestBinaryOperationsOnStringColumn()
        {
            var df = new DataFrame();
            DataFrameColumn stringColumn = new StringDataFrameColumn("String", Enumerable.Range(0, 10).Select(x => x.ToString()));
            df.Columns.Insert(0, stringColumn);

            DataFrameColumn newCol = stringColumn.ElementwiseEquals(5);
            Assert.Equal(true, newCol[5]);
            Assert.Equal(false, newCol[0]);

            newCol = (stringColumn as StringDataFrameColumn).ElementwiseEquals("5");
            Assert.Equal(true, newCol[5]);
            Assert.Equal(false, newCol[0]);

            DataFrameColumn stringColumnCopy = new StringDataFrameColumn("String", Enumerable.Range(0, 10).Select(x => x.ToString()));
            newCol = stringColumn.ElementwiseEquals(stringColumnCopy);
            Assert.Equal(true, newCol[5]);
            Assert.Equal(true, newCol[0]);

            StringDataFrameColumn typedStringColumn = stringColumn as StringDataFrameColumn;
            StringDataFrameColumn typedStringColumnCopy = stringColumnCopy as StringDataFrameColumn;
            newCol = typedStringColumn.ElementwiseEquals(typedStringColumnCopy);
            Assert.True(newCol.All());

            newCol = stringColumn.ElementwiseNotEquals(5);
            Assert.Equal(false, newCol[5]);
            Assert.Equal(true, newCol[0]);

            newCol = typedStringColumn.ElementwiseNotEquals("5");
            Assert.Equal(false, newCol[5]);
            Assert.Equal(true, newCol[0]);

            newCol = stringColumn.ElementwiseNotEquals(stringColumnCopy);
            Assert.Equal(false, newCol[5]);
            Assert.Equal(false, newCol[0]);

            newCol = typedStringColumn.ElementwiseNotEquals(typedStringColumnCopy);
            Assert.False(newCol.All());

            newCol = typedStringColumn.Add("suffix");
            for (int i = 0; i < newCol.Length; i++)
            {
                Assert.Equal(newCol[i], typedStringColumn[i] + "suffix");
            }
            DataFrameColumn addString = typedStringColumn + "suffix";
            for (int i = 0; i < addString.Length; i++)
            {
                Assert.Equal(addString[i], typedStringColumn[i] + "suffix");
            }
            Assert.True(newCol.ElementwiseEquals(addString).All());
            addString = "prefix" + typedStringColumn;
            for (int i = 0; i < addString.Length; i++)
            {
                Assert.Equal(addString[i], "prefix" + typedStringColumn[i]);
            }
        }

        [Fact]
        public void TestBinaryOperatorsWithConversions()
        {
            var df = MakeDataFrameWithNumericColumns(10);

            DataFrame tempDf = df + 1;
            Assert.Equal(tempDf[0, 0], (byte)df[0, 0] + (double)1);
            tempDf = df + 1.1;
            Assert.Equal(tempDf[0, 0], (byte)df[0, 0] + 1.1);
            tempDf = df + 1.1m;
            Assert.Equal(tempDf[0, 0], (byte)df[0, 0] + 1.1m);
            Assert.True(typeof(decimal) == tempDf.Columns["Int"].DataType);

            tempDf = df - 1.1;
            Assert.Equal(tempDf[0, 0], (byte)df[0, 0] - 1.1);
            tempDf = df - 1.1m;
            Assert.Equal(tempDf[0, 0], (byte)df[0, 0] - 1.1m);
            Assert.True(typeof(decimal) == tempDf.Columns["Int"].DataType);

            tempDf = df * 1.1;
            Assert.Equal(tempDf[0, 0], (byte)df[0, 0] * 1.1);
            tempDf = df * 1.1m;
            Assert.Equal(tempDf[0, 0], (byte)df[0, 0] * 1.1m);
            Assert.True(typeof(decimal) == tempDf.Columns["Int"].DataType);

            tempDf = df / 1.1;
            Assert.Equal(tempDf[0, 0], (byte)df[0, 0] / 1.1);
            tempDf = df / 1.1m;
            Assert.Equal(tempDf[0, 0], (byte)df[0, 0] / 1.1m);
            Assert.True(typeof(decimal) == tempDf.Columns["Int"].DataType);

            tempDf = df % 1.1;
            Assert.Equal(tempDf[0, 0], (byte)df[0, 0] % 1.1);
            tempDf = df % 1.1m;
            Assert.Equal(tempDf[0, 0], (byte)df[0, 0] % 1.1m);
            Assert.True(typeof(decimal) == tempDf.Columns["Int"].DataType);

            tempDf = 1 + df;
            Assert.Equal(tempDf[0, 0], (byte)df[0, 0] + (double)1);
            tempDf = 1.1 + df;
            Assert.Equal(tempDf[0, 0], (byte)df[0, 0] + 1.1);
            tempDf = 1.1m + df;
            Assert.Equal(tempDf[0, 0], (byte)df[0, 0] + 1.1m);
            Assert.True(typeof(decimal) == tempDf.Columns["Int"].DataType);

            tempDf = 1.1 - df;
            Assert.Equal(tempDf[0, 0], 1.1 - (byte)df[0, 0]);
            tempDf = 1.1m - df;
            Assert.Equal(tempDf[0, 0], 1.1m - (byte)df[0, 0]);
            Assert.True(typeof(decimal) == tempDf.Columns["Int"].DataType);

            tempDf = 1.1 * df;
            Assert.Equal(tempDf[0, 0], (byte)df[0, 0] * 1.1);
            tempDf = 1.1m * df;
            Assert.Equal(tempDf[0, 0], (byte)df[0, 0] * 1.1m);
            Assert.True(typeof(decimal) == tempDf.Columns["Int"].DataType);

            // To prevent a divide by zero
            var plusOne = df + 1;
            tempDf = 1.1 / plusOne;
            Assert.Equal(tempDf[0, 0], 1.1 / (double)plusOne[0, 0]);
            var plusDecimal = df + 1.1m;
            tempDf = 1.1m / plusDecimal;
            Assert.Equal(tempDf[0, 0], (1.1m) / (decimal)plusDecimal[0, 0]);
            Assert.True(typeof(decimal) == tempDf.Columns["Int"].DataType);

            tempDf = 1.1 % plusOne;
            Assert.Equal(tempDf[0, 0], 1.1 % (double)plusOne[0, 0]);
            tempDf = 1.1m % plusDecimal;
            Assert.Equal(tempDf[0, 0], 1.1m % (decimal)plusDecimal[0, 0]);
            Assert.True(typeof(decimal) == tempDf.Columns["Int"].DataType);

            Assert.Equal((byte)0, df[0, 0]);
        }

        [Fact]
        public void TestBinaryOperationsOnColumns()
        {
            PrimitiveDataFrameColumn<int> column = new PrimitiveDataFrameColumn<int>("Int", Enumerable.Range(0, 10));
            Assert.ThrowsAny<ArgumentException>(() => column.Add(5.5, inPlace: true));
            Assert.ThrowsAny<ArgumentException>(() => column.ReverseAdd(5.5, inPlace: true));
            string str = "A String";
            Assert.ThrowsAny<ArgumentException>(() => column.Add(str, inPlace: true));
            Assert.ThrowsAny<ArgumentException>(() => column.ReverseAdd(str, inPlace: true));
        }

        [Fact]
        public void TestColumnReverseOrderState()
        {
            var column = new PrimitiveDataFrameColumn<int>("Int", Enumerable.Range(0, 10));
            var newColumn = 1 - column;
            var checkOrderColumn = 1 - newColumn;
            Assert.True(checkOrderColumn.ElementwiseEquals(column).All());
        }

        [Fact]
        public void TestProjectionAndAppend()
        {
            DataFrame df = MakeDataFrameWithTwoColumns(10);

            df["Int3"] = df.Columns["Int1"] * 2 + df.Columns["Int2"];
            Assert.Equal(16, df.Columns["Int3"][2]);
        }

        [Fact]
        public void TestComputations()
        {
            DataFrame df = MakeDataFrameWithAllMutableColumnTypes(10);
            df["Int"][0] = -10;
            Assert.Equal(-10, df.Columns["Int"][0]);

            DataFrameColumn absColumn = df.Columns["Int"].Abs();
            Assert.Equal(10, absColumn[0]);
            Assert.Equal(-10, df.Columns["Int"][0]);
            df.Columns["Int"].Abs(true);
            Assert.Equal(10, df.Columns["Int"][0]);

            Assert.Throws<NotSupportedException>(() => df.Columns["Byte"].All());
            Assert.Throws<NotSupportedException>(() => df.Columns["Byte"].Any());
            Assert.Throws<NotSupportedException>(() => df.Columns["Char"].All());
            Assert.Throws<NotSupportedException>(() => df.Columns["Char"].Any());
            Assert.Throws<NotSupportedException>(() => df.Columns["DateTime"].All());
            Assert.Throws<NotSupportedException>(() => df.Columns["DateTime"].Any());
            Assert.Throws<NotSupportedException>(() => df.Columns["Decimal"].All());
            Assert.Throws<NotSupportedException>(() => df.Columns["Decimal"].Any());
            Assert.Throws<NotSupportedException>(() => df.Columns["Double"].All());
            Assert.Throws<NotSupportedException>(() => df.Columns["Double"].Any());
            Assert.Throws<NotSupportedException>(() => df.Columns["Float"].All());
            Assert.Throws<NotSupportedException>(() => df.Columns["Float"].Any());
            Assert.Throws<NotSupportedException>(() => df.Columns["Int"].All());
            Assert.Throws<NotSupportedException>(() => df.Columns["Int"].Any());
            Assert.Throws<NotSupportedException>(() => df.Columns["Long"].All());
            Assert.Throws<NotSupportedException>(() => df.Columns["Long"].Any());
            Assert.Throws<NotSupportedException>(() => df.Columns["Sbyte"].All());
            Assert.Throws<NotSupportedException>(() => df.Columns["Sbyte"].Any());
            Assert.Throws<NotSupportedException>(() => df.Columns["Short"].All());
            Assert.Throws<NotSupportedException>(() => df.Columns["Short"].Any());
            Assert.Throws<NotSupportedException>(() => df.Columns["Uint"].All());
            Assert.Throws<NotSupportedException>(() => df.Columns["Uint"].Any());
            Assert.Throws<NotSupportedException>(() => df.Columns["Ulong"].All());
            Assert.Throws<NotSupportedException>(() => df.Columns["Ulong"].Any());
            Assert.Throws<NotSupportedException>(() => df.Columns["Ushort"].All());
            Assert.Throws<NotSupportedException>(() => df.Columns["Ushort"].Any());

            bool any = df.Columns["Bool"].Any();
            bool all = df.Columns["Bool"].All();
            Assert.True(any);
            Assert.False(all);

            // Test the computation results
            df.Columns["Double"][0] = 100.0;
            DataFrameColumn doubleColumn = df.Columns["Double"].CumulativeMax();
            for (int i = 0; i < doubleColumn.Length; i++)
            {
                if (i == 5)
                    Assert.Null(doubleColumn[i]);
                else
                    Assert.Equal(100.0, (double)doubleColumn[i]);
            }
            Assert.Equal(1.0, df.Columns["Double"][1]);
            df.Columns["Double"].CumulativeMax(true);
            for (int i = 0; i < df.Columns["Double"].Length; i++)
            {
                if (i == 5)
                    Assert.Null(df.Columns["Double"][i]);
                else
                    Assert.Equal(100.0, (double)df.Columns["Double"][i]);
            }

            df.Columns["Float"][0] = -10.0f;
            DataFrameColumn floatColumn = df.Columns["Float"].CumulativeMin();
            for (int i = 0; i < floatColumn.Length; i++)
            {
                if (i == 5)
                    Assert.Null(floatColumn[i]);
                else
                    Assert.Equal(-10.0f, (float)floatColumn[i]);
            }
            Assert.Equal(9.0f, df.Columns["Float"][9]);
            df.Columns["Float"].CumulativeMin(true);
            for (int i = 0; i < df.Columns["Float"].Length; i++)
            {
                if (i == 5)
                    Assert.Null(df.Columns["Float"][i]);
                else
                    Assert.Equal(-10.0f, (float)df.Columns["Float"][i]);
            }

            DataFrameColumn uintColumn = df.Columns["Uint"].CumulativeProduct();
            Assert.Equal((uint)0, uintColumn[8]);
            Assert.Equal((uint)8, df.Columns["Uint"][8]);
            df.Columns["Uint"].CumulativeProduct(true);
            Assert.Equal((uint)0, df.Columns["Uint"][9]);

            DataFrameColumn ushortColumn = df.Columns["Ushort"].CumulativeSum();
            Assert.Equal((ushort)40, ushortColumn[9]);
            Assert.Equal((ushort)9, df.Columns["Ushort"][9]);
            df.Columns["Ushort"].CumulativeSum(true);
            Assert.Equal((ushort)40, df.Columns["Ushort"][9]);

            Assert.Equal(100.0, df.Columns["Double"].Max());
            Assert.Equal(-10.0f, df.Columns["Float"].Min());
            Assert.Equal((uint)0, df.Columns["Uint"].Product());
            Assert.Equal((ushort)130, df.Columns["Ushort"].Sum());

            df.Columns["Double"][0] = 100.1;
            Assert.Equal(100.1, df.Columns["Double"][0]);
            DataFrameColumn roundColumn = df.Columns["Double"].Round();
            Assert.Equal(100.0, roundColumn[0]);
            Assert.Equal(100.1, df.Columns["Double"][0]);
            df.Columns["Double"].Round(true);
            Assert.Equal(100.0, df.Columns["Double"][0]);

            // Test that none of the numeric column types throw
            for (int i = 0; i < df.Columns.Count; i++)
            {
                DataFrameColumn column = df.Columns[i];
                if (column.DataType == typeof(bool))
                {
                    Assert.Throws<NotSupportedException>(() => column.CumulativeMax());
                    Assert.Throws<NotSupportedException>(() => column.CumulativeMin());
                    Assert.Throws<NotSupportedException>(() => column.CumulativeProduct());
                    Assert.Throws<NotSupportedException>(() => column.CumulativeSum());
                    Assert.Throws<NotSupportedException>(() => column.Max());
                    Assert.Throws<NotSupportedException>(() => column.Min());
                    Assert.Throws<NotSupportedException>(() => column.Product());
                    Assert.Throws<NotSupportedException>(() => column.Sum());
                    continue;
                }
                else if (column.DataType == typeof(string))
                {
                    Assert.Throws<NotImplementedException>(() => column.CumulativeMax());
                    Assert.Throws<NotImplementedException>(() => column.CumulativeMin());
                    Assert.Throws<NotImplementedException>(() => column.CumulativeProduct());
                    Assert.Throws<NotImplementedException>(() => column.CumulativeSum());
                    Assert.Throws<NotImplementedException>(() => column.Max());
                    Assert.Throws<NotImplementedException>(() => column.Min());
                    Assert.Throws<NotImplementedException>(() => column.Product());
                    Assert.Throws<NotImplementedException>(() => column.Sum());
                    continue;
                }
                else if (column.DataType == typeof(DateTime))
                {
                    column.CumulativeMax();
                    column.CumulativeMin();
                    column.Max();
                    column.Min();

                    Assert.Throws<NotSupportedException>(() => column.CumulativeProduct());
                    Assert.Throws<NotSupportedException>(() => column.CumulativeSum());
                    Assert.Throws<NotSupportedException>(() => column.Product());
                    Assert.Throws<NotSupportedException>(() => column.Sum());
                    continue;
                }

                column.CumulativeMax();
                column.CumulativeMin();
                column.CumulativeProduct();
                column.CumulativeSum();
                column.Max();
                column.Min();
                column.Product();
                column.Sum();
            }
        }

        [Fact]
        public void TestComputationsIncludingDateTime()
        {
            DataFrame df = MakeDataFrameWithNumericStringAndDateTimeColumns(10);
            df["Int"][0] = -10;
            Assert.Equal(-10, df.Columns["Int"][0]);

            DataFrameColumn absColumn = df.Columns["Int"].Abs();
            Assert.Equal(10, absColumn[0]);
            Assert.Equal(-10, df.Columns["Int"][0]);
            df.Columns["Int"].Abs(true);
            Assert.Equal(10, df.Columns["Int"][0]);

            Assert.Throws<NotSupportedException>(() => df.Columns["Byte"].All());
            Assert.Throws<NotSupportedException>(() => df.Columns["Byte"].Any());
            Assert.Throws<NotSupportedException>(() => df.Columns["Char"].All());
            Assert.Throws<NotSupportedException>(() => df.Columns["Char"].Any());
            Assert.Throws<NotSupportedException>(() => df.Columns["Decimal"].All());
            Assert.Throws<NotSupportedException>(() => df.Columns["Decimal"].Any());
            Assert.Throws<NotSupportedException>(() => df.Columns["Double"].All());
            Assert.Throws<NotSupportedException>(() => df.Columns["Double"].Any());
            Assert.Throws<NotSupportedException>(() => df.Columns["Float"].All());
            Assert.Throws<NotSupportedException>(() => df.Columns["Float"].Any());
            Assert.Throws<NotSupportedException>(() => df.Columns["Int"].All());
            Assert.Throws<NotSupportedException>(() => df.Columns["Int"].Any());
            Assert.Throws<NotSupportedException>(() => df.Columns["Long"].All());
            Assert.Throws<NotSupportedException>(() => df.Columns["Long"].Any());
            Assert.Throws<NotSupportedException>(() => df.Columns["Sbyte"].All());
            Assert.Throws<NotSupportedException>(() => df.Columns["Sbyte"].Any());
            Assert.Throws<NotSupportedException>(() => df.Columns["Short"].All());
            Assert.Throws<NotSupportedException>(() => df.Columns["Short"].Any());
            Assert.Throws<NotSupportedException>(() => df.Columns["Uint"].All());
            Assert.Throws<NotSupportedException>(() => df.Columns["Uint"].Any());
            Assert.Throws<NotSupportedException>(() => df.Columns["Ulong"].All());
            Assert.Throws<NotSupportedException>(() => df.Columns["Ulong"].Any());
            Assert.Throws<NotSupportedException>(() => df.Columns["Ushort"].All());
            Assert.Throws<NotSupportedException>(() => df.Columns["Ushort"].Any());
            Assert.Throws<NotSupportedException>(() => df.Columns["DateTime"].All());
            Assert.Throws<NotSupportedException>(() => df.Columns["DateTime"].Any());

            // Test the computation results
            var maxDate = SampleDateTime.AddDays(100);
            df.Columns["DateTime"][0] = maxDate;
            DataFrameColumn dateTimeColumn = df.Columns["DateTime"].CumulativeMax();
            for (int i = 0; i < dateTimeColumn.Length; i++)
            {
                if (i == 5)
                    Assert.Null(dateTimeColumn[i]);
                else
                    Assert.Equal(maxDate, (DateTime)dateTimeColumn[i]);
            }
            Assert.Equal(maxDate, dateTimeColumn.Max());

            df.Columns["Double"][0] = 100.0;
            DataFrameColumn doubleColumn = df.Columns["Double"].CumulativeMax();
            for (int i = 0; i < doubleColumn.Length; i++)
            {
                if (i == 5)
                    Assert.Null(doubleColumn[i]);
                else
                    Assert.Equal(100.0, (double)doubleColumn[i]);
            }
            Assert.Equal(1.0, df.Columns["Double"][1]);
            df.Columns["Double"].CumulativeMax(true);
            for (int i = 0; i < df.Columns["Double"].Length; i++)
            {
                if (i == 5)
                    Assert.Null(df.Columns["Double"][i]);
                else
                    Assert.Equal(100.0, (double)df.Columns["Double"][i]);
            }

            df.Columns["Float"][0] = -10.0f;
            DataFrameColumn floatColumn = df.Columns["Float"].CumulativeMin();
            for (int i = 0; i < floatColumn.Length; i++)
            {
                if (i == 5)
                    Assert.Null(floatColumn[i]);
                else
                    Assert.Equal(-10.0f, (float)floatColumn[i]);
            }
            Assert.Equal(9.0f, df.Columns["Float"][9]);
            df.Columns["Float"].CumulativeMin(true);
            for (int i = 0; i < df.Columns["Float"].Length; i++)
            {
                if (i == 5)
                    Assert.Null(df.Columns["Float"][i]);
                else
                    Assert.Equal(-10.0f, (float)df.Columns["Float"][i]);
            }

            DataFrameColumn uintColumn = df.Columns["Uint"].CumulativeProduct();
            Assert.Equal((uint)0, uintColumn[8]);
            Assert.Equal((uint)8, df.Columns["Uint"][8]);
            df.Columns["Uint"].CumulativeProduct(true);
            Assert.Equal((uint)0, df.Columns["Uint"][9]);

            DataFrameColumn ushortColumn = df.Columns["Ushort"].CumulativeSum();
            Assert.Equal((ushort)40, ushortColumn[9]);
            Assert.Equal((ushort)9, df.Columns["Ushort"][9]);
            df.Columns["Ushort"].CumulativeSum(true);
            Assert.Equal((ushort)40, df.Columns["Ushort"][9]);

            Assert.Equal(100.0, df.Columns["Double"].Max());
            Assert.Equal(-10.0f, df.Columns["Float"].Min());
            Assert.Equal((uint)0, df.Columns["Uint"].Product());
            Assert.Equal((ushort)130, df.Columns["Ushort"].Sum());

            df.Columns["Double"][0] = 100.1;
            Assert.Equal(100.1, df.Columns["Double"][0]);
            DataFrameColumn roundColumn = df.Columns["Double"].Round();
            Assert.Equal(100.0, roundColumn[0]);
            Assert.Equal(100.1, df.Columns["Double"][0]);
            df.Columns["Double"].Round(true);
            Assert.Equal(100.0, df.Columns["Double"][0]);

            // Test that none of the numeric column types throw
            for (int i = 0; i < df.Columns.Count; i++)
            {
                DataFrameColumn column = df.Columns[i];
                if (column.DataType == typeof(bool))
                {
                    Assert.Throws<NotSupportedException>(() => column.CumulativeMax());
                    Assert.Throws<NotSupportedException>(() => column.CumulativeMin());
                    Assert.Throws<NotSupportedException>(() => column.CumulativeProduct());
                    Assert.Throws<NotSupportedException>(() => column.CumulativeSum());
                    Assert.Throws<NotSupportedException>(() => column.Max());
                    Assert.Throws<NotSupportedException>(() => column.Min());
                    Assert.Throws<NotSupportedException>(() => column.Product());
                    Assert.Throws<NotSupportedException>(() => column.Sum());
                    continue;
                }
                else if (column.DataType == typeof(string))
                {
                    Assert.Throws<NotImplementedException>(() => column.CumulativeMax());
                    Assert.Throws<NotImplementedException>(() => column.CumulativeMin());
                    Assert.Throws<NotImplementedException>(() => column.CumulativeProduct());
                    Assert.Throws<NotImplementedException>(() => column.CumulativeSum());
                    Assert.Throws<NotImplementedException>(() => column.Max());
                    Assert.Throws<NotImplementedException>(() => column.Min());
                    Assert.Throws<NotImplementedException>(() => column.Product());
                    Assert.Throws<NotImplementedException>(() => column.Sum());
                    continue;
                }
                else if (column.DataType == typeof(DateTime))
                {
                    Assert.Throws<NotSupportedException>(() => column.CumulativeProduct());
                    Assert.Throws<NotSupportedException>(() => column.CumulativeSum());
                    Assert.Throws<NotSupportedException>(() => column.Product());
                    Assert.Throws<NotSupportedException>(() => column.Sum());
                    continue;
                }
                column.CumulativeMax();
                column.CumulativeMin();
                column.CumulativeProduct();
                column.CumulativeSum();
                column.Max();
                column.Min();
                column.Product();
                column.Sum();
            }
        }

        [Theory]
        [InlineData(5, 10)]
        [InlineData(-15, 10)]
        [InlineData(-5, 10)]
        public void TestComputations_WithNegativeNumbers_MaxMin_Calculated(int startingFrom, int length)
        {
            // Arrange

            IEnumerable<int> range = Enumerable.Range(startingFrom, length);

            int max = range.Max();
            int min = range.Min();

            DataFrame df = MakeDataFrameWithNumericColumns(length, withNulls: false, startingFrom);

            var byteColumn = (PrimitiveDataFrameColumn<byte>)df.Columns["Byte"];
            var decimalColumn = (PrimitiveDataFrameColumn<decimal>)df.Columns["Decimal"];
            var doubleColumn = (PrimitiveDataFrameColumn<double>)df.Columns["Double"];
            var floatColumn = (PrimitiveDataFrameColumn<float>)df.Columns["Float"];
            var intColumn = (PrimitiveDataFrameColumn<int>)df.Columns["Int"];
            var longColumn = (PrimitiveDataFrameColumn<long>)df.Columns["Long"];
            var sbyteColumn = (PrimitiveDataFrameColumn<sbyte>)df.Columns["Sbyte"];
            var shortColumn = (PrimitiveDataFrameColumn<short>)df.Columns["Short"];
            var uintColumn = (PrimitiveDataFrameColumn<uint>)df.Columns["Uint"];
            var ulongColumn = (PrimitiveDataFrameColumn<ulong>)df.Columns["Ulong"];
            var ushortColumn = (PrimitiveDataFrameColumn<ushort>)df.Columns["Ushort"];

            // Act, Assert

            // We need to iterate over all range with conversion to byte due to negative numbers issue
            Assert.Equal((byte)byteColumn.Max(), range.Select(x => (byte)x).Max());

            Assert.Equal((decimal)decimalColumn.Max(), (decimal)max);
            Assert.Equal((double)doubleColumn.Max(), (double)max);
            Assert.Equal((float)floatColumn.Max(), (float)max);
            Assert.Equal((int)intColumn.Max(), (int)max);
            Assert.Equal((long)longColumn.Max(), (long)max);
            Assert.Equal((sbyte)sbyteColumn.Max(), (sbyte)max);
            Assert.Equal((short)shortColumn.Max(), (short)max);

            // We need to iterate over all range with conversion to uint due to negative numbers issue
            Assert.Equal((uint)uintColumn.Max(), range.Select(x => (uint)x).Max());

            // We need to iterate over all range with conversion to ulong due to negative numbers issue
            Assert.Equal((ulong)ulongColumn.Max(), range.Select(x => (ulong)x).Max());

            // We need to iterate over all range with conversion to ushort due to negative numbers issue
            Assert.Equal((ushort)ushortColumn.Max(), range.Select(x => (ushort)x).Max());

            // We need to iterate over all range with conversion to byte due to negative numbers issue
            Assert.Equal((byte)byteColumn.Min(), range.Select(x => (byte)x).Min());

            Assert.Equal((decimal)decimalColumn.Min(), (decimal)min);
            Assert.Equal((double)doubleColumn.Min(), (double)min);
            Assert.Equal((float)floatColumn.Min(), (float)min);
            Assert.Equal((int)intColumn.Min(), (int)min);
            Assert.Equal((long)longColumn.Min(), (long)min);
            Assert.Equal((sbyte)sbyteColumn.Min(), (sbyte)min);
            Assert.Equal((short)shortColumn.Min(), (short)min);

            // We need to iterate over all range with conversion to uint due to negative numbers issue
            Assert.Equal((uint)uintColumn.Min(), range.Select(x => (uint)x).Min());

            // We need to iterate over all range with conversion to ulong due to negative numbers issue
            Assert.Equal((ulong)ulongColumn.Min(), range.Select(x => (ulong)x).Min());

            // We need to iterate over all range with conversion to ushort due to negative numbers issue
            Assert.Equal((ushort)ushortColumn.Min(), range.Select(x => (ushort)x).Min());
        }

        [Fact]
        public void TestOrderBy()
        {
            DataFrame df = MakeDataFrameWithAllMutableColumnTypes(20);
            df.Columns["Int"][0] = 100;
            df.Columns["Int"][19] = -1;
            df.Columns["Int"][5] = 2000;

            // Sort by "Int" in ascending order
            var sortedDf = df.OrderBy("Int");
            Assert.Null(sortedDf.Columns["Int"][19]);
            Assert.Equal(-1, sortedDf.Columns["Int"][0]);
            Assert.Equal(100, sortedDf.Columns["Int"][17]);
            Assert.Equal(2000, sortedDf.Columns["Int"][18]);

            // Sort by "Int" in descending order
            sortedDf = df.OrderByDescending("Int");
            Assert.Null(sortedDf.Columns["Int"][0]);
            Assert.Equal(-1, sortedDf.Columns["Int"][19]);
            Assert.Equal(100, sortedDf.Columns["Int"][2]);
            Assert.Equal(2000, sortedDf.Columns["Int"][1]);

            // Sort by "String" in ascending order
            sortedDf = df.OrderBy("String");
            Assert.Null(sortedDf.Columns["Int"][19]);
            Assert.Equal(1, sortedDf.Columns["Int"][1]);
            Assert.Equal(8, sortedDf.Columns["Int"][17]);
            Assert.Equal(9, sortedDf.Columns["Int"][18]);

            // Sort by "String" in descending order
            sortedDf = df.OrderByDescending("String");
            Assert.Null(sortedDf.Columns["Int"][0]);
            Assert.Equal(8, sortedDf.Columns["Int"][2]);
            Assert.Equal(9, sortedDf.Columns["Int"][1]);
        }

        [Fact]
        public void TestSplitAndSort()
        {
            DataFrame df = MakeDataFrameWithAllMutableColumnTypes(20);
            df.Columns["Int"][0] = 100000;
            df.Columns["Int"][df.Rows.Count - 1] = -1;
            df.Columns["Int"][5] = 200000;
            DataFrame dfTest;
            DataFrame dfTrain = SplitTrainTest(df, 0.8f, out dfTest);

            // Sort by "Int" in ascending order
            var sortedDf = dfTrain.OrderBy("Int");
            Assert.Null(sortedDf.Columns["Int"][sortedDf.Rows.Count - 1]);
            Assert.Equal(1, sortedDf.Columns["Int"][0]);
            Assert.Equal(100000, sortedDf.Columns["Int"][sortedDf.Rows.Count - 3]);
            Assert.Equal(200000, sortedDf.Columns["Int"][sortedDf.Rows.Count - 2]);
        }

        [Fact]
        public void TestStringColumnSort()
        {
            // StringDataFrameColumn specific sort tests
            StringDataFrameColumn strColumn = new StringDataFrameColumn("String", 0);
            Assert.Equal(0, strColumn.NullCount);
            for (int i = 0; i < 5; i++)
            {
                strColumn.Append(null);
            }
            Assert.Equal(5, strColumn.NullCount);
            // Should handle all nulls
            StringDataFrameColumn sortedStrColumn = strColumn.Sort() as StringDataFrameColumn;
            Assert.Equal(5, sortedStrColumn.NullCount);
            Assert.Null(sortedStrColumn[0]);

            for (int i = 0; i < 5; i++)
            {
                strColumn.Append(i.ToString());
            }
            Assert.Equal(5, strColumn.NullCount);

            // Ascending sort
            sortedStrColumn = strColumn.Sort() as StringDataFrameColumn;
            Assert.Equal("0", sortedStrColumn[0]);
            Assert.Null(sortedStrColumn[9]);

            // Descending sort
            sortedStrColumn = strColumn.Sort(false) as StringDataFrameColumn;
            Assert.Equal("4", sortedStrColumn[0]);
            Assert.Null(sortedStrColumn[9]);
        }

        [Theory]
        [InlineData(5)]
        [InlineData(12)]
        [InlineData(100)]
        [InlineData(1000)]
        public void TestPrimitiveColumnSort(int numberOfNulls)
        {
            // Primitive Column Sort
            PrimitiveDataFrameColumn<int> intColumn = new PrimitiveDataFrameColumn<int>("Int", 0);
            Assert.Equal(0, intColumn.NullCount);
            intColumn.AppendMany(null, numberOfNulls);
            Assert.Equal(numberOfNulls, intColumn.NullCount);

            // Should handle all nulls
            PrimitiveDataFrameColumn<int> sortedIntColumn = intColumn.Sort();
            Assert.Equal(numberOfNulls, sortedIntColumn.NullCount);
            Assert.Null(sortedIntColumn[0]);

            for (int i = 0; i < 5; i++)
            {
                intColumn.Append(i);
            }
            Assert.Equal(numberOfNulls, intColumn.NullCount);

            // Ascending sort
            sortedIntColumn = intColumn.Sort();
            Assert.Equal(0, sortedIntColumn[0]);
            Assert.Null(sortedIntColumn[9]);

            // Descending sort
            sortedIntColumn = intColumn.Sort(ascending: false);
            Assert.Equal(4, sortedIntColumn[0]);
            Assert.Null(sortedIntColumn[9]);
        }

        [Fact]
        public void TestSortWithDifferentNullCountsInColumns()
        {
            DataFrame dataFrame = MakeDataFrameWithAllMutableColumnTypes(10);
            dataFrame["Int"][3] = null;
            dataFrame["String"][3] = null;
            DataFrame sorted = dataFrame.OrderBy("Int");
            void Verify(DataFrame sortedDataFrame)
            {
                Assert.Equal(10, sortedDataFrame.Rows.Count);
                DataFrameRow lastRow = sortedDataFrame.Rows[sortedDataFrame.Rows.Count - 1];
                DataFrameRow penultimateRow = sortedDataFrame.Rows[sortedDataFrame.Rows.Count - 2];
                foreach (object value in lastRow)
                {
                    Assert.Null(value);
                }

                for (int i = 0; i < sortedDataFrame.Columns.Count; i++)
                {
                    string columnName = sortedDataFrame.Columns[i].Name;
                    if (columnName != "String" && columnName != "Int")
                    {
                        Assert.Equal(dataFrame[columnName][3], penultimateRow[i]);
                    }
                    else if (columnName == "String" || columnName == "Int")
                    {
                        Assert.Null(penultimateRow[i]);
                    }
                }
            }

            Verify(sorted);

            sorted = dataFrame.OrderBy("String");
            Verify(sorted);
        }

        private void VerifyJoin(DataFrame join, DataFrame left, DataFrame right, JoinAlgorithm joinAlgorithm)
        {
            PrimitiveDataFrameColumn<long> mapIndices = new PrimitiveDataFrameColumn<long>("map", join.Rows.Count);
            for (long i = 0; i < join.Rows.Count; i++)
            {
                mapIndices[i] = i;
            }
            for (int i = 0; i < join.Columns.Count; i++)
            {
                DataFrameColumn joinColumn = join.Columns[i];
                DataFrameColumn isEqual;

                if (joinAlgorithm == JoinAlgorithm.Left)
                {
                    if (i < left.Columns.Count)
                    {
                        DataFrameColumn leftColumn = left.Columns[i];
                        isEqual = joinColumn.ElementwiseEquals(leftColumn);
                    }
                    else
                    {
                        int columnIndex = i - left.Columns.Count;
                        DataFrameColumn rightColumn = right.Columns[columnIndex];
                        DataFrameColumn compareColumn = rightColumn.Length <= join.Rows.Count ? rightColumn.Clone(numberOfNullsToAppend: join.Rows.Count - rightColumn.Length) : rightColumn.Clone(mapIndices);
                        isEqual = joinColumn.ElementwiseEquals(compareColumn);
                    }
                }
                else if (joinAlgorithm == JoinAlgorithm.Right)
                {
                    if (i < left.Columns.Count)
                    {
                        DataFrameColumn leftColumn = left.Columns[i];
                        DataFrameColumn compareColumn = leftColumn.Length <= join.Rows.Count ? leftColumn.Clone(numberOfNullsToAppend: join.Rows.Count - leftColumn.Length) : leftColumn.Clone(mapIndices);
                        isEqual = joinColumn.ElementwiseEquals(compareColumn);
                    }
                    else
                    {
                        int columnIndex = i - left.Columns.Count;
                        DataFrameColumn rightColumn = right.Columns[columnIndex];
                        isEqual = joinColumn.ElementwiseEquals(rightColumn);
                    }
                }
                else if (joinAlgorithm == JoinAlgorithm.Inner)
                {
                    if (i < left.Columns.Count)
                    {
                        DataFrameColumn leftColumn = left.Columns[i];
                        isEqual = joinColumn.ElementwiseEquals(leftColumn.Clone(mapIndices));
                    }
                    else
                    {
                        int columnIndex = i - left.Columns.Count;
                        DataFrameColumn rightColumn = right.Columns[columnIndex];
                        isEqual = joinColumn.ElementwiseEquals(rightColumn.Clone(mapIndices));
                    }
                }
                else
                {
                    if (i < left.Columns.Count)
                    {
                        DataFrameColumn leftColumn = left.Columns[i];
                        isEqual = joinColumn.ElementwiseEquals(leftColumn.Clone(numberOfNullsToAppend: join.Rows.Count - leftColumn.Length));
                    }
                    else
                    {
                        int columnIndex = i - left.Columns.Count;
                        DataFrameColumn rightColumn = right.Columns[columnIndex];
                        isEqual = joinColumn.ElementwiseEquals(rightColumn.Clone(numberOfNullsToAppend: join.Rows.Count - rightColumn.Length));
                    }
                }
                for (int j = 0; j < join.Rows.Count; j++)
                {
                    Assert.Equal(true, isEqual[j]);
                }
            }
        }

        private void VerifyMerge(DataFrame merge, DataFrame left, DataFrame right, JoinAlgorithm joinAlgorithm)
        {
            if (joinAlgorithm == JoinAlgorithm.Left || joinAlgorithm == JoinAlgorithm.Inner)
            {
                HashSet<int> intersection = new HashSet<int>();
                for (int i = 0; i < merge.Columns["Int_left"].Length; i++)
                {
                    if (merge.Columns["Int_left"][i] == null)
                        continue;
                    intersection.Add((int)merge.Columns["Int_left"][i]);
                }
                for (int i = 0; i < left.Columns["Int"].Length; i++)
                {
                    if (left.Columns["Int"][i] != null && intersection.Contains((int)left.Columns["Int"][i]))
                        intersection.Remove((int)left.Columns["Int"][i]);
                }
                Assert.Empty(intersection);
            }
            else if (joinAlgorithm == JoinAlgorithm.Right)
            {
                HashSet<int> intersection = new HashSet<int>();
                for (int i = 0; i < merge.Columns["Int_right"].Length; i++)
                {
                    if (merge.Columns["Int_right"][i] == null)
                        continue;
                    intersection.Add((int)merge.Columns["Int_right"][i]);
                }
                for (int i = 0; i < right.Columns["Int"].Length; i++)
                {
                    if (right.Columns["Int"][i] != null && intersection.Contains((int)right.Columns["Int"][i]))
                        intersection.Remove((int)right.Columns["Int"][i]);
                }
                Assert.Empty(intersection);
            }
            else if (joinAlgorithm == JoinAlgorithm.FullOuter)
            {
                VerifyMerge(merge, left, right, JoinAlgorithm.Left);
                VerifyMerge(merge, left, right, JoinAlgorithm.Right);
            }
        }

        [Fact]
        public void TestJoin()
        {
            DataFrame left = MakeDataFrameWithAllMutableColumnTypes(10);
            DataFrame right = MakeDataFrameWithAllMutableColumnTypes(5);

            // Tests with right.Rows.Count < left.Rows.Count
            // Left join
            DataFrame join = left.Join(right);
            Assert.Equal(join.Rows.Count, left.Rows.Count);
            Assert.Equal(join.Columns.Count, left.Columns.Count + right.Columns.Count);
            Assert.Null(join.Columns["Int_right"][6]);
            VerifyJoin(join, left, right, JoinAlgorithm.Left);

            // Right join
            join = left.Join(right, joinAlgorithm: JoinAlgorithm.Right);
            Assert.Equal(join.Rows.Count, right.Rows.Count);
            Assert.Equal(join.Columns.Count, left.Columns.Count + right.Columns.Count);
            Assert.Equal(join.Columns["Int_right"][3], right.Columns["Int"][3]);
            Assert.Null(join.Columns["Int_right"][2]);
            VerifyJoin(join, left, right, JoinAlgorithm.Right);

            // Outer join
            join = left.Join(right, joinAlgorithm: JoinAlgorithm.FullOuter);
            Assert.Equal(join.Rows.Count, left.Rows.Count);
            Assert.Equal(join.Columns.Count, left.Columns.Count + right.Columns.Count);
            Assert.Null(join.Columns["Int_right"][6]);
            VerifyJoin(join, left, right, JoinAlgorithm.FullOuter);

            // Inner join
            join = left.Join(right, joinAlgorithm: JoinAlgorithm.Inner);
            Assert.Equal(join.Rows.Count, right.Rows.Count);
            Assert.Equal(join.Columns.Count, left.Columns.Count + right.Columns.Count);
            Assert.Equal(join.Columns["Int_right"][3], right.Columns["Int"][3]);
            Assert.Null(join.Columns["Int_right"][2]);
            VerifyJoin(join, left, right, JoinAlgorithm.Inner);

            // Tests with right.Rows.Count > left.Rows.Count
            // Left join
            right = MakeDataFrameWithAllMutableColumnTypes(15);
            join = left.Join(right);
            Assert.Equal(join.Rows.Count, left.Rows.Count);
            Assert.Equal(join.Columns.Count, left.Columns.Count + right.Columns.Count);
            Assert.Equal(join.Columns["Int_right"][6], right.Columns["Int"][6]);
            VerifyJoin(join, left, right, JoinAlgorithm.Left);

            // Right join
            join = left.Join(right, joinAlgorithm: JoinAlgorithm.Right);
            Assert.Equal(join.Rows.Count, right.Rows.Count);
            Assert.Equal(join.Columns.Count, left.Columns.Count + right.Columns.Count);
            Assert.Equal(join.Columns["Int_right"][2], right.Columns["Int"][2]);
            Assert.Null(join.Columns["Int_left"][12]);
            VerifyJoin(join, left, right, JoinAlgorithm.Right);

            // Outer join
            join = left.Join(right, joinAlgorithm: JoinAlgorithm.FullOuter);
            Assert.Equal(join.Rows.Count, right.Rows.Count);
            Assert.Equal(join.Columns.Count, left.Columns.Count + right.Columns.Count);
            Assert.Null(join.Columns["Int_left"][12]);
            VerifyJoin(join, left, right, JoinAlgorithm.FullOuter);

            // Inner join
            join = left.Join(right, joinAlgorithm: JoinAlgorithm.Inner);
            Assert.Equal(join.Rows.Count, left.Rows.Count);
            Assert.Equal(join.Columns.Count, left.Columns.Count + right.Columns.Count);
            Assert.Equal(join.Columns["Int_right"][2], right.Columns["Int"][2]);
            VerifyJoin(join, left, right, JoinAlgorithm.Inner);
        }

        [Fact]
        public void TestGroupBy()
        {
            DataFrame df = MakeDataFrameWithNumericAndBoolColumns(10);
            DataFrame count = df.GroupBy("Bool").Count();
            Assert.Equal(2, count.Rows.Count);
            Assert.Equal((long)5, count.Columns["Int"][0]);
            Assert.Equal((long)4, count.Columns["Decimal"][1]);
            for (int r = 0; r < count.Rows.Count; r++)
            {
                for (int c = 1; c < count.Columns.Count; c++)
                {
                    Assert.Equal((long)(r == 0 ? 5 : 4), count.Columns[c][r]);
                }
            }

            DataFrame first = df.GroupBy("Bool").First();
            Assert.Equal(2, first.Rows.Count);
            for (int r = 0; r < 2; r++)
            {
                for (int c = 0; c < count.Columns.Count; c++)
                {
                    DataFrameColumn originalColumn = df.Columns[c];
                    DataFrameColumn firstColumn = first.Columns[originalColumn.Name];
                    Assert.Equal(originalColumn[r], firstColumn[r]);
                }
            }

            DataFrame head = df.GroupBy("Bool").Head(3);
            List<int> verify = new List<int>() { 0, 3, 1, 4, 2, 5 };
            for (int r = 0; r < 5; r++)
            {
                for (int c = 0; c < count.Columns.Count; c++)
                {
                    DataFrameColumn originalColumn = df.Columns[c];
                    DataFrameColumn headColumn = head.Columns[originalColumn.Name];
                    Assert.Equal(originalColumn[r].ToString(), headColumn[verify[r]].ToString());
                }
            }
            for (int c = 0; c < count.Columns.Count; c++)
            {
                DataFrameColumn originalColumn = df.Columns[c];
                if (originalColumn.Name == "Bool")
                    continue;
                DataFrameColumn headColumn = head.Columns[originalColumn.Name];
                Assert.Equal(originalColumn[7], headColumn[verify[5]]);
            }
            Assert.Equal(6, head.Rows.Count);

            DataFrame tail = df.GroupBy("Bool").Tail(3);
            Assert.Equal(6, tail.Rows.Count);
            List<int> originalColumnVerify = new List<int>() { 6, 8, 7, 9 };
            List<int> tailColumnVerity = new List<int>() { 1, 2, 4, 5 };
            for (int r = 0; r < 4; r++)
            {
                for (int c = 0; c < count.Columns.Count; c++)
                {
                    DataFrameColumn originalColumn = df.Columns[c];
                    DataFrameColumn tailColumn = tail.Columns[originalColumn.Name];
                    Assert.Equal(originalColumn[originalColumnVerify[r]].ToString(), tailColumn[tailColumnVerity[r]].ToString());
                }
            }

            DataFrame max = df.GroupBy("Bool").Max();
            Assert.Equal(2, max.Rows.Count);
            for (int r = 0; r < 2; r++)
            {
                for (int c = 0; c < count.Columns.Count; c++)
                {
                    DataFrameColumn originalColumn = df.Columns[c];
                    if (originalColumn.Name == "Bool" || originalColumn.Name == "Char")
                        continue;
                    DataFrameColumn maxColumn = max.Columns[originalColumn.Name];
                    Assert.Equal(((long)(r == 0 ? 8 : 9)).ToString(), maxColumn[r].ToString());
                }
            }

            DataFrame min = df.GroupBy("Bool").Min();
            Assert.Equal(2, min.Rows.Count);

            DataFrame product = df.GroupBy("Bool").Product();
            Assert.Equal(2, product.Rows.Count);

            DataFrame sum = df.GroupBy("Bool").Sum();
            Assert.Equal(2, sum.Rows.Count);

            DataFrame mean = df.GroupBy("Bool").Mean();
            Assert.Equal(2, mean.Rows.Count);
            for (int r = 0; r < 2; r++)
            {
                for (int c = 0; c < count.Columns.Count; c++)
                {
                    DataFrameColumn originalColumn = df.Columns[c];
                    if (originalColumn.Name == "Bool" || originalColumn.Name == "Char")
                        continue;
                    DataFrameColumn minColumn = min.Columns[originalColumn.Name];
                    Assert.Equal(r == 0 ? "0" : "1", minColumn[r].ToString());

                    DataFrameColumn productColumn = product.Columns[originalColumn.Name];

                    if (originalColumn.Name == "Sbyte")
                        Assert.Equal(r == 0 ? "0" : "-67", productColumn[r].ToString());
                    else
                        Assert.Equal(r == 0 ? "0" : "189", productColumn[r].ToString());

                    DataFrameColumn sumColumn = sum.Columns[originalColumn.Name];
                    Assert.Equal("20", sumColumn[r].ToString());
                }
            }

            DataFrame columnSum = df.GroupBy("Bool").Sum("Int");
            Assert.Equal(2, columnSum.Columns.Count);
            Assert.Equal(20, columnSum.Columns["Int"][0]);
            Assert.Equal(20, columnSum.Columns["Int"][1]);
            DataFrame columnMax = df.GroupBy("Bool").Max("Int");
            Assert.Equal(2, columnMax.Columns.Count);
            Assert.Equal(8, columnMax.Columns["Int"][0]);
            Assert.Equal(9, columnMax.Columns["Int"][1]);
            DataFrame columnProduct = df.GroupBy("Bool").Product("Int");
            Assert.Equal(2, columnProduct.Columns.Count);
            Assert.Equal(0, columnProduct.Columns["Int"][0]);
            Assert.Equal(189, columnProduct.Columns["Int"][1]);
            DataFrame columnMin = df.GroupBy("Bool").Min("Int");
            Assert.Equal(2, columnMin.Columns.Count);
            Assert.Equal(0, columnMin.Columns["Int"][0]);
            Assert.Equal(1, columnMin.Columns["Int"][1]);

            DataFrame countIntColumn = df.GroupBy("Bool").Count("Int");
            Assert.Equal(2, countIntColumn.Columns.Count);
            Assert.Equal(2, countIntColumn.Rows.Count);
            Assert.Equal((long)5, countIntColumn.Columns["Int"][0]);
            Assert.Equal((long)4, countIntColumn.Columns["Int"][1]);

            DataFrame firstDecimalColumn = df.GroupBy("Bool").First("Decimal");
            Assert.Equal(2, firstDecimalColumn.Columns.Count);
            Assert.Equal(2, firstDecimalColumn.Rows.Count);
            Assert.Equal((decimal)0, firstDecimalColumn.Columns["Decimal"][0]);
            Assert.Equal((decimal)1, firstDecimalColumn.Columns["Decimal"][1]);
        }

        [Fact]
        public void TestGroupByDifferentColumnTypes()
        {
            void GroupCountAndAssert(DataFrame frame)
            {
                DataFrame grouped = frame.GroupBy("Column1").Count();
                Assert.Equal(2, grouped.Rows.Count);
            }

            DataFrame df = MakeDataFrame<byte, bool>(10, false);
            GroupCountAndAssert(df);

            df = MakeDataFrame<char, bool>(10, false);
            GroupCountAndAssert(df);

            df = MakeDataFrame<decimal, bool>(10, false);
            GroupCountAndAssert(df);

            df = MakeDataFrame<double, bool>(10, false);
            GroupCountAndAssert(df);

            df = MakeDataFrame<float, bool>(10, false);
            GroupCountAndAssert(df);

            df = MakeDataFrame<int, bool>(10, false);
            GroupCountAndAssert(df);

            df = MakeDataFrame<long, bool>(10, false);
            GroupCountAndAssert(df);

            df = MakeDataFrame<sbyte, bool>(10, false);
            GroupCountAndAssert(df);

            df = MakeDataFrame<short, bool>(10, false);
            GroupCountAndAssert(df);

            df = MakeDataFrame<uint, bool>(10, false);
            GroupCountAndAssert(df);

            df = MakeDataFrame<ulong, bool>(10, false);
            GroupCountAndAssert(df);

            df = MakeDataFrame<ushort, bool>(10, false);
            GroupCountAndAssert(df);
        }

        [Fact]
        public void TestIEnumerable()
        {
            DataFrame df = MakeDataFrameWithAllColumnTypes(10);

            int totalValueCount = 0;
            for (int i = 0; i < df.Columns.Count; i++)
            {
                DataFrameColumn baseColumn = df.Columns[i];
                foreach (object value in baseColumn)
                {
                    totalValueCount++;
                }
            }
            Assert.Equal(10 * df.Columns.Count, totalValueCount);

            // spot check a few column types:

            StringDataFrameColumn stringColumn = (StringDataFrameColumn)df.Columns["String"];
            StringBuilder actualStrings = new StringBuilder();
            foreach (string value in stringColumn)
            {
                if (value == null)
                {
                    actualStrings.Append("<null>");
                }
                else
                {
                    actualStrings.Append(value);
                }
            }
            Assert.Equal("01234<null>6789", actualStrings.ToString());

            ArrowStringDataFrameColumn arrowStringColumn = (ArrowStringDataFrameColumn)df.Columns["ArrowString"];
            actualStrings.Clear();
            foreach (string value in arrowStringColumn)
            {
                if (value == null)
                {
                    actualStrings.Append("<null>");
                }
                else
                {
                    actualStrings.Append(value);
                }
            }
            Assert.Equal("foofoofoofoofoo<null>foofoofoofoo", actualStrings.ToString());

            PrimitiveDataFrameColumn<float> floatColumn = (PrimitiveDataFrameColumn<float>)df.Columns["Float"];
            actualStrings.Clear();
            foreach (float? value in floatColumn)
            {
                if (value == null)
                {
                    actualStrings.Append("<null>");
                }
                else
                {
                    actualStrings.Append(value);
                }
            }
            Assert.Equal("01234<null>6789", actualStrings.ToString());

            PrimitiveDataFrameColumn<int> intColumn = (PrimitiveDataFrameColumn<int>)df.Columns["Int"];
            actualStrings.Clear();
            foreach (int? value in intColumn)
            {
                if (value == null)
                {
                    actualStrings.Append("<null>");
                }
                else
                {
                    actualStrings.Append(value);
                }
            }
            Assert.Equal("01234<null>6789", actualStrings.ToString());
        }

        [Fact]
        public void TestColumnClamp()
        {
            DataFrame df = MakeDataFrameWithNumericColumns(10);
            // Out of place
            DataFrameColumn clamped = df.Columns["Int"].Clamp(3, 7);
            Assert.Equal(3, clamped[0]);
            Assert.Equal(0, df.Columns["Int"][0]);
            Assert.Equal(3, clamped[1]);
            Assert.Equal(1, df.Columns["Int"][1]);
            Assert.Equal(3, clamped[2]);
            Assert.Equal(2, df.Columns["Int"][2]);
            Assert.Equal(3, clamped[3]);
            Assert.Equal(3, df.Columns["Int"][3]);
            Assert.Equal(4, clamped[4]);
            Assert.Equal(4, df.Columns["Int"][4]);
            Assert.Null(clamped[5]);
            Assert.Null(df.Columns["Int"][5]);
            Assert.Equal(6, clamped[6]);
            Assert.Equal(6, df.Columns["Int"][6]);
            Assert.Equal(7, clamped[7]);
            Assert.Equal(7, df.Columns["Int"][7]);
            Assert.Equal(7, clamped[8]);
            Assert.Equal(8, df.Columns["Int"][8]);
            Assert.Equal(7, clamped[9]);
            Assert.Equal(9, df.Columns["Int"][9]);

            // In place
            df.Columns["Int"].Clamp(3, 7, true);
            Assert.Equal(3, df.Columns["Int"][0]);
            Assert.Equal(3, df.Columns["Int"][1]);
            Assert.Equal(3, df.Columns["Int"][2]);
            Assert.Equal(3, df.Columns["Int"][3]);
            Assert.Equal(4, df.Columns["Int"][4]);
            Assert.Null(df.Columns["Int"][5]);
            Assert.Equal(6, df.Columns["Int"][6]);
            Assert.Equal(7, df.Columns["Int"][7]);
            Assert.Equal(7, df.Columns["Int"][8]);
            Assert.Equal(7, df.Columns["Int"][9]);
        }

        [Fact]
        public void TestColumnFilter()
        {
            DataFrame df = MakeDataFrameWithNumericColumns(10);
            DataFrameColumn filtered = df.Columns["Int"].Filter(3, 7);
            Assert.Equal(4, filtered.Length);
            Assert.Equal(3, filtered[0]);
            Assert.Equal(4, filtered[1]);
            Assert.Equal(6, filtered[2]);
            Assert.Equal(7, filtered[3]);
        }

        [Fact]
        public void TestDataFrameClamp()
        {
            DataFrame df = MakeDataFrameWithAllColumnTypes(10);
            IEnumerable<DataViewSchema.Column> dfColumns = ((IDataView)df).Schema;

            void VerifyDataFrameClamp(DataFrame clampedColumn)
            {

                IEnumerable<DataViewSchema.Column> clampedColumns = ((IDataView)clampedColumn).Schema;
                Assert.Equal(df.Columns.Count, clampedColumn.Columns.Count);
                Assert.Equal(dfColumns, clampedColumns);
                for (int c = 0; c < df.Columns.Count; c++)
                {
                    DataFrameColumn column = clampedColumn.Columns[c];
                    if (column.IsNumericColumn())
                    {
                        for (int i = 0; i < 4; i++)
                        {
                            Assert.Equal("3", column[i].ToString());
                        }
                        Assert.Equal(4.ToString(), column[4].ToString());
                        Assert.Null(column[5]);
                        Assert.Equal(6.ToString(), column[6].ToString());
                        for (int i = 7; i < 10; i++)
                        {
                            Assert.Equal("7", column[i].ToString());
                        }
                    }
                    else
                    {
                        for (int i = 0; i < column.Length; i++)
                        {
                            var colD = df.Columns[c][i];
                            var ocD = column[i];
                            Assert.Equal(df.Columns[c][i], column[i]);
                        }
                    }
                }
            }

            // Out of place
            DataFrame clamped = df.Clamp(3, 7);
            VerifyDataFrameClamp(clamped);
            for (int i = 0; i < 10; i++)
            {
                if (i != 5)
                    Assert.Equal(i, df.Columns["Int"][i]);
                else
                    Assert.Null(df.Columns["Int"][5]);
            }

            // Inplace
            df.Clamp(3, 7, true);
            VerifyDataFrameClamp(df);

        }

        [Fact]
        public void TestDataFrameFilter()
        {
            DataFrame df = MakeDataFrameWithAllMutableColumnTypes(10);
            DataFrame boolColumnFiltered = df[df.Columns["Bool"].ElementwiseEquals(true)];
            List<int> verify = new List<int> { 0, 2, 4, 6, 8 };
            Assert.Equal(5, boolColumnFiltered.Rows.Count);
            for (int i = 0; i < boolColumnFiltered.Columns.Count; i++)
            {
                DataFrameColumn column = boolColumnFiltered.Columns[i];
                if (column.Name == "Char" || column.Name == "Bool" || column.Name == "String" || column.Name == "DateTime")
                    continue;
                for (int j = 0; j < column.Length; j++)
                {
                    Assert.Equal(verify[j].ToString(), column[j].ToString());
                }
            }
            DataFrame intEnumerableFiltered = df[Enumerable.Range(0, 10)];
            DataFrame boolEnumerableFiltered = df[Enumerable.Range(0, 10).Select(x => true)];
            DataFrame longEnumerableFiltered = df[Enumerable.Range(0, 10).Select(x => (long)x)];
            Assert.Equal(intEnumerableFiltered.Columns.Count, df.Columns.Count);
            Assert.Equal(boolEnumerableFiltered.Columns.Count, df.Columns.Count);
            Assert.Equal(longEnumerableFiltered.Columns.Count, df.Columns.Count);
            for (int i = 0; i < intEnumerableFiltered.Columns.Count; i++)
            {
                DataFrameColumn intFilteredColumn = intEnumerableFiltered.Columns[i];
                DataFrameColumn dfColumn = df.Columns[i];
                DataFrameColumn boolFilteredColumn = boolEnumerableFiltered.Columns[i];
                DataFrameColumn longFilteredColumn = longEnumerableFiltered.Columns[i];
                Assert.True(intFilteredColumn.ElementwiseEquals(dfColumn).All());
                Assert.True(boolFilteredColumn.ElementwiseEquals(dfColumn).All());
                Assert.True(longFilteredColumn.ElementwiseEquals(dfColumn).All());
            }
        }

        [Fact]
        public void TestPrefixAndSuffix()
        {
            DataFrame df = MakeDataFrameWithAllColumnTypes(10);
            IEnumerable<DataViewSchema.Column> columnNames = ((IDataView)df).Schema;

            DataFrame prefix = df.AddPrefix("Prefix_");
            IEnumerable<DataViewSchema.Column> prefixNames = ((IDataView)prefix).Schema;
            foreach ((DataViewSchema.Column First, DataViewSchema.Column Second) in columnNames.Zip(((IDataView)df).Schema, (e1, e2) => (e1, e2)))
            {
                Assert.Equal(First.Name, Second.Name);
            }
            foreach ((DataViewSchema.Column First, DataViewSchema.Column Second) in prefixNames.Zip(columnNames, (e1, e2) => (e1, e2)))
            {
                Assert.Equal(First.Name, "Prefix_" + Second.Name);
            }

            // Inplace
            df.AddPrefix("Prefix_", true);
            prefixNames = ((IDataView)df).Schema;
            foreach ((DataViewSchema.Column First, DataViewSchema.Column Second) in columnNames.Zip(prefixNames, (e1, e2) => (e1, e2)))
            {
                Assert.Equal("Prefix_" + First.Name, Second.Name);
            }

            DataFrame suffix = df.AddSuffix("_Suffix");
            IEnumerable<DataViewSchema.Column> suffixNames = ((IDataView)suffix).Schema;
            foreach ((DataViewSchema.Column First, DataViewSchema.Column Second) in ((IDataView)df).Schema.Zip(columnNames, (e1, e2) => (e1, e2)))
            {
                Assert.Equal(First.Name, "Prefix_" + Second.Name);
            }
            foreach ((DataViewSchema.Column First, DataViewSchema.Column Second) in columnNames.Zip(suffixNames, (e1, e2) => (e1, e2)))
            {
                Assert.Equal("Prefix_" + First.Name + "_Suffix", Second.Name);
            }

            // InPlace
            df.AddSuffix("_Suffix", true);
            suffixNames = ((IDataView)df).Schema;
            foreach ((DataViewSchema.Column First, DataViewSchema.Column Second) in columnNames.Zip(suffixNames, (e1, e2) => (e1, e2)))
            {
                Assert.Equal("Prefix_" + First.Name + "_Suffix", Second.Name);
            }
        }

        [Fact]
        public void TestSample()
        {
            DataFrame df = MakeDataFrameWithAllColumnTypes(10);
            DataFrame sampled = df.Sample(7);
            Assert.Equal(7, sampled.Rows.Count);
            Assert.Equal(df.Columns.Count, sampled.Columns.Count);

            // all sampled rows should be unique.
            HashSet<int?> uniqueRowValues = new HashSet<int?>();
            foreach (int? value in sampled.Columns["Int"])
            {
                uniqueRowValues.Add(value);
            }
            Assert.Equal(uniqueRowValues.Count, sampled.Rows.Count);

            // should throw exception as sample size is greater than dataframe rows
            Assert.Throws<ArgumentException>(() => df.Sample(13));
        }

        [Theory]
        [InlineData(1, 2)]
        [InlineData(2, 1)]
        public void TestDataCorrectnessForInnerMerge(int leftCount, int rightCount)
        {
            DataFrame left = MakeDataFrameWithNumericColumns(leftCount, false);
            DataFrameColumn leftStringColumn = new StringDataFrameColumn("String", Enumerable.Range(0, leftCount).Select(x => "Left"));
            left.Columns.Insert(left.Columns.Count, leftStringColumn);

            DataFrame right = MakeDataFrameWithNumericColumns(rightCount, false);
            DataFrameColumn rightStringColumn = new StringDataFrameColumn("String", Enumerable.Range(0, rightCount).Select(x => "Right"));
            right.Columns.Insert(right.Columns.Count, rightStringColumn);

            DataFrame merge = left.Merge<int>(right, "Int", "Int", joinAlgorithm: JoinAlgorithm.Inner);

            Assert.Equal("Left", (string)merge.Columns["String_left"][0]);
            Assert.Equal("Right", (string)merge.Columns["String_right"][0]);
        }

        [Fact]
        public void TestMerge()
        {
            DataFrame left = MakeDataFrameWithAllMutableColumnTypes(10);
            DataFrame right = MakeDataFrameWithAllMutableColumnTypes(5);

            // Tests with right.Rows.Count < left.Rows.Count
            // Left merge
            DataFrame merge = left.Merge<int>(right, "Int", "Int");
            Assert.Equal(10, merge.Rows.Count);
            Assert.Equal(merge.Columns.Count, left.Columns.Count + right.Columns.Count);
            Assert.Null(merge.Columns["Int_right"][6]);
            Assert.Null(merge.Columns["Int_left"][5]);
            VerifyMerge(merge, left, right, JoinAlgorithm.Left);

            // Right merge
            merge = left.Merge<int>(right, "Int", "Int", joinAlgorithm: JoinAlgorithm.Right);
            Assert.Equal(5, merge.Rows.Count);
            Assert.Equal(merge.Columns.Count, left.Columns.Count + right.Columns.Count);
            Assert.Equal(merge.Columns["Int_right"][3], right.Columns["Int"][3]);
            Assert.Null(merge.Columns["Int_right"][2]);
            VerifyMerge(merge, left, right, JoinAlgorithm.Right);

            // Outer merge
            merge = left.Merge<int>(right, "Int", "Int", joinAlgorithm: JoinAlgorithm.FullOuter);
            Assert.Equal(merge.Rows.Count, left.Rows.Count);
            Assert.Equal(merge.Columns.Count, left.Columns.Count + right.Columns.Count);
            Assert.Null(merge.Columns["Int_right"][6]);
            VerifyMerge(merge, left, right, JoinAlgorithm.FullOuter);

            // Inner merge
            merge = left.Merge<int>(right, "Int", "Int", joinAlgorithm: JoinAlgorithm.Inner);
            Assert.Equal(merge.Rows.Count, right.Rows.Count);
            Assert.Equal(merge.Columns.Count, left.Columns.Count + right.Columns.Count);
            Assert.Equal(merge.Columns["Int_right"][2], right.Columns["Int"][3]);
            Assert.Null(merge.Columns["Int_right"][4]);
            VerifyMerge(merge, left, right, JoinAlgorithm.Inner);

            // Tests with right.Rows.Count > left.Rows.Count
            // Left merge
            right = MakeDataFrameWithAllMutableColumnTypes(15);
            merge = left.Merge<int>(right, "Int", "Int");
            Assert.Equal(merge.Rows.Count, left.Rows.Count);
            Assert.Equal(merge.Columns.Count, left.Columns.Count + right.Columns.Count);
            Assert.Equal(merge.Columns["Int_right"][6], right.Columns["Int"][6]);
            VerifyMerge(merge, left, right, JoinAlgorithm.Left);

            // Right merge
            merge = left.Merge<int>(right, "Int", "Int", joinAlgorithm: JoinAlgorithm.Right);
            Assert.Equal(merge.Rows.Count, right.Rows.Count);
            Assert.Equal(merge.Columns.Count, left.Columns.Count + right.Columns.Count);
            Assert.Equal(merge.Columns["Int_right"][2], right.Columns["Int"][2]);
            Assert.Null(merge.Columns["Int_left"][12]);
            VerifyMerge(merge, left, right, JoinAlgorithm.Right);

            // Outer merge
            merge = left.Merge<int>(right, "Int", "Int", joinAlgorithm: JoinAlgorithm.FullOuter);
            Assert.Equal(16, merge.Rows.Count);
            Assert.Equal(merge.Columns.Count, left.Columns.Count + right.Columns.Count);
            Assert.Null(merge.Columns["Int_left"][12]);
            Assert.Null(merge.Columns["Int_left"][15]);
            VerifyMerge(merge, left, right, JoinAlgorithm.FullOuter);

            // Inner merge
            merge = left.Merge<int>(right, "Int", "Int", joinAlgorithm: JoinAlgorithm.Inner);
            Assert.Equal(9, merge.Rows.Count);
            Assert.Equal(merge.Columns.Count, left.Columns.Count + right.Columns.Count);
            Assert.Equal(merge.Columns["Int_right"][2], right.Columns["Int"][2]);
            VerifyMerge(merge, left, right, JoinAlgorithm.Inner);
        }

        private void MatchRowsOnMergedDataFrame(DataFrame merge, DataFrame left, DataFrame right, long mergeRow, long? leftRow, long? rightRow)
        {
            Assert.Equal(merge.Columns.Count, left.Columns.Count + right.Columns.Count);
            DataFrameRow dataFrameMergeRow = merge.Rows[mergeRow];
            int columnIndex = 0;
            foreach (object value in dataFrameMergeRow)
            {
                object compare = null;
                if (columnIndex < left.Columns.Count)
                {
                    if (leftRow != null)
                    {
                        compare = left.Rows[leftRow.Value][columnIndex];
                    }
                }
                else
                {
                    int rightColumnIndex = columnIndex - left.Columns.Count;
                    if (rightRow != null)
                    {
                        compare = right.Rows[rightRow.Value][rightColumnIndex];
                    }
                }
                Assert.Equal(value, compare);
                columnIndex++;
            }
        }

        [Theory]
        [InlineData(10, 5, JoinAlgorithm.Left)]
        [InlineData(5, 10, JoinAlgorithm.Right)]
        public void TestMergeEdgeCases_LeftOrRight(int leftLength, int rightLength, JoinAlgorithm joinAlgorithm)
        {
            DataFrame left = MakeDataFrameWithAllMutableColumnTypes(leftLength);
            if (leftLength > 5)
            {
                left["Int"][8] = null;
            }
            DataFrame right = MakeDataFrameWithAllMutableColumnTypes(rightLength);
            if (rightLength > 5)
            {
                right["Int"][8] = null;
            }

            DataFrame merge = left.Merge<int>(right, "Int", "Int", joinAlgorithm: joinAlgorithm);
            Assert.Equal(10, merge.Rows.Count);
            Assert.Equal(merge.Columns.Count, left.Columns.Count + right.Columns.Count);
            int[] matchedFullRows = new int[] { 0, 1, 3, 4 };
            for (long i = 0; i < matchedFullRows.Length; i++)
            {
                int rowIndex = matchedFullRows[i];
                MatchRowsOnMergedDataFrame(merge, left, right, rowIndex, rowIndex, rowIndex);
            }

            int[] matchedLeftOrRightRowsNullOtherRows = new int[] { 2, 5, 6, 7, 8, 9 };
            for (long i = 0; i < matchedLeftOrRightRowsNullOtherRows.Length; i++)
            {
                int rowIndex = matchedLeftOrRightRowsNullOtherRows[i];
                if (leftLength > 5)
                {
                    MatchRowsOnMergedDataFrame(merge, left, right, rowIndex, rowIndex, null);
                }
                else
                {
                    MatchRowsOnMergedDataFrame(merge, left, right, rowIndex, null, rowIndex);
                }
            }
        }

        [Fact]
        public void TestMergeEdgeCases_Inner()
        {
            DataFrame left = MakeDataFrameWithAllMutableColumnTypes(5);
            DataFrame right = MakeDataFrameWithAllMutableColumnTypes(10);
            left["Int"][3] = null;
            right["Int"][6] = null;
            // Creates this case:
            /*
             * Left:    Right:
             * 0        0
             * 1        1
             * null(2)  2
             * null(3)  3
             * 4        4
             *          null(5)
             *          null(6)
             *          7
             *          8
             *          9
             */
            /*
             * Merge will result in a DataFrame like:
             * Int_Left Int_Right
             * 0        0
             * 1        1
             * 4        4
             * null(2)  null(5)
             * null(3)  null(5)
             * null(2)  null(6)
             * null(3)  null(6)
             */

            DataFrame merge = left.Merge<int>(right, "Int", "Int", joinAlgorithm: JoinAlgorithm.Inner);
            Assert.Equal(7, merge.Rows.Count);
            Assert.Equal(merge.Columns.Count, left.Columns.Count + right.Columns.Count);

            int[] mergeRows = new int[] { 0, 1, 2, 3, 4, 5, 6 };
            int[] leftRows = new int[] { 0, 1, 4, 2, 3, 2, 3 };
            int[] rightRows = new int[] { 0, 1, 4, 5, 5, 6, 6 };
            for (long i = 0; i < mergeRows.Length; i++)
            {
                int rowIndex = mergeRows[i];
                int leftRowIndex = leftRows[i];
                int rightRowIndex = rightRows[i];
                MatchRowsOnMergedDataFrame(merge, left, right, rowIndex, leftRowIndex, rightRowIndex);
            }
        }

        [Fact]
        public void TestMergeEdgeCases_Outer()
        {
            DataFrame left = MakeDataFrameWithAllMutableColumnTypes(5);
            left["Int"][3] = null;
            DataFrame right = MakeDataFrameWithAllMutableColumnTypes(5);
            right["Int"][1] = 5;
            right["Int"][3] = null;
            right["Int"][4] = 6;

            // Creates this case:
            /*
             * Left:    Right:    RowIndex:
             * 0        0         0
             * 1        5         1
             * null     null      2
             * null(3)  null(3)   3
             * 4        6         4
             */

            /*
             * Merge will result in a DataFrame like:
             * Int_left:    Int_right:        Merged:    Index:
             * 0            0                 0 - 0      0
             * 1            null              1 - N      1
             * null         null              2 - 2      2
             * null         null(3)           2 - 3      3
             * null(3)      null              3 - 2      4
             * null(3)      null(3)           3 - 3      5
             * 4            null              4 - N      6
             * null         5                 N - 1      7
             * null         6                 N - 4      8
             */

            DataFrame merge = left.Merge<int>(right, "Int", "Int", joinAlgorithm: JoinAlgorithm.FullOuter);
            Assert.Equal(9, merge.Rows.Count);
            Assert.Equal(merge.Columns.Count, left.Columns.Count + right.Columns.Count);

            int[] mergeRows = new int[] { 0, 2, 3, 4, 5 };
            int[] leftRows = new int[] { 0, 2, 2, 3, 3 };
            int[] rightRows = new int[] { 0, 2, 3, 2, 3 };
            for (long i = 0; i < mergeRows.Length; i++)
            {
                int rowIndex = mergeRows[i];
                int leftRowIndex = leftRows[i];
                int rightRowIndex = rightRows[i];
                MatchRowsOnMergedDataFrame(merge, left, right, rowIndex, leftRowIndex, rightRowIndex);
            }

            mergeRows = new int[] { 1, 6 };
            leftRows = new int[] { 1, 4 };
            for (long i = 0; i < mergeRows.Length; i++)
            {
                int rowIndex = mergeRows[i];
                int leftRowIndex = leftRows[i];
                MatchRowsOnMergedDataFrame(merge, left, right, rowIndex, leftRowIndex, null);
            }

            mergeRows = new int[] { 7, 8 };
            rightRows = new int[] { 1, 4 };
            for (long i = 0; i < mergeRows.Length; i++)
            {
                int rowIndex = mergeRows[i];
                int rightRowIndex = rightRows[i];
                MatchRowsOnMergedDataFrame(merge, left, right, rowIndex, null, rightRowIndex);
            }
        }

        [Fact]
        public void TestMerge_ByTwoColumns_Complex_LeftJoin()
        {
            //Test left merge by to int type columns

            //Arrange
            var left = new DataFrame();
            left.Columns.Add(new PrimitiveDataFrameColumn<int>("Index", new[] { 0, 1, 2, 3, 4, 5 }));
            left.Columns.Add(new PrimitiveDataFrameColumn<int>("G1", new[] { 0, 1, 1, 2, 2, 3 }));
            left.Columns.Add(new PrimitiveDataFrameColumn<int>("G2", new[] { 3, 1, 2, 1, 2, 1 }));

            var right = new DataFrame();
            right.Columns.Add(new PrimitiveDataFrameColumn<int>("Index", new[] { 0, 1, 2, 3 }));
            right.Columns.Add(new PrimitiveDataFrameColumn<int>("G1", new[] { 1, 1, 1, 2 }));
            right.Columns.Add(new PrimitiveDataFrameColumn<int>("G2", new[] { 1, 2, 1, 1 }));

            // Creates this case:
            /*  -------------------------
             *     Left     |     Right
             *   I  G1 G2   |   I  G1 G2
             *  -------------------------
             *   0  0  3    |   0  1  1
             *   1  1  1    |   1  1  2
             *   2  1  2    |   2  1  1
             *   3  2  1    |   3  2  1
             *   4  2  2
             *   5  3  1
             */

            /*
             * Merge will result in a DataFrame like:
             *   IL G1 G2     IR              Merged:
             *  -------------------------
             *   0  0  3                      0 - N
             *   1  1  1       0  1  1        1 - 0
             *   1  1  1       2  1  1        1 - 2
             *   2  1  2       1  1  2        2 - 1
             *   3  2  1       3  2  1        3 - 3
             *   4  2  2                      4 - N
             *   5  3  1                      5 - N
             */

            //Act
            var merge = left.Merge(right, new[] { "G1", "G2" }, new[] { "G1", "G2" });

            //Assert
            var expectedMerged = new (int? Left, int? Right)[] {
                (0, null),
                (1, 0),
                (1, 2),
                (2, 1),
                (3, 3),
                (4, null),
                (5, null)
            };

            Assert.Equal(expectedMerged.Length, merge.Rows.Count);
            Assert.Equal(merge.Columns.Count, left.Columns.Count + right.Columns.Count);

            for (long i = 0; i < expectedMerged.Length; i++)
            {
                MatchRowsOnMergedDataFrame(merge, left, right, i, expectedMerged[i].Left, expectedMerged[i].Right);
            }

        }

        [Fact]
        public void TestMerge_ByTwoColumns_Simple_ManyToMany_LeftJoin()
        {
            //Test left merge by to int type columns

            //Arrange
            var left = new DataFrame();
            left.Columns.Add(new PrimitiveDataFrameColumn<int>("Index", new[] { 0, 1, 2 }));
            left.Columns.Add(new PrimitiveDataFrameColumn<int>("G1", new[] { 1, 1, 3 }));
            left.Columns.Add(new PrimitiveDataFrameColumn<int>("G2", new[] { 1, 1, 3 }));

            var right = new DataFrame();
            right.Columns.Add(new PrimitiveDataFrameColumn<int>("Index", new[] { 0, 1, 2 }));
            right.Columns.Add(new PrimitiveDataFrameColumn<int>("G1", new[] { 1, 1, 0 }));
            right.Columns.Add(new PrimitiveDataFrameColumn<int>("G2", new[] { 1, 1, 0 }));

            // Creates this case:
            /*  ---------------------------
             *     Left    |    Right
             *   I  G1 G2  |   I  G1 G2
             *  ---------------------------
             *   0  1  1   |   0  1  1
             *   1  1  1   |   1  1  1
             *   2  3  3   |   2  0  0
             */

            /*
             * Merge will result in a DataFrame like:
             *   IL G1 G2     IR           Merged:
             *  -------------------------
             *   0  1  1      0  1  1       0 - 0
             *   0  1  1      1  1  1       0 - 1
             *   1  1  1      0  1  1       1 - 0
             *   1  1  1      1  1  1       1 - 1
             *   2  3  3                    2 - N
             */

            //Act
            var merge = left.Merge(right, new[] { "G1", "G2" }, new[] { "G1", "G2" });

            //Assert
            var expectedMerged = new (int? Left, int? Right)[] {
                (0, 0),
                (0, 1),
                (1, 0),
                (1, 1),
                (2, null)
            };

            Assert.Equal(expectedMerged.Length, merge.Rows.Count);
            Assert.Equal(merge.Columns.Count, left.Columns.Count + right.Columns.Count);

            for (long i = 0; i < expectedMerged.Length; i++)
            {
                MatchRowsOnMergedDataFrame(merge, left, right, i, expectedMerged[i].Left, expectedMerged[i].Right);
            }
        }

        [Fact]
        public void TestMerge_ByTwoColumns_Simple_ManyToMany_RightJoin()
        {
            //Test left merge by to int type columns

            //Arrange
            var left = new DataFrame();
            left.Columns.Add(new PrimitiveDataFrameColumn<int>("Index", new[] { 0, 1, 2 }));
            left.Columns.Add(new PrimitiveDataFrameColumn<int>("G1", new[] { 1, 1, 3 }));
            left.Columns.Add(new PrimitiveDataFrameColumn<int>("G2", new[] { 1, 1, 3 }));

            var right = new DataFrame();
            right.Columns.Add(new PrimitiveDataFrameColumn<int>("Index", new[] { 0, 1, 2 }));
            right.Columns.Add(new PrimitiveDataFrameColumn<int>("G1", new[] { 1, 1, 0 }));
            right.Columns.Add(new PrimitiveDataFrameColumn<int>("G2", new[] { 1, 1, 0 }));

            // Creates this case:
            /*  ---------------------------
             *     Left    |    Right
             *   I  G1 G2  |   I  G1 G2
             *  ---------------------------
             *   0  1  1   |   0  1  1
             *   1  1  1   |   1  1  1
             *   2  3  3   |   2  0  0
             */

            /*
             * Merge will result in a DataFrame like:
             *   IL G1 G2     IR           Merged:
             *  -------------------------
             *   0  1  1      0  1  1       0 - 0
             *   1  1  1      0  1  1       1 - 0
             *   0  1  1      1  1  1       0 - 1
             *   1  1  1      1  1  1       1 - 1
             *                2  0  0       N - 2
             */

            //Act
            var merge = left.Merge(right, new[] { "G1", "G2" }, new[] { "G1", "G2" }, joinAlgorithm: JoinAlgorithm.Right);

            //Assert
            var expectedMerged = new (int? Left, int? Right)[] {
                (0, 0),
                (1, 0),
                (0, 1),
                (1, 1),
                (null, 2)
            };

            Assert.Equal(expectedMerged.Length, merge.Rows.Count);
            Assert.Equal(merge.Columns.Count, left.Columns.Count + right.Columns.Count);

            for (long i = 0; i < expectedMerged.Length; i++)
            {
                MatchRowsOnMergedDataFrame(merge, left, right, i, expectedMerged[i].Left, expectedMerged[i].Right);
            }
        }

        [Fact]
        public void TestMerge_ByTwoColumns_Simple_ManyToMany_InnerJoin()
        {
            //Test left merge by to int type columns

            //Arrange
            var left = new DataFrame();
            left.Columns.Add(new PrimitiveDataFrameColumn<int>("Index", new[] { 0, 1, 2 }));
            left.Columns.Add(new PrimitiveDataFrameColumn<int>("G1", new[] { 1, 1, 3 }));
            left.Columns.Add(new PrimitiveDataFrameColumn<int>("G2", new[] { 1, 1, 3 }));

            var right = new DataFrame();
            right.Columns.Add(new PrimitiveDataFrameColumn<int>("Index", new[] { 0, 1, 2 }));
            right.Columns.Add(new PrimitiveDataFrameColumn<int>("G1", new[] { 1, 1, 0 }));
            right.Columns.Add(new PrimitiveDataFrameColumn<int>("G2", new[] { 1, 1, 0 }));

            // Creates this case:
            /*  ---------------------------
             *     Left    |    Right
             *   I  G1 G2  |   I  G1 G2
             *  ---------------------------
             *   0  1  1   |   0  1  1
             *   1  1  1   |   1  1  1
             *   2  3  3   |   2  0  0
             */

            /*
             * Merge will result in a DataFrame like:
             *   IL G1 G2     IR           Merged:
             *  -------------------------
             *   0  1  1      0  1  1       0 - 0
             *   1  1  1      0  1  1       1 - 0
             *   0  1  1      1  1  1       0 - 1
             *   1  1  1      1  1  1       1 - 1
             */

            //Act
            var merge = left.Merge(right, new[] { "G1", "G2" }, new[] { "G1", "G2" }, joinAlgorithm: JoinAlgorithm.Inner);

            //Assert
            var expectedMerged = new (int? Left, int? Right)[] {
                (0, 0),
                (1, 0),
                (0, 1),
                (1, 1)
            };

            Assert.Equal(expectedMerged.Length, merge.Rows.Count);
            Assert.Equal(merge.Columns.Count, left.Columns.Count + right.Columns.Count);

            for (long i = 0; i < expectedMerged.Length; i++)
            {
                MatchRowsOnMergedDataFrame(merge, left, right, i, expectedMerged[i].Left, expectedMerged[i].Right);
            }
        }

        [Fact]
        public void TestMerge_ByTwoColumns_Simple_ManyToMany_OuterJoin()
        {
            //Test left merge by to int type columns

            //Arrange
            var left = new DataFrame();
            left.Columns.Add(new PrimitiveDataFrameColumn<int>("Index", new[] { 0, 1, 2 }));
            left.Columns.Add(new PrimitiveDataFrameColumn<int>("G1", new[] { 1, 1, 3 }));
            left.Columns.Add(new PrimitiveDataFrameColumn<int>("G2", new[] { 1, 1, 3 }));

            var right = new DataFrame();
            right.Columns.Add(new PrimitiveDataFrameColumn<int>("Index", new[] { 0, 1, 2 }));
            right.Columns.Add(new PrimitiveDataFrameColumn<int>("G1", new[] { 1, 1, 0 }));
            right.Columns.Add(new PrimitiveDataFrameColumn<int>("G2", new[] { 1, 1, 0 }));

            // Creates this case:
            /*  ---------------------------
             *     Left    |    Right
             *   I  G1 G2  |   I  G1 G2
             *  ---------------------------
             *   0  1  1   |   0  1  1
             *   1  1  1   |   1  1  1
             *   2  3  3   |   2  0  0
             */

            /*
             * Merge will result in a DataFrame like:
             *   IL G1 G2     IR           Merged:
             *  -------------------------
             *   0  1  1      0  1  1       0 - 0
             *   0  1  1      1  1  1       0 - 1
             *   1  1  1      0  1  1       1 - 0
             *   1  1  1      1  1  1       1 - 1
             *   2  3  3                    2 - N
             *                2  0  0       N - 2
             */

            //Act
            var merge = left.Merge(right, new[] { "G1", "G2" }, new[] { "G1", "G2" }, joinAlgorithm: JoinAlgorithm.FullOuter);

            //Assert
            var expectedMerged = new (int? Left, int? Right)[] {
                (0, 0),
                (0, 1),
                (1, 0),
                (1, 1),
                (2, null),
                (null, 2)
            };

            Assert.Equal(expectedMerged.Length, merge.Rows.Count);
            Assert.Equal(merge.Columns.Count, left.Columns.Count + right.Columns.Count);

            for (long i = 0; i < expectedMerged.Length; i++)
            {
                MatchRowsOnMergedDataFrame(merge, left, right, i, expectedMerged[i].Left, expectedMerged[i].Right);
            }
        }

        [Fact]
        public void TestMerge_ByThreeColumns_OneToOne_LeftJoin()
        {
            //Test merge by LEFT join of int and string columns

            //Arrange
            var left = new DataFrame();
            left.Columns.Add(new PrimitiveDataFrameColumn<int>("Index", new[] { 0, 1, 2 }));
            left.Columns.Add(new PrimitiveDataFrameColumn<int>("G1", new[] { 1, 1, 2 }));
            left.Columns.Add(new PrimitiveDataFrameColumn<int>("G2", new[] { 1, 2, 1 }));
            left.Columns.Add(new StringDataFrameColumn("G3", new[] { "A", "B", "C" }));

            var right = new DataFrame();
            right.Columns.Add(new PrimitiveDataFrameColumn<int>("Index", new[] { 0, 1, 2 }));
            right.Columns.Add(new PrimitiveDataFrameColumn<int>("G1", new[] { 0, 1, 1 }));
            right.Columns.Add(new PrimitiveDataFrameColumn<int>("G2", new[] { 1, 1, 2 }));
            right.Columns.Add(new StringDataFrameColumn("G3", new[] { "Z", "Y", "B" }));

            // Creates this case:
            /*  -----------------------------
             *      Left      |      Right
             *   I  G1 G2 G3  |   I  G1 G2 G3
             *  ------------------------------
             *   0  1  1  A   |   0  0  1  Z
             *   1  1  2  B   |   1  1  1  Y
             *   2  2  1  C   |   2  1  2  B
             */

            /*
             * Merge will result in a DataFrame like:
             *   IL G1 G2 G3    IR              Merged:
             *  -------------------------
             *   0  1  1  A                      0 - N
             *   1  1  2  B     2  1  2  B       1 - 2
             *   2  2  1  C                      2 - N
             */

            //Act
            var merge = left.Merge(right, new[] { "G1", "G2", "G3" }, new[] { "G1", "G2", "G3" });

            //Assert
            var expectedMerged = new (int? Left, int? Right)[] {
                (0, null),
                (1, 2),
                (2, null)
            };

            Assert.Equal(expectedMerged.Length, merge.Rows.Count);
            Assert.Equal(merge.Columns.Count, left.Columns.Count + right.Columns.Count);

            for (long i = 0; i < expectedMerged.Length; i++)
            {
                MatchRowsOnMergedDataFrame(merge, left, right, i, expectedMerged[i].Left, expectedMerged[i].Right);
            }
        }

        [Fact]
        public void TestMerge_ByThreeColumns_OneToOne_RightJoin()
        {
            //Test merge by RIGHT join of int and string columns

            //Arrange
            var left = new DataFrame();
            left.Columns.Add(new PrimitiveDataFrameColumn<int>("Index", new[] { 0, 1, 2 }));
            left.Columns.Add(new PrimitiveDataFrameColumn<int>("G1", new[] { 1, 1, 2 }));
            left.Columns.Add(new PrimitiveDataFrameColumn<int>("G2", new[] { 1, 2, 1 }));
            left.Columns.Add(new StringDataFrameColumn("G3", new[] { "A", "B", "C" }));

            var right = new DataFrame();
            right.Columns.Add(new PrimitiveDataFrameColumn<int>("Index", new[] { 0, 1, 2 }));
            right.Columns.Add(new PrimitiveDataFrameColumn<int>("G1", new[] { 0, 1, 1 }));
            right.Columns.Add(new PrimitiveDataFrameColumn<int>("G2", new[] { 1, 1, 2 }));
            right.Columns.Add(new StringDataFrameColumn("G3", new[] { "Z", "Y", "B" }));

            // Creates this case:
            /*  -----------------------------
             *      Left      |      Right
             *   I  G1 G2 G3  |   I  G1 G2 G3
             *  ------------------------------
             *   0  1  1  A   |   0  0  1  Z
             *   1  1  2  B   |   1  1  1  Y
             *   2  2  1  C   |   2  1  2  B
             */

            /*
             * Merge will result in a DataFrame like:
             *   IL G1 G2 G3    IR              Merged:
             *  -------------------------
             *                  0  0  1  Z       N - 0
             *                  1  1  1  Y       N - 1
             *   1  1  2  B     2  1  2  B       1 - 2
             */

            //Act
            var merge = left.Merge(right, new[] { "G1", "G2", "G3" }, new[] { "G1", "G2", "G3" }, joinAlgorithm: JoinAlgorithm.Right);

            //Assert
            var expectedMerged = new (int? Left, int? Right)[] {
                (null, 0),
                (null, 1),
                (1, 2)
            };

            Assert.Equal(expectedMerged.Length, merge.Rows.Count);
            Assert.Equal(merge.Columns.Count, left.Columns.Count + right.Columns.Count);

            for (long i = 0; i < expectedMerged.Length; i++)
            {
                MatchRowsOnMergedDataFrame(merge, left, right, i, expectedMerged[i].Left, expectedMerged[i].Right);
            }
        }

        [Fact]
        public void TestMerge_Issue5778()
        {
            DataFrame left = MakeDataFrameWithAllMutableColumnTypes(2, false);
            DataFrame right = MakeDataFrameWithAllMutableColumnTypes(1);

            DataFrame merge = left.Merge<int>(right, "Int", "Int");

            Assert.Equal(2, merge.Rows.Count);
            Assert.Equal(0, (int)merge.Columns["Int_left"][0]);
            Assert.Equal(1, (int)merge.Columns["Int_left"][1]);
            MatchRowsOnMergedDataFrame(merge, left, right, 0, 0, 0);
            MatchRowsOnMergedDataFrame(merge, left, right, 1, 1, 0);
        }

        [Fact]
        //Issue 6127
        public void TestMerge_CorrectColumnTypes()
        {
            DataFrame left = MakeDataFrameWithAllMutableColumnTypes(2, false);
            DataFrame right = MakeDataFrameWithAllMutableColumnTypes(1);

            DataFrame merge = left.Merge<int>(right, "Int", "Int");

            Assert.NotNull(merge.Columns.GetBooleanColumn("Bool_left"));
            Assert.NotNull(merge.Columns.GetBooleanColumn("Bool_right"));

            Assert.NotNull(merge.Columns.GetDecimalColumn("Decimal_left"));
            Assert.NotNull(merge.Columns.GetDecimalColumn("Decimal_right"));

            Assert.NotNull(merge.Columns.GetSingleColumn("Float_left"));
            Assert.NotNull(merge.Columns.GetSingleColumn("Float_right"));

            Assert.NotNull(merge.Columns.GetDoubleColumn("Double_left"));
            Assert.NotNull(merge.Columns.GetDoubleColumn("Double_right"));

            Assert.NotNull(merge.Columns.GetByteColumn("Byte_left"));
            Assert.NotNull(merge.Columns.GetByteColumn("Byte_right"));

            Assert.NotNull(merge.Columns.GetCharColumn("Char_left"));
            Assert.NotNull(merge.Columns.GetCharColumn("Char_right"));

            Assert.NotNull(merge.Columns.GetInt16Column("Short_left"));
            Assert.NotNull(merge.Columns.GetInt16Column("Short_right"));

            Assert.NotNull(merge.Columns.GetUInt16Column("Ushort_left"));
            Assert.NotNull(merge.Columns.GetUInt16Column("Ushort_right"));

            Assert.NotNull(merge.Columns.GetInt32Column("Int_left"));
            Assert.NotNull(merge.Columns.GetInt32Column("Int_right"));

            Assert.NotNull(merge.Columns.GetUInt32Column("Uint_left"));
            Assert.NotNull(merge.Columns.GetUInt32Column("Uint_right"));

            Assert.NotNull(merge.Columns.GetInt64Column("Long_left"));
            Assert.NotNull(merge.Columns.GetInt64Column("Long_right"));

            Assert.NotNull(merge.Columns.GetUInt64Column("Ulong_left"));
            Assert.NotNull(merge.Columns.GetUInt64Column("Ulong_right"));

            Assert.NotNull(merge.Columns.GetDateTimeColumn("DateTime_left"));
            Assert.NotNull(merge.Columns.GetDateTimeColumn("DateTime_right"));

        }

        [Fact]
        public void TestDescription()
        {
            DataFrame df = MakeDataFrameWithAllMutableColumnTypes(10);

            DataFrame description = df.Description();
            DataFrameColumn descriptionColumn = description.Columns[0];
            Assert.Equal("Description", descriptionColumn.Name);
            Assert.Equal("Length (excluding null values)", descriptionColumn[0]);
            Assert.Equal("Max", descriptionColumn[1]);
            Assert.Equal("Min", descriptionColumn[2]);
            Assert.Equal("Mean", descriptionColumn[3]);
            for (int i = 1; i < description.Columns.Count - 1; i++)
            {
                DataFrameColumn column = description.Columns[i];
                Assert.Equal(df.Columns[i - 1].Name, column.Name);
                Assert.Equal(4, column.Length);
                Assert.Equal((float)9, column[0]);
                Assert.Equal((float)9, column[1]);
                Assert.Equal((float)0, column[2]);
                Assert.Equal((float)4, column[3]);
            }

            // Explicitly check the dateTimes column
            DataFrameColumn dateTimeColumn = description.Columns[description.Columns.Count - 1];
            Assert.Equal("DateTime", dateTimeColumn.Name);
            Assert.Equal(4, dateTimeColumn.Length);
            Assert.Equal((float)9, dateTimeColumn[0]);
            Assert.Null(dateTimeColumn[1]);
            Assert.Null(dateTimeColumn[2]);
            Assert.Null(dateTimeColumn[3]);
        }

        [Fact]
        public void TestInfo()
        {
            DataFrame df = MakeDataFrameWithAllMutableColumnTypes(10);

            // Add a column manually here until we fix https://github.com/dotnet/corefxlab/issues/2784
            PrimitiveDataFrameColumn<DateTime> dateTimes = new PrimitiveDataFrameColumn<DateTime>("DateTimes");
            for (int i = 0; i < 10; i++)
            {
                dateTimes.Append(DateTime.Parse("2019/01/01"));
            }
            df.Columns.Add(dateTimes);

            DataFrame Info = df.Info();
            DataFrameColumn infoColumn = Info.Columns[0];
            Assert.Equal("Info", infoColumn.Name);
            Assert.Equal("Length (excluding null values)", infoColumn[1]);
            Assert.Equal("DataType", infoColumn[0]);

            for (int i = 1; i < Info.Columns.Count; i++)
            {
                DataFrameColumn column = Info.Columns[i];
                Assert.Equal(df.Columns[i - 1].DataType.ToString(), column[0].ToString());
                Assert.Equal(2, column.Length);
            }
        }

        [Fact]
        public void TestDropNulls()
        {
            DataFrame df = MakeDataFrameWithAllMutableColumnTypes(20);
            DataFrame anyNulls = df.DropNulls();
            Assert.Equal(19, anyNulls.Rows.Count);

            DataFrame allNulls = df.DropNulls(DropNullOptions.All);
            Assert.Equal(19, allNulls.Rows.Count);
        }

        [Fact]
        public void TestInsertMismatchedColumnToEmptyDataFrame()
        {
            DataFrame df = new DataFrame();
            DataFrameColumn dataFrameColumn1 = new PrimitiveDataFrameColumn<int>("Int1");
            df.Columns.Insert(0, dataFrameColumn1);

            // should throw exception as column sizes are mismatched.

            Assert.Throws<ArgumentException>(() => df.Columns.Insert(1, new PrimitiveDataFrameColumn<int>("Int2", Enumerable.Range(0, 5).Select(x => x))));
        }

        [Fact]
        public void TestFillNulls()
        {
            DataFrame df = MakeDataFrameWithTwoColumns(20);
            Assert.Null(df[10, 0]);
            DataFrame fillNulls = df.FillNulls(1000);
            Assert.Equal(1000, (int)fillNulls[10, 1]);
            Assert.Null(df[10, 0]);
            df.FillNulls(1000, true);
            Assert.Equal(1000, df[10, 1]);

            StringDataFrameColumn strColumn = new StringDataFrameColumn("String", 0);
            strColumn.Append(null);
            strColumn.Append(null);
            Assert.Equal(2, strColumn.Length);
            Assert.Equal(2, strColumn.NullCount);
            DataFrameColumn filled = strColumn.FillNulls("foo");
            Assert.Equal(2, strColumn.Length);
            Assert.Equal(2, strColumn.NullCount);
            Assert.Equal(2, filled.Length);
            Assert.Equal(0, filled.NullCount);
            Assert.Equal("foo", filled[0]);
            Assert.Equal("foo", filled[1]);
            Assert.Null(strColumn[0]);
            Assert.Null(strColumn[1]);

            // In place
            strColumn.FillNulls("foo", true);
            Assert.Equal(2, strColumn.Length);
            Assert.Equal(0, strColumn.NullCount);
            Assert.Equal("foo", strColumn[0]);
            Assert.Equal("foo", strColumn[1]);

            // ArrowStringColumn (not inplace)
            ArrowStringDataFrameColumn arrowColumn = CreateArrowStringColumn(3);
            Assert.Equal(3, arrowColumn.Length);
            Assert.Equal(1, arrowColumn.NullCount);
            Assert.Null(arrowColumn[1]);
            ArrowStringDataFrameColumn arrowColumnFilled = arrowColumn.FillNulls("foo");
            Assert.Equal(3, arrowColumn.Length);
            Assert.Equal(1, arrowColumn.NullCount);
            Assert.Equal(3, arrowColumnFilled.Length);
            Assert.Equal(0, arrowColumnFilled.NullCount);
            Assert.Equal("foo", arrowColumnFilled[1]);
            Assert.Equal(arrowColumn[0], arrowColumnFilled[0]);
            Assert.Equal(arrowColumn[2], arrowColumnFilled[2]);
        }

        [Fact]
        public void TestValueCounts()
        {
            DataFrame df = MakeDataFrameWithAllColumnTypes(10, withNulls: false);
            DataFrame valueCounts = df.Columns["Bool"].ValueCounts();
            Assert.Equal(2, valueCounts.Rows.Count);
            Assert.Equal((long)5, valueCounts.Columns["Counts"][0]);
            Assert.Equal((long)5, valueCounts.Columns["Counts"][1]);
        }

        [Fact]
        public void TestApplyElementwiseNullCount()
        {
            DataFrame df = MakeDataFrameWithTwoColumns(10);
            PrimitiveDataFrameColumn<int> column = df.Columns["Int1"] as PrimitiveDataFrameColumn<int>;
            Assert.Equal(1, column.NullCount);

            // Change all existing values to null
            column.ApplyElementwise((int? value, long rowIndex) =>
            {
                if (!(value is null))
                    return null;
                return value;
            });
            Assert.Equal(column.Length, column.NullCount);

            // Don't change null values
            column.ApplyElementwise((int? value, long rowIndex) =>
            {
                return value;
            });
            Assert.Equal(column.Length, column.NullCount);

            // Change all null values to real values
            column.ApplyElementwise((int? value, long rowIndex) =>
            {
                return 5;
            });
            Assert.Equal(0, column.NullCount);

            // Don't change real values
            column.ApplyElementwise((int? value, long rowIndex) =>
            {
                return value;
            });
            Assert.Equal(0, column.NullCount);

        }

        [Theory]
        [InlineData(10, 5)]
        [InlineData(20, 20)]
        public void TestClone(int dfLength, int intDfLength)
        {
            DataFrame df = MakeDataFrameWithAllColumnTypes(dfLength, withNulls: true);
            DataFrame intDf = MakeDataFrameWithTwoColumns(intDfLength, false);
            PrimitiveDataFrameColumn<int> intColumn = intDf.Columns["Int1"] as PrimitiveDataFrameColumn<int>;
            DataFrame clone = df[intColumn];
            Assert.Equal(intDfLength, clone.Rows.Count);
            Assert.Equal(df.Columns.Count, clone.Columns.Count);
            for (int i = 0; i < df.Columns.Count; i++)
            {
                DataFrameColumn dfColumn = df.Columns[i];
                DataFrameColumn cloneColumn = clone.Columns[i];
                for (long r = 0; r < clone.Rows.Count; r++)
                {
                    Assert.Equal(dfColumn[r], cloneColumn[r]);
                }
            }
        }

        [Fact]
        public void TestColumnCreationFromExisitingColumn()
        {
            DataFrame df = MakeDataFrameWithAllColumnTypes(10);
            PrimitiveDataFrameColumn<bool> bigInts = new PrimitiveDataFrameColumn<bool>("BigInts", df.Columns["Int"].ElementwiseGreaterThan(5));
            for (int i = 0; i < 10; i++)
            {
                if (i <= 5)
                    Assert.False(bigInts[i]);
                else
                    Assert.True(bigInts[i]);
            }
        }

        [Fact]
        public void TestColumns()
        {
            DataFrame df = MakeDataFrameWithAllColumnTypes(10);
            IReadOnlyList<DataFrameColumn> columns = df.Columns;
            int i = 0;
            Assert.Equal(columns.Count, df.Columns.Count);
            foreach (DataFrameColumn dataFrameColumn in columns)
            {
                Assert.Equal(dataFrameColumn, df.Columns[i++]);
            }

        }

        [Fact]
        public void TestRows()
        {
            DataFrame df = MakeDataFrameWithAllColumnTypes(10);
            DataFrameRowCollection rows = df.Rows;
            Assert.Equal(10, rows.Count);
            DataFrameRow firstRow = rows[0];
            object firstValue = firstRow[0];
            Assert.Equal(df[0, 0], firstValue);
            long rowCount = 0;
            foreach (DataFrameRow row in rows)
            {
                int columnIndex = 0;
                foreach (var value in row)
                {
                    Assert.Equal(df.Columns[columnIndex][rowCount], value);
                    columnIndex++;
                }
                rowCount++;
            }
            Assert.Equal(df.Rows.Count, rowCount);

            DataFrameRow nullRow = rows[5];
            int intColumnIndex = df.Columns.IndexOf("Int");
            Assert.Equal(1, df.Columns[intColumnIndex].NullCount);
            nullRow[intColumnIndex] = 5;
            Assert.Equal(0, df.Columns[intColumnIndex].NullCount);
            nullRow[intColumnIndex] = null;
            Assert.Equal(1, df.Columns[intColumnIndex].NullCount);
        }

        [Fact]
        public void TestMutationOnRows()
        {
            DataFrame df = MakeDataFrameWithNumericColumns(10);
            DataFrameRowCollection rows = df.Rows;

            foreach (DataFrameRow row in rows)
            {
                for (int i = 0; i < df.Columns.Count; i++)
                {
                    DataFrameColumn column = df.Columns[i];
                    row[i] = Convert.ChangeType(12, column.DataType);
                }
            }

            foreach (var column in df.Columns)
            {
                foreach (var value in column)
                {
                    Assert.Equal("12", value.ToString());
                }
            }
        }

        [Fact]
        public void TestAppendRows()
        {
            DataFrame df = MakeDataFrame<float, bool>(10);
            DataFrame df2 = MakeDataFrame<int, bool>(5);
            Assert.Equal(10, df.Rows.Count);
            Assert.Equal(1, df.Columns[0].NullCount);
            Assert.Equal(1, df.Columns[1].NullCount);

            DataFrame ret = df.Append(df2.Rows, inPlace: false);
            Assert.Equal(10, df.Rows.Count);
            Assert.Equal(1, df.Columns[0].NullCount);
            Assert.Equal(1, df.Columns[1].NullCount);

            Verify(ret, df, df2);

            void Verify(DataFrame ret, DataFrame check1, DataFrame check2)
            {
                Assert.Equal(15, ret.Rows.Count);
                Assert.Equal(2, ret.Columns[0].NullCount);
                Assert.Equal(2, ret.Columns[1].NullCount);
                for (long i = 0; i < ret.Rows.Count; i++)
                {
                    DataFrameRow row = ret.Rows[i];
                    for (int j = 0; j < check1.Columns.Count; j++)
                    {
                        if (i < check1.Rows.Count)
                        {
                            Assert.Equal(row[j], check1.Rows[i][j]);
                        }
                        else
                        {
                            Assert.Equal(row[j]?.ToString(), (check2.Rows[i - check1.Rows.Count][j])?.ToString());
                        }
                    }
                }
            }

            DataFrame dfClone = df.Clone();
            df.Append(df2.Rows, inPlace: true);
            Verify(df, dfClone, df2);
        }

        [Fact]
        public void TestAppendRow()
        {
            DataFrame df = MakeDataFrame<int, bool>(10);
            df.Append(new List<object> { 5, true }, inPlace: true);
            Assert.Equal(11, df.Rows.Count);
            Assert.Equal(1, df.Columns[0].NullCount);
            Assert.Equal(1, df.Columns[1].NullCount);

            DataFrame ret = df.Append(new List<object> { 5, true });
            Assert.Equal(12, ret.Rows.Count);
            Assert.Equal(1, ret.Columns[0].NullCount);
            Assert.Equal(1, ret.Columns[1].NullCount);

            df.Append(new List<object> { 100 }, inPlace: true);
            Assert.Equal(12, df.Rows.Count);
            Assert.Equal(1, df.Columns[0].NullCount);
            Assert.Equal(2, df.Columns[1].NullCount);

            ret = df.Append(new List<object> { 100 }, inPlace: false);
            Assert.Equal(13, ret.Rows.Count);
            Assert.Equal(1, ret.Columns[0].NullCount);
            Assert.Equal(3, ret.Columns[1].NullCount);

            df.Append(new List<object> { null, null }, inPlace: true);
            Assert.Equal(13, df.Rows.Count);
            Assert.Equal(2, df.Columns[0].NullCount);
            Assert.Equal(3, df.Columns[1].NullCount);
            ret = df.Append(new List<object> { null, null }, inPlace: false);
            Assert.Equal(14, ret.Rows.Count);
            Assert.Equal(3, ret.Columns[0].NullCount);
            Assert.Equal(4, ret.Columns[1].NullCount);

            df.Append(new Dictionary<string, object> { { "Column1", (object)5 }, { "Column2", false } }, inPlace: true);
            Assert.Equal(14, df.Rows.Count);
            Assert.Equal(2, df.Columns[0].NullCount);
            Assert.Equal(3, df.Columns[1].NullCount);
            ret = df.Append(new Dictionary<string, object> { { "Column1", (object)5 }, { "Column2", false } }, inPlace: false);
            Assert.Equal(15, ret.Rows.Count);
            Assert.Equal(2, ret.Columns[0].NullCount);
            Assert.Equal(3, ret.Columns[1].NullCount);

            df.Append(new Dictionary<string, object> { { "Column1", 5 } }, inPlace: true);
            Assert.Equal(15, df.Rows.Count);

            Assert.Equal(15, df.Columns["Column1"].Length);
            Assert.Equal(15, df.Columns["Column2"].Length);
            Assert.Equal(2, df.Columns[0].NullCount);
            Assert.Equal(4, df.Columns[1].NullCount);
            ret = df.Append(new Dictionary<string, object> { { "Column1", 5 } }, inPlace: false);
            Assert.Equal(16, ret.Rows.Count);

            Assert.Equal(16, ret.Columns["Column1"].Length);
            Assert.Equal(16, ret.Columns["Column2"].Length);
            Assert.Equal(2, ret.Columns[0].NullCount);
            Assert.Equal(5, ret.Columns[1].NullCount);

            df.Append(new Dictionary<string, object> { { "Column2", false } }, inPlace: true);
            Assert.Equal(16, df.Rows.Count);
            Assert.Equal(16, df.Columns["Column1"].Length);
            Assert.Equal(16, df.Columns["Column2"].Length);
            Assert.Equal(3, df.Columns[0].NullCount);
            Assert.Equal(4, df.Columns[1].NullCount);
            ret = df.Append(new Dictionary<string, object> { { "Column2", false } }, inPlace: false);
            Assert.Equal(17, ret.Rows.Count);
            Assert.Equal(17, ret.Columns["Column1"].Length);
            Assert.Equal(17, ret.Columns["Column2"].Length);
            Assert.Equal(4, ret.Columns[0].NullCount);
            Assert.Equal(4, ret.Columns[1].NullCount);

            df.Append((IEnumerable<object>)null, inPlace: true);
            Assert.Equal(17, df.Rows.Count);
            Assert.Equal(17, df.Columns["Column1"].Length);
            Assert.Equal(17, df.Columns["Column2"].Length);
            Assert.Equal(4, df.Columns[0].NullCount);
            Assert.Equal(5, df.Columns[1].NullCount);
            ret = df.Append((IEnumerable<object>)null, inPlace: false);
            Assert.Equal(18, ret.Rows.Count);
            Assert.Equal(18, ret.Columns["Column1"].Length);
            Assert.Equal(18, ret.Columns["Column2"].Length);
            Assert.Equal(5, ret.Columns[0].NullCount);
            Assert.Equal(6, ret.Columns[1].NullCount);

            // DataFrame must remain usable even if Append throws
            Assert.Throws<FormatException>(() => df.Append(new List<object> { 5, "str" }, inPlace: true));
            Assert.Throws<FormatException>(() => df.Append(new Dictionary<string, object> { { "Column2", "str" } }, inPlace: true));
            Assert.Throws<ArgumentException>(() => df.Append(new List<object> { 5, true, true }, inPlace: true));

            df.Append(inPlace: true);
            Assert.Equal(18, df.Rows.Count);
            Assert.Equal(18, df.Columns["Column1"].Length);
            Assert.Equal(18, df.Columns["Column2"].Length);
            Assert.Equal(5, df.Columns[0].NullCount);
            Assert.Equal(6, df.Columns[1].NullCount);

            ret = df.Append(inPlace: false);
            Assert.Equal(18, df.Rows.Count);
            Assert.Equal(18, df.Columns["Column1"].Length);
            Assert.Equal(18, df.Columns["Column2"].Length);
            Assert.Equal(5, df.Columns[0].NullCount);
            Assert.Equal(6, df.Columns[1].NullCount);
            Assert.Equal(19, ret.Rows.Count);
            Assert.Equal(19, ret.Columns["Column1"].Length);
            Assert.Equal(19, ret.Columns["Column2"].Length);
            Assert.Equal(6, ret.Columns[0].NullCount);
            Assert.Equal(7, ret.Columns[1].NullCount);
        }

        [Fact]
        public void TestAppendEmptyValue()
        {
            DataFrame df = MakeDataFrame<int, bool>(10);
            df.Append(new List<object> { "", true }, inPlace: true);
            Assert.Equal(11, df.Rows.Count);
            Assert.Equal(2, df.Columns[0].NullCount);
            Assert.Equal(1, df.Columns[1].NullCount);

            StringDataFrameColumn column = new StringDataFrameColumn("Strings", Enumerable.Range(0, 11).Select(x => x.ToString()));
            df.Columns.Add(column);

            df.Append(new List<object> { 1, true, "" }, inPlace: true);
            Assert.Equal(12, df.Rows.Count);
            Assert.Equal(2, df.Columns[0].NullCount);
            Assert.Equal(1, df.Columns[1].NullCount);
            Assert.Equal(0, df.Columns[2].NullCount);

            df.Append(new List<object> { 1, true, null }, inPlace: true);
            Assert.Equal(13, df.Rows.Count);
            Assert.Equal(1, df.Columns[2].NullCount);
        }

        [Fact]
        public void TestApply()
        {
            int[] values = { 1, 2, 3, 4, 5 };
            var col = new PrimitiveDataFrameColumn<int>("Ints", values);
            PrimitiveDataFrameColumn<double> newCol = col.Apply(i => i + 0.5d);

            Assert.Equal(values.Length, newCol.Length);

            for (int i = 0; i < newCol.Length; i++)
            {
                Assert.Equal(col[i], values[i]); // Make sure values didn't change
                Assert.Equal(newCol[i], values[i] + 0.5d);
            }
        }

        [Fact]
        public void TestDataFrameCreate()
        {
            int length = 10;
            void AssertLengthTypeAndValues(DataFrameColumn column, Type type)
            {
                Assert.Equal(column.DataType, type);
                Assert.Equal(length, column.Length);
                for (long i = 0; i < column.Length; i++)
                {
                    Assert.Equal(i.ToString(), column[i].ToString());
                }
            }
            DataFrameColumn stringColumn = DataFrameColumn.Create("String", Enumerable.Range(0, length).Select(x => x.ToString()));
            AssertLengthTypeAndValues(stringColumn, typeof(string));
            DataFrameColumn byteColumn = DataFrameColumn.Create("Byte", Enumerable.Range(0, length).Select(x => (byte)x));
            AssertLengthTypeAndValues(byteColumn, typeof(byte));
            DataFrameColumn decimalColumn = DataFrameColumn.Create("Decimal", Enumerable.Range(0, length).Select(x => (decimal)x));
            AssertLengthTypeAndValues(decimalColumn, typeof(decimal));
            DataFrameColumn doubleColumn = DataFrameColumn.Create("Double", Enumerable.Range(0, length).Select(x => (double)x));
            AssertLengthTypeAndValues(doubleColumn, typeof(double));
            DataFrameColumn floatColumn = DataFrameColumn.Create("Float", Enumerable.Range(0, length).Select(x => (float)x));
            AssertLengthTypeAndValues(floatColumn, typeof(float));
            DataFrameColumn intColumn = DataFrameColumn.Create("Int", Enumerable.Range(0, length).Select(x => x));
            AssertLengthTypeAndValues(intColumn, typeof(int));
            DataFrameColumn longColumn = DataFrameColumn.Create("Long", Enumerable.Range(0, length).Select(x => (long)x));
            AssertLengthTypeAndValues(longColumn, typeof(long));
            DataFrameColumn sbyteColumn = DataFrameColumn.Create("Sbyte", Enumerable.Range(0, length).Select(x => (sbyte)x));
            AssertLengthTypeAndValues(sbyteColumn, typeof(sbyte));
            DataFrameColumn shortColumn = DataFrameColumn.Create("Short", Enumerable.Range(0, length).Select(x => (short)x));
            AssertLengthTypeAndValues(shortColumn, typeof(short));
            DataFrameColumn uintColumn = DataFrameColumn.Create("Uint", Enumerable.Range(0, length).Select(x => (uint)x));
            AssertLengthTypeAndValues(uintColumn, typeof(uint));
            DataFrameColumn ulongColumn = DataFrameColumn.Create("Ulong", Enumerable.Range(0, length).Select(x => (ulong)x));
            AssertLengthTypeAndValues(ulongColumn, typeof(ulong));
            DataFrameColumn ushortColumn = DataFrameColumn.Create("Ushort", Enumerable.Range(0, length).Select(x => (ushort)x));
            AssertLengthTypeAndValues(ushortColumn, typeof(ushort));
        }

        [Fact]
        public void TestBinaryOperationsOnExplodedNumericColumns()
        {
            DataFrame df = MakeDataFrameWithNumericAndBoolColumns(10, withNulls: false);
            PrimitiveDataFrameColumn<int> ints = df.Columns["Int"] as PrimitiveDataFrameColumn<int>;
            DataFrameColumn res = ints.Add(1).Subtract(1).Multiply(10).Divide(10).LeftShift(2).RightShift(2);
            Assert.True(res.ElementwiseEquals(ints).All());
            Assert.True(res.ElementwiseGreaterThanOrEqual(ints).All());
            Assert.True(res.ElementwiseLessThanOrEqual(ints).All());
            Assert.False(res.ElementwiseNotEquals(ints).All());
            Assert.False(res.ElementwiseGreaterThan(ints).All());
            Assert.False(res.ElementwiseLessThan(ints).All());

            // Test inPlace
            DataFrameColumn inPlace = ints.Add(1, inPlace: true).Subtract(1, inPlace: true).Multiply(10, inPlace: true).Divide(10, inPlace: true).LeftShift(2, inPlace: true).RightShift(2, inPlace: true).Add(100, inPlace: true);
            Assert.True(inPlace.ElementwiseEquals(ints).All());
            Assert.True(inPlace.ElementwiseGreaterThanOrEqual(ints).All());
            Assert.True(inPlace.ElementwiseLessThanOrEqual(ints).All());
            Assert.False(inPlace.ElementwiseNotEquals(ints).All());
            Assert.False(inPlace.ElementwiseGreaterThan(ints).All());
            Assert.False(inPlace.ElementwiseLessThan(ints).All());

            Assert.False(inPlace.ElementwiseEquals(res).All());
            Assert.True(inPlace.ElementwiseGreaterThanOrEqual(res).All());
            Assert.False(inPlace.ElementwiseLessThanOrEqual(res).All());
            Assert.True(inPlace.ElementwiseNotEquals(res).All());
            Assert.True(inPlace.ElementwiseGreaterThan(res).All());
            Assert.False(inPlace.ElementwiseLessThan(res).All());

            // Test Bool column
            PrimitiveDataFrameColumn<bool> bools = df.Columns["Bool"] as PrimitiveDataFrameColumn<bool>;
            PrimitiveDataFrameColumn<bool> allFalse = bools.Or(true).And(true).Xor(true);
            Assert.True(allFalse.ElementwiseEquals(false).All());

            // Test inPlace
            PrimitiveDataFrameColumn<bool> inPlaceAllFalse = bools.Or(true, inPlace: true).And(true, inPlace: true).Xor(true, inPlace: true);
            Assert.True(inPlaceAllFalse.ElementwiseEquals(bools).All());

            // Test Reverse Operations
            DataFrameColumn reverse = ints.ReverseAdd(1).ReverseSubtract(1).ReverseMultiply(-1);
            Assert.True(reverse.ElementwiseEquals(ints).All());

            // Test inPlace
            DataFrameColumn reverseInPlace = ints.ReverseAdd(1, inPlace: true).ReverseSubtract(1, inPlace: true).ReverseMultiply(-1, inPlace: true).ReverseDivide(100, inPlace: true);
            Assert.True(reverseInPlace.ElementwiseEquals(ints).All());
            Assert.False(reverseInPlace.ElementwiseEquals(reverse).All());
        }

        [Fact]
        public void TestArrowStringApply()
        {
            ArrowStringDataFrameColumn column = CreateArrowStringColumn(10);
            ArrowStringDataFrameColumn ret = column.Apply((string cur) =>
            {
                if (cur != null)
                {
                    return cur + "123";
                }
                return null;
            });
            for (long i = 0; i < column.Length; i++)
            {
                if (column[i] != null)
                {
                    Assert.Equal(column[i] + "123", ret[i]);
                }
                else
                {
                    Assert.Null(ret[i]);
                }
            }
            Assert.Equal(1, ret.NullCount);

            // Test null counts
            ret = column.Apply((string cur) =>
            {
                return null;
            });
            Assert.Equal(column.Length, ret.NullCount);
        }

        [Fact]
        public void GetColumnTests()
        {
            DataFrame dataFrame = MakeDataFrameWithAllColumnTypes(10);
            PrimitiveDataFrameColumn<int> primitiveInts = dataFrame.Columns.GetPrimitiveColumn<int>("Int");
            Assert.NotNull(primitiveInts);
            Assert.Throws<ArgumentException>(() => dataFrame.Columns.GetPrimitiveColumn<float>("Int"));

            StringDataFrameColumn strings = dataFrame.Columns.GetStringColumn("String");
            Assert.NotNull(strings);
            Assert.Throws<ArgumentException>(() => dataFrame.Columns.GetStringColumn("ArrowString"));

            ArrowStringDataFrameColumn arrowStrings = dataFrame.Columns.GetArrowStringColumn("ArrowString");
            Assert.NotNull(arrowStrings);
            Assert.Throws<ArgumentException>(() => dataFrame.Columns.GetArrowStringColumn("String"));

            PrimitiveDataFrameColumn<byte> bytes = dataFrame.Columns.GetByteColumn("Byte");
            Assert.NotNull(bytes);
            Assert.Throws<ArgumentException>(() => dataFrame.Columns.GetSingleColumn("Byte"));

            PrimitiveDataFrameColumn<int> ints = dataFrame.Columns.GetInt32Column("Int");
            Assert.NotNull(ints);
            Assert.Throws<ArgumentException>(() => dataFrame.Columns.GetSingleColumn("Int"));

            PrimitiveDataFrameColumn<bool> bools = dataFrame.Columns.GetBooleanColumn("Bool");
            Assert.NotNull(bools);
            Assert.Throws<ArgumentException>(() => dataFrame.Columns.GetSingleColumn("Bool"));

            PrimitiveDataFrameColumn<char> chars = dataFrame.Columns.GetCharColumn("Char");
            Assert.NotNull(chars);
            Assert.Throws<ArgumentException>(() => dataFrame.Columns.GetSingleColumn("Char"));

            PrimitiveDataFrameColumn<decimal> decimals = dataFrame.Columns.GetDecimalColumn("Decimal");
            Assert.NotNull(decimals);
            Assert.Throws<ArgumentException>(() => dataFrame.Columns.GetSingleColumn("Decimal"));

            PrimitiveDataFrameColumn<double> doubles = dataFrame.Columns.GetDoubleColumn("Double");
            Assert.NotNull(doubles);
            Assert.Throws<ArgumentException>(() => dataFrame.Columns.GetSingleColumn("Double"));

            PrimitiveDataFrameColumn<float> singles = dataFrame.Columns.GetSingleColumn("Float");
            Assert.NotNull(singles);
            Assert.Throws<ArgumentException>(() => dataFrame.Columns.GetDoubleColumn("Float"));

            PrimitiveDataFrameColumn<long> longs = dataFrame.Columns.GetInt64Column("Long");
            Assert.NotNull(longs);
            Assert.Throws<ArgumentException>(() => dataFrame.Columns.GetSingleColumn("Long"));

            PrimitiveDataFrameColumn<sbyte> sbytes = dataFrame.Columns.GetSByteColumn("Sbyte");
            Assert.NotNull(sbytes);
            Assert.Throws<ArgumentException>(() => dataFrame.Columns.GetSingleColumn("Sbyte"));

            PrimitiveDataFrameColumn<short> shorts = dataFrame.Columns.GetInt16Column("Short");
            Assert.NotNull(shorts);
            Assert.Throws<ArgumentException>(() => dataFrame.Columns.GetSingleColumn("Short"));

            PrimitiveDataFrameColumn<uint> uints = dataFrame.Columns.GetUInt32Column("Uint");
            Assert.NotNull(uints);
            Assert.Throws<ArgumentException>(() => dataFrame.Columns.GetSingleColumn("Uint"));

            PrimitiveDataFrameColumn<ulong> ulongs = dataFrame.Columns.GetUInt64Column("Ulong");
            Assert.NotNull(ulongs);
            Assert.Throws<ArgumentException>(() => dataFrame.Columns.GetSingleColumn("Ulong"));

            PrimitiveDataFrameColumn<ushort> ushorts = dataFrame.Columns.GetUInt16Column("Ushort");
            Assert.NotNull(ushorts);
            Assert.Throws<ArgumentException>(() => dataFrame.Columns.GetSingleColumn("Ushort"));

        }

        [Fact]
        public void TestMeanMedian()
        {
            DataFrame df = MakeDataFrameWithNumericColumns(10, true, 0);

            Assert.Equal(40.0 / 9.0, df["Decimal"].Mean());
            Assert.Equal(4, df["Decimal"].Median());

        }
    }
}<|MERGE_RESOLUTION|>--- conflicted
+++ resolved
@@ -1,4 +1,4 @@
-﻿// Licensed to the .NET Foundation under one or more agreements.
+// Licensed to the .NET Foundation under one or more agreements.
 // The .NET Foundation licenses this file to you under the MIT license.
 // See the LICENSE file in the project root for more information.
 
@@ -272,13 +272,8 @@
         public void ColumnAndTableCreationTest()
         {
             const int rowCount = 10;
-<<<<<<< HEAD
             DataFrameColumn intColumn = new PrimitiveDataFrameColumn<int>("IntColumn", Enumerable.Range(0, rowCount).Select(x => x));
             DataFrameColumn floatColumn = new PrimitiveDataFrameColumn<float>("FloatColumn", Enumerable.Range(0, rowCount).Select(x => (float)x));
-=======
-            DataFrameColumn intColumn = new Int32DataFrameColumn("IntColumn", Enumerable.Range(0, rowCount).Select(x => x));
-            DataFrameColumn floatColumn = new SingleDataFrameColumn("FloatColumn", Enumerable.Range(0, rowCount).Select(x => (float)x));
->>>>>>> 8858ab64
             DataFrame dataFrame = new DataFrame();
             dataFrame.Columns.Insert(0, intColumn);
             dataFrame.Columns.Insert(1, floatColumn);
@@ -291,52 +286,29 @@
             Assert.Equal("FloatColumn", dataFrame.Columns[1].Name);
 
             //add column with bigger length than other columns in the dataframe
-<<<<<<< HEAD
             DataFrameColumn bigColumn = new PrimitiveDataFrameColumn<float>("BigColumn", Enumerable.Range(0, rowCount + 1).Select(x => (float)x));
-=======
-            DataFrameColumn bigColumn = new SingleDataFrameColumn("BigColumn", Enumerable.Range(0, rowCount + 1).Select(x => (float)x));
->>>>>>> 8858ab64
             Assert.Throws<ArgumentException>(() => dataFrame.Columns.Insert(2, bigColumn));
             Assert.Throws<ArgumentException>(() => dataFrame.Columns.Add(bigColumn));
 
             //add column smaller than other columns in the dataframe
-<<<<<<< HEAD
             DataFrameColumn smallColumn = new PrimitiveDataFrameColumn<float>("SmallColumn", Enumerable.Range(0, rowCount - 1).Select(x => (float)x));
-=======
-            DataFrameColumn smallColumn = new SingleDataFrameColumn("SmallColumn", Enumerable.Range(0, rowCount - 1).Select(x => (float)x));
->>>>>>> 8858ab64
             Assert.Throws<ArgumentException>(() => dataFrame.Columns.Insert(2, smallColumn));
             Assert.Throws<ArgumentException>(() => dataFrame.Columns.Add(smallColumn));
 
             //add column with duplicate name
-<<<<<<< HEAD
             DataFrameColumn repeatedName = new PrimitiveDataFrameColumn<float>("FloatColumn", Enumerable.Range(0, rowCount).Select(x => (float)x));
             Assert.Throws<ArgumentException>(() => dataFrame.Columns.Insert(2, repeatedName));
 
             //Insert column at index out of range
             DataFrameColumn extraColumn = new PrimitiveDataFrameColumn<float>("OtherFloatColumn", Enumerable.Range(0, rowCount).Select(x => (float)x));
-=======
-            DataFrameColumn repeatedName = new SingleDataFrameColumn("FloatColumn", Enumerable.Range(0, rowCount).Select(x => (float)x));
-            Assert.Throws<ArgumentException>(() => dataFrame.Columns.Insert(2, repeatedName));
-
-            //Insert column at index out of range
-            DataFrameColumn extraColumn = new SingleDataFrameColumn("OtherFloatColumn", Enumerable.Range(0, rowCount).Select(x => (float)x));
->>>>>>> 8858ab64
             var columnCount = dataFrame.Columns.Count;
             Assert.Throws<ArgumentOutOfRangeException>(() => dataFrame.Columns.Insert(columnCount + 1, repeatedName));
 
             Assert.Equal(2, dataFrame.Columns.Count);
-<<<<<<< HEAD
             DataFrameColumn intColumnCopy = new PrimitiveDataFrameColumn<int>("IntColumn", Enumerable.Range(0, rowCount).Select(x => x));
             Assert.Throws<ArgumentException>(() => dataFrame.Columns[1] = intColumnCopy);
 
             DataFrameColumn differentIntColumn = new PrimitiveDataFrameColumn<int>("IntColumn1", Enumerable.Range(0, rowCount).Select(x => x));
-=======
-            DataFrameColumn intColumnCopy = new Int32DataFrameColumn("IntColumn", Enumerable.Range(0, rowCount).Select(x => x));
-            Assert.Throws<ArgumentException>(() => dataFrame.Columns[1] = intColumnCopy);
-
-            DataFrameColumn differentIntColumn = new Int32DataFrameColumn("IntColumn1", Enumerable.Range(0, rowCount).Select(x => x));
->>>>>>> 8858ab64
             dataFrame.Columns[1] = differentIntColumn;
             Assert.True(object.ReferenceEquals(differentIntColumn, dataFrame.Columns[1]));
 
@@ -355,11 +327,7 @@
         public void InsertAndRemoveColumnToTheEndOfNotEmptyDataFrameTests()
         {
             DataFrame dataFrame = MakeDataFrameWithAllMutableColumnTypes(10);
-<<<<<<< HEAD
             DataFrameColumn intColumn = new PrimitiveDataFrameColumn<int>("NewIntColumn", Enumerable.Range(0, 10).Select(x => x));
-=======
-            DataFrameColumn intColumn = new Int32DataFrameColumn("NewIntColumn", Enumerable.Range(0, 10).Select(x => x));
->>>>>>> 8858ab64
 
             int columnCount = dataFrame.Columns.Count;
             DataFrameColumn originalLastColumn = dataFrame.Columns[columnCount - 1];
@@ -393,11 +361,7 @@
         public void AddAndRemoveColumnToTheEmptyDataFrameTests()
         {
             DataFrame dataFrame = new DataFrame();
-<<<<<<< HEAD
             DataFrameColumn intColumn = new PrimitiveDataFrameColumn<int>("NewIntColumn", Enumerable.Range(0, 10).Select(x => x));
-=======
-            DataFrameColumn intColumn = new Int32DataFrameColumn("NewIntColumn", Enumerable.Range(0, 10).Select(x => x));
->>>>>>> 8858ab64
 
             dataFrame.Columns.Add(intColumn);
             Assert.Single(dataFrame.Columns);
@@ -422,7 +386,6 @@
 
             Assert.Equal(0, dataFrame.Rows.Count);
             Assert.Equal(0, dataFrame.Columns.LongCount());
-<<<<<<< HEAD
         }
 
         [Fact]
@@ -461,8 +424,6 @@
             Assert.NotNull(renamedColumn);
             Assert.Equal("Town", renamedColumn.Name);
             Assert.True(ReferenceEquals(city, renamedColumn));
-=======
->>>>>>> 8858ab64
         }
 
         [Fact]
