﻿<Project Sdk="Microsoft.NET.Sdk">
    <PropertyGroup>
        <NoWarn>$(NoWarn);MSML_ParameterLocalVarName;MSML_PrivateFieldName;MSML_ExtendBaseTestClass;MSML_GeneralName</NoWarn>
        <LangVersion>preview</LangVersion>
        <TargetFramework>net6.0</TargetFramework>
        <TargetFrameworks>net6.0</TargetFrameworks>
    </PropertyGroup>

    <ItemGroup>
        <ProjectReference Include="..\..\src\Microsoft.Data.Analysis\Microsoft.Data.Analysis.csproj" />
        <ProjectReference Include="..\..\src\Microsoft.ML.Data\Microsoft.ML.Data.csproj" />
<<<<<<< HEAD
=======
        <ProjectReference Include="..\..\src\Microsoft.ML\Microsoft.ML.csproj" />
        <ProjectReference Include="..\Microsoft.ML.TestFrameworkCommon\Microsoft.ML.TestFrameworkCommon.csproj" />
        <ProjectReference Include="..\Microsoft.ML.TestFramework\Microsoft.ML.TestFramework.csproj" />
>>>>>>> aca80057
        <Compile Include="..\..\src\Microsoft.Data.Analysis\TextFieldParser.cs" />
    </ItemGroup>

    <ItemGroup>
        <Service Include="{508349b6-6b84-4df5-91f0-309beebad82d}" />
    </ItemGroup>

    <ItemGroup>
        <Compile Include="../../src/Microsoft.Data.Analysis/Strings.Designer.cs" />
        <EmbeddedResource Include="../../src/Microsoft.Data.Analysis/Strings.resx" LogicalName="Microsoft.Data.Analysis.Strings.resources" />
    </ItemGroup>

    <ItemGroup>
      <PackageReference Include="System.Data.SQLite" Version="$(SystemDataSQLiteCoreVersion)" />
      <PackageReference Include="System.Data.SQLite.Core" Version="$(SystemDataSQLiteCoreVersion)" PrivateAssets="none" />
    </ItemGroup>

</Project><|MERGE_RESOLUTION|>--- conflicted
+++ resolved
@@ -9,12 +9,8 @@
     <ItemGroup>
         <ProjectReference Include="..\..\src\Microsoft.Data.Analysis\Microsoft.Data.Analysis.csproj" />
         <ProjectReference Include="..\..\src\Microsoft.ML.Data\Microsoft.ML.Data.csproj" />
-<<<<<<< HEAD
-=======
-        <ProjectReference Include="..\..\src\Microsoft.ML\Microsoft.ML.csproj" />
         <ProjectReference Include="..\Microsoft.ML.TestFrameworkCommon\Microsoft.ML.TestFrameworkCommon.csproj" />
         <ProjectReference Include="..\Microsoft.ML.TestFramework\Microsoft.ML.TestFramework.csproj" />
->>>>>>> aca80057
         <Compile Include="..\..\src\Microsoft.Data.Analysis\TextFieldParser.cs" />
     </ItemGroup>
 
