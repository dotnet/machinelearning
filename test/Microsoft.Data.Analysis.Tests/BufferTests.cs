﻿// Licensed to the .NET Foundation under one or more agreements.
// The .NET Foundation licenses this file to you under the MIT license.
// See the LICENSE file in the project root for more information.

using System;
using System.Collections.Generic;
using System.Linq;
using System.Text;
using Apache.Arrow;
using Microsoft.ML.TestFramework.Attributes;
using Xunit;

namespace Microsoft.Data.Analysis.Tests
{
    public class BufferTests
    {
        [Fact]
        public void TestNullCounts()
        {
            PrimitiveDataFrameColumn<int> column2 = new PrimitiveDataFrameColumn<int>("Int2");
            Assert.Equal(0, column2.NullCount);

            PrimitiveDataFrameColumn<int> column3 = new PrimitiveDataFrameColumn<int>("Int3", 10);
            Assert.Equal(10, column3.NullCount);

            // Test null counts with assignments on Primitive Columns
            column2.Append(null);
            column2.Append(1);
            Assert.Equal(1, column2.NullCount);
            column2[1] = 10;
            Assert.Equal(1, column2.NullCount);
            column2[1] = null;
            Assert.Equal(2, column2.NullCount);
            column2[1] = 5;
            Assert.Equal(1, column2.NullCount);
            column2[0] = null;
            Assert.Equal(1, column2.NullCount);

            // Test null counts with assignments on String Columns
            StringDataFrameColumn strCol = new StringDataFrameColumn("String", 0);
            Assert.Equal(0, strCol.NullCount);

            StringDataFrameColumn strCol1 = new StringDataFrameColumn("String1", 5);
            Assert.Equal(0, strCol1.NullCount);

            StringDataFrameColumn strCol2 = new StringDataFrameColumn("String", Enumerable.Range(0, 10).Select(x => x.ToString()));
            Assert.Equal(0, strCol2.NullCount);

            StringDataFrameColumn strCol3 = new StringDataFrameColumn("String", Enumerable.Range(0, 10).Select(x => (string)null));
            Assert.Equal(10, strCol3.NullCount);

            strCol.Append(null);
            Assert.Equal(1, strCol.NullCount);
            strCol.Append("foo");
            Assert.Equal(1, strCol.NullCount);
            strCol[1] = "bar";
            Assert.Equal(1, strCol.NullCount);
            strCol[1] = null;
            Assert.Equal(2, strCol.NullCount);
            strCol[1] = "foo";
            Assert.Equal(1, strCol.NullCount);
            strCol[0] = null;
            Assert.Equal(1, strCol.NullCount);
<<<<<<< HEAD
=======

            PrimitiveDataFrameColumn<int> intColumn = new PrimitiveDataFrameColumn<int>("Int");
            intColumn.Append(0);
            intColumn.Append(1);
            intColumn.Append(null);
            intColumn.Append(2);
            intColumn.Append(null);
            intColumn.Append(3);
            Assert.Equal(0, intColumn[0]);
            Assert.Equal(1, intColumn[1]);
            Assert.Null(intColumn[2]);
            Assert.Equal(2, intColumn[3]);
            Assert.Null(intColumn[4]);
            Assert.Equal(3, intColumn[5]);
>>>>>>> 85ee6e51
        }

        [Fact]
        public void TestNullCountWithIndexers()
        {
            PrimitiveDataFrameColumn<int> intColumn = new PrimitiveDataFrameColumn<int>("Int", 5);
            Assert.Equal(5, intColumn.NullCount);
            intColumn[2] = null;
            Assert.Equal(5, intColumn.NullCount);
            intColumn[2] = 5;
            Assert.Equal(4, intColumn.NullCount);
        }

        [Fact]
        public void TestValidity()
        {
            PrimitiveDataFrameColumn<int> dataFrameColumn1 = new PrimitiveDataFrameColumn<int>("Int1", Enumerable.Range(0, 10).Select(x => x));
            dataFrameColumn1.Append(null);
            Assert.False(dataFrameColumn1.IsValid(10));
            for (long i = 0; i < dataFrameColumn1.Length - 1; i++)
            {
                Assert.True(dataFrameColumn1.IsValid(i));
            }
        }

        [Fact]
        public void TestAppendNullToEmptyColumn()
        {
            PrimitiveDataFrameColumn<int> intColumn = new PrimitiveDataFrameColumn<int>("Int1");

            //Act
            intColumn.Append(null);

            Assert.Equal(1, intColumn.NullCount);
            Assert.Equal(1, intColumn.Length);

            for (int i = 0; i < intColumn.Length; i++)
            {
                Assert.False(intColumn.IsValid(i));
            }
        }

        [Fact]
        public void TestAppendNullToColumnWithValues()
        {
            PrimitiveDataFrameColumn<int> dataFrameColumn1 = new PrimitiveDataFrameColumn<int>("Int1", Enumerable.Range(0, 10));
            dataFrameColumn1.Append(null);
            Assert.Equal(1, dataFrameColumn1.NullCount);
            Assert.Equal(11, dataFrameColumn1.Length);
            Assert.Null(dataFrameColumn1[10]);
        }

        [Fact]
        public void TestAppendToColumnWithValues()
        {
            PrimitiveDataFrameColumn<int> intColumn = new PrimitiveDataFrameColumn<int>("Int", Enumerable.Range(0, 10));

            intColumn.Append(0);
            intColumn.Append(1);
            intColumn.Append(null);
            intColumn.Append(2);
            intColumn.Append(null);
            intColumn.Append(3);

            Assert.Equal(16, intColumn.Length);
            Assert.Equal(2, intColumn.NullCount);

            Assert.Equal(0, intColumn[10]);
            Assert.Equal(1, intColumn[11]);
            Assert.Null(intColumn[12]);
            Assert.Equal(2, intColumn[13]);
            Assert.Null(intColumn[14]);
            Assert.Equal(3, intColumn[15]);
        }

        [Fact]
        public void TestAppendManyNullsToEmptyColumn()
        {
            PrimitiveDataFrameColumn<int> intColumn = new PrimitiveDataFrameColumn<int>("Int1");

            //Act
            intColumn.AppendMany(null, 5);
            Assert.Equal(5, intColumn.NullCount);
            Assert.Equal(5, intColumn.Length);
            for (int i = 0; i < intColumn.Length; i++)
            {
                Assert.False(intColumn.IsValid(i));
            }
        }

        [Fact]
        public void TestAppendManyNullsToColumnWithValues()
        {
            //Arrange
            var initialValues = new int?[] { 1, 2, null, 4, 5 };
            PrimitiveDataFrameColumn<int> intColumn = new PrimitiveDataFrameColumn<int>("Int1", initialValues);

            //Act
            intColumn.AppendMany(null, 5);

            //Assert
            Assert.Equal(6, intColumn.NullCount);
            Assert.Equal(10, intColumn.Length);

            for (int i = 0; i < 5; i++)
            {
                Assert.Equal(initialValues[i], intColumn[i]);
            }

            for (int i = 5; i < 10; i++)
            {
                Assert.False(intColumn.IsValid(i));
            }
        }

        [Fact]
        public void TestAppendManyValuesToEmptyColumn()
        {
            //Arrange
            PrimitiveDataFrameColumn<int> intColumn = new PrimitiveDataFrameColumn<int>("Int1");

            //Act
            intColumn.AppendMany(5, 5);

            //Assert
            Assert.Equal(0, intColumn.NullCount);
            Assert.Equal(5, intColumn.Length);

            for (int i = 0; i < intColumn.Length; i++)
            {
                Assert.Equal(5, intColumn[i]);
            }
        }

        [Fact]
        public void TestAppendManyValuesToColumnWithValues()
        {
            //Arrange
            PrimitiveDataFrameColumn<int> intColumn = new PrimitiveDataFrameColumn<int>("Int1", new int?[] { 1, 2, 3, null, null });

            //Act
            intColumn.AppendMany(5, 5);

            //Assert
            Assert.Equal(2, intColumn.NullCount);
            Assert.Equal(10, intColumn.Length);

            Assert.Equal(3, intColumn[2]);
            Assert.Null(intColumn[3]);
            Assert.Null(intColumn[4]);

            for (int i = 5; i < intColumn.Length; i++)
            {
                Assert.Equal(5, intColumn[i]);
            }
        }

        [Fact]
        public void TestNullCountChange()
        {
            //Arrange
            var initialValues = new int?[] { null, null, null, null, null, 5, 5, 5, 5, 5 };
            PrimitiveDataFrameColumn<int> intColumn = new PrimitiveDataFrameColumn<int>("Int1", initialValues);

            //Act
            intColumn[2] = 10;

            //Assert
            Assert.Equal(4, intColumn.NullCount);
            Assert.True(intColumn.IsValid(2));

            //Act
            intColumn[7] = null;

            //Assert
            Assert.Equal(5, intColumn.NullCount);
            Assert.False(intColumn.IsValid(7));
        }

        [Fact]
<<<<<<< HEAD
        public void TestNotNullableColumnClone()
        {
            //Arrange
            var column = new Int32DataFrameColumn("Int column", values: new[] { -1, 2, 3, 2, 1, -2 });

            //Act
            var clonedColumn = column.Clone();

            //Assert
            Assert.NotSame(column, clonedColumn);
            Assert.Equal(column.Name, clonedColumn.Name);
            Assert.Equal(column.DataType, clonedColumn.DataType);
            Assert.Equal(column.NullCount, clonedColumn.NullCount);
            Assert.Equal(column.Length, clonedColumn.Length);

            for (long i = 0; i < column.Length; i++)
                Assert.Equal(column[i], clonedColumn[i]);
        }

        [Fact]
        public void TestNullableColumnClone()
        {
            //Arrange
            var column = new Int32DataFrameColumn("Int column", values: new int?[] { -1, null, 3, 2, 1, -2 });

            //Act
            var clonedColumn = column.Clone();

            //Assert
            Assert.NotSame(column, clonedColumn);
            Assert.Equal(column.Name, clonedColumn.Name);
            Assert.Equal(column.DataType, clonedColumn.DataType);
            Assert.Equal(column.NullCount, clonedColumn.NullCount);
            Assert.Equal(column.Length, clonedColumn.Length);

            for (long i = 0; i < column.Length; i++)
                Assert.Equal(column[i], clonedColumn[i]);

        }

        [Fact]
        public void TestNotNullableColumnCloneWithIndicesMap()
        {
            //Arrange
            var column = new Int32DataFrameColumn("Int column", values: new[] { 0, 5, 2, 4, 1, 3 });
            var indicesMap = new Int32DataFrameColumn("Indices", new[] { 0, 1, 2, 5, 3, 4 });

            //Act
            var clonedColumn = column.Clone(indicesMap);

            //Assert
            Assert.NotSame(column, clonedColumn);
            Assert.Equal(column.Name, clonedColumn.Name);
            Assert.Equal(column.DataType, clonedColumn.DataType);
            Assert.Equal(column.NullCount, clonedColumn.NullCount);
            Assert.Equal(indicesMap.Length, clonedColumn.Length);

            for (int i = 0; i < indicesMap.Length; i++)
                Assert.Equal(column[indicesMap[i].Value], clonedColumn[i]);
        }

        [Fact]
        public void TestNotNullableColumnCloneWithIndicesMapAsEnumerableLong()
        {
            //Arrange
            var column = new Int32DataFrameColumn("Int column", values: new[] { 0, 5, 2, 4, 1, 3 });
            var indicesMap = new long[] { 0, 1, 2, 5, 3, 4 };

            //Act
            var clonedColumn = column.Clone(indicesMap);

            //Assert
            Assert.NotSame(column, clonedColumn);
            Assert.Equal(column.Name, clonedColumn.Name);
            Assert.Equal(column.DataType, clonedColumn.DataType);
            Assert.Equal(column.NullCount, clonedColumn.NullCount);
            Assert.Equal(indicesMap.Length, clonedColumn.Length);

            for (int i = 0; i < indicesMap.Length; i++)
                Assert.Equal(column[indicesMap[i]], clonedColumn[i]);
        }

        [Fact]
        public void TestNotNullableColumnCloneWithIndicesMapAsEnumerableInt()
        {
            //Arrange
            var column = new Int32DataFrameColumn("Int column", values: new[] { 0, 5, 2, 4, 1, 3 });
            var indicesMap = new int[] { 0, 1, 2, 5, 3, 4 };

            //Act
            var clonedColumn = column.Clone(indicesMap);

            //Assert
            Assert.NotSame(column, clonedColumn);
            Assert.Equal(column.Name, clonedColumn.Name);
            Assert.Equal(column.DataType, clonedColumn.DataType);
            Assert.Equal(column.NullCount, clonedColumn.NullCount);
            Assert.Equal(indicesMap.Length, clonedColumn.Length);

            for (int i = 0; i < indicesMap.Length; i++)
                Assert.Equal(column[indicesMap[i]], clonedColumn[i]);
        }


        [Fact]
        public void TestNullableColumnCloneWithIndicesMapAndSmallerSize()
        {
            //Arrange
            var column = new Int32DataFrameColumn("Int column", values: new int?[] { null, 5, 2, 4, 1, 3 });
            var indicesMap = new Int32DataFrameColumn("Indices", new[] { 0, 4, 2, 5, 3 });

            //Act
            var clonedColumn = column.Clone(indicesMap);

            //Assert
            Assert.NotSame(column, clonedColumn);
            Assert.Equal(column.Name, clonedColumn.Name);
            Assert.Equal(indicesMap.Length, clonedColumn.Length);
            Assert.Equal(column.DataType, clonedColumn.DataType);

            for (int i = 0; i < indicesMap.Length; i++)
                Assert.Equal(indicesMap.IsValid(i) ? column[indicesMap[i].Value] : null, clonedColumn[i]);
        }

        [Fact]
        public void TestNullableColumnCloneWithIndicesMap_OutOfRange()
        {
            //Arrange
            var column = new Int32DataFrameColumn("Int column", values: new int?[] { null, 1, 1 });
            var indicesMap = new Int32DataFrameColumn("Indices", new[] { 0, 1, 4 });

            //Act and assert
            Assert.Throws<IndexOutOfRangeException>(() => column.Clone(indicesMap));
        }


        [Fact]
=======
        public void TestClone()
        {
            PrimitiveDataFrameColumn<int> intColumn = new PrimitiveDataFrameColumn<int>("Int1", new int?[] { 1, 2, 3, 4, null });
            var copy = intColumn.Clone();

            Assert.Equal(intColumn.Name, copy.Name);
            Assert.Equal(intColumn.Length, copy.Length);
            Assert.Equal(intColumn.DataType, copy.DataType);

            for (int i = 0; i < intColumn.Length; i++)
                Assert.Equal(intColumn[i], copy[i]);
        }

        [Fact]
>>>>>>> 85ee6e51
        public void TestBasicArrowStringColumn()
        {
            StringArray strArray = new StringArray.Builder().Append("foo").Append("bar").Build();
            Memory<byte> dataMemory = new byte[] { 102, 111, 111, 98, 97, 114 };
            Memory<byte> nullMemory = new byte[] { 0, 0, 0, 0 };
            Memory<byte> offsetMemory = new byte[] { 0, 0, 0, 0, 3, 0, 0, 0, 6, 0, 0, 0 };

            ArrowStringDataFrameColumn stringColumn = new ArrowStringDataFrameColumn("String", dataMemory, offsetMemory, nullMemory, strArray.Length, strArray.NullCount);
            Assert.Equal(2, stringColumn.Length);
            Assert.Equal("foo", stringColumn[0]);
            Assert.Equal("bar", stringColumn[1]);
        }

        [Fact]
        public void TestArrowStringColumnWithNulls()
        {
            string data = "joemark";
            byte[] bytes = Encoding.UTF8.GetBytes(data);
            Memory<byte> dataMemory = new Memory<byte>(bytes);
            Memory<byte> nullMemory = new byte[] { 0b1101 };
            Memory<byte> offsetMemory = new byte[] { 0, 0, 0, 0, 3, 0, 0, 0, 3, 0, 0, 0, 7, 0, 0, 0, 7, 0, 0, 0 };
            ArrowStringDataFrameColumn stringColumn = new ArrowStringDataFrameColumn("String", dataMemory, offsetMemory, nullMemory, 4, 1);

            Assert.Equal(4, stringColumn.Length);
            Assert.Equal("joe", stringColumn[0]);
            Assert.Null(stringColumn[1]);
            Assert.Equal("mark", stringColumn[2]);
            Assert.Equal("", stringColumn[3]);

            List<string> ret = stringColumn[0, 4];
            Assert.Equal("joe", ret[0]);
            Assert.Null(ret[1]);
            Assert.Equal("mark", ret[2]);
            Assert.Equal("", ret[3]);
        }

        [Fact]
        public void TestArrowStringColumnClone()
        {
            StringArray strArray = new StringArray.Builder().Append("foo").Append("bar").Build();
            Memory<byte> dataMemory = new byte[] { 102, 111, 111, 98, 97, 114 };
            Memory<byte> nullMemory = new byte[] { 0, 0, 0, 0 };
            Memory<byte> offsetMemory = new byte[] { 0, 0, 0, 0, 3, 0, 0, 0, 6, 0, 0, 0 };

            ArrowStringDataFrameColumn stringColumn = new ArrowStringDataFrameColumn("String", dataMemory, offsetMemory, nullMemory, strArray.Length, strArray.NullCount);

            DataFrameColumn clone = stringColumn.Clone(numberOfNullsToAppend: 5);
            Assert.Equal(7, clone.Length);
            Assert.Equal(stringColumn[0], clone[0]);
            Assert.Equal(stringColumn[1], clone[1]);
            for (int i = 2; i < 7; i++)
                Assert.Null(clone[i]);
        }

        [X64Fact("32-bit dosn't allow to allocate more than 2 Gb")]
        public void TestAppend_SizeMoreThanMaxBufferCapacity()
        {
            //Check appending value, than can increase buffer size over MaxCapacity (default strategy is to double buffer capacity)
            PrimitiveDataFrameColumn<byte> intColumn = new PrimitiveDataFrameColumn<byte>("Byte1", int.MaxValue / 2 - 1);
            intColumn.Append(10);
        }

        [X64Fact("32-bit dosn't allow to allocate more than 2 Gb")]
        public void TestAppendMany_SizeMoreThanMaxBufferCapacity()
        {
            const int MaxCapacityInBytes = 2147483591;

            //Check appending values with extending column size over MaxCapacity of ReadOnlyDataFrameBuffer
            PrimitiveDataFrameColumn<byte> intColumn = new PrimitiveDataFrameColumn<byte>("Byte1", MaxCapacityInBytes - 5);
            intColumn.AppendMany(5, 10);

            Assert.Equal(MaxCapacityInBytes + 5, intColumn.Length);
        }

        //#if !NETFRAMEWORK // https://github.com/dotnet/corefxlab/issues/2796
        //        [Fact]
        //        public void TestPrimitiveColumnGetReadOnlyBuffers()
        //        {
        //            RecordBatch recordBatch = new RecordBatch.Builder()
        //                .Append("Column1", false, col => col.Int32(array => array.AppendRange(Enumerable.Range(0, 10)))).Build();
        //            DataFrame df = DataFrame.FromArrowRecordBatch(recordBatch);

        //            PrimitiveDataFrameColumn<int> column = df.Columns["Column1"] as PrimitiveDataFrameColumn<int>;

        //            IEnumerable<ReadOnlyMemory<int>> buffers = column.GetReadOnlyDataBuffers();
        //            IEnumerable<ReadOnlyMemory<byte>> nullBitMaps = column.GetReadOnlyNullBitMapBuffers();

        //            long i = 0;
        //            IEnumerator<ReadOnlyMemory<int>> bufferEnumerator = buffers.GetEnumerator();
        //            IEnumerator<ReadOnlyMemory<byte>> nullBitMapsEnumerator = nullBitMaps.GetEnumerator();
        //            while (bufferEnumerator.MoveNext() && nullBitMapsEnumerator.MoveNext())
        //            {
        //                ReadOnlyMemory<int> dataBuffer = bufferEnumerator.Current;
        //                ReadOnlyMemory<byte> nullBitMap = nullBitMapsEnumerator.Current;

        //                ReadOnlySpan<int> span = dataBuffer.Span;
        //                for (int j = 0; j < span.Length; j++)
        //                {
        //                    // Each buffer has a max length of int.MaxValue
        //                    Assert.Equal(span[j], column[j + i * int.MaxValue]);
        //                }

        //                bool GetBit(byte curBitMap, int index)
        //                {
        //                    return ((curBitMap >> (index & 7)) & 1) != 0;
        //                }
        //                ReadOnlySpan<byte> bitMapSpan = nullBitMap.Span;
        //                // No nulls in this column, so each bit must be set
        //                for (int j = 0; j < bitMapSpan.Length; j++)
        //                {
        //                    for (int k = 0; k < 8; k++)
        //                    {
        //                        if (j * 8 + k == column.Length)
        //                            break;
        //                        Assert.True(GetBit(bitMapSpan[j], k));
        //                    }
        //                }
        //                i++;
        //            }
        //        }

        //        [Fact]
        //        public void TestArrowStringColumnGetReadOnlyBuffers()
        //        {
        //            // Test ArrowStringDataFrameColumn.
        //            StringArray strArray = new StringArray.Builder().Append("foo").Append("bar").Build();
        //            Memory<byte> dataMemory = new byte[] { 102, 111, 111, 98, 97, 114 };
        //            Memory<byte> nullMemory = new byte[] { 1 };
        //            Memory<byte> offsetMemory = new byte[] { 0, 0, 0, 0, 3, 0, 0, 0, 6, 0, 0, 0 };

        //            ArrowStringDataFrameColumn column = new ArrowStringDataFrameColumn("String", dataMemory, offsetMemory, nullMemory, strArray.Length, strArray.NullCount);

        //            IEnumerable<ReadOnlyMemory<byte>> dataBuffers = column.GetReadOnlyDataBuffers();
        //            IEnumerable<ReadOnlyMemory<byte>> nullBitMaps = column.GetReadOnlyNullBitMapBuffers();
        //            IEnumerable<ReadOnlyMemory<int>> offsetsBuffers = column.GetReadOnlyOffsetsBuffers();

        //            using (IEnumerator<ReadOnlyMemory<byte>> bufferEnumerator = dataBuffers.GetEnumerator())
        //            using (IEnumerator<ReadOnlyMemory<int>> offsetsEnumerator = offsetsBuffers.GetEnumerator())
        //            using (IEnumerator<ReadOnlyMemory<byte>> nullBitMapsEnumerator = nullBitMaps.GetEnumerator())
        //            {
        //                while (bufferEnumerator.MoveNext() && nullBitMapsEnumerator.MoveNext() && offsetsEnumerator.MoveNext())
        //                {
        //                    ReadOnlyMemory<byte> dataBuffer = bufferEnumerator.Current;
        //                    ReadOnlyMemory<byte> nullBitMap = nullBitMapsEnumerator.Current;
        //                    ReadOnlyMemory<int> offsets = offsetsEnumerator.Current;

        //                    ReadOnlySpan<byte> dataSpan = dataBuffer.Span;
        //                    ReadOnlySpan<int> offsetsSpan = offsets.Span;
        //                    int dataStart = 0;
        //                    for (int j = 1; j < offsetsSpan.Length; j++)
        //                    {
        //                        int length = offsetsSpan[j] - offsetsSpan[j - 1];
        //                        ReadOnlySpan<byte> str = dataSpan.Slice(dataStart, length);
        //                        ReadOnlySpan<byte> columnStr = dataMemory.Span.Slice(dataStart, length);
        //                        Assert.Equal(str.Length, columnStr.Length);
        //                        for (int s = 0; s < str.Length; s++)
        //                            Assert.Equal(str[s], columnStr[s]);
        //                        dataStart = length;
        //                    }
        //                }
        //            }
        //        }
        //#endif //!NETFRAMEWORK
    }
}<|MERGE_RESOLUTION|>--- conflicted
+++ resolved
@@ -61,86 +61,69 @@
             Assert.Equal(1, strCol.NullCount);
             strCol[0] = null;
             Assert.Equal(1, strCol.NullCount);
-<<<<<<< HEAD
-=======
-
-            PrimitiveDataFrameColumn<int> intColumn = new PrimitiveDataFrameColumn<int>("Int");
+        }
+
+        [Fact]
+        public void TestNullCountWithIndexers()
+        {
+            PrimitiveDataFrameColumn<int> intColumn = new PrimitiveDataFrameColumn<int>("Int", 5);
+            Assert.Equal(5, intColumn.NullCount);
+            intColumn[2] = null;
+            Assert.Equal(5, intColumn.NullCount);
+            intColumn[2] = 5;
+            Assert.Equal(4, intColumn.NullCount);
+        }
+
+        [Fact]
+        public void TestValidity()
+        {
+            PrimitiveDataFrameColumn<int> dataFrameColumn1 = new PrimitiveDataFrameColumn<int>("Int1", Enumerable.Range(0, 10).Select(x => x));
+            dataFrameColumn1.Append(null);
+            Assert.False(dataFrameColumn1.IsValid(10));
+            for (long i = 0; i < dataFrameColumn1.Length - 1; i++)
+            {
+                Assert.True(dataFrameColumn1.IsValid(i));
+            }
+        }
+
+        [Fact]
+        public void TestAppendNullToEmptyColumn()
+        {
+            PrimitiveDataFrameColumn<int> intColumn = new PrimitiveDataFrameColumn<int>("Int1");
+
+            //Act
+            intColumn.Append(null);
+
+            Assert.Equal(1, intColumn.NullCount);
+            Assert.Equal(1, intColumn.Length);
+
+            for (int i = 0; i < intColumn.Length; i++)
+            {
+                Assert.False(intColumn.IsValid(i));
+            }
+        }
+
+        [Fact]
+        public void TestAppendNullToColumnWithValues()
+        {
+            PrimitiveDataFrameColumn<int> dataFrameColumn1 = new PrimitiveDataFrameColumn<int>("Int1", Enumerable.Range(0, 10));
+            dataFrameColumn1.Append(null);
+            Assert.Equal(1, dataFrameColumn1.NullCount);
+            Assert.Equal(11, dataFrameColumn1.Length);
+            Assert.Null(dataFrameColumn1[10]);
+        }
+
+        [Fact]
+        public void TestAppendToColumnWithValues()
+        {
+            PrimitiveDataFrameColumn<int> intColumn = new PrimitiveDataFrameColumn<int>("Int", Enumerable.Range(0, 10));
+
             intColumn.Append(0);
             intColumn.Append(1);
             intColumn.Append(null);
             intColumn.Append(2);
             intColumn.Append(null);
             intColumn.Append(3);
-            Assert.Equal(0, intColumn[0]);
-            Assert.Equal(1, intColumn[1]);
-            Assert.Null(intColumn[2]);
-            Assert.Equal(2, intColumn[3]);
-            Assert.Null(intColumn[4]);
-            Assert.Equal(3, intColumn[5]);
->>>>>>> 85ee6e51
-        }
-
-        [Fact]
-        public void TestNullCountWithIndexers()
-        {
-            PrimitiveDataFrameColumn<int> intColumn = new PrimitiveDataFrameColumn<int>("Int", 5);
-            Assert.Equal(5, intColumn.NullCount);
-            intColumn[2] = null;
-            Assert.Equal(5, intColumn.NullCount);
-            intColumn[2] = 5;
-            Assert.Equal(4, intColumn.NullCount);
-        }
-
-        [Fact]
-        public void TestValidity()
-        {
-            PrimitiveDataFrameColumn<int> dataFrameColumn1 = new PrimitiveDataFrameColumn<int>("Int1", Enumerable.Range(0, 10).Select(x => x));
-            dataFrameColumn1.Append(null);
-            Assert.False(dataFrameColumn1.IsValid(10));
-            for (long i = 0; i < dataFrameColumn1.Length - 1; i++)
-            {
-                Assert.True(dataFrameColumn1.IsValid(i));
-            }
-        }
-
-        [Fact]
-        public void TestAppendNullToEmptyColumn()
-        {
-            PrimitiveDataFrameColumn<int> intColumn = new PrimitiveDataFrameColumn<int>("Int1");
-
-            //Act
-            intColumn.Append(null);
-
-            Assert.Equal(1, intColumn.NullCount);
-            Assert.Equal(1, intColumn.Length);
-
-            for (int i = 0; i < intColumn.Length; i++)
-            {
-                Assert.False(intColumn.IsValid(i));
-            }
-        }
-
-        [Fact]
-        public void TestAppendNullToColumnWithValues()
-        {
-            PrimitiveDataFrameColumn<int> dataFrameColumn1 = new PrimitiveDataFrameColumn<int>("Int1", Enumerable.Range(0, 10));
-            dataFrameColumn1.Append(null);
-            Assert.Equal(1, dataFrameColumn1.NullCount);
-            Assert.Equal(11, dataFrameColumn1.Length);
-            Assert.Null(dataFrameColumn1[10]);
-        }
-
-        [Fact]
-        public void TestAppendToColumnWithValues()
-        {
-            PrimitiveDataFrameColumn<int> intColumn = new PrimitiveDataFrameColumn<int>("Int", Enumerable.Range(0, 10));
-
-            intColumn.Append(0);
-            intColumn.Append(1);
-            intColumn.Append(null);
-            intColumn.Append(2);
-            intColumn.Append(null);
-            intColumn.Append(3);
 
             Assert.Equal(16, intColumn.Length);
             Assert.Equal(2, intColumn.NullCount);
@@ -258,7 +241,20 @@
         }
 
         [Fact]
-<<<<<<< HEAD
+        public void TestClone()
+        {
+            PrimitiveDataFrameColumn<int> intColumn = new PrimitiveDataFrameColumn<int>("Int1", new int?[] { 1, 2, 3, 4, null });
+            var copy = intColumn.Clone();
+
+            Assert.Equal(intColumn.Name, copy.Name);
+            Assert.Equal(intColumn.Length, copy.Length);
+            Assert.Equal(intColumn.DataType, copy.DataType);
+
+            for (int i = 0; i < intColumn.Length; i++)
+                Assert.Equal(intColumn[i], copy[i]);
+        }
+
+        [Fact]
         public void TestNotNullableColumnClone()
         {
             //Arrange
@@ -396,22 +392,6 @@
 
 
         [Fact]
-=======
-        public void TestClone()
-        {
-            PrimitiveDataFrameColumn<int> intColumn = new PrimitiveDataFrameColumn<int>("Int1", new int?[] { 1, 2, 3, 4, null });
-            var copy = intColumn.Clone();
-
-            Assert.Equal(intColumn.Name, copy.Name);
-            Assert.Equal(intColumn.Length, copy.Length);
-            Assert.Equal(intColumn.DataType, copy.DataType);
-
-            for (int i = 0; i < intColumn.Length; i++)
-                Assert.Equal(intColumn[i], copy[i]);
-        }
-
-        [Fact]
->>>>>>> 85ee6e51
         public void TestBasicArrowStringColumn()
         {
             StringArray strArray = new StringArray.Builder().Append("foo").Append("bar").Build();
