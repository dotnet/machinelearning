﻿// Licensed to the .NET Foundation under one or more agreements.
// The .NET Foundation licenses this file to you under the MIT license.
// See the LICENSE file in the project root for more information.

using System;
using System.Collections.Generic;
<<<<<<< HEAD
using System.Data;
using System.Data.Common;
=======
>>>>>>> 3986fcf9
using System.Globalization;
using System.IO;
using System.Linq;
using System.Text;
using System.Data.SQLite;
using System.Data.SQLite.EF6;
using Xunit;

namespace Microsoft.Data.Analysis.Tests
{
    public class DataFrameIOTests
    {
        internal static void VerifyColumnTypes(DataFrame df, bool testArrowStringColumn = false)
        {
            foreach (DataFrameColumn column in df.Columns)
            {
                Type dataType = column.DataType;
                if (dataType == typeof(bool))
                {
                    Assert.IsType<BooleanDataFrameColumn>(column);

                }
                else if (dataType == typeof(decimal))
                {
                    Assert.IsType<DecimalDataFrameColumn>(column);

                }
                else if (dataType == typeof(byte))
                {
                    Assert.IsType<ByteDataFrameColumn>(column);

                }
                else if (dataType == typeof(char))
                {
                    Assert.IsType<CharDataFrameColumn>(column);

                }
                else if (dataType == typeof(double))
                {
                    Assert.IsType<DoubleDataFrameColumn>(column);

                }
                else if (dataType == typeof(float))
                {
                    Assert.IsType<SingleDataFrameColumn>(column);

                }
                else if (dataType == typeof(int))
                {
                    Assert.IsType<Int32DataFrameColumn>(column);

                }
                else if (dataType == typeof(long))
                {

                    Assert.IsType<Int64DataFrameColumn>(column);
                }
                else if (dataType == typeof(sbyte))
                {
                    Assert.IsType<SByteDataFrameColumn>(column);

                }
                else if (dataType == typeof(short))
                {
                    Assert.IsType<Int16DataFrameColumn>(column);

                }
                else if (dataType == typeof(uint))
                {
                    Assert.IsType<UInt32DataFrameColumn>(column);

                }
                else if (dataType == typeof(ulong))
                {

                    Assert.IsType<UInt64DataFrameColumn>(column);
                }
                else if (dataType == typeof(ushort))
                {
                    Assert.IsType<UInt16DataFrameColumn>(column);

                }
                else if (dataType == typeof(string))
                {
                    if (!testArrowStringColumn)
                    {
                        Assert.IsType<StringDataFrameColumn>(column);
                    }
                    else
                    {
                        Assert.IsType<ArrowStringDataFrameColumn>(column);
                    }
                }
                else if (dataType == typeof(DateTime))
                {
                    Assert.IsType<PrimitiveDataFrameColumn<DateTime>>(column);
                }
                else
                {
                    throw new NotImplementedException("Unit test has to be updated");
                }
            }
        }

        private static Stream GetStream(string streamData)
        {
            return new MemoryStream(Encoding.Default.GetBytes(streamData));
        }

        [Theory]
        [InlineData(false)]
        [InlineData(true)]
        public void TestReadCsvWithHeader(bool useQuotes)
        {
            string CMT = useQuotes ? @"""C,MT""" : "CMT";
            string verifyCMT = useQuotes ? "C,MT" : "CMT";
            string data = @$"vendor_id,rate_code,passenger_count,trip_time_in_secs,trip_distance,payment_type,fare_amount
{CMT},1,1,1271,3.8,CRD,17.5
{CMT},1,1,474,1.5,CRD,8
{CMT},1,1,637,1.4,CRD,8.5
{CMT},1,1,181,0.6,CSH,4.5";

            void RegularTest(DataFrame df)
            {
                Assert.Equal(4, df.Rows.Count);
                Assert.Equal(7, df.Columns.Count);
                Assert.Equal(verifyCMT, df.Columns["vendor_id"][3]);
                VerifyColumnTypes(df);
            }
            DataFrame df = DataFrame.LoadCsv(GetStream(data));
            RegularTest(df);
            DataFrame csvDf = DataFrame.LoadCsvFromString(data);
            RegularTest(csvDf);

            void ReducedRowsTest(DataFrame reducedRows)
            {
                Assert.Equal(3, reducedRows.Rows.Count);
                Assert.Equal(7, reducedRows.Columns.Count);
                Assert.Equal(verifyCMT, reducedRows.Columns["vendor_id"][2]);
                VerifyColumnTypes(df);
            }
            DataFrame reducedRows = DataFrame.LoadCsv(GetStream(data), numberOfRowsToRead: 3);
            ReducedRowsTest(reducedRows);
            csvDf = DataFrame.LoadCsvFromString(data, numberOfRowsToRead: 3);
            ReducedRowsTest(csvDf);
        }

        [Fact]
        public void TestReadCsvSplitAcrossMultipleLines()
        {
            string CMT = @"""C
MT""";
            string verifyCMT = @"C
MT";
            string data = @$"{CMT},1,1,1271,3.8,CRD,17.5
{CMT},1,1,474,1.5,CRD,8
{CMT},1,1,637,1.4,CRD,8.5
{CMT},1,1,181,0.6,CSH,4.5";

            void RegularTest(DataFrame df)
            {
                Assert.Equal(4, df.Rows.Count);
                Assert.Equal(7, df.Columns.Count);
                Assert.Equal(verifyCMT, df.Columns["Column0"][3]);
                VerifyColumnTypes(df);
            }

            DataFrame df = DataFrame.LoadCsv(GetStream(data), header: false);
            RegularTest(df);
            DataFrame csvDf = DataFrame.LoadCsvFromString(data, header: false);
            RegularTest(csvDf);

            void ReducedRowsTest(DataFrame reducedRows)
            {
                Assert.Equal(3, reducedRows.Rows.Count);
                Assert.Equal(7, reducedRows.Columns.Count);
                Assert.Equal(verifyCMT, reducedRows.Columns["Column0"][2]);
                VerifyColumnTypes(df);
            }

            DataFrame reducedRows = DataFrame.LoadCsv(GetStream(data), header: false, numberOfRowsToRead: 3);
            ReducedRowsTest(reducedRows);
            csvDf = DataFrame.LoadCsvFromString(data, header: false, numberOfRowsToRead: 3);
            ReducedRowsTest(csvDf);
        }

        [Theory]
        [InlineData(false)]
        [InlineData(true)]
        public void TestReadCsvNoHeader(bool useQuotes)
        {
            string CMT = useQuotes ? @"""C,MT""" : "CMT";
            string verifyCMT = useQuotes ? "C,MT" : "CMT";
            string data = @$"{CMT},1,1,1271,3.8,CRD,17.5
{CMT},1,1,474,1.5,CRD,8
{CMT},1,1,637,1.4,CRD,8.5
{CMT},1,1,181,0.6,CSH,4.5";

            void RegularTest(DataFrame df)
            {
                Assert.Equal(4, df.Rows.Count);
                Assert.Equal(7, df.Columns.Count);
                Assert.Equal(verifyCMT, df.Columns["Column0"][3]);
                VerifyColumnTypes(df);
            }

            DataFrame df = DataFrame.LoadCsv(GetStream(data), header: false);
            RegularTest(df);
            DataFrame csvDf = DataFrame.LoadCsvFromString(data, header: false);
            RegularTest(csvDf);

            void ReducedRowsTest(DataFrame reducedRows)
            {
                Assert.Equal(3, reducedRows.Rows.Count);
                Assert.Equal(7, reducedRows.Columns.Count);
                Assert.Equal(verifyCMT, reducedRows.Columns["Column0"][2]);
                VerifyColumnTypes(df);
            }

            DataFrame reducedRows = DataFrame.LoadCsv(GetStream(data), header: false, numberOfRowsToRead: 3);
            ReducedRowsTest(reducedRows);
            csvDf = DataFrame.LoadCsvFromString(data, header: false, numberOfRowsToRead: 3);
            ReducedRowsTest(csvDf);
        }

        void VerifyDataFrameWithNamedColumnsAndDataTypes(DataFrame df, bool verifyColumnDataType, bool verifyNames)
        {
            Assert.Equal(4, df.Rows.Count);
            Assert.Equal(7, df.Columns.Count);

            if (verifyColumnDataType)
            {
                Assert.True(typeof(string) == df.Columns[0].DataType);
                Assert.True(typeof(short) == df.Columns[1].DataType);
                Assert.True(typeof(int) == df.Columns[2].DataType);
                Assert.True(typeof(long) == df.Columns[3].DataType);
                Assert.True(typeof(float) == df.Columns[4].DataType);
                Assert.True(typeof(string) == df.Columns[5].DataType);
                Assert.True(typeof(double) == df.Columns[6].DataType);
            }

            if (verifyNames)
            {
                Assert.Equal("vendor_id", df.Columns[0].Name);
                Assert.Equal("rate_code", df.Columns[1].Name);
                Assert.Equal("passenger_count", df.Columns[2].Name);
                Assert.Equal("trip_time_in_secs", df.Columns[3].Name);
                Assert.Equal("trip_distance", df.Columns[4].Name);
                Assert.Equal("payment_type", df.Columns[5].Name);
                Assert.Equal("fare_amount", df.Columns[6].Name);
            }

            VerifyColumnTypes(df);

            foreach (var column in df.Columns)
            {
                Assert.Equal(0, column.NullCount);
            }
        }

        [Theory]
        [InlineData(true, 0)]
        [InlineData(false, 0)]
        [InlineData(true, 10)]
        [InlineData(false, 10)]
        public void TestReadCsvWithTypesAndGuessRows(bool header, int guessRows)
        {
            /* Tests this matrix
             * 
                header	GuessRows	DataTypes	
                True	0	        NotNull	    
                False 	0	        NotNull	    
                True	10	        NotNull	    
                False 	10	        NotNull	    
                True	0	        Null  -----> Throws an exception
                False 	0	        Null  -----> Throws an exception
                True	10	        Null	    
                False 	10	        Null	    
             * 
             */
            string headerLine = @"vendor_id,rate_code,passenger_count,trip_time_in_secs,trip_distance,payment_type,fare_amount
";
            string dataLines =
@"CMT,1,1,1271,3.8,CRD,17.5
CMT,1,1,474,1.5,CRD,8
CMT,1,1,637,1.4,CRD,8.5
CMT,1,1,181,0.6,CSH,4.5";


            string data = header ? headerLine + dataLines : dataLines;
            DataFrame df = DataFrame.LoadCsv(GetStream(data),
                                             header: header,
                                             guessRows: guessRows,
                                             dataTypes: new Type[] { typeof(string), typeof(short), typeof(int), typeof(long), typeof(float), typeof(string), typeof(double) }
                                             );
            VerifyDataFrameWithNamedColumnsAndDataTypes(df, verifyColumnDataType: true, verifyNames: header);
            DataFrame csvDf = DataFrame.LoadCsvFromString(data,
                                             header: header,
                                             guessRows: guessRows,
                                             dataTypes: new Type[] { typeof(string), typeof(short), typeof(int), typeof(long), typeof(float), typeof(string), typeof(double) }
                                             );
            VerifyDataFrameWithNamedColumnsAndDataTypes(csvDf, verifyColumnDataType: true, verifyNames: header);

            if (guessRows == 10)
            {
                df = DataFrame.LoadCsv(GetStream(data),
                                                 header: header,
                                                 guessRows: guessRows
                                                 );
                VerifyDataFrameWithNamedColumnsAndDataTypes(df, verifyColumnDataType: false, verifyNames: header);
                csvDf = DataFrame.LoadCsvFromString(data,
                                          header: header,
                                          guessRows: guessRows);
                VerifyDataFrameWithNamedColumnsAndDataTypes(csvDf, verifyColumnDataType: false, verifyNames: header);
            }
            else
            {
                Assert.ThrowsAny<ArgumentException>(() => DataFrame.LoadCsv(GetStream(data),
                                                 header: header,
                                                 guessRows: guessRows
                                                 ));
                Assert.ThrowsAny<ArgumentException>(() => DataFrame.LoadCsvFromString(data,
                                                 header: header,
                                                 guessRows: guessRows
                                                 ));
            }
        }

        [Fact]
        public void TestReadCsvWithTypes()
        {
            string data = @"vendor_id,rate_code,passenger_count,trip_time_in_secs,trip_distance,payment_type,fare_amount
CMT,1,1,1271,3.8,CRD,17.5
CMT,1,1,474,1.5,CRD,8
CMT,1,1,637,1.4,CRD,8.5
,,,,,,
CMT,1,1,181,0.6,CSH,4.5";

            void Verify(DataFrame df)
            {
                Assert.Equal(5, df.Rows.Count);
                Assert.Equal(7, df.Columns.Count);

                Assert.True(typeof(string) == df.Columns[0].DataType);
                Assert.True(typeof(short) == df.Columns[1].DataType);
                Assert.True(typeof(int) == df.Columns[2].DataType);
                Assert.True(typeof(long) == df.Columns[3].DataType);
                Assert.True(typeof(float) == df.Columns[4].DataType);
                Assert.True(typeof(string) == df.Columns[5].DataType);
                Assert.True(typeof(double) == df.Columns[6].DataType);

                Assert.Equal("vendor_id", df.Columns[0].Name);
                Assert.Equal("rate_code", df.Columns[1].Name);
                Assert.Equal("passenger_count", df.Columns[2].Name);
                Assert.Equal("trip_time_in_secs", df.Columns[3].Name);
                Assert.Equal("trip_distance", df.Columns[4].Name);
                Assert.Equal("payment_type", df.Columns[5].Name);
                Assert.Equal("fare_amount", df.Columns[6].Name);
                VerifyColumnTypes(df);

                foreach (var column in df.Columns)
                {
                    if (column.DataType != typeof(string))
                    {
                        Assert.Equal(1, column.NullCount);
                    }
                    else
                    {
                        Assert.Equal(0, column.NullCount);
                    }
                }
                var nullRow = df.Rows[3];
                Assert.Equal("", nullRow[0]);
                Assert.Null(nullRow[1]);
                Assert.Null(nullRow[2]);
                Assert.Null(nullRow[3]);
                Assert.Null(nullRow[4]);
                Assert.Equal("", nullRow[5]);
                Assert.Null(nullRow[6]);
            }

            DataFrame df = DataFrame.LoadCsv(GetStream(data), dataTypes: new Type[] { typeof(string), typeof(short), typeof(int), typeof(long), typeof(float), typeof(string), typeof(double) });
            Verify(df);
            df = DataFrame.LoadCsvFromString(data, dataTypes: new Type[] { typeof(string), typeof(short), typeof(int), typeof(long), typeof(float), typeof(string), typeof(double) });
            Verify(df);
        }

        [Fact]
        public void TestReadCsvWithTypesDateTime()
        {
            string data = @"vendor_id,rate_code,passenger_count,trip_time_in_secs,trip_distance,payment_type,fare_amount,date
CMT,1,1,1271,3.8,CRD,17.5,1-june-2020
CMT,1,1,474,1.5,CRD,8,2-june-2020
CMT,1,1,637,1.4,CRD,8.5,3-june-2020
,,,,,,,
CMT,1,1,181,0.6,CSH,4.5,4-june-2020";

            void Verify(DataFrame df, bool verifyDataTypes)
            {
                Assert.Equal(5, df.Rows.Count);
                Assert.Equal(8, df.Columns.Count);

                if (verifyDataTypes)
                {
                    Assert.True(typeof(string) == df.Columns[0].DataType);
                    Assert.True(typeof(short) == df.Columns[1].DataType);
                    Assert.True(typeof(int) == df.Columns[2].DataType);
                    Assert.True(typeof(long) == df.Columns[3].DataType);
                    Assert.True(typeof(float) == df.Columns[4].DataType);
                    Assert.True(typeof(string) == df.Columns[5].DataType);
                    Assert.True(typeof(double) == df.Columns[6].DataType);
                    Assert.True(typeof(DateTime) == df.Columns[7].DataType);
                }

                Assert.Equal("vendor_id", df.Columns[0].Name);
                Assert.Equal("rate_code", df.Columns[1].Name);
                Assert.Equal("passenger_count", df.Columns[2].Name);
                Assert.Equal("trip_time_in_secs", df.Columns[3].Name);
                Assert.Equal("trip_distance", df.Columns[4].Name);
                Assert.Equal("payment_type", df.Columns[5].Name);
                Assert.Equal("fare_amount", df.Columns[6].Name);
                Assert.Equal("date", df.Columns[7].Name);
                VerifyColumnTypes(df);

                foreach (var column in df.Columns)
                {
                    if (column.DataType != typeof(string))
                    {
                        Assert.Equal(1, column.NullCount);
                    }
                    else
                    {
                        Assert.Equal(0, column.NullCount);
                    }
                }
                var nullRow = df.Rows[3];
                Assert.Equal("", nullRow[0]);
                Assert.Null(nullRow[1]);
                Assert.Null(nullRow[2]);
                Assert.Null(nullRow[3]);
                Assert.Null(nullRow[4]);
                Assert.Equal("", nullRow[5]);
                Assert.Null(nullRow[6]);
                Assert.Null(nullRow[7]);

                var dateTimeColumn = df.Columns["date"];
                Assert.Equal(new DateTime(2020, 06, 01), dateTimeColumn[0]);
                Assert.Equal(new DateTime(2020, 06, 02), dateTimeColumn[1]);
                Assert.Equal(new DateTime(2020, 06, 03), dateTimeColumn[2]);
                Assert.Null(dateTimeColumn[3]);
                Assert.Equal(new DateTime(2020, 06, 04), dateTimeColumn[4]);
            }

            DataFrame df = DataFrame.LoadCsv(GetStream(data), dataTypes: new Type[] { typeof(string), typeof(short), typeof(int), typeof(long), typeof(float), typeof(string), typeof(double), typeof(DateTime) });
            Verify(df, true);
            df = DataFrame.LoadCsvFromString(data, dataTypes: new Type[] { typeof(string), typeof(short), typeof(int), typeof(long), typeof(float), typeof(string), typeof(double), typeof(DateTime) });
            Verify(df, true);
            // Verify without dataTypes
            df = DataFrame.LoadCsv(GetStream(data));
            Verify(df, false);
            df = DataFrame.LoadCsvFromString(data);
            Verify(df, false);
        }

        [Fact]
        public void TestReadCsvWithPipeSeparator()
        {
            string data = @"vendor_id|rate_code|passenger_count|trip_time_in_secs|trip_distance|payment_type|fare_amount
CMT|1|1|1271|3.8|CRD|17.5
CMT|1|1|474|1.5|CRD|8
CMT|1|1|637|1.4|CRD|8.5
||||||
CMT|1|1|181|0.6|CSH|4.5";

            void Verify(DataFrame df)
            {
                Assert.Equal(5, df.Rows.Count);
                Assert.Equal(7, df.Columns.Count);
                Assert.Equal("CMT", df.Columns["vendor_id"][4]);
                VerifyColumnTypes(df);

                DataFrame reducedRows = DataFrame.LoadCsv(GetStream(data), separator: '|', numberOfRowsToRead: 3);
                Assert.Equal(3, reducedRows.Rows.Count);
                Assert.Equal(7, reducedRows.Columns.Count);
                Assert.Equal("CMT", reducedRows.Columns["vendor_id"][2]);
                VerifyColumnTypes(df);

                var nullRow = df.Rows[3];
                Assert.Equal("", nullRow[0]);
                Assert.Null(nullRow[1]);
                Assert.Null(nullRow[2]);
                Assert.Null(nullRow[3]);
                Assert.Null(nullRow[4]);
                Assert.Equal("", nullRow[5]);
                Assert.Null(nullRow[6]);
            }

            DataFrame df = DataFrame.LoadCsv(GetStream(data), separator: '|');
            Verify(df);
            df = DataFrame.LoadCsvFromString(data, separator: '|');
            Verify(df);
        }

        [Fact]
        public void TestReadCsvWithSemicolonSeparator()
        {
            string data = @"vendor_id;rate_code;passenger_count;trip_time_in_secs;trip_distance;payment_type;fare_amount
CMT;1;1;1271;3.8;CRD;17.5
CMT;1;1;474;1.5;CRD;8
CMT;1;1;637;1.4;CRD;8.5
;;;;;;
CMT;1;1;181;0.6;CSH;4.5";

            void Verify(DataFrame df)
            {
                Assert.Equal(5, df.Rows.Count);
                Assert.Equal(7, df.Columns.Count);
                Assert.Equal("CMT", df.Columns["vendor_id"][4]);
                VerifyColumnTypes(df);

                DataFrame reducedRows = DataFrame.LoadCsv(GetStream(data), separator: ';', numberOfRowsToRead: 3);
                Assert.Equal(3, reducedRows.Rows.Count);
                Assert.Equal(7, reducedRows.Columns.Count);
                Assert.Equal("CMT", reducedRows.Columns["vendor_id"][2]);
                VerifyColumnTypes(df);

                var nullRow = df.Rows[3];
                Assert.Equal("", nullRow[0]);
                Assert.Null(nullRow[1]);
                Assert.Null(nullRow[2]);
                Assert.Null(nullRow[3]);
                Assert.Null(nullRow[4]);
                Assert.Equal("", nullRow[5]);
                Assert.Null(nullRow[6]);
            }

            DataFrame df = DataFrame.LoadCsv(GetStream(data), separator: ';');
            Verify(df);
            df = DataFrame.LoadCsvFromString(data, separator: ';');
            Verify(df);
        }

        [Fact]
        public void TestReadCsvWithExtraColumnInHeader()
        {
            string data = @"vendor_id,rate_code,passenger_count,trip_time_in_secs,trip_distance,payment_type,fare_amount,extra
CMT,1,1,1271,3.8,CRD,17.5
CMT,1,1,474,1.5,CRD,8
CMT,1,1,637,1.4,CRD,8.5
CMT,1,1,181,0.6,CSH,4.5";

            void Verify(DataFrame df)
            {
                Assert.Equal(4, df.Rows.Count);
                Assert.Equal(7, df.Columns.Count);
                Assert.Equal("CMT", df.Columns["vendor_id"][3]);
                VerifyColumnTypes(df);

                DataFrame reducedRows = DataFrame.LoadCsv(GetStream(data), numberOfRowsToRead: 3);
                Assert.Equal(3, reducedRows.Rows.Count);
                Assert.Equal(7, reducedRows.Columns.Count);
                Assert.Equal("CMT", reducedRows.Columns["vendor_id"][2]);
                VerifyColumnTypes(df);
            }

            DataFrame df = DataFrame.LoadCsv(GetStream(data));
            Verify(df);
            df = DataFrame.LoadCsvFromString(data);
            Verify(df);
        }

        [Fact]
        public void TestReadCsvWithMultipleEmptyColumnNameInHeaderWithoutGivenColumn()
        {
            string data = @"vendor_id,rate_code,passenger_count,trip_time_in_secs,,,,
CMT,1,1,1271,3.8,CRD,17.5,0
CMT,1,1,474,1.5,CRD,8,0
CMT,1,1,637,1.4,CRD,8.5,0
CMT,1,1,181,0.6,CSH,4.5,0";

            var df = DataFrame.LoadCsvFromString(data, header: true);
            var columnName = df.Columns.Select(c => c.Name);

            Assert.Equal(columnName, new[] { "vendor_id", "rate_code", "passenger_count", "trip_time_in_secs", "Column4", "Column5", "Column6", "Column7" });
        }

        [Fact]
        public void TestReadCsvWithMultipleEmptyColumnNameInHeaderWithGivenColumn()
        {
            string data = @"vendor_id,rate_code,passenger_count,trip_time_in_secs,,,,
CMT,1,1,1271,3.8,CRD,17.5,0
CMT,1,1,474,1.5,CRD,8,0
CMT,1,1,637,1.4,CRD,8.5,0
CMT,1,1,181,0.6,CSH,4.5,0";

            var df = DataFrame.LoadCsvFromString(data, header: true, columnNames: new[] { "vendor_id", "rate_code", "passenger_count", "trip_time_in_secs", "Column0", "Column1", "Column2", "Column3" });
            var columnName = df.Columns.Select(c => c.Name);

            Assert.Equal(columnName, new[] { "vendor_id", "rate_code", "passenger_count", "trip_time_in_secs", "Column0", "Column1", "Column2", "Column3" });
        }

        [Fact]
        public void TestReadCsvWithRepeatColumnNameInHeader()
        {
            string data = @"vendor_id,rate_code,passenger_count,trip_time_in_secs,Column,Column,,
CMT,1,1,1271,3.8,CRD,17.5,0
CMT,1,1,474,1.5,CRD,8,0
CMT,1,1,637,1.4,CRD,8.5,0
CMT,1,1,181,0.6,CSH,4.5,0";

            var exp = Assert.ThrowsAny<ArgumentException>(() => DataFrame.LoadCsvFromString(data, header: true));
            // .NET Core and .NET Framework return the parameter name slightly different. Using regex so the test will work for both frameworks.
            Assert.Matches(@"DataFrame already contains a column called Column( \(Parameter 'column'\)|\r\nParameter name: column)", exp.Message);
        }

        [Fact]
        public void TestReadCsvWithExtraColumnInRow()
        {
            string data = @"vendor_id,rate_code,passenger_count,trip_time_in_secs,trip_distance,payment_type,fare_amount
CMT,1,1,1271,3.8,CRD,17.5,0
CMT,1,1,474,1.5,CRD,8,0
CMT,1,1,637,1.4,CRD,8.5,0
CMT,1,1,181,0.6,CSH,4.5,0";

            Assert.Throws<IndexOutOfRangeException>(() => DataFrame.LoadCsv(GetStream(data)));
            Assert.Throws<IndexOutOfRangeException>(() => DataFrame.LoadCsvFromString(data));
        }

        [Fact]
        public void TestReadCsvWithLessColumnsInRow()
        {
            string data = @"vendor_id,rate_code,passenger_count,trip_time_in_secs,trip_distance,payment_type,fare_amount
CMT,1,1,1271,3.8,CRD
CMT,1,1,474,1.5,CRD
CMT,1,1,637,1.4,CRD
CMT,1,1,181,0.6,CSH";

            void Verify(DataFrame df)
            {
                Assert.Equal(4, df.Rows.Count);
                Assert.Equal(6, df.Columns.Count);
                Assert.Equal("CMT", df.Columns["vendor_id"][3]);
                VerifyColumnTypes(df);

                DataFrame reducedRows = DataFrame.LoadCsv(GetStream(data), numberOfRowsToRead: 3);
                Assert.Equal(3, reducedRows.Rows.Count);
                Assert.Equal(6, reducedRows.Columns.Count);
                Assert.Equal("CMT", reducedRows.Columns["vendor_id"][2]);
                VerifyColumnTypes(df);
            }

            DataFrame df = DataFrame.LoadCsv(GetStream(data));
            Verify(df);
            df = DataFrame.LoadCsvFromString(data);
            Verify(df);
        }

        [Fact]
        public void TestReadCsvWithAllNulls()
        {
            string data = @"vendor_id,rate_code,passenger_count,trip_time_in_secs
null,null,null,null
Null,Null,Null,Null
null,null,null,null
Null,Null,Null,Null
null,null,null,null
null,null,null,null";

            void Verify(DataFrame df)
            {
                Assert.Equal(6, df.Rows.Count);
                Assert.Equal(4, df.Columns.Count);

                Assert.True(typeof(string) == df.Columns[0].DataType);
                Assert.True(typeof(string) == df.Columns[1].DataType);
                Assert.True(typeof(string) == df.Columns[2].DataType);
                Assert.True(typeof(string) == df.Columns[3].DataType);

                Assert.Equal("vendor_id", df.Columns[0].Name);
                Assert.Equal("rate_code", df.Columns[1].Name);
                Assert.Equal("passenger_count", df.Columns[2].Name);
                Assert.Equal("trip_time_in_secs", df.Columns[3].Name);
                VerifyColumnTypes(df);

                foreach (var column in df.Columns)
                {
                    Assert.Equal(6, column.NullCount);
                    foreach (var value in column)
                    {
                        Assert.Null(value);
                    }
                }
            }

            DataFrame df = DataFrame.LoadCsv(GetStream(data));
            Verify(df);
            df = DataFrame.LoadCsvFromString(data);
            Verify(df);
        }

        [Fact]
        public void TestReadCsvWithNullsAndDataTypes()
        {
            string data = @"vendor_id,rate_code,passenger_count,trip_time_in_secs
null,1,1,1271
CMT,Null,1,474
CMT,1,null,637
Null,,,
,,,
CMT,1,1,null";

            void Verify(DataFrame df)
            {
                Assert.Equal(6, df.Rows.Count);
                Assert.Equal(4, df.Columns.Count);

                Assert.True(typeof(string) == df.Columns[0].DataType);
                Assert.True(typeof(short) == df.Columns[1].DataType);
                Assert.True(typeof(int) == df.Columns[2].DataType);
                Assert.True(typeof(long) == df.Columns[3].DataType);

                Assert.Equal("vendor_id", df.Columns[0].Name);
                Assert.Equal("rate_code", df.Columns[1].Name);
                Assert.Equal("passenger_count", df.Columns[2].Name);
                Assert.Equal("trip_time_in_secs", df.Columns[3].Name);
                VerifyColumnTypes(df);

                foreach (var column in df.Columns)
                {
                    if (column.DataType != typeof(string))
                    {
                        Assert.Equal(3, column.NullCount);
                    }
                    else
                    {
                        Assert.Equal(2, column.NullCount);
                    }
                }
                var nullRow = df.Rows[3];
                Assert.Null(nullRow[0]);
                Assert.Null(nullRow[1]);
                Assert.Null(nullRow[2]);
                Assert.Null(nullRow[3]);

                nullRow = df.Rows[4];
                Assert.Equal("", nullRow[0]);
                Assert.Null(nullRow[1]);
                Assert.Null(nullRow[2]);
                Assert.Null(nullRow[3]);

                Assert.Null(df[0, 0]);
                Assert.Null(df[1, 1]);
                Assert.Null(df[2, 2]);
                Assert.Null(df[5, 3]);
            }

            DataFrame df = DataFrame.LoadCsv(GetStream(data), dataTypes: new Type[] { typeof(string), typeof(short), typeof(int), typeof(long) });
            Verify(df);
            df = DataFrame.LoadCsvFromString(data, dataTypes: new Type[] { typeof(string), typeof(short), typeof(int), typeof(long) });
            Verify(df);
        }

        [Fact]
        public void TestReadCsvWithNulls()
        {
            string data = @"vendor_id,rate_code,passenger_count,trip_time_in_secs
null,1,1,1271
CMT,Null,1,474
CMT,1,null,637
Null,,,
,,,
CMT,1,1,null";

            void Verify(DataFrame df)
            {
                Assert.Equal(6, df.Rows.Count);
                Assert.Equal(4, df.Columns.Count);

                Assert.True(typeof(string) == df.Columns[0].DataType);
                Assert.True(typeof(float) == df.Columns[1].DataType);
                Assert.True(typeof(float) == df.Columns[2].DataType);
                Assert.True(typeof(float) == df.Columns[3].DataType);

                Assert.Equal("vendor_id", df.Columns[0].Name);
                Assert.Equal("rate_code", df.Columns[1].Name);
                Assert.Equal("passenger_count", df.Columns[2].Name);
                Assert.Equal("trip_time_in_secs", df.Columns[3].Name);
                VerifyColumnTypes(df);

                foreach (var column in df.Columns)
                {
                    if (column.DataType != typeof(string))
                    {
                        Assert.Equal(3, column.NullCount);
                    }
                    else
                    {
                        Assert.Equal(2, column.NullCount);
                    }
                }
                var nullRow = df.Rows[3];
                Assert.Null(nullRow[0]);
                Assert.Null(nullRow[1]);
                Assert.Null(nullRow[2]);
                Assert.Null(nullRow[3]);

                nullRow = df.Rows[4];
                Assert.Equal("", nullRow[0]);
                Assert.Null(nullRow[1]);
                Assert.Null(nullRow[2]);
                Assert.Null(nullRow[3]);

                Assert.Null(df[0, 0]);
                Assert.Null(df[1, 1]);
                Assert.Null(df[2, 2]);
                Assert.Null(df[5, 3]);
            }

            DataFrame df = DataFrame.LoadCsv(GetStream(data));
            Verify(df);
            df = DataFrame.LoadCsvFromString(data);
            Verify(df);
        }

        [Fact]
        public void TestWriteCsvWithHeader()
        {
            using MemoryStream csvStream = new MemoryStream();
            DataFrame dataFrame = DataFrameTests.MakeDataFrameWithAllColumnTypes(10, true);

            DataFrame.SaveCsv(dataFrame, csvStream);

            csvStream.Seek(0, SeekOrigin.Begin);
            DataFrame readIn = DataFrame.LoadCsv(csvStream);

            Assert.Equal(dataFrame.Rows.Count, readIn.Rows.Count);
            Assert.Equal(dataFrame.Columns.Count, readIn.Columns.Count);
            Assert.Equal(1F, readIn[1, 0]);
            Assert.Equal(1F, readIn[1, 1]);
            Assert.Equal(1F, readIn[1, 2]);
            Assert.Equal(1F, readIn[1, 3]);
            Assert.Equal(1F, readIn[1, 4]);
            Assert.Equal(1F, readIn[1, 5]);
            Assert.Equal(1F, readIn[1, 6]);
            Assert.Equal(1F, readIn[1, 7]);
            Assert.Equal(1F, readIn[1, 8]);
            Assert.Equal(1F, readIn[1, 9]);
            Assert.Equal(1F, readIn[1, 10]);
        }

        [Fact]
        public void TestSaveCsvWithCultureInfoRomanianAndSemiColon()
        {
            DataFrame dataFrame = DataFrameTests.MakeDataFrameWithNumericColumns(10, true);
            dataFrame[1, 1] = 1.1M;
            dataFrame[1, 2] = 1.2D;
            dataFrame[1, 3] = 1.3F;

            using MemoryStream csvStream = new MemoryStream();
            var cultureInfo = new CultureInfo("ro-RO");
            var separator = ';';
            DataFrame.SaveCsv(dataFrame, csvStream, separator: separator, cultureInfo: cultureInfo);

            csvStream.Seek(0, SeekOrigin.Begin);
            DataFrame readIn = DataFrame.LoadCsv(csvStream, separator: separator);

            Assert.Equal(dataFrame.Rows.Count, readIn.Rows.Count);
            Assert.Equal(dataFrame.Columns.Count, readIn.Columns.Count);
            Assert.Equal(1F, readIn[1, 0]);

            // LoadCsv does not support culture info, therefore decimal point comma (,) is seen as thousand separator and is ignored when read
            Assert.Equal(11F, readIn[1, 1]);
            Assert.Equal(12F, readIn[1, 2]);
            Assert.Equal(129999992F, readIn[1, 3]);

            Assert.Equal(1F, readIn[1, 4]);
            Assert.Equal(1F, readIn[1, 5]);
            Assert.Equal(1F, readIn[1, 6]);
            Assert.Equal(1F, readIn[1, 7]);
            Assert.Equal(1F, readIn[1, 8]);
            Assert.Equal(1F, readIn[1, 9]);
            Assert.Equal(1F, readIn[1, 10]);
        }

        [Fact]
        public void TestSaveCsvWithCultureInfo()
        {
            using MemoryStream csvStream = new MemoryStream();
            DataFrame dataFrame = DataFrameTests.MakeDataFrameWithNumericColumns(10, true);
            dataFrame[1, 1] = 1.1M;
            dataFrame[1, 2] = 1.2D;
            dataFrame[1, 3] = 1.3F;

            var cultureInfo = new CultureInfo("en-US");
            DataFrame.SaveCsv(dataFrame, csvStream, cultureInfo: cultureInfo);

            csvStream.Seek(0, SeekOrigin.Begin);
            DataFrame readIn = DataFrame.LoadCsv(csvStream);

            Assert.Equal(dataFrame.Rows.Count, readIn.Rows.Count);
            Assert.Equal(dataFrame.Columns.Count, readIn.Columns.Count);
            Assert.Equal(1F, readIn[1, 0]);
            Assert.Equal(1.1F, readIn[1, 1]);
            Assert.Equal(1.2F, readIn[1, 2]);
            Assert.Equal(1.3F, readIn[1, 3]);
            Assert.Equal(1F, readIn[1, 4]);
            Assert.Equal(1F, readIn[1, 5]);
            Assert.Equal(1F, readIn[1, 6]);
            Assert.Equal(1F, readIn[1, 7]);
            Assert.Equal(1F, readIn[1, 8]);
            Assert.Equal(1F, readIn[1, 9]);
            Assert.Equal(1F, readIn[1, 10]);
        }

        [Fact]
        public void TestSaveCsvWithCultureInfoRomanianAndComma()
        {
            using MemoryStream csvStream = new MemoryStream();
            DataFrame dataFrame = DataFrameTests.MakeDataFrameWithNumericColumns(10, true);

            var cultureInfo = new CultureInfo("ro-RO");
            var separator = cultureInfo.NumberFormat.NumberDecimalSeparator.First();

            Assert.Throws<ArgumentException>(() => DataFrame.SaveCsv(dataFrame, csvStream, separator: separator, cultureInfo: cultureInfo));
        }

        [Fact]
        public void TestSaveCsvWithNoHeader()
        {
            using MemoryStream csvStream = new MemoryStream();
            DataFrame dataFrame = DataFrameTests.MakeDataFrameWithAllColumnTypes(10, true);

            DataFrame.SaveCsv(dataFrame, csvStream, header: false);

            csvStream.Seek(0, SeekOrigin.Begin);
            DataFrame readIn = DataFrame.LoadCsv(csvStream, header: false);

            Assert.Equal(dataFrame.Rows.Count, readIn.Rows.Count);
            Assert.Equal(dataFrame.Columns.Count, readIn.Columns.Count);
            Assert.Equal(1F, readIn[1, 0]);
            Assert.Equal(1F, readIn[1, 1]);
            Assert.Equal(1F, readIn[1, 2]);
            Assert.Equal(1F, readIn[1, 3]);
            Assert.Equal(1F, readIn[1, 4]);
            Assert.Equal(1F, readIn[1, 5]);
            Assert.Equal(1F, readIn[1, 6]);
            Assert.Equal(1F, readIn[1, 7]);
            Assert.Equal(1F, readIn[1, 8]);
            Assert.Equal(1F, readIn[1, 9]);
            Assert.Equal(1F, readIn[1, 10]);
        }

        [Fact]
        public void TestSaveCsvWithSemicolonSeparator()
        {
            using MemoryStream csvStream = new MemoryStream();
            DataFrame dataFrame = DataFrameTests.MakeDataFrameWithAllColumnTypes(10, true);

            var separator = ';';
            DataFrame.SaveCsv(dataFrame, csvStream, separator: separator);

            csvStream.Seek(0, SeekOrigin.Begin);
            DataFrame readIn = DataFrame.LoadCsv(csvStream, separator: separator);

            Assert.Equal(dataFrame.Rows.Count, readIn.Rows.Count);
            Assert.Equal(dataFrame.Columns.Count, readIn.Columns.Count);
            Assert.Equal(1F, readIn[1, 0]);
            Assert.Equal(1F, readIn[1, 1]);
            Assert.Equal(1F, readIn[1, 2]);
            Assert.Equal(1F, readIn[1, 3]);
            Assert.Equal(1F, readIn[1, 4]);
            Assert.Equal(1F, readIn[1, 5]);
            Assert.Equal(1F, readIn[1, 6]);
            Assert.Equal(1F, readIn[1, 7]);
            Assert.Equal(1F, readIn[1, 8]);
            Assert.Equal(1F, readIn[1, 9]);
            Assert.Equal(1F, readIn[1, 10]);
        }

        [Fact]
        public void TestMixedDataTypesInCsv()
        {
            string data = @"vendor_id,empty
null,
1,
true,
Null,
,
CMT,";

            DataFrame df = DataFrame.LoadCsv(GetStream(data));
            Assert.Equal(6, df.Rows.Count);
            Assert.Equal(2, df.Columns.Count);

            Assert.True(typeof(string) == df.Columns[0].DataType);
            Assert.True(typeof(string) == df.Columns[1].DataType);

            Assert.Equal("vendor_id", df.Columns[0].Name);
            Assert.Equal("empty", df.Columns[1].Name);
            VerifyColumnTypes(df);
            Assert.Equal(2, df.Columns[0].NullCount);
            Assert.Equal(0, df.Columns[1].NullCount);

            var nullRow = df.Rows[3];
            Assert.Null(nullRow[0]);

            nullRow = df.Rows[4];
            Assert.Equal("", nullRow[0]);

            Assert.Null(df[0, 0]);
            Assert.Null(df[3, 0]);

            StringDataFrameColumn emptyColumn = (StringDataFrameColumn)df.Columns[1];
            for (long i = 0; i < emptyColumn.Length; i++)
            {
                Assert.Equal("", emptyColumn[i]);
            }
        }

<<<<<<< HEAD
        [Fact]
        public void TestLoadFromEnumerable()
        {
            var (columns, vals) = GetTestData();
            var dataFrame = DataFrame.LoadFrom(vals, columns);
            AssertEqual(dataFrame, columns, vals);
        }

        [Fact]
        public void TestSaveToDataTable()
        {
            var (columns, vals) = GetTestData();
            var dataFrame = DataFrame.LoadFrom(vals, columns);

            using var table = dataFrame.ToTable();

            var resColumns = table.Columns.Cast<DataColumn>().Select(column => (column.ColumnName, column.DataType)).ToArray();
            Assert.Equal(columns, resColumns);

            var resVals = table.Rows.Cast<DataRow>().Select(row => row.ItemArray).ToArray();
            Assert.Equal(vals, resVals);
        }

        [Fact]
        public async void TestSQLite()
        {
            var (columns, vals) = GetTestData();
            var dataFrame = DataFrame.LoadFrom(vals, columns);

            try
            {
                var (factory, connection) = InitSQLiteDb();
                using (factory)
                {
                    using (connection)
                    {
                        using var dataAdapter = factory.CreateDataAdapter(connection, TableName);
                        dataFrame.SaveTo(dataAdapter, factory);

                        var resDataFrame = await DataFrame.LoadFrom(dataAdapter);

                        AssertEqual(resDataFrame, columns, vals);
                    }
                }
            }
            finally
            {
                CleanupSQLiteDb();
            }
        }

        static void AssertEqual(DataFrame dataFrame, (string name, Type type)[] columns, object[][] vals)
        {
            var resColumns = dataFrame.Columns.Select(column => (column.Name, column.DataType)).ToArray();
            Assert.Equal(columns, resColumns);
            var resVals = dataFrame.Rows.Select(row => row.ToArray()).ToArray();
            Assert.Equal(vals, resVals);
        }

        static ((string name, Type type)[] columns, object[][] vals) GetTestData()
        {
            const int RowsCount = 10_000;

            var columns = new[]
            {
                ("ID", typeof(long)),
                ("Text", typeof(string))
            };

            var vals = new object[RowsCount][];
            for (var i = 0L; i < RowsCount; i++)
            {
                var row = new object[columns.Length];
                row[0] = i;
                row[1] = $"test {i}";
                vals[i] = row;
            }

            return (columns, vals);
        }

        static (SQLiteProviderFactory factory, DbConnection connection) InitSQLiteDb()
        {
            var connectionString = $"DataSource={SQLitePath};Version=3;New=True;Compress=True;";

            SQLiteConnection.CreateFile(SQLitePath);
            var factory = new SQLiteProviderFactory();

            var connection = factory.CreateConnection();
            connection.ConnectionString = connectionString;
            connection.Open();

            using var command = connection.CreateCommand();
            command.CommandText = $"CREATE TABLE {TableName} (ID INTEGER NOT NULL PRIMARY KEY ASC, Text VARCHAR(25))";
            command.ExecuteNonQuery();

            return (factory, connection);
        }

        static void CleanupSQLiteDb()
        {
            if (File.Exists(SQLitePath))
                File.Delete(SQLitePath);
        }

        static readonly string BasePath =
            Path.GetDirectoryName(System.Reflection.Assembly.GetExecutingAssembly().Location) + "\\";

        const string DbName = "TestDb";
        const string TableName = "TestTable";

        static readonly string SQLitePath = $@"{BasePath}\{DbName}.sqlite";
=======
        public readonly struct LoadCsvVerifyingHelper
        {
            private readonly int _columnCount;
            private readonly long _rowCount;
            private readonly string[] _columnNames;
            private readonly Type[] _columnTypes;
            private readonly object[][] _cells;

            public LoadCsvVerifyingHelper(int columnCount, long rowCount, string[] columnNames, Type[] columnTypes, object[][] cells)
            {
                _columnCount = columnCount;
                _rowCount = rowCount;
                _columnNames = columnNames;
                _columnTypes = columnTypes;
                _cells = cells;

            }

            public void VerifyLoadCsv(DataFrame df)
            {
                Assert.Equal(_rowCount, df.Rows.Count);
                Assert.Equal(_columnCount, df.Columns.Count);

                for (int j = 0; j < _columnCount; j++)
                {
                    Assert.True(_columnTypes[j] == df.Columns[j].DataType);
                    Assert.Equal(_columnNames[j], df.Columns[j].Name);

                }

                VerifyColumnTypes(df);

                for (int i = 0; i < _rowCount; i++)
                {
                    Assert.Equal(_cells[i], df.Rows[i]);
                }
            }
        }

        public static IEnumerable<object[]> CsvWithTextQualifiers_TestData()
        {
            yield return new object[] // Comma Separators in Data
            {
                """
                Name,Age,Description
                Paul,34,"Paul lives in Vermont, VA."
                Victor,29,"Victor: Funny guy"
                Maria,31,
                """,
                ',',
                new Type[] { typeof(string), typeof(int), typeof(string) },
                new LoadCsvVerifyingHelper(
                    3,
                    3,
                    new string[] { "Name", "Age", "Description" },
                    new Type[] { typeof(string), typeof(int), typeof(string) },
                    new object[][]
                    {
                        new object[] { "Paul", 34, "Paul lives in Vermont, VA." },
                        new object[] { "Victor", 29, "Victor: Funny guy" },
                        new object[] { "Maria", 31, "" }
                    }
                )
            };
            yield return new object[] // Colon Separators in Data
            {
                """
                Name:Age:Description
                Paul:34:"Paul lives in Vermont, VA."
                Victor:29:"Victor: Funny guy"
                Maria:31:
                """,
                ':',
                new Type[] { typeof(string), typeof(int), typeof(string) },
                new LoadCsvVerifyingHelper(
                    3,
                    3,
                    new string[] { "Name", "Age", "Description" },
                    new Type[] { typeof(string), typeof(int), typeof(string) },
                    new object[][]
                    {
                        new object[] { "Paul", 34, "Paul lives in Vermont, VA." },
                        new object[] { "Victor", 29, "Victor: Funny guy" },
                        new object[] { "Maria", 31, "" }
                    }
                )
            };
            yield return new object[] // Comma Separators in Header
            {
                """
                "Na,me",Age,Description
                Paul,34,"Paul lives in Vermont, VA."
                Victor,29,"Victor: Funny guy"
                Maria,31,
                """,
                ',',
                new Type[] { typeof(string), typeof(int), typeof(string) },
                new LoadCsvVerifyingHelper(
                    3,
                    3,
                    new string[] { "Na,me", "Age", "Description" },
                    new Type[] { typeof(string), typeof(int), typeof(string) },
                    new object[][]
                    {
                        new object[] { "Paul", 34, "Paul lives in Vermont, VA." },
                        new object[] { "Victor", 29, "Victor: Funny guy" },
                        new object[] { "Maria", 31, "" }
                    }
                )
            };
            yield return new object[] // Newlines In Data
            {
                """
                Name,Age,Description
                Paul,34,"Paul lives in Vermont
                VA."
                Victor,29,"Victor: Funny guy"
                Maria,31,
                """,
                ',',
                new Type[] { typeof(string), typeof(int), typeof(string) },
                new LoadCsvVerifyingHelper(
                    3,
                    3,
                    new string[] { "Name", "Age", "Description" },
                    new Type[] { typeof(string), typeof(int), typeof(string) },
                    new object[][]
                    {
                        new object[]
                        {
                            "Paul",
                            34,
                            """
                            Paul lives in Vermont
                            VA.
                            """
                        },
                        new object[] { "Victor", 29, "Victor: Funny guy" },
                        new object[] { "Maria", 31, "" }
                    }
                )
            };
            yield return new object[] // Newlines In Header
            {
                """
                "Na
                me":Age:Description
                Paul:34:"Paul lives in Vermont, VA."
                Victor:29:"Victor: Funny guy"
                Maria:31:
                """,
                ':',
                new Type[] { typeof(string), typeof(int), typeof(string) },
                new LoadCsvVerifyingHelper(
                    3,
                    3,
                    new string[]
                    {
                        """
                        Na
                        me
                        """,
                        "Age",
                        "Description"
                    },
                    new Type[] { typeof(string), typeof(int), typeof(string) },
                    new object[][]
                    {
                        new object[] { "Paul", 34, "Paul lives in Vermont, VA." },
                        new object[] { "Victor", 29, "Victor: Funny guy" },
                        new object[] { "Maria", 31, "" }
                    }
                )
            };
            yield return new object[] // Quotations in Data
            {
                """
                Name,Age,Description
                Paul,34,"Paul lives in ""Vermont VA""."
                Victor,29,"Victor: Funny guy"
                Maria,31,
                """,
                ',',
                new Type[] { typeof(string), typeof(int), typeof(string) },
                new LoadCsvVerifyingHelper(
                    3,
                    3,
                    new string[] { "Name", "Age", "Description" },
                    new Type[] { typeof(string), typeof(int), typeof(string) },
                    new object[][]
                    {
                        new object[] { "Paul", 34, """Paul lives in "Vermont VA".""" },
                        new object[] { "Victor", 29, "Victor: Funny guy" },
                        new object[] { "Maria", 31, "" }
                    }
                )
            };
            yield return new object[] // Quotations in Header
            {
                """
                Name,Age,"De""script""ion"
                Paul,34,"Paul lives in Vermont, VA."
                Victor,29,"Victor: Funny guy"
                Maria,31,
                """,
                ',',
                new Type[] { typeof(string), typeof(int), typeof(string) },
                new LoadCsvVerifyingHelper(
                    3,
                    3,
                    new string[] { "Name", "Age", """De"script"ion""" },
                    new Type[] { typeof(string), typeof(int), typeof(string) },
                    new object[][]
                    {
                        new object[] { "Paul", 34, "Paul lives in Vermont, VA." },
                        new object[] { "Victor", 29, "Victor: Funny guy" },
                        new object[] { "Maria", 31, "" }
                    }
                )
            };
        }

        [Theory]
        [MemberData(nameof(CsvWithTextQualifiers_TestData))]
        public void TestLoadCsvWithTextQualifiersFromStream(string data, char separator, Type[] dataTypes, LoadCsvVerifyingHelper helper)
        {
            DataFrame df = DataFrame.LoadCsv(GetStream(data), dataTypes: dataTypes, separator: separator);
            helper.VerifyLoadCsv(df);
        }

        [Theory]
        [MemberData(nameof(CsvWithTextQualifiers_TestData))]
        public void TestLoadCsvWithTextQualifiersFromString(string data, char separator, Type[] dataTypes, LoadCsvVerifyingHelper helper)
        {
            DataFrame df = DataFrame.LoadCsvFromString(data, dataTypes: dataTypes, separator: separator);
            helper.VerifyLoadCsv(df);
        }

        [Theory]
        [MemberData(nameof(CsvWithTextQualifiers_TestData))]
        public void TestSaveCsvWithTextQualifiers(string data, char separator, Type[] dataTypes, LoadCsvVerifyingHelper helper)
        {
            DataFrame df = DataFrame.LoadCsv(GetStream(data), dataTypes: dataTypes, separator: separator);

            using MemoryStream csvStream = new MemoryStream();
            DataFrame.SaveCsv(df, csvStream, separator: separator);

            // We are verifying that SaveCsv works by reading the result back to a DataFrame and verifying correctness,
            // ensuring no information loss
            csvStream.Seek(0, SeekOrigin.Begin);
            DataFrame df2 = DataFrame.LoadCsv(csvStream, dataTypes: dataTypes, separator: separator);
            helper.VerifyLoadCsv(df2);
        }
>>>>>>> 3986fcf9
    }
}<|MERGE_RESOLUTION|>--- conflicted
+++ resolved
@@ -4,11 +4,8 @@
 
 using System;
 using System.Collections.Generic;
-<<<<<<< HEAD
 using System.Data;
 using System.Data.Common;
-=======
->>>>>>> 3986fcf9
 using System.Globalization;
 using System.IO;
 using System.Linq;
@@ -1028,7 +1025,6 @@
             }
         }
 
-<<<<<<< HEAD
         [Fact]
         public void TestLoadFromEnumerable()
         {
@@ -1141,7 +1137,7 @@
         const string TableName = "TestTable";
 
         static readonly string SQLitePath = $@"{BasePath}\{DbName}.sqlite";
-=======
+
         public readonly struct LoadCsvVerifyingHelper
         {
             private readonly int _columnCount;
@@ -1395,6 +1391,5 @@
             DataFrame df2 = DataFrame.LoadCsv(csvStream, dataTypes: dataTypes, separator: separator);
             helper.VerifyLoadCsv(df2);
         }
->>>>>>> 3986fcf9
     }
 }