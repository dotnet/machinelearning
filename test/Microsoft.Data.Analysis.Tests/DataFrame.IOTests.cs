﻿// Licensed to the .NET Foundation under one or more agreements.
// The .NET Foundation licenses this file to you under the MIT license.
// See the LICENSE file in the project root for more information.

using System;
using System.Collections.Generic;
using System.Data;
using System.Data.Common;
using System.Globalization;
using System.IO;
using System.Linq;
using System.Text;
using System.Data.SQLite;
using System.Data.SQLite.EF6;
using Xunit;
using Microsoft.ML.TestFramework.Attributes;
using System.Threading;

namespace Microsoft.Data.Analysis.Tests
{
    public class DataFrameIOTests
    {
        internal static void VerifyColumnTypes(DataFrame df, bool testArrowStringColumn = false)
        {
            foreach (DataFrameColumn column in df.Columns)
            {
                Type dataType = column.DataType;
                if (dataType == typeof(bool))
                {
                    Assert.IsType<BooleanDataFrameColumn>(column);

                }
                else if (dataType == typeof(decimal))
                {
                    Assert.IsType<DecimalDataFrameColumn>(column);

                }
                else if (dataType == typeof(byte))
                {
                    Assert.IsType<ByteDataFrameColumn>(column);

                }
                else if (dataType == typeof(char))
                {
                    Assert.IsType<CharDataFrameColumn>(column);

                }
                else if (dataType == typeof(double))
                {
                    Assert.IsType<DoubleDataFrameColumn>(column);

                }
                else if (dataType == typeof(float))
                {
                    Assert.IsType<SingleDataFrameColumn>(column);

                }
                else if (dataType == typeof(int))
                {
                    Assert.IsType<Int32DataFrameColumn>(column);

                }
                else if (dataType == typeof(long))
                {

                    Assert.IsType<Int64DataFrameColumn>(column);
                }
                else if (dataType == typeof(sbyte))
                {
                    Assert.IsType<SByteDataFrameColumn>(column);

                }
                else if (dataType == typeof(short))
                {
                    Assert.IsType<Int16DataFrameColumn>(column);

                }
                else if (dataType == typeof(uint))
                {
                    Assert.IsType<UInt32DataFrameColumn>(column);

                }
                else if (dataType == typeof(ulong))
                {

                    Assert.IsType<UInt64DataFrameColumn>(column);
                }
                else if (dataType == typeof(ushort))
                {
                    Assert.IsType<UInt16DataFrameColumn>(column);

                }
                else if (dataType == typeof(string))
                {
                    if (!testArrowStringColumn)
                    {
                        Assert.IsType<StringDataFrameColumn>(column);
                    }
                    else
                    {
                        Assert.IsType<ArrowStringDataFrameColumn>(column);
                    }
                }
                else if (dataType == typeof(DateTime))
                {
                    Assert.IsType<DateTimeDataFrameColumn>(column);
                }
                else
                {
                    throw new NotImplementedException("Unit test has to be updated");
                }
            }
        }

        private static Stream GetStream(string streamData)
        {
            return new MemoryStream(Encoding.Default.GetBytes(streamData));
        }

        [Theory]
        [InlineData(false)]
        [InlineData(true)]
        public void TestReadCsvWithHeader(bool useQuotes)
        {
            string CMT = useQuotes ? @"""C,MT""" : "CMT";
            string verifyCMT = useQuotes ? "C,MT" : "CMT";
            string data = @$"vendor_id,rate_code,passenger_count,trip_time_in_secs,trip_distance,payment_type,fare_amount
{CMT},1,1,1271,3.8,CRD,17.5
{CMT},1,1,474,1.5,CRD,8
{CMT},1,1,637,1.4,CRD,8.5
{CMT},1,1,181,0.6,CSH,4.5";

            void RegularTest(DataFrame df)
            {
                Assert.Equal(4, df.Rows.Count);
                Assert.Equal(7, df.Columns.Count);
                Assert.Equal(verifyCMT, df.Columns["vendor_id"][3]);
                VerifyColumnTypes(df);
            }
            DataFrame df = DataFrame.LoadCsv(GetStream(data));
            RegularTest(df);
            DataFrame csvDf = DataFrame.LoadCsvFromString(data);
            RegularTest(csvDf);

            void ReducedRowsTest(DataFrame reducedRows)
            {
                Assert.Equal(3, reducedRows.Rows.Count);
                Assert.Equal(7, reducedRows.Columns.Count);
                Assert.Equal(verifyCMT, reducedRows.Columns["vendor_id"][2]);
                VerifyColumnTypes(df);
            }
            DataFrame reducedRows = DataFrame.LoadCsv(GetStream(data), numberOfRowsToRead: 3);
            ReducedRowsTest(reducedRows);
            csvDf = DataFrame.LoadCsvFromString(data, numberOfRowsToRead: 3);
            ReducedRowsTest(csvDf);
        }

        [Fact]
<<<<<<< HEAD
        public void TestReadCsvWithHeaderCultureInfoAndSeparator()
        {
            string data = @$"vendor_id;rate_code;passenger_count;trip_time_in_secs;trip_distance;payment_type;fare_amount
CMT;1;1;1271;3,8;CRD;17,5
CMT;1;1;474;1,5;CRD;8
CMT;1;1;637;1,4;CRD;8,5
CMT;1;1;181;0,6;CSH;4,5";

            void RegularTest(DataFrame df)
            {
                Assert.Equal(4, df.Rows.Count);
                Assert.Equal(7, df.Columns.Count);

                Assert.Equal(3.8f, (float)df["trip_distance"][0]);
                Assert.Equal(17.5f, (float)df["fare_amount"][0]);

                Assert.Equal(1.5f, (float)df["trip_distance"][1]);
                Assert.Equal(8f, (float)df["fare_amount"][1]);

                Assert.Equal(1.4f, (float)df["trip_distance"][2]);
                Assert.Equal(8.5f, (float)df["fare_amount"][2]);

                VerifyColumnTypes(df);
            }

            // de-DE has ',' as decimal separator
            var cultureInfo = new CultureInfo("de-DE");
            DataFrame df = DataFrame.LoadCsv(GetStream(data), separator: ';', cultureInfo: cultureInfo);

            RegularTest(df);

            DataFrame csvDf = DataFrame.LoadCsvFromString(data, separator: ';', cultureInfo: cultureInfo);
            RegularTest(csvDf);
=======
        public void TestReadCsvWithHeaderAndDuplicatedColumns_WithoutRenaming()
        {

            string data = @$"vendor_id,rate_code,passenger_count,trip_time_in_secs,trip_distance,payment_type,payment_type,fare_amount
CMT,1,1,1271,3.8,CRD,CRD,17.5
CMT,1,1,474,1.5,CRD,CRD,8
CMT,1,1,637,1.4,CRD,CRD,8.5
CMT,1,1,181,0.6,CSH,CSH,4.5";

            Assert.Throws<System.ArgumentException>(() => DataFrame.LoadCsv(GetStream(data)));
        }

        [Fact]
        public void TestReadCsvWithHeaderAndDuplicatedColumns_WithDuplicateColumnRenaming()
        {

            string data = @$"vendor_id,rate_code,passenger_count,trip_time_in_secs,trip_distance,payment_type,payment_type,payment_type,fare_amount
CMT,1,1,1271,3.8,CRD,CRD_1,Test,17.5
CMT,1,1,474,1.5,CRD,CRD,Test,8
CMT,1,1,637,1.4,CRD,CRD,Test,8.5
CMT,1,1,181,0.6,CSH,CSH,Test,4.5";

            DataFrame df = DataFrame.LoadCsv(GetStream(data), renameDuplicatedColumns: true);

            Assert.Equal(4, df.Rows.Count);
            Assert.Equal(9, df.Columns.Count);
            Assert.Equal("CMT", df.Columns["vendor_id"][3]);

            Assert.Equal("payment_type", df.Columns[5].Name);
            Assert.Equal("payment_type.1", df.Columns[6].Name);
            Assert.Equal("payment_type.2", df.Columns[7].Name);

            Assert.Equal("CRD", df.Columns["payment_type"][0]);
            Assert.Equal("CRD_1", df.Columns["payment_type.1"][0]);
            Assert.Equal("Test", df.Columns["payment_type.2"][0]);

            VerifyColumnTypes(df);
>>>>>>> aaf226c7
        }

        [Fact]
        public void TestReadCsvSplitAcrossMultipleLines()
        {
            string CMT = @"""C
MT""";
            string verifyCMT = @"C
MT";
            string data = @$"{CMT},1,1,1271,3.8,CRD,17.5
{CMT},1,1,474,1.5,CRD,8
{CMT},1,1,637,1.4,CRD,8.5
{CMT},1,1,181,0.6,CSH,4.5";

            void RegularTest(DataFrame df)
            {
                Assert.Equal(4, df.Rows.Count);
                Assert.Equal(7, df.Columns.Count);
                Assert.Equal(verifyCMT, df.Columns["Column0"][3]);
                VerifyColumnTypes(df);
            }

            DataFrame df = DataFrame.LoadCsv(GetStream(data), header: false);
            RegularTest(df);
            DataFrame csvDf = DataFrame.LoadCsvFromString(data, header: false);
            RegularTest(csvDf);

            void ReducedRowsTest(DataFrame reducedRows)
            {
                Assert.Equal(3, reducedRows.Rows.Count);
                Assert.Equal(7, reducedRows.Columns.Count);
                Assert.Equal(verifyCMT, reducedRows.Columns["Column0"][2]);
                VerifyColumnTypes(df);
            }

            DataFrame reducedRows = DataFrame.LoadCsv(GetStream(data), header: false, numberOfRowsToRead: 3);
            ReducedRowsTest(reducedRows);
            csvDf = DataFrame.LoadCsvFromString(data, header: false, numberOfRowsToRead: 3);
            ReducedRowsTest(csvDf);
        }

        [Theory]
        [InlineData(false)]
        [InlineData(true)]
        public void TestReadCsvNoHeader(bool useQuotes)
        {
            string CMT = useQuotes ? @"""C,MT""" : "CMT";
            string verifyCMT = useQuotes ? "C,MT" : "CMT";
            string data = @$"{CMT},1,1,1271,3.8,CRD,17.5
{CMT},1,1,474,1.5,CRD,8
{CMT},1,1,637,1.4,CRD,8.5
{CMT},1,1,181,0.6,CSH,4.5";

            void RegularTest(DataFrame df)
            {
                Assert.Equal(4, df.Rows.Count);
                Assert.Equal(7, df.Columns.Count);
                Assert.Equal(verifyCMT, df.Columns["Column0"][3]);
                VerifyColumnTypes(df);
            }

            DataFrame df = DataFrame.LoadCsv(GetStream(data), header: false);
            RegularTest(df);
            DataFrame csvDf = DataFrame.LoadCsvFromString(data, header: false);
            RegularTest(csvDf);

            void ReducedRowsTest(DataFrame reducedRows)
            {
                Assert.Equal(3, reducedRows.Rows.Count);
                Assert.Equal(7, reducedRows.Columns.Count);
                Assert.Equal(verifyCMT, reducedRows.Columns["Column0"][2]);
                VerifyColumnTypes(df);
            }

            DataFrame reducedRows = DataFrame.LoadCsv(GetStream(data), header: false, numberOfRowsToRead: 3);
            ReducedRowsTest(reducedRows);
            csvDf = DataFrame.LoadCsvFromString(data, header: false, numberOfRowsToRead: 3);
            ReducedRowsTest(csvDf);
        }

        void VerifyDataFrameWithNamedColumnsAndDataTypes(DataFrame df, bool verifyColumnDataType, bool verifyNames)
        {
            Assert.Equal(4, df.Rows.Count);
            Assert.Equal(7, df.Columns.Count);

            if (verifyColumnDataType)
            {
                Assert.True(typeof(string) == df.Columns[0].DataType);
                Assert.True(typeof(short) == df.Columns[1].DataType);
                Assert.True(typeof(int) == df.Columns[2].DataType);
                Assert.True(typeof(long) == df.Columns[3].DataType);
                Assert.True(typeof(float) == df.Columns[4].DataType);
                Assert.True(typeof(string) == df.Columns[5].DataType);
                Assert.True(typeof(double) == df.Columns[6].DataType);
            }

            if (verifyNames)
            {
                Assert.Equal("vendor_id", df.Columns[0].Name);
                Assert.Equal("rate_code", df.Columns[1].Name);
                Assert.Equal("passenger_count", df.Columns[2].Name);
                Assert.Equal("trip_time_in_secs", df.Columns[3].Name);
                Assert.Equal("trip_distance", df.Columns[4].Name);
                Assert.Equal("payment_type", df.Columns[5].Name);
                Assert.Equal("fare_amount", df.Columns[6].Name);
            }

            VerifyColumnTypes(df);

            foreach (var column in df.Columns)
            {
                Assert.Equal(0, column.NullCount);
            }
        }

        [Theory]
        [InlineData(true, 0)]
        [InlineData(false, 0)]
        [InlineData(true, 10)]
        [InlineData(false, 10)]
        public void TestReadCsvWithTypesAndGuessRows(bool header, int guessRows)
        {
            /* Tests this matrix
             * 
                header	GuessRows	DataTypes	
                True	0	        NotNull	    
                False 	0	        NotNull	    
                True	10	        NotNull	    
                False 	10	        NotNull	    
                True	0	        Null  -----> Throws an exception
                False 	0	        Null  -----> Throws an exception
                True	10	        Null	    
                False 	10	        Null	    
             * 
             */
            string headerLine = @"vendor_id,rate_code,passenger_count,trip_time_in_secs,trip_distance,payment_type,fare_amount
";
            string dataLines =
@"CMT,1,1,1271,3.8,CRD,17.5
CMT,1,1,474,1.5,CRD,8
CMT,1,1,637,1.4,CRD,8.5
CMT,1,1,181,0.6,CSH,4.5";


            string data = header ? headerLine + dataLines : dataLines;
            DataFrame df = DataFrame.LoadCsv(GetStream(data),
                                             header: header,
                                             guessRows: guessRows,
                                             dataTypes: new Type[] { typeof(string), typeof(short), typeof(int), typeof(long), typeof(float), typeof(string), typeof(double) }
                                             );
            VerifyDataFrameWithNamedColumnsAndDataTypes(df, verifyColumnDataType: true, verifyNames: header);
            DataFrame csvDf = DataFrame.LoadCsvFromString(data,
                                             header: header,
                                             guessRows: guessRows,
                                             dataTypes: new Type[] { typeof(string), typeof(short), typeof(int), typeof(long), typeof(float), typeof(string), typeof(double) }
                                             );
            VerifyDataFrameWithNamedColumnsAndDataTypes(csvDf, verifyColumnDataType: true, verifyNames: header);

            if (guessRows == 10)
            {
                df = DataFrame.LoadCsv(GetStream(data),
                                                 header: header,
                                                 guessRows: guessRows
                                                 );
                VerifyDataFrameWithNamedColumnsAndDataTypes(df, verifyColumnDataType: false, verifyNames: header);
                csvDf = DataFrame.LoadCsvFromString(data,
                                          header: header,
                                          guessRows: guessRows);
                VerifyDataFrameWithNamedColumnsAndDataTypes(csvDf, verifyColumnDataType: false, verifyNames: header);
            }
            else
            {
                Assert.ThrowsAny<ArgumentException>(() => DataFrame.LoadCsv(GetStream(data),
                                                 header: header,
                                                 guessRows: guessRows
                                                 ));
                Assert.ThrowsAny<ArgumentException>(() => DataFrame.LoadCsvFromString(data,
                                                 header: header,
                                                 guessRows: guessRows
                                                 ));
            }
        }

        [Fact]
        public void TestReadCsvWithTypes()
        {
            string data = @"vendor_id,rate_code,passenger_count,trip_time_in_secs,trip_distance,payment_type,fare_amount
CMT,1,1,1271,3.8,CRD,17.5
CMT,1,1,474,1.5,CRD,8
CMT,1,1,637,1.4,CRD,8.5
,,,,,,
CMT,1,1,181,0.6,CSH,4.5";

            void Verify(DataFrame df)
            {
                Assert.Equal(5, df.Rows.Count);
                Assert.Equal(7, df.Columns.Count);

                Assert.True(typeof(string) == df.Columns[0].DataType);
                Assert.True(typeof(short) == df.Columns[1].DataType);
                Assert.True(typeof(int) == df.Columns[2].DataType);
                Assert.True(typeof(long) == df.Columns[3].DataType);
                Assert.True(typeof(float) == df.Columns[4].DataType);
                Assert.True(typeof(string) == df.Columns[5].DataType);
                Assert.True(typeof(double) == df.Columns[6].DataType);

                Assert.Equal("vendor_id", df.Columns[0].Name);
                Assert.Equal("rate_code", df.Columns[1].Name);
                Assert.Equal("passenger_count", df.Columns[2].Name);
                Assert.Equal("trip_time_in_secs", df.Columns[3].Name);
                Assert.Equal("trip_distance", df.Columns[4].Name);
                Assert.Equal("payment_type", df.Columns[5].Name);
                Assert.Equal("fare_amount", df.Columns[6].Name);
                VerifyColumnTypes(df);

                foreach (var column in df.Columns)
                {
                    if (column.DataType != typeof(string))
                    {
                        Assert.Equal(1, column.NullCount);
                    }
                    else
                    {
                        Assert.Equal(0, column.NullCount);
                    }
                }
                var nullRow = df.Rows[3];
                Assert.Equal("", nullRow[0]);
                Assert.Null(nullRow[1]);
                Assert.Null(nullRow[2]);
                Assert.Null(nullRow[3]);
                Assert.Null(nullRow[4]);
                Assert.Equal("", nullRow[5]);
                Assert.Null(nullRow[6]);
            }

            DataFrame df = DataFrame.LoadCsv(GetStream(data), dataTypes: new Type[] { typeof(string), typeof(short), typeof(int), typeof(long), typeof(float), typeof(string), typeof(double) });
            Verify(df);
            df = DataFrame.LoadCsvFromString(data, dataTypes: new Type[] { typeof(string), typeof(short), typeof(int), typeof(long), typeof(float), typeof(string), typeof(double) });
            Verify(df);
        }

        [Fact]
        public void TestReadCsvWithTypesDateTime()
        {
            string data = @"vendor_id,rate_code,passenger_count,trip_time_in_secs,trip_distance,payment_type,fare_amount,date
CMT,1,1,1271,3.8,CRD,17.5,1-june-2020
CMT,1,1,474,1.5,CRD,8,2-june-2020
CMT,1,1,637,1.4,CRD,8.5,3-june-2020
,,,,,,,
CMT,1,1,181,0.6,CSH,4.5,4-june-2020";

            void Verify(DataFrame df, bool verifyDataTypes)
            {
                Assert.Equal(5, df.Rows.Count);
                Assert.Equal(8, df.Columns.Count);

                if (verifyDataTypes)
                {
                    Assert.True(typeof(string) == df.Columns[0].DataType);
                    Assert.True(typeof(short) == df.Columns[1].DataType);
                    Assert.True(typeof(int) == df.Columns[2].DataType);
                    Assert.True(typeof(long) == df.Columns[3].DataType);
                    Assert.True(typeof(float) == df.Columns[4].DataType);
                    Assert.True(typeof(string) == df.Columns[5].DataType);
                    Assert.True(typeof(double) == df.Columns[6].DataType);
                    Assert.True(typeof(DateTime) == df.Columns[7].DataType);
                }

                Assert.Equal("vendor_id", df.Columns[0].Name);
                Assert.Equal("rate_code", df.Columns[1].Name);
                Assert.Equal("passenger_count", df.Columns[2].Name);
                Assert.Equal("trip_time_in_secs", df.Columns[3].Name);
                Assert.Equal("trip_distance", df.Columns[4].Name);
                Assert.Equal("payment_type", df.Columns[5].Name);
                Assert.Equal("fare_amount", df.Columns[6].Name);
                Assert.Equal("date", df.Columns[7].Name);
                VerifyColumnTypes(df);

                foreach (var column in df.Columns)
                {
                    if (column.DataType != typeof(string))
                    {
                        Assert.Equal(1, column.NullCount);
                    }
                    else
                    {
                        Assert.Equal(0, column.NullCount);
                    }
                }
                var nullRow = df.Rows[3];
                Assert.Equal("", nullRow[0]);
                Assert.Null(nullRow[1]);
                Assert.Null(nullRow[2]);
                Assert.Null(nullRow[3]);
                Assert.Null(nullRow[4]);
                Assert.Equal("", nullRow[5]);
                Assert.Null(nullRow[6]);
                Assert.Null(nullRow[7]);

                var dateTimeColumn = df.Columns["date"];
                Assert.Equal(new DateTime(2020, 06, 01), dateTimeColumn[0]);
                Assert.Equal(new DateTime(2020, 06, 02), dateTimeColumn[1]);
                Assert.Equal(new DateTime(2020, 06, 03), dateTimeColumn[2]);
                Assert.Null(dateTimeColumn[3]);
                Assert.Equal(new DateTime(2020, 06, 04), dateTimeColumn[4]);
            }

            DataFrame df = DataFrame.LoadCsv(GetStream(data), dataTypes: new Type[] { typeof(string), typeof(short), typeof(int), typeof(long), typeof(float), typeof(string), typeof(double), typeof(DateTime) });
            Verify(df, true);
            df = DataFrame.LoadCsvFromString(data, dataTypes: new Type[] { typeof(string), typeof(short), typeof(int), typeof(long), typeof(float), typeof(string), typeof(double), typeof(DateTime) });
            Verify(df, true);
            // Verify without dataTypes
            df = DataFrame.LoadCsv(GetStream(data));
            Verify(df, false);
            df = DataFrame.LoadCsvFromString(data);
            Verify(df, false);
        }

        [Fact]
        public void TestReadCsvWithPipeSeparator()
        {
            string data = @"vendor_id|rate_code|passenger_count|trip_time_in_secs|trip_distance|payment_type|fare_amount
CMT|1|1|1271|3.8|CRD|17.5
CMT|1|1|474|1.5|CRD|8
CMT|1|1|637|1.4|CRD|8.5
||||||
CMT|1|1|181|0.6|CSH|4.5";

            void Verify(DataFrame df)
            {
                Assert.Equal(5, df.Rows.Count);
                Assert.Equal(7, df.Columns.Count);
                Assert.Equal("CMT", df.Columns["vendor_id"][4]);
                VerifyColumnTypes(df);

                DataFrame reducedRows = DataFrame.LoadCsv(GetStream(data), separator: '|', numberOfRowsToRead: 3);
                Assert.Equal(3, reducedRows.Rows.Count);
                Assert.Equal(7, reducedRows.Columns.Count);
                Assert.Equal("CMT", reducedRows.Columns["vendor_id"][2]);
                VerifyColumnTypes(df);

                var nullRow = df.Rows[3];
                Assert.Equal("", nullRow[0]);
                Assert.Null(nullRow[1]);
                Assert.Null(nullRow[2]);
                Assert.Null(nullRow[3]);
                Assert.Null(nullRow[4]);
                Assert.Equal("", nullRow[5]);
                Assert.Null(nullRow[6]);
            }

            DataFrame df = DataFrame.LoadCsv(GetStream(data), separator: '|');
            Verify(df);
            df = DataFrame.LoadCsvFromString(data, separator: '|');
            Verify(df);
        }

        [Fact]
        public void TestReadCsvWithSemicolonSeparator()
        {
            string data = @"vendor_id;rate_code;passenger_count;trip_time_in_secs;trip_distance;payment_type;fare_amount
CMT;1;1;1271;3.8;CRD;17.5
CMT;1;1;474;1.5;CRD;8
CMT;1;1;637;1.4;CRD;8.5
;;;;;;
CMT;1;1;181;0.6;CSH;4.5";

            void Verify(DataFrame df)
            {
                Assert.Equal(5, df.Rows.Count);
                Assert.Equal(7, df.Columns.Count);
                Assert.Equal("CMT", df.Columns["vendor_id"][4]);
                VerifyColumnTypes(df);

                DataFrame reducedRows = DataFrame.LoadCsv(GetStream(data), separator: ';', numberOfRowsToRead: 3);
                Assert.Equal(3, reducedRows.Rows.Count);
                Assert.Equal(7, reducedRows.Columns.Count);
                Assert.Equal("CMT", reducedRows.Columns["vendor_id"][2]);
                VerifyColumnTypes(df);

                var nullRow = df.Rows[3];
                Assert.Equal("", nullRow[0]);
                Assert.Null(nullRow[1]);
                Assert.Null(nullRow[2]);
                Assert.Null(nullRow[3]);
                Assert.Null(nullRow[4]);
                Assert.Equal("", nullRow[5]);
                Assert.Null(nullRow[6]);
            }

            DataFrame df = DataFrame.LoadCsv(GetStream(data), separator: ';');
            Verify(df);
            df = DataFrame.LoadCsvFromString(data, separator: ';');
            Verify(df);
        }

        [Fact]
        public void TestReadCsvWithExtraColumnInHeader()
        {
            string data = @"vendor_id,rate_code,passenger_count,trip_time_in_secs,trip_distance,payment_type,fare_amount,extra
CMT,1,1,1271,3.8,CRD,17.5
CMT,1,1,474,1.5,CRD,8
CMT,1,1,637,1.4,CRD,8.5
CMT,1,1,181,0.6,CSH,4.5";

            void Verify(DataFrame df)
            {
                Assert.Equal(4, df.Rows.Count);
                Assert.Equal(7, df.Columns.Count);
                Assert.Equal("CMT", df.Columns["vendor_id"][3]);
                VerifyColumnTypes(df);

                DataFrame reducedRows = DataFrame.LoadCsv(GetStream(data), numberOfRowsToRead: 3);
                Assert.Equal(3, reducedRows.Rows.Count);
                Assert.Equal(7, reducedRows.Columns.Count);
                Assert.Equal("CMT", reducedRows.Columns["vendor_id"][2]);
                VerifyColumnTypes(df);
            }

            DataFrame df = DataFrame.LoadCsv(GetStream(data));
            Verify(df);
            df = DataFrame.LoadCsvFromString(data);
            Verify(df);
        }

        [Fact]
        public void TestReadCsvWithMultipleEmptyColumnNameInHeaderWithoutGivenColumn()
        {
            string data = @"vendor_id,rate_code,passenger_count,trip_time_in_secs,,,,
CMT,1,1,1271,3.8,CRD,17.5,0
CMT,1,1,474,1.5,CRD,8,0
CMT,1,1,637,1.4,CRD,8.5,0
CMT,1,1,181,0.6,CSH,4.5,0";

            var df = DataFrame.LoadCsvFromString(data, header: true);
            var columnName = df.Columns.Select(c => c.Name);

            Assert.Equal(columnName, new[] { "vendor_id", "rate_code", "passenger_count", "trip_time_in_secs", "Column4", "Column5", "Column6", "Column7" });
        }

        [Fact]
        public void TestReadCsvWithMultipleEmptyColumnNameInHeaderWithGivenColumn()
        {
            string data = @"vendor_id,rate_code,passenger_count,trip_time_in_secs,,,,
CMT,1,1,1271,3.8,CRD,17.5,0
CMT,1,1,474,1.5,CRD,8,0
CMT,1,1,637,1.4,CRD,8.5,0
CMT,1,1,181,0.6,CSH,4.5,0";

            var df = DataFrame.LoadCsvFromString(data, header: true, columnNames: new[] { "vendor_id", "rate_code", "passenger_count", "trip_time_in_secs", "Column0", "Column1", "Column2", "Column3" });
            var columnName = df.Columns.Select(c => c.Name);

            Assert.Equal(columnName, new[] { "vendor_id", "rate_code", "passenger_count", "trip_time_in_secs", "Column0", "Column1", "Column2", "Column3" });
        }

        [Fact]
        public void TestReadCsvWithRepeatColumnNameInHeader()
        {
            string data = @"vendor_id,rate_code,passenger_count,trip_time_in_secs,Column,Column,,
CMT,1,1,1271,3.8,CRD,17.5,0
CMT,1,1,474,1.5,CRD,8,0
CMT,1,1,637,1.4,CRD,8.5,0
CMT,1,1,181,0.6,CSH,4.5,0";

            var exp = Assert.ThrowsAny<ArgumentException>(() => DataFrame.LoadCsvFromString(data, header: true));
            // .NET Core and .NET Framework return the parameter name slightly different. Using regex so the test will work for both frameworks.
            Assert.Matches(@"DataFrame already contains a column called Column( \(Parameter 'column'\)|\r\nParameter name: column)", exp.Message);
        }

        [Fact]
        public void TestLoadCsvWithAddIndexColumn()
        {
            var dataFrame = DataFrame.LoadCsvFromString("11\r\n22\r\n33", header: false, addIndexColumn: true);

            Assert.Equal(2, dataFrame.Columns.Count);
            Assert.Equal("IndexColumn", dataFrame.Columns[0].Name);
            Assert.Equal(3, dataFrame.Columns[0].Length);

            for (long i = 0; i < dataFrame.Columns[0].Length; i++)
                Assert.Equal(i, dataFrame.Columns[0][i]);
        }

        [Fact]
        public void TestReadCsvWithExtraColumnInRow()
        {
            string data = @"vendor_id,rate_code,passenger_count,trip_time_in_secs,trip_distance,payment_type,fare_amount
CMT,1,1,1271,3.8,CRD,17.5,0
CMT,1,1,474,1.5,CRD,8,0
CMT,1,1,637,1.4,CRD,8.5,0
CMT,1,1,181,0.6,CSH,4.5,0";

            Assert.Throws<IndexOutOfRangeException>(() => DataFrame.LoadCsv(GetStream(data)));
            Assert.Throws<IndexOutOfRangeException>(() => DataFrame.LoadCsvFromString(data));
        }

        [Fact]
        public void TestReadCsvWithLessColumnsInRow()
        {
            string data = @"vendor_id,rate_code,passenger_count,trip_time_in_secs,trip_distance,payment_type,fare_amount
CMT,1,1,1271,3.8,CRD
CMT,1,1,474,1.5,CRD
CMT,1,1,637,1.4,CRD
CMT,1,1,181,0.6,CSH";

            void Verify(DataFrame df)
            {
                Assert.Equal(4, df.Rows.Count);
                Assert.Equal(6, df.Columns.Count);
                Assert.Equal("CMT", df.Columns["vendor_id"][3]);
                VerifyColumnTypes(df);

                DataFrame reducedRows = DataFrame.LoadCsv(GetStream(data), numberOfRowsToRead: 3);
                Assert.Equal(3, reducedRows.Rows.Count);
                Assert.Equal(6, reducedRows.Columns.Count);
                Assert.Equal("CMT", reducedRows.Columns["vendor_id"][2]);
                VerifyColumnTypes(df);
            }

            DataFrame df = DataFrame.LoadCsv(GetStream(data));
            Verify(df);
            df = DataFrame.LoadCsvFromString(data);
            Verify(df);
        }

        [Fact]
        public void TestReadCsvWithAllNulls()
        {
            string data = @"vendor_id,rate_code,passenger_count,trip_time_in_secs
null,null,null,null
Null,Null,Null,Null
null,null,null,null
Null,Null,Null,Null
null,null,null,null
null,null,null,null";

            void Verify(DataFrame df)
            {
                Assert.Equal(6, df.Rows.Count);
                Assert.Equal(4, df.Columns.Count);

                Assert.True(typeof(string) == df.Columns[0].DataType);
                Assert.True(typeof(string) == df.Columns[1].DataType);
                Assert.True(typeof(string) == df.Columns[2].DataType);
                Assert.True(typeof(string) == df.Columns[3].DataType);

                Assert.Equal("vendor_id", df.Columns[0].Name);
                Assert.Equal("rate_code", df.Columns[1].Name);
                Assert.Equal("passenger_count", df.Columns[2].Name);
                Assert.Equal("trip_time_in_secs", df.Columns[3].Name);
                VerifyColumnTypes(df);

                foreach (var column in df.Columns)
                {
                    Assert.Equal(6, column.NullCount);
                    foreach (var value in column)
                    {
                        Assert.Null(value);
                    }
                }
            }

            DataFrame df = DataFrame.LoadCsv(GetStream(data));
            Verify(df);
            df = DataFrame.LoadCsvFromString(data);
            Verify(df);
        }

        [Fact]
        public void TestReadCsvWithNullsAndDataTypes()
        {
            string data = @"vendor_id,rate_code,passenger_count,trip_time_in_secs
null,1,1,1271
CMT,Null,1,474
CMT,1,null,637
Null,,,
,,,
CMT,1,1,null";

            void Verify(DataFrame df)
            {
                Assert.Equal(6, df.Rows.Count);
                Assert.Equal(4, df.Columns.Count);

                Assert.True(typeof(string) == df.Columns[0].DataType);
                Assert.True(typeof(short) == df.Columns[1].DataType);
                Assert.True(typeof(int) == df.Columns[2].DataType);
                Assert.True(typeof(long) == df.Columns[3].DataType);

                Assert.Equal("vendor_id", df.Columns[0].Name);
                Assert.Equal("rate_code", df.Columns[1].Name);
                Assert.Equal("passenger_count", df.Columns[2].Name);
                Assert.Equal("trip_time_in_secs", df.Columns[3].Name);
                VerifyColumnTypes(df);

                foreach (var column in df.Columns)
                {
                    if (column.DataType != typeof(string))
                    {
                        Assert.Equal(3, column.NullCount);
                    }
                    else
                    {
                        Assert.Equal(2, column.NullCount);
                    }
                }
                var nullRow = df.Rows[3];
                Assert.Null(nullRow[0]);
                Assert.Null(nullRow[1]);
                Assert.Null(nullRow[2]);
                Assert.Null(nullRow[3]);

                nullRow = df.Rows[4];
                Assert.Equal("", nullRow[0]);
                Assert.Null(nullRow[1]);
                Assert.Null(nullRow[2]);
                Assert.Null(nullRow[3]);

                Assert.Null(df[0, 0]);
                Assert.Null(df[1, 1]);
                Assert.Null(df[2, 2]);
                Assert.Null(df[5, 3]);
            }

            DataFrame df = DataFrame.LoadCsv(GetStream(data), dataTypes: new Type[] { typeof(string), typeof(short), typeof(int), typeof(long) });
            Verify(df);
            df = DataFrame.LoadCsvFromString(data, dataTypes: new Type[] { typeof(string), typeof(short), typeof(int), typeof(long) });
            Verify(df);
        }

        [Fact]
        public void TestReadCsvWithNulls()
        {
            string data = @"vendor_id,rate_code,passenger_count,trip_time_in_secs
null,1,1,1271
CMT,Null,1,474
CMT,1,null,637
Null,,,
,,,
CMT,1,1,null";

            void Verify(DataFrame df)
            {
                Assert.Equal(6, df.Rows.Count);
                Assert.Equal(4, df.Columns.Count);

                Assert.True(typeof(string) == df.Columns[0].DataType);
                Assert.True(typeof(float) == df.Columns[1].DataType);
                Assert.True(typeof(float) == df.Columns[2].DataType);
                Assert.True(typeof(float) == df.Columns[3].DataType);

                Assert.Equal("vendor_id", df.Columns[0].Name);
                Assert.Equal("rate_code", df.Columns[1].Name);
                Assert.Equal("passenger_count", df.Columns[2].Name);
                Assert.Equal("trip_time_in_secs", df.Columns[3].Name);
                VerifyColumnTypes(df);

                foreach (var column in df.Columns)
                {
                    if (column.DataType != typeof(string))
                    {
                        Assert.Equal(3, column.NullCount);
                    }
                    else
                    {
                        Assert.Equal(2, column.NullCount);
                    }
                }
                var nullRow = df.Rows[3];
                Assert.Null(nullRow[0]);
                Assert.Null(nullRow[1]);
                Assert.Null(nullRow[2]);
                Assert.Null(nullRow[3]);

                nullRow = df.Rows[4];
                Assert.Equal("", nullRow[0]);
                Assert.Null(nullRow[1]);
                Assert.Null(nullRow[2]);
                Assert.Null(nullRow[3]);

                Assert.Null(df[0, 0]);
                Assert.Null(df[1, 1]);
                Assert.Null(df[2, 2]);
                Assert.Null(df[5, 3]);
            }

            DataFrame df = DataFrame.LoadCsv(GetStream(data));
            Verify(df);
            df = DataFrame.LoadCsvFromString(data);
            Verify(df);
        }

        [Fact]
        public void TestWriteCsvWithHeader()
        {
            using MemoryStream csvStream = new MemoryStream();
            DataFrame dataFrame = DataFrameTests.MakeDataFrameWithAllColumnTypes(10, true);

            DataFrame.SaveCsv(dataFrame, csvStream);

            csvStream.Seek(0, SeekOrigin.Begin);
            DataFrame readIn = DataFrame.LoadCsv(csvStream);

            Assert.Equal(dataFrame.Rows.Count, readIn.Rows.Count);
            Assert.Equal(dataFrame.Columns.Count, readIn.Columns.Count);
            Assert.Equal(1F, readIn[1, 0]);
            Assert.Equal(1F, readIn[1, 1]);
            Assert.Equal(1F, readIn[1, 2]);
            Assert.Equal(1F, readIn[1, 3]);
            Assert.Equal(1F, readIn[1, 4]);
            Assert.Equal(1F, readIn[1, 5]);
            Assert.Equal(1F, readIn[1, 6]);
            Assert.Equal(1F, readIn[1, 7]);
            Assert.Equal(1F, readIn[1, 8]);
            Assert.Equal(1F, readIn[1, 9]);
            Assert.Equal(1F, readIn[1, 10]);
        }

        [Fact]
        public void TestSaveCsvWithCultureInfoRomanianAndSemiColon()
        {
            DataFrame dataFrame = DataFrameTests.MakeDataFrameWithNumericColumns(10, true);
            dataFrame[1, 1] = 1.1M;
            dataFrame[1, 2] = 1.2D;
            dataFrame[1, 3] = 1.3F;

            using MemoryStream csvStream = new MemoryStream();
            var cultureInfo = new CultureInfo("ro-RO");
            var separator = ';';
            DataFrame.SaveCsv(dataFrame, csvStream, separator: separator, cultureInfo: cultureInfo);

            csvStream.Seek(0, SeekOrigin.Begin);
            DataFrame readIn = DataFrame.LoadCsv(csvStream, separator: separator);

            Assert.Equal(dataFrame.Rows.Count, readIn.Rows.Count);
            Assert.Equal(dataFrame.Columns.Count, readIn.Columns.Count);
            Assert.Equal(1F, readIn[1, 0]);

            // LoadCsv does not support culture info, therefore decimal point comma (,) is seen as thousand separator and is ignored when read
            Assert.Equal(11F, readIn[1, 1]);
            Assert.Equal(12F, readIn[1, 2]);
            Assert.Equal(129999992F, readIn[1, 3]);

            Assert.Equal(1F, readIn[1, 4]);
            Assert.Equal(1F, readIn[1, 5]);
            Assert.Equal(1F, readIn[1, 6]);
            Assert.Equal(1F, readIn[1, 7]);
            Assert.Equal(1F, readIn[1, 8]);
            Assert.Equal(1F, readIn[1, 9]);
            Assert.Equal(1F, readIn[1, 10]);
        }

        [Fact]
        public void TestSaveCsvWithCultureInfo()
        {
            using MemoryStream csvStream = new MemoryStream();
            DataFrame dataFrame = DataFrameTests.MakeDataFrameWithNumericColumns(10, true);
            dataFrame[1, 1] = 1.1M;
            dataFrame[1, 2] = 1.2D;
            dataFrame[1, 3] = 1.3F;

            var cultureInfo = new CultureInfo("en-US");
            DataFrame.SaveCsv(dataFrame, csvStream, cultureInfo: cultureInfo);

            csvStream.Seek(0, SeekOrigin.Begin);
            DataFrame readIn = DataFrame.LoadCsv(csvStream);

            Assert.Equal(dataFrame.Rows.Count, readIn.Rows.Count);
            Assert.Equal(dataFrame.Columns.Count, readIn.Columns.Count);
            Assert.Equal(1F, readIn[1, 0]);
            Assert.Equal(1.1F, readIn[1, 1]);
            Assert.Equal(1.2F, readIn[1, 2]);
            Assert.Equal(1.3F, readIn[1, 3]);
            Assert.Equal(1F, readIn[1, 4]);
            Assert.Equal(1F, readIn[1, 5]);
            Assert.Equal(1F, readIn[1, 6]);
            Assert.Equal(1F, readIn[1, 7]);
            Assert.Equal(1F, readIn[1, 8]);
            Assert.Equal(1F, readIn[1, 9]);
            Assert.Equal(1F, readIn[1, 10]);
        }

        [Fact]
        public void TestSaveCsvWithCultureInfoRomanianAndComma()
        {
            using MemoryStream csvStream = new MemoryStream();
            DataFrame dataFrame = DataFrameTests.MakeDataFrameWithNumericColumns(10, true);

            var cultureInfo = new CultureInfo("ro-RO");
            var separator = cultureInfo.NumberFormat.NumberDecimalSeparator.First();

            Assert.Throws<ArgumentException>(() => DataFrame.SaveCsv(dataFrame, csvStream, separator: separator, cultureInfo: cultureInfo));
        }

        [Fact]
        public void TestSaveCsvWithNoHeader()
        {
            using MemoryStream csvStream = new MemoryStream();
            DataFrame dataFrame = DataFrameTests.MakeDataFrameWithAllColumnTypes(10, true);

            DataFrame.SaveCsv(dataFrame, csvStream, header: false);

            csvStream.Seek(0, SeekOrigin.Begin);
            DataFrame readIn = DataFrame.LoadCsv(csvStream, header: false);

            Assert.Equal(dataFrame.Rows.Count, readIn.Rows.Count);
            Assert.Equal(dataFrame.Columns.Count, readIn.Columns.Count);
            Assert.Equal(1F, readIn[1, 0]);
            Assert.Equal(1F, readIn[1, 1]);
            Assert.Equal(1F, readIn[1, 2]);
            Assert.Equal(1F, readIn[1, 3]);
            Assert.Equal(1F, readIn[1, 4]);
            Assert.Equal(1F, readIn[1, 5]);
            Assert.Equal(1F, readIn[1, 6]);
            Assert.Equal(1F, readIn[1, 7]);
            Assert.Equal(1F, readIn[1, 8]);
            Assert.Equal(1F, readIn[1, 9]);
            Assert.Equal(1F, readIn[1, 10]);
        }

        [Fact]
        public void TestSaveCsvWithSemicolonSeparator()
        {
            using MemoryStream csvStream = new MemoryStream();
            DataFrame dataFrame = DataFrameTests.MakeDataFrameWithAllColumnTypes(10, true);

            var separator = ';';
            DataFrame.SaveCsv(dataFrame, csvStream, separator: separator);

            csvStream.Seek(0, SeekOrigin.Begin);
            DataFrame readIn = DataFrame.LoadCsv(csvStream, separator: separator);

            Assert.Equal(dataFrame.Rows.Count, readIn.Rows.Count);
            Assert.Equal(dataFrame.Columns.Count, readIn.Columns.Count);
            Assert.Equal(1F, readIn[1, 0]);
            Assert.Equal(1F, readIn[1, 1]);
            Assert.Equal(1F, readIn[1, 2]);
            Assert.Equal(1F, readIn[1, 3]);
            Assert.Equal(1F, readIn[1, 4]);
            Assert.Equal(1F, readIn[1, 5]);
            Assert.Equal(1F, readIn[1, 6]);
            Assert.Equal(1F, readIn[1, 7]);
            Assert.Equal(1F, readIn[1, 8]);
            Assert.Equal(1F, readIn[1, 9]);
            Assert.Equal(1F, readIn[1, 10]);
        }

        [Fact]
        public void TestMixedDataTypesInCsv()
        {
            string data = @"vendor_id,empty
null,
1,
true,
Null,
,
CMT,";

            DataFrame df = DataFrame.LoadCsv(GetStream(data));
            Assert.Equal(6, df.Rows.Count);
            Assert.Equal(2, df.Columns.Count);

            Assert.True(typeof(string) == df.Columns[0].DataType);
            Assert.True(typeof(string) == df.Columns[1].DataType);

            Assert.Equal("vendor_id", df.Columns[0].Name);
            Assert.Equal("empty", df.Columns[1].Name);
            VerifyColumnTypes(df);
            Assert.Equal(2, df.Columns[0].NullCount);
            Assert.Equal(0, df.Columns[1].NullCount);

            var nullRow = df.Rows[3];
            Assert.Null(nullRow[0]);

            nullRow = df.Rows[4];
            Assert.Equal("", nullRow[0]);

            Assert.Null(df[0, 0]);
            Assert.Null(df[3, 0]);

            StringDataFrameColumn emptyColumn = (StringDataFrameColumn)df.Columns[1];
            for (long i = 0; i < emptyColumn.Length; i++)
            {
                Assert.Equal("", emptyColumn[i]);
            }
        }

        [Fact]
        public void TestLoadFromEnumerable()
        {
            var (columns, vals) = GetTestData();
            var dataFrame = DataFrame.LoadFrom(vals, columns);
            AssertEqual(dataFrame, columns, vals);
        }

        [Fact]
        public void TestSaveToDataTable()
        {
            var (columns, vals) = GetTestData();
            var dataFrame = DataFrame.LoadFrom(vals, columns);

            using var table = dataFrame.ToTable();

            var resColumns = table.Columns.Cast<DataColumn>().Select(column => (column.ColumnName, column.DataType)).ToArray();
            Assert.Equal(columns, resColumns);

            var resVals = table.Rows.Cast<DataRow>().Select(row => row.ItemArray).ToArray();
            Assert.Equal(vals, resVals);
        }

        [X86X64Fact("The SQLite un-managed code, SQLite.interop, only supports x86/x64 architectures.")]
        public async void TestSQLite()
        {
            var (columns, vals) = GetTestData();
            var dataFrame = DataFrame.LoadFrom(vals, columns);

            try
            {
                var (factory, connection) = InitSQLiteDb();
                using (factory)
                {
                    using (connection)
                    {
                        using var dataAdapter = factory.CreateDataAdapter(connection, TableName);
                        dataFrame.SaveTo(dataAdapter, factory);

                        var resDataFrame = await DataFrame.LoadFrom(dataAdapter);

                        AssertEqual(resDataFrame, columns, vals);
                    }
                }
            }
            finally
            {
                CleanupSQLiteDb();
            }
        }

        static void AssertEqual(DataFrame dataFrame, (string name, Type type)[] columns, object[][] vals)
        {
            var resColumns = dataFrame.Columns.Select(column => (column.Name, column.DataType)).ToArray();
            Assert.Equal(columns, resColumns);
            var resVals = dataFrame.Rows.Select(row => row.ToArray()).ToArray();
            Assert.Equal(vals, resVals);
        }

        static ((string name, Type type)[] columns, object[][] vals) GetTestData()
        {
            const int RowsCount = 10_000;

            var columns = new[]
            {
                ("ID", typeof(long)),
                ("Text", typeof(string))
            };

            var vals = new object[RowsCount][];
            for (var i = 0L; i < RowsCount; i++)
            {
                var row = new object[columns.Length];
                row[0] = i;
                row[1] = $"test {i}";
                vals[i] = row;
            }

            return (columns, vals);
        }

        static (SQLiteProviderFactory factory, DbConnection connection) InitSQLiteDb()
        {
            var connectionString = $"DataSource={SQLitePath};Version=3;New=True;Compress=True;";

            SQLiteConnection.CreateFile(SQLitePath);
            var factory = new SQLiteProviderFactory();

            var connection = factory.CreateConnection();
            connection.ConnectionString = connectionString;
            connection.Open();

            using var command = connection.CreateCommand();
            command.CommandText = $"CREATE TABLE {TableName} (ID INTEGER NOT NULL PRIMARY KEY ASC, Text VARCHAR(25))";
            command.ExecuteNonQuery();

            return (factory, connection);
        }

        static void CleanupSQLiteDb()
        {
            if (File.Exists(SQLitePath))
                File.Delete(SQLitePath);
        }

        static readonly string BasePath =
            Path.GetDirectoryName(System.Reflection.Assembly.GetExecutingAssembly().Location) + "/";

        const string DbName = "TestDb";
        const string TableName = "TestTable";

        static readonly string SQLitePath = $@"{BasePath}/{DbName}.sqlite";

        public readonly struct LoadCsvVerifyingHelper
        {
            private readonly int _columnCount;
            private readonly long _rowCount;
            private readonly string[] _columnNames;
            private readonly Type[] _columnTypes;
            private readonly object[][] _cells;

            public LoadCsvVerifyingHelper(int columnCount, long rowCount, string[] columnNames, Type[] columnTypes, object[][] cells)
            {
                _columnCount = columnCount;
                _rowCount = rowCount;
                _columnNames = columnNames;
                _columnTypes = columnTypes;
                _cells = cells;

            }

            public void VerifyLoadCsv(DataFrame df)
            {
                Assert.Equal(_rowCount, df.Rows.Count);
                Assert.Equal(_columnCount, df.Columns.Count);

                for (int j = 0; j < _columnCount; j++)
                {
                    Assert.True(_columnTypes[j] == df.Columns[j].DataType);
                    Assert.Equal(_columnNames[j], df.Columns[j].Name);

                }

                VerifyColumnTypes(df);

                for (int i = 0; i < _rowCount; i++)
                {
                    Assert.Equal(_cells[i], df.Rows[i]);
                }
            }
        }

        public static IEnumerable<object[]> CsvWithTextQualifiers_TestData()
        {
            yield return new object[] // Comma Separators in Data
            {
                """
                Name,Age,Description
                Paul,34,"Paul lives in Vermont, VA."
                Victor,29,"Victor: Funny guy"
                Maria,31,
                """,
                ',',
                new Type[] { typeof(string), typeof(int), typeof(string) },
                new LoadCsvVerifyingHelper(
                    3,
                    3,
                    new string[] { "Name", "Age", "Description" },
                    new Type[] { typeof(string), typeof(int), typeof(string) },
                    new object[][]
                    {
                        new object[] { "Paul", 34, "Paul lives in Vermont, VA." },
                        new object[] { "Victor", 29, "Victor: Funny guy" },
                        new object[] { "Maria", 31, "" }
                    }
                )
            };
            yield return new object[] // Colon Separators in Data
            {
                """
                Name:Age:Description
                Paul:34:"Paul lives in Vermont, VA."
                Victor:29:"Victor: Funny guy"
                Maria:31:
                """,
                ':',
                new Type[] { typeof(string), typeof(int), typeof(string) },
                new LoadCsvVerifyingHelper(
                    3,
                    3,
                    new string[] { "Name", "Age", "Description" },
                    new Type[] { typeof(string), typeof(int), typeof(string) },
                    new object[][]
                    {
                        new object[] { "Paul", 34, "Paul lives in Vermont, VA." },
                        new object[] { "Victor", 29, "Victor: Funny guy" },
                        new object[] { "Maria", 31, "" }
                    }
                )
            };
            yield return new object[] // Comma Separators in Header
            {
                """
                "Na,me",Age,Description
                Paul,34,"Paul lives in Vermont, VA."
                Victor,29,"Victor: Funny guy"
                Maria,31,
                """,
                ',',
                new Type[] { typeof(string), typeof(int), typeof(string) },
                new LoadCsvVerifyingHelper(
                    3,
                    3,
                    new string[] { "Na,me", "Age", "Description" },
                    new Type[] { typeof(string), typeof(int), typeof(string) },
                    new object[][]
                    {
                        new object[] { "Paul", 34, "Paul lives in Vermont, VA." },
                        new object[] { "Victor", 29, "Victor: Funny guy" },
                        new object[] { "Maria", 31, "" }
                    }
                )
            };
            yield return new object[] // Newlines In Data
            {
                """
                Name,Age,Description
                Paul,34,"Paul lives in Vermont
                VA."
                Victor,29,"Victor: Funny guy"
                Maria,31,
                """,
                ',',
                new Type[] { typeof(string), typeof(int), typeof(string) },
                new LoadCsvVerifyingHelper(
                    3,
                    3,
                    new string[] { "Name", "Age", "Description" },
                    new Type[] { typeof(string), typeof(int), typeof(string) },
                    new object[][]
                    {
                        new object[]
                        {
                            "Paul",
                            34,
                            """
                            Paul lives in Vermont
                            VA.
                            """
                        },
                        new object[] { "Victor", 29, "Victor: Funny guy" },
                        new object[] { "Maria", 31, "" }
                    }
                )
            };
            yield return new object[] // Newlines In Header
            {
                """
                "Na
                me":Age:Description
                Paul:34:"Paul lives in Vermont, VA."
                Victor:29:"Victor: Funny guy"
                Maria:31:
                """,
                ':',
                new Type[] { typeof(string), typeof(int), typeof(string) },
                new LoadCsvVerifyingHelper(
                    3,
                    3,
                    new string[]
                    {
                        """
                        Na
                        me
                        """,
                        "Age",
                        "Description"
                    },
                    new Type[] { typeof(string), typeof(int), typeof(string) },
                    new object[][]
                    {
                        new object[] { "Paul", 34, "Paul lives in Vermont, VA." },
                        new object[] { "Victor", 29, "Victor: Funny guy" },
                        new object[] { "Maria", 31, "" }
                    }
                )
            };
            yield return new object[] // Quotations in Data
            {
                """
                Name,Age,Description
                Paul,34,"Paul lives in ""Vermont VA""."
                Victor,29,"Victor: Funny guy"
                Maria,31,
                """,
                ',',
                new Type[] { typeof(string), typeof(int), typeof(string) },
                new LoadCsvVerifyingHelper(
                    3,
                    3,
                    new string[] { "Name", "Age", "Description" },
                    new Type[] { typeof(string), typeof(int), typeof(string) },
                    new object[][]
                    {
                        new object[] { "Paul", 34, """Paul lives in "Vermont VA".""" },
                        new object[] { "Victor", 29, "Victor: Funny guy" },
                        new object[] { "Maria", 31, "" }
                    }
                )
            };
            yield return new object[] // Quotations in Header
            {
                """
                Name,Age,"De""script""ion"
                Paul,34,"Paul lives in Vermont, VA."
                Victor,29,"Victor: Funny guy"
                Maria,31,
                """,
                ',',
                new Type[] { typeof(string), typeof(int), typeof(string) },
                new LoadCsvVerifyingHelper(
                    3,
                    3,
                    new string[] { "Name", "Age", """De"script"ion""" },
                    new Type[] { typeof(string), typeof(int), typeof(string) },
                    new object[][]
                    {
                        new object[] { "Paul", 34, "Paul lives in Vermont, VA." },
                        new object[] { "Victor", 29, "Victor: Funny guy" },
                        new object[] { "Maria", 31, "" }
                    }
                )
            };
        }

        [Theory]
        [MemberData(nameof(CsvWithTextQualifiers_TestData))]
        public void TestLoadCsvWithTextQualifiersFromStream(string data, char separator, Type[] dataTypes, LoadCsvVerifyingHelper helper)
        {
            DataFrame df = DataFrame.LoadCsv(GetStream(data), dataTypes: dataTypes, separator: separator);
            helper.VerifyLoadCsv(df);
        }

        [Theory]
        [MemberData(nameof(CsvWithTextQualifiers_TestData))]
        public void TestLoadCsvWithTextQualifiersFromString(string data, char separator, Type[] dataTypes, LoadCsvVerifyingHelper helper)
        {
            DataFrame df = DataFrame.LoadCsvFromString(data, dataTypes: dataTypes, separator: separator);
            helper.VerifyLoadCsv(df);
        }

        [Theory]
        [MemberData(nameof(CsvWithTextQualifiers_TestData))]
        public void TestSaveCsvWithTextQualifiers(string data, char separator, Type[] dataTypes, LoadCsvVerifyingHelper helper)
        {
            DataFrame df = DataFrame.LoadCsv(GetStream(data), dataTypes: dataTypes, separator: separator);

            using MemoryStream csvStream = new MemoryStream();
            DataFrame.SaveCsv(df, csvStream, separator: separator);

            // We are verifying that SaveCsv works by reading the result back to a DataFrame and verifying correctness,
            // ensuring no information loss
            csvStream.Seek(0, SeekOrigin.Begin);
            DataFrame df2 = DataFrame.LoadCsv(csvStream, dataTypes: dataTypes, separator: separator);
            helper.VerifyLoadCsv(df2);
        }
    }
}<|MERGE_RESOLUTION|>--- conflicted
+++ resolved
@@ -156,7 +156,6 @@
         }
 
         [Fact]
-<<<<<<< HEAD
         public void TestReadCsvWithHeaderCultureInfoAndSeparator()
         {
             string data = @$"vendor_id;rate_code;passenger_count;trip_time_in_secs;trip_distance;payment_type;fare_amount
@@ -190,7 +189,9 @@
 
             DataFrame csvDf = DataFrame.LoadCsvFromString(data, separator: ';', cultureInfo: cultureInfo);
             RegularTest(csvDf);
-=======
+        }
+
+        [Fact]
         public void TestReadCsvWithHeaderAndDuplicatedColumns_WithoutRenaming()
         {
 
@@ -228,7 +229,6 @@
             Assert.Equal("Test", df.Columns["payment_type.2"][0]);
 
             VerifyColumnTypes(df);
->>>>>>> aaf226c7
         }
 
         [Fact]
