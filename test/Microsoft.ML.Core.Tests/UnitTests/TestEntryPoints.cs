// Licensed to the .NET Foundation under one or more agreements.
// The .NET Foundation licenses this file to you under the MIT license.
// See the LICENSE file in the project root for more information.

using System;
using System.Collections.Generic;
using System.IO;
using System.Linq;
using System.Text.RegularExpressions;
using Microsoft.ML.Core.Data;
using Microsoft.ML.Core.Tests.UnitTests;
using Microsoft.ML.Data;
using Microsoft.ML.Data.IO;
using Microsoft.ML.Ensemble.EntryPoints;
using Microsoft.ML.Ensemble.OutputCombiners;
using Microsoft.ML.EntryPoints;
using Microsoft.ML.EntryPoints.JsonUtils;
using Microsoft.ML.ImageAnalytics;
using Microsoft.ML.Internal.Calibration;
using Microsoft.ML.Internal.Internallearn;
using Microsoft.ML.Internal.Utilities;
using Microsoft.ML.Learners;
using Microsoft.ML.LightGBM;
using Microsoft.ML.Model.Onnx;
using Microsoft.ML.TimeSeriesProcessing;
using Microsoft.ML.Trainers;
using Microsoft.ML.Trainers.FastTree;
using Microsoft.ML.Trainers.PCA;
using Microsoft.ML.Trainers.SymSgd;
using Microsoft.ML.Transforms;
using Microsoft.ML.Transforms.Categorical;
using Microsoft.ML.Transforms.Conversions;
using Microsoft.ML.Transforms.Normalizers;
using Microsoft.ML.Transforms.Projections;
using Microsoft.ML.Transforms.Text;
using Newtonsoft.Json;
using Newtonsoft.Json.Linq;
using Xunit;
using Xunit.Abstractions;

namespace Microsoft.ML.RunTests
{
    public partial class TestEntryPoints : CoreBaseTestClass
    {
        public TestEntryPoints(ITestOutputHelper output) : base(output)
        {
            Env.ComponentCatalog.RegisterAssembly(typeof(ExponentialAverageTransform).Assembly);
        }

        private IDataView GetBreastCancerDataView()
        {
            var dataPath = GetDataPath("breast-cancer.txt");
            var inputFile = new SimpleFileHandle(Env, dataPath, false, false);
            return EntryPoints.ImportTextData.TextLoader(Env, new EntryPoints.ImportTextData.LoaderInput()
            {
                Arguments =
                {
                    Column = new[]
                    {
                        new TextLoader.Column("Label", DataKind.R4, 0),
                        new TextLoader.Column("Features", DataKind.R4,
                            new [] { new TextLoader.Range(1, 9) })
                    }
                },

                InputFile = inputFile
            }).Data;
        }

        private IDataView GetBreastCancerDataviewWithTextColumns()
        {
            var dataPath = GetDataPath("breast-cancer.txt");
            var inputFile = new SimpleFileHandle(Env, dataPath, false, false);
            return EntryPoints.ImportTextData.TextLoader(Env, new EntryPoints.ImportTextData.LoaderInput()
            {
                Arguments =
                {
                    HasHeader = true,
                    Column = new[]
                    {
                        new TextLoader.Column("Label", type: null, 0),
                        new TextLoader.Column("F1", DataKind.Text, 1),
                        new TextLoader.Column("F2", DataKind.I4, 2),
                        new TextLoader.Column("Rest", type: null, new [] { new TextLoader.Range(3, 9) })
                    }
                },

                InputFile = inputFile
            }).Data;
        }


        [Fact]
        public void EntryPointTrainTestSplit()
        {
            var dataView = GetBreastCancerDataView();
            var splitOutput = TrainTestSplit.Split(Env, new TrainTestSplit.Input { Data = dataView, Fraction = 0.9f });

            int totalRows = CountRows(dataView);
            int trainRows = CountRows(splitOutput.TrainData);
            int testRows = CountRows(splitOutput.TestData);

            Assert.Equal(totalRows, trainRows + testRows);
            Assert.Equal(0.9, (double)trainRows / totalRows, 1);
        }

        private static int CountRows(IDataView dataView)
        {
            int totalRows = 0;
            using (var cursor = dataView.GetRowCursor())
            {
                while (cursor.MoveNext())
                    totalRows++;
            }

            return totalRows;
        }

        [Fact()]
        public void EntryPointFeatureCombiner()
        {
            var dataView = GetBreastCancerDataviewWithTextColumns();

            dataView = Env.CreateTransform("Term{col=F1}", dataView);
            var result = FeatureCombiner.PrepareFeatures(Env, new FeatureCombiner.FeatureCombinerInput() { Data = dataView, Features = new[] { "F1", "F2", "Rest" } }).OutputData;
            var expected = Env.CreateTransform("Convert{col=F2 type=R4}", dataView);
            expected = Env.CreateTransform("KeyToValue{col=F1}", expected);
            expected = Env.CreateTransform("Term{col=F1}", expected);
            expected = Env.CreateTransform("KeyToVector{col=F1}", expected);
            expected = Env.CreateTransform("Concat{col=Features:F1,F2,Rest}", expected);

            expected = Env.CreateTransform("SelectColumns{keepcol=Features hidden=-}", expected);
            result = Env.CreateTransform("SelectColumns{keepcol=Features hidden=-}", result);
            CheckSameValues(result, expected);
            Done();
        }

        [Fact]
        public void EntryPointScoring()
        {
            var dataView = GetBreastCancerDataviewWithTextColumns();
            dataView = Env.CreateTransform("Term{col=F1}", dataView);
            var trainData = FeatureCombiner.PrepareFeatures(Env, new FeatureCombiner.FeatureCombinerInput() { Data = dataView, Features = new[] { "F1", "F2", "Rest" } });
            var lrModel = LogisticRegression.TrainBinary(Env, new LogisticRegression.Options { TrainingData = trainData.OutputData }).PredictorModel;
            var model = ModelOperations.CombineTwoModels(Env, new ModelOperations.SimplePredictorModelInput() { TransformModel = trainData.Model, PredictorModel = lrModel }).PredictorModel;

            var scored1 = ScoreModel.Score(Env, new ScoreModel.Input() { Data = dataView, PredictorModel = model }).ScoredData;
            scored1 = ScoreModel.SelectColumns(Env, new ScoreModel.ScoreColumnSelectorInput() { Data = scored1, ExtraColumns = new[] { "Label" } }).OutputData;

            var scored2 = ScoreModel.Score(Env, new ScoreModel.Input() { Data = dataView, PredictorModel = lrModel.Apply(Env, trainData.Model) }).ScoredData;
            scored2 = ScoreModel.SelectColumns(Env, new ScoreModel.ScoreColumnSelectorInput() { Data = scored2, ExtraColumns = new[] { "Label" } }).OutputData;

            Assert.Equal(4, scored1.Schema.Count);
            CheckSameValues(scored1, scored2);
            Done();
        }

        [Fact]
        public void EntryPointApplyModel()
        {
            var dataView = GetBreastCancerDataviewWithTextColumns();

            dataView = Env.CreateTransform("Term{col=F1}", dataView);

            var data1 = FeatureCombiner.PrepareFeatures(Env, new FeatureCombiner.FeatureCombinerInput() { Data = dataView, Features = new[] { "F1", "F2", "Rest" } });
            var data2 = ModelOperations.Apply(Env, new ModelOperations.ApplyTransformModelInput() { Data = dataView, TransformModel = data1.Model });

            CheckSameValues(data1.OutputData, data2.OutputData);
            Done();
        }

        [Fact]
        public void EntryPointCaching()
        {
            var dataView = GetBreastCancerDataviewWithTextColumns();

            dataView = Env.CreateTransform("Term{col=F1}", dataView);

            var cached1 = Cache.CacheData(Env, new Cache.CacheInput() { Data = dataView, Caching = Cache.CachingType.Memory });
            CheckSameValues(dataView, cached1.OutputData);

            var cached2 = Cache.CacheData(Env, new Cache.CacheInput() { Data = dataView, Caching = Cache.CachingType.Disk });
            CheckSameValues(dataView, cached2.OutputData);
            Done();
        }

        //[Fact]
        //public void EntryPointSchemaManipulation()
        //{
        //    var dv1_data = new[]
        //    {
        //        new Dv1 { Col1 = 11, Col2 = 21, Col3 = 31, Col4 = 41 },
        //        new Dv1 { Col1 = 12, Col2 = 22, Col3 = 32, Col4 = 42 },
        //        new Dv1 { Col1 = 13, Col2 = 23, Col3 = 33, Col4 = 43 },
        //    };
        //    var dv1 = Env.CreateDataView(dv1_data);

        //    var concatOut = SchemaManipulation.ConcatColumns(Env,
        //        new ConcatTransform.Arguments { Column = new[] { ConcatTransform.Column.Parse("ColA:Col1,Col2") }, Data = dv1 });

        //    var postConcatDv = Env.CreateTransform("Concat{col=ColA:Col1,Col2}", dv1);
        //    CheckSameValues(concatOut.OutputData, postConcatDv);

        //    var copyOut = SchemaManipulation.CopyColumns(Env,
        //        new CopyColumnsTransform.Arguments
        //        {
        //            Column = new[] { CopyColumnsTransform.Column.Parse("ColB:Col3"), CopyColumnsTransform.Column.Parse("ColC:Col4") },
        //            Data = concatOut.OutputData,
        //        });

        //    var postCopyDv = Env.CreateTransform("Copy{col=ColB:Col3 col=ColC:Col4}", postConcatDv);
        //    CheckSameValues(copyOut.OutputData, postCopyDv);

        //    var dropOut = SchemaManipulation.DropColumns(Env,
        //        new DropColumnsTransform.Arguments { Column = new[] { "Col1", "Col2", "Col3", "Col4" }, Data = copyOut.OutputData });

        //    var postDropDv = Env.CreateTransform("Drop{col=Col1 col=Col2 col=Col3 col=Col4}", postCopyDv);
        //    CheckSameValues(dropOut.OutputData, postDropDv);

        //    var selectOut = SchemaManipulation.SelectColumns(Env,
        //        new DropColumnsTransform.KeepArguments { Column = new[] { "ColA", "ColB" }, Data = dropOut.OutputData });

        //    var postSelectDv = Env.CreateTransform("Keep{col=ColA col=ColB}", postDropDv);

        //    CheckSameValues(selectOut.OutputData, postSelectDv);

        //    var combinedModel = ModelOperations.CombineTransformModels(Env,
        //        new ModelOperations.CombineTransformModelsInput
        //        {
        //            Models = new[] { concatOut.Model, copyOut.Model, dropOut.Model, selectOut.Model }
        //        }).OutputModel;
        //    CheckSameValues(selectOut.OutputData, combinedModel.Apply(Env, dv1));
        //    Done();
        //}

        /// <summary>
        /// Helper function to get the type of build being used.
        /// </summary>
        /// <returns>Returns "core", "pub", or "dev" depending on the build type.</returns>
        private string GetBuildPrefix()
        {
#if CORECLR
            return "core";
#elif TLCFULLBUILD
            return "dev";
#else
            return "pub";
#endif
        }

        [Fact(Skip = "Execute this test if you want to regenerate the core_manifest and core_ep_list files")]
        public void RegenerateEntryPointCatalog()
        {
            var (epListContents, jObj) = BuildManifests();

            var buildPrefix = GetBuildPrefix();
            var epListFile = buildPrefix + "_ep-list.tsv";

            var entryPointsSubDir = Path.Combine("..", "Common", "EntryPoints");
            var catalog = Env.ComponentCatalog;
            var epListPath = GetBaselinePath(entryPointsSubDir, epListFile);
            DeleteOutputPath(epListPath);

            File.WriteAllLines(epListPath, epListContents);

            var manifestFile = buildPrefix + "_manifest.json";
            var manifestPath = GetBaselinePath(entryPointsSubDir, manifestFile);
            DeleteOutputPath(manifestPath);

            using (var file = File.OpenWrite(manifestPath))
            using (var writer = new StreamWriter(file))
            using (var jw = new JsonTextWriter(writer))
            {
                jw.Formatting = Formatting.Indented;
                jObj.WriteTo(jw);
            }
        }

        [Fact]
        public void EntryPointCatalog()
        {
            var (epListContents, jObj) = BuildManifests();

            var buildPrefix = GetBuildPrefix();
            var epListFile = buildPrefix + "_ep-list.tsv";

            var entryPointsSubDir = Path.Combine("..", "Common", "EntryPoints");
            var catalog = Env.ComponentCatalog;
            var path = DeleteOutputPath(entryPointsSubDir, epListFile);

            File.WriteAllLines(path, epListContents);

            CheckEquality(entryPointsSubDir, epListFile);

            var manifestFile = buildPrefix + "_manifest.json";
            var jPath = DeleteOutputPath(entryPointsSubDir, manifestFile);
            using (var file = File.OpenWrite(jPath))
            using (var writer = new StreamWriter(file))
            using (var jw = new JsonTextWriter(writer))
            {
                jw.Formatting = Formatting.Indented;
                jObj.WriteTo(jw);
            }

            CheckEquality(entryPointsSubDir, manifestFile);
            Done();
        }

        [Fact]
        public void EntryPointCatalogCheckDuplicateParams()
        {
            // Run this test to prevent introducing duplicate param names in entrypoints
            // TODO: fix entrypoints in excludeSet from having duplicate param names
            var excludeSet = new HashSet<string>();
            excludeSet.Add("Data.DataViewReference");
            excludeSet.Add("Models.CrossValidator");
            excludeSet.Add("Models.CrossValidationResultsCombiner");
            excludeSet.Add("Models.PipelineSweeper");
            excludeSet.Add("Models.PipelineSweeper");
            excludeSet.Add("Models.SweepResultExtractor");
            excludeSet.Add("Models.TrainTestEvaluator");
            excludeSet.Add("Transforms.TwoHeterogeneousModelCombiner");
            excludeSet.Add("Transforms.ManyHeterogeneousModelCombiner");

            var (epListContents, jObj) = BuildManifests();
            foreach (var ep in jObj["EntryPoints"])
            {
                if (excludeSet.Contains(ep["Name"].ToString()))
                    continue;

                var variables = new HashSet<string>();
                foreach (var param in ep["Inputs"])
                {
                    var name = param["Name"].ToString();
                    Check(variables.Add(name), "Duplicate param {0} in entrypoint {1}", name, ep["Name"]);
                }
                foreach (var param in ep["Outputs"])
                {
                    var name = param["Name"].ToString();
                    Check(variables.Add(name), "Duplicate param {0} in entrypoint {1}", name, ep["Name"]);
                }
            }

            Done();
        }

        private (IEnumerable<string> epListContents, JObject manifest) BuildManifests()
        {
            Env.ComponentCatalog.RegisterAssembly(typeof(LightGbmBinaryModelParameters).Assembly);
            Env.ComponentCatalog.RegisterAssembly(typeof(TensorFlowTransformer).Assembly);
            Env.ComponentCatalog.RegisterAssembly(typeof(ImageLoaderTransformer).Assembly);
            Env.ComponentCatalog.RegisterAssembly(typeof(SymSgdClassificationTrainer).Assembly);
            Env.ComponentCatalog.RegisterAssembly(typeof(SaveOnnxCommand).Assembly);
            Env.ComponentCatalog.RegisterAssembly(typeof(TimeSeriesProcessingEntryPoints).Assembly);

            var catalog = Env.ComponentCatalog;

            var regex = new Regex(@"\r\n?|\n", RegexOptions.Compiled);
            var epListContents = catalog.AllEntryPoints()
                .Select(x => string.Join("\t",
                x.Name,
                regex.Replace(x.Description, ""),
                x.Method.DeclaringType,
                x.Method.Name,
                x.InputType,
                x.OutputType)
                .Replace(Environment.NewLine, ""))
                .OrderBy(x => x);

            var manifest = JsonManifestUtils.BuildAllManifests(Env, catalog);

            //clean up the description from the new line characters
            if (manifest[FieldNames.TopEntryPoints] != null && manifest[FieldNames.TopEntryPoints] is JArray)
            {
                foreach (JToken entry in manifest[FieldNames.TopEntryPoints].Children())
                    if (entry[FieldNames.Desc] != null)
                        entry[FieldNames.Desc] = regex.Replace(entry[FieldNames.Desc].ToString(), "");
            }

            return (epListContents, manifest);
        }

        [Fact]
        public void EntryPointInputBuilderOptionals()
        {
            var catalog = Env.ComponentCatalog;

            InputBuilder ib1 = new InputBuilder(Env, typeof(LogisticRegression.Options), catalog);
            // Ensure that InputBuilder unwraps the Optional<string> correctly.
            var weightType = ib1.GetFieldTypeOrNull("WeightColumn");
            Assert.True(weightType.Equals(typeof(string)));

            var instance = ib1.GetInstance() as LogisticRegression.Options;
            Assert.True(!instance.WeightColumn.IsExplicit);
            Assert.True(instance.WeightColumn.Value == DefaultColumnNames.Weight);

            ib1.TrySetValue("WeightColumn", "OtherWeight");
            Assert.True(instance.WeightColumn.IsExplicit);
            Assert.Equal("OtherWeight", instance.WeightColumn.Value);

            var tok = (JToken)JValue.CreateString("AnotherWeight");
            ib1.TrySetValueJson("WeightColumn", tok);
            Assert.True(instance.WeightColumn.IsExplicit);
            Assert.Equal("AnotherWeight", instance.WeightColumn.Value);
        }

        [Fact]
        public void EntryPointInputRangeChecks()
        {
            TlcModule.RangeAttribute range = null;

            range = new TlcModule.RangeAttribute() { Min = 5.0 };
            Assert.True(EntryPointUtils.IsValueWithinRange(range, 5.1));
            Assert.True(EntryPointUtils.IsValueWithinRange(range, 5.0));
            Assert.False(EntryPointUtils.IsValueWithinRange(range, 4.9));

            range = new TlcModule.RangeAttribute() { Inf = 5.0 };
            Assert.True(EntryPointUtils.IsValueWithinRange(range, 5.1));
            Assert.False(EntryPointUtils.IsValueWithinRange(range, 5.0));
            Assert.False(EntryPointUtils.IsValueWithinRange(range, 4.9));

            range = new TlcModule.RangeAttribute() { Max = 5.0 };
            Assert.False(EntryPointUtils.IsValueWithinRange(range, 5.1));
            Assert.True(EntryPointUtils.IsValueWithinRange(range, 5.0));
            Assert.True(EntryPointUtils.IsValueWithinRange(range, 4.9));

            range = new TlcModule.RangeAttribute() { Sup = 5.0 };
            Assert.False(EntryPointUtils.IsValueWithinRange(range, 5.1));
            Assert.False(EntryPointUtils.IsValueWithinRange(range, 5.0));
            Assert.True(EntryPointUtils.IsValueWithinRange(range, 4.9));

            range = new TlcModule.RangeAttribute() { Max = 1.0, Min = -1.0 };
            Assert.False(EntryPointUtils.IsValueWithinRange(range, -1.1));
            Assert.False(EntryPointUtils.IsValueWithinRange(range, 1.1));
            Assert.True(EntryPointUtils.IsValueWithinRange(range, 0.0));
        }

        [Fact]
        public void EntryPointCreateEnsemble()
        {
            var dataView = GetBreastCancerDataView();
            const int nModels = 5;
            var splitOutput = CVSplit.Split(Env, new CVSplit.Input { Data = dataView, NumFolds = nModels + 1 });
            var predictorModels = new PredictorModel[nModels];
            var individualScores = new IDataView[nModels];
            for (int i = 0; i < nModels; i++)
            {
                var data = splitOutput.TrainData[i];
                var lrInput = new LogisticRegression.Options
                {
                    TrainingData = data,
                    L1Weight = (Single)0.1 * i,
                    L2Weight = (Single)0.01 * (1 + i),
                    NormalizeFeatures = NormalizeOption.No
                };
                predictorModels[i] = LogisticRegression.TrainBinary(Env, lrInput).PredictorModel;
                individualScores[i] =
                    ScoreModel.Score(Env,
                        new ScoreModel.Input { Data = splitOutput.TestData[nModels], PredictorModel = predictorModels[i] })
                        .ScoredData;
                individualScores[i] = new ColumnCopyingTransformer(Env,(
                    MetadataUtils.Const.ScoreValueKind.Score,
                    (MetadataUtils.Const.ScoreValueKind.Score + i).ToString())
                    ).Transform(individualScores[i]);

                individualScores[i] = ColumnSelectingTransformer.CreateDrop(Env, individualScores[i], MetadataUtils.Const.ScoreValueKind.Score);
            }

            var avgEnsembleInput = new EnsembleCreator.ClassifierInput { Models = predictorModels, ModelCombiner = EnsembleCreator.ClassifierCombiner.Average };
            var avgEnsemble = EnsembleCreator.CreateBinaryEnsemble(Env, avgEnsembleInput).PredictorModel;
            var avgScored =
                ScoreModel.Score(Env,
                    new ScoreModel.Input { Data = splitOutput.TestData[nModels], PredictorModel = avgEnsemble }).ScoredData;

            var medEnsembleInput = new EnsembleCreator.ClassifierInput { Models = predictorModels };
            var medEnsemble = EnsembleCreator.CreateBinaryEnsemble(Env, medEnsembleInput).PredictorModel;
            var medScored =
                ScoreModel.Score(Env,
                new ScoreModel.Input { Data = splitOutput.TestData[nModels], PredictorModel = medEnsemble }).ScoredData;

            var regEnsembleInput = new EnsembleCreator.RegressionInput() { Models = predictorModels };
            var regEnsemble = EnsembleCreator.CreateRegressionEnsemble(Env, regEnsembleInput).PredictorModel;
            var regScored =
                ScoreModel.Score(Env,
                new ScoreModel.Input { Data = splitOutput.TestData[nModels], PredictorModel = regEnsemble }).ScoredData;

            var zippedScores = ZipDataView.Create(Env, individualScores);

            var avgComb = new Average(Env).GetCombiner();
            var medComb = new Median(Env).GetCombiner();
            using (var curs1 = avgScored.GetRowCursorForAllColumns())
            using (var curs2 = medScored.GetRowCursorForAllColumns())
            using (var curs3 = regScored.GetRowCursorForAllColumns())
            using (var curs4 = zippedScores.GetRowCursorForAllColumns())
            {
                var scoreColumn = curs1.Schema.GetColumnOrNull(MetadataUtils.Const.ScoreValueKind.Score);
                Assert.True(scoreColumn.HasValue);
                var avgScoreGetter = curs1.GetGetter<Single>(scoreColumn.Value.Index);

                scoreColumn = curs2.Schema.GetColumnOrNull(MetadataUtils.Const.ScoreValueKind.Score);
                Assert.True(scoreColumn.HasValue);
                var medScoreGetter = curs2.GetGetter<Single>(scoreColumn.Value.Index);

                scoreColumn = curs3.Schema.GetColumnOrNull(MetadataUtils.Const.ScoreValueKind.Score);
                Assert.True(scoreColumn.HasValue);
                var regScoreGetter = curs3.GetGetter<Single>(scoreColumn.Value.Index);

                var individualScoreGetters = new ValueGetter<Single>[nModels];
                for (int i = 0; i < nModels; i++)
                {
                    scoreColumn = curs4.Schema.GetColumnOrNull(MetadataUtils.Const.ScoreValueKind.Score + i);
                    individualScoreGetters[i] = curs4.GetGetter<Single>(scoreColumn.Value.Index);
                }

                var scoreBuffer = new Single[nModels];
                while (curs1.MoveNext())
                {
                    var move = curs2.MoveNext();
                    Assert.True(move);
                    move = curs3.MoveNext();
                    Assert.True(move);
                    move = curs4.MoveNext();
                    Assert.True(move);

                    Single score = 0;
                    avgScoreGetter(ref score);
                    for (int i = 0; i < nModels; i++)
                        individualScoreGetters[i](ref scoreBuffer[i]);
                    Single avgScore = 0;
                    avgComb(ref avgScore, scoreBuffer, null);
                    Assert.Equal(score, avgScore);

                    medScoreGetter(ref score);
                    Single medScore = 0;
                    medComb(ref medScore, scoreBuffer, null);
                    Assert.Equal(score, medScore);

                    regScoreGetter(ref score);
                    Assert.Equal(score, medScore);
                }
                var moved = curs2.MoveNext();
                Assert.False(moved);
                moved = curs3.MoveNext();
                Assert.False(moved);
                moved = curs4.MoveNext();
                Assert.False(moved);
            }
        }

        [Fact]
        public void EntryPointOptionalParams()
        {
            string inputGraph = @"
                {
                  'Nodes': [
                    {
                      'Name': 'Data.CustomTextLoader',
                      'Inputs': {
                        'InputFile': '$file1'
                      },
                      'Outputs': {
                        'Data': '$data1'
                      }
                    },
                    {
                      'Name': 'Trainers.LogisticRegressionBinaryClassifier',
                      'Inputs': {
                        'TrainingData': '$data1',
                        'NumThreads': 1
                      },
                      'Outputs': {
                        'PredictorModel': '$model1'
                      }
                    }
                  ]
                }";

            JObject graph = JObject.Parse(inputGraph);
            var runner = new GraphRunner(Env, graph[FieldNames.Nodes] as JArray);

            var dataPath = GetDataPath("breast-cancer.txt");
            var inputFile = new SimpleFileHandle(Env, dataPath, false, false);
            runner.SetInput("file1", inputFile);

            runner.RunAll();

            var model = runner.GetOutput<PredictorModel>("model1");
            Assert.NotNull(model);
        }

        protected static string EscapePath(string path)
        {
            return path.Replace("\\", "\\\\");
        }

        [Fact]
        public void EntryPointExecGraphCommand()
        {
            var dataPath = GetDataPath("breast-cancer.txt");
            var modelPath = DeleteOutputPath("model.zip");

            string inputGraph = string.Format(@"
                {{
                  'Nodes': [
                    {{
                      'Name': 'Data.CustomTextLoader',
                      'Inputs': {{
                        'InputFile': '$file1'
                      }},
                      'Outputs': {{
                        'Data': '$data1'
                      }}
                    }},
                    {{
                      'Name': 'Trainers.LogisticRegressionBinaryClassifier',
                      'Inputs': {{
                        'TrainingData': '$data1',
                        'NumThreads': 1
                      }},
                      'Outputs': {{
                        'PredictorModel': '$model1'
                      }}
                    }}
                  ],
                  'Inputs' : {{
                    'file1' : '{0}'
                  }},
                  'Outputs' : {{
                    'model1' : '{1}'
                  }}
                }}", EscapePath(dataPath), EscapePath(modelPath));

            var jsonPath = DeleteOutputPath("graph.json");
            File.WriteAllLines(jsonPath, new[] { inputGraph });

            var args = new ExecuteGraphCommand.Arguments() { GraphPath = jsonPath };
            var cmd = new ExecuteGraphCommand(Env, args);
            cmd.Run();
        }

        //[Fact]
        //public void EntryPointArrayOfVariables()
        //{
        //    string inputGraph = @"
        //        {
        //          ""Nodes"": [
        //            {
        //              ""Name"": ""SchemaManipulation.ConcatColumns"",
        //              ""Inputs"": {
        //                ""Data"": ""$data1"",
        //                ""Column"": [{""Name"":""ColA"", ""Source"":[""Col1"", ""Col2""]}]
        //              },
        //              ""Outputs"": {
        //                ""Model"": ""$model1"",
        //                ""OutputData"": ""$data2""
        //              }
        //            },
        //            {
        //              ""Name"": ""SchemaManipulation.CopyColumns"",
        //              ""Inputs"": {
        //                ""Data"": ""$data2"",
        //                ""Column"": [{""Name"":""ColB"", ""Source"":""Col3""}, {""Name"":""ColC"", ""Source"":""Col4""}]
        //              },
        //              ""Outputs"": {
        //                ""Model"": ""$model2"",
        //                ""OutputData"": ""$data3""
        //              }
        //            },
        //            {
        //              ""Name"": ""ModelOperations.CombineTransformModels"",
        //              ""Inputs"": {
        //                Models: [""$model1"", ""$model2""]
        //              },
        //              ""Outputs"": {
        //                OutputModel: ""$model3""
        //              }
        //            }
        //          ]
        //        }";

        //    JObject graph = JObject.Parse(inputGraph);
        //    var catalog = Env.ComponentCatalog;
        //    var runner = new GraphRunner(Env, catalog, graph[FieldNames.Nodes] as JArray);

        //    var dv1_data = new[]
        //    {
        //        new Dv1 { Col1 = 11, Col2 = 21, Col3 = 31, Col4 = 41 },
        //        new Dv1 { Col1 = 12, Col2 = 22, Col3 = 32, Col4 = 42 },
        //        new Dv1 { Col1 = 13, Col2 = 23, Col3 = 33, Col4 = 43 },
        //    };
        //    var dv1 = Env.CreateDataView(dv1_data);
        //    runner.SetInput("data1", dv1);
        //    runner.RunAll();
        //    var model = runner.GetOutput<ITransformModel>("model3");
        //    Assert.NotNull(model);
        //}

        [Fact]
        public void EntryPointCalibrate()
        {
            var dataView = GetBreastCancerDataView();

            var splitOutput = CVSplit.Split(Env, new CVSplit.Input { Data = dataView, NumFolds = 3 });

            var lrModel = LogisticRegression.TrainBinary(Env, new LogisticRegression.Options { TrainingData = splitOutput.TestData[0] }).PredictorModel;
            var calibratedLrModel = Calibrate.FixedPlatt(Env,
                new Calibrate.FixedPlattInput { Data = splitOutput.TestData[1], UncalibratedPredictorModel = lrModel }).PredictorModel;

            var scored1 = ScoreModel.Score(Env, new ScoreModel.Input() { Data = splitOutput.TestData[2], PredictorModel = lrModel }).ScoredData;
            scored1 = ScoreModel.SelectColumns(Env, new ScoreModel.ScoreColumnSelectorInput() { Data = scored1, ExtraColumns = new[] { "Label" } }).OutputData;

            var scored2 = ScoreModel.Score(Env, new ScoreModel.Input() { Data = splitOutput.TestData[2], PredictorModel = calibratedLrModel }).ScoredData;
            scored2 = ScoreModel.SelectColumns(Env, new ScoreModel.ScoreColumnSelectorInput() { Data = scored2, ExtraColumns = new[] { "Label" } }).OutputData;

            Assert.Equal(4, scored1.Schema.Count);
            CheckSameValues(scored1, scored2);

            var input = new Calibrate.NoArgumentsInput() { Data = splitOutput.TestData[1], UncalibratedPredictorModel = lrModel };
            calibratedLrModel = Calibrate.Platt(Env, input).PredictorModel;
            calibratedLrModel = Calibrate.Naive(Env, input).PredictorModel;
            calibratedLrModel = Calibrate.Pav(Env, input).PredictorModel;

            // This tests that the SchemaBindableCalibratedPredictor doesn't get confused if its sub-predictor is already calibrated.
            var fastForest = new FastForestClassification(Env, "Label", "Features");
            var rmd = new RoleMappedData(splitOutput.TrainData[0], "Label", "Features");
            var ffModel = new PredictorModelImpl(Env, rmd, splitOutput.TrainData[0], fastForest.Train(rmd));
            var calibratedFfModel = Calibrate.Platt(Env,
                new Calibrate.NoArgumentsInput() { Data = splitOutput.TestData[0], UncalibratedPredictorModel = ffModel }).PredictorModel;
            var twiceCalibratedFfModel = Calibrate.Platt(Env,
                new Calibrate.NoArgumentsInput() { Data = splitOutput.TestData[0], UncalibratedPredictorModel = calibratedFfModel }).PredictorModel;
            var scoredFf = ScoreModel.Score(Env, new ScoreModel.Input() { Data = splitOutput.TestData[2], PredictorModel = twiceCalibratedFfModel }).ScoredData;
        }


        [Fact]
        public void EntryPointPipelineEnsemble()
        {
            var dataView = GetBreastCancerDataView();
            const int nModels = 5;
            var splitOutput = CVSplit.Split(Env, new CVSplit.Input { Data = dataView, NumFolds = nModels + 1 });
            var predictorModels = new PredictorModel[nModels];
            var individualScores = new IDataView[nModels];
            for (int i = 0; i < nModels; i++)
            {
                var data = splitOutput.TrainData[i];
                data = new RandomFourierFeaturizingEstimator(Env, new[] {
                    new RandomFourierFeaturizingTransformer.ColumnInfo("Features", "Features1", 10, false),
                    new RandomFourierFeaturizingTransformer.ColumnInfo("Features", "Features2", 10, false),
                }).Fit(data).Transform(data);

                data = new ColumnConcatenatingTransformer(Env, "Features", new[] { "Features1", "Features2" }).Transform(data);
                data = new ValueToKeyMappingEstimator(Env, "Label", "Label", sort: ValueToKeyMappingTransformer.SortOrder.Value).Fit(data).Transform(data);

                var lrInput = new LogisticRegression.Options
                {
                    TrainingData = data,
                    L1Weight = (Single)0.1 * i,
                    L2Weight = (Single)0.01 * (1 + i),
                    NormalizeFeatures = NormalizeOption.Yes
                };
                predictorModels[i] = LogisticRegression.TrainBinary(Env, lrInput).PredictorModel;
                var transformModel = new TransformModelImpl(Env, data, splitOutput.TrainData[i]);

                predictorModels[i] = ModelOperations.CombineTwoModels(Env,
                    new ModelOperations.SimplePredictorModelInput()
                    { PredictorModel = predictorModels[i], TransformModel = transformModel }).PredictorModel;

                individualScores[i] =
                    ScoreModel.Score(Env,
                        new ScoreModel.Input { Data = splitOutput.TestData[nModels], PredictorModel = predictorModels[i] })
                        .ScoredData;
            }

            var binaryEnsembleModel = EnsembleCreator.CreateBinaryPipelineEnsemble(Env,
                new EnsembleCreator.PipelineClassifierInput()
                {
                    ModelCombiner = EnsembleCreator.ClassifierCombiner.Average,
                    Models = predictorModels
                }).PredictorModel;
            var binaryEnsembleCalibrated = Calibrate.Platt(Env,
                new Calibrate.NoArgumentsInput()
                {
                    Data = splitOutput.TestData[nModels],
                    UncalibratedPredictorModel = binaryEnsembleModel
                }).PredictorModel;
            var binaryScored = ScoreModel.Score(Env,
                new ScoreModel.Input
                {
                    Data = splitOutput.TestData[nModels],
                    PredictorModel = binaryEnsembleModel
                }).ScoredData;
            var binaryScoredCalibrated = ScoreModel.Score(Env,
                new ScoreModel.Input
                {
                    Data = splitOutput.TestData[nModels],
                    PredictorModel = binaryEnsembleCalibrated
                }).ScoredData;

            var regressionEnsembleModel = EnsembleCreator.CreateRegressionPipelineEnsemble(Env,
                new EnsembleCreator.PipelineRegressionInput()
                {
                    ModelCombiner = EnsembleCreator.ScoreCombiner.Average,
                    Models = predictorModels
                }).PredictorModel;
            var regressionScored = ScoreModel.Score(Env,
                new ScoreModel.Input
                {
                    Data = splitOutput.TestData[nModels],
                    PredictorModel = regressionEnsembleModel
                }).ScoredData;

            var anomalyEnsembleModel = EnsembleCreator.CreateAnomalyPipelineEnsemble(Env,
                new EnsembleCreator.PipelineAnomalyInput()
                {
                    ModelCombiner = EnsembleCreator.ScoreCombiner.Average,
                    Models = predictorModels
                }).PredictorModel;
            var anomalyScored = ScoreModel.Score(Env,
                new ScoreModel.Input
                {
                    Data = splitOutput.TestData[nModels],
                    PredictorModel = anomalyEnsembleModel
                }).ScoredData;

            // Make sure the scorers have the correct types.
            var scoreCol = binaryScored.Schema.GetColumnOrNull(MetadataUtils.Const.ScoreValueKind.Score);
            Assert.True(scoreCol.HasValue, "Data scored with binary ensemble does not have a score column");
            var type = binaryScored.Schema[scoreCol.Value.Index].Metadata.Schema.GetColumnOrNull(MetadataUtils.Kinds.ScoreColumnKind)?.Type;
            Assert.True(type is TextType, "Binary ensemble scored data does not have correct type of metadata.");
            var kind = default(ReadOnlyMemory<char>);
            binaryScored.Schema[scoreCol.Value.Index].Metadata.GetValue(MetadataUtils.Kinds.ScoreColumnKind, ref kind);
            Assert.True(ReadOnlyMemoryUtils.EqualsStr(MetadataUtils.Const.ScoreColumnKind.BinaryClassification, kind),
                $"Binary ensemble scored data column type should be '{MetadataUtils.Const.ScoreColumnKind.BinaryClassification}', but is instead '{kind}'");

            scoreCol = regressionScored.Schema.GetColumnOrNull(MetadataUtils.Const.ScoreValueKind.Score);
            Assert.True(scoreCol.HasValue, "Data scored with regression ensemble does not have a score column");
            type = regressionScored.Schema[scoreCol.Value.Index].Metadata.Schema[MetadataUtils.Kinds.ScoreColumnKind].Type;
            Assert.True(type is TextType, "Regression ensemble scored data does not have correct type of metadata.");
            regressionScored.Schema[scoreCol.Value.Index].Metadata.GetValue(MetadataUtils.Kinds.ScoreColumnKind, ref kind);
            Assert.True(ReadOnlyMemoryUtils.EqualsStr(MetadataUtils.Const.ScoreColumnKind.Regression, kind),
                $"Regression ensemble scored data column type should be '{MetadataUtils.Const.ScoreColumnKind.Regression}', but is instead '{kind}'");

            scoreCol = anomalyScored.Schema.GetColumnOrNull(MetadataUtils.Const.ScoreValueKind.Score);
            Assert.True(scoreCol.HasValue, "Data scored with anomaly detection ensemble does not have a score column");
            type = anomalyScored.Schema[scoreCol.Value.Index].Metadata.Schema[MetadataUtils.Kinds.ScoreColumnKind].Type;
            Assert.True(type is TextType, "Anomaly detection ensemble scored data does not have correct type of metadata.");
            anomalyScored.Schema[scoreCol.Value.Index].Metadata.GetValue(MetadataUtils.Kinds.ScoreColumnKind, ref kind);
            Assert.True(ReadOnlyMemoryUtils.EqualsStr(MetadataUtils.Const.ScoreColumnKind.AnomalyDetection, kind),
                $"Anomaly detection ensemble scored data column type should be '{MetadataUtils.Const.ScoreColumnKind.AnomalyDetection}', but is instead '{kind}'");

            var modelPath = DeleteOutputPath("SavePipe", "PipelineEnsembleModel.zip");
            using (var file = Env.CreateOutputFile(modelPath))
            using (var strm = file.CreateWriteStream())
                regressionEnsembleModel.Save(Env, strm);

            PredictorModel loadedFromSaved;
            using (var file = Env.OpenInputFile(modelPath))
            using (var strm = file.OpenReadStream())
                loadedFromSaved = new PredictorModelImpl(Env, strm);

            var scoredFromSaved = ScoreModel.Score(Env,
                new ScoreModel.Input()
                {
                    Data = splitOutput.TestData[nModels],
                    PredictorModel = loadedFromSaved
                }).ScoredData;

            using (var cursReg = regressionScored.GetRowCursorForAllColumns())
            using (var cursBin = binaryScored.GetRowCursorForAllColumns())
            using (var cursBinCali = binaryScoredCalibrated.GetRowCursorForAllColumns())
            using (var cursAnom = anomalyScored.GetRowCursorForAllColumns())
            using (var curs0 = individualScores[0].GetRowCursorForAllColumns())
            using (var curs1 = individualScores[1].GetRowCursorForAllColumns())
            using (var curs2 = individualScores[2].GetRowCursorForAllColumns())
            using (var curs3 = individualScores[3].GetRowCursorForAllColumns())
            using (var curs4 = individualScores[4].GetRowCursorForAllColumns())
            using (var cursSaved = scoredFromSaved.GetRowCursorForAllColumns())
            {
                var scoreColumn = curs0.Schema.GetColumnOrNull(MetadataUtils.Const.ScoreValueKind.Score);
                Assert.True(scoreColumn.HasValue);
                var getter0 = curs0.GetGetter<Single>(scoreColumn.Value.Index);
                scoreColumn = curs1.Schema.GetColumnOrNull(MetadataUtils.Const.ScoreValueKind.Score);
                Assert.True(scoreColumn.HasValue);
                var getter1 = curs1.GetGetter<Single>(scoreColumn.Value.Index);
                scoreColumn = curs2.Schema.GetColumnOrNull(MetadataUtils.Const.ScoreValueKind.Score);
                Assert.True(scoreColumn.HasValue);
                var getter2 = curs2.GetGetter<Single>(scoreColumn.Value.Index);
                scoreColumn = curs3.Schema.GetColumnOrNull(MetadataUtils.Const.ScoreValueKind.Score);
                Assert.True(scoreColumn.HasValue);
                var getter3 = curs3.GetGetter<Single>(scoreColumn.Value.Index);
                scoreColumn = curs4.Schema.GetColumnOrNull(MetadataUtils.Const.ScoreValueKind.Score);
                Assert.True(scoreColumn.HasValue);
                var getter4 = curs4.GetGetter<Single>(scoreColumn.Value.Index);
                scoreColumn = cursReg.Schema.GetColumnOrNull(MetadataUtils.Const.ScoreValueKind.Score);
                Assert.True(scoreColumn.HasValue);
                var getterReg = cursReg.GetGetter<Single>(scoreColumn.Value.Index);
                scoreColumn = cursBin.Schema.GetColumnOrNull(MetadataUtils.Const.ScoreValueKind.Score);
                Assert.True(scoreColumn.HasValue);
                var getterBin = cursBin.GetGetter<Single>(scoreColumn.Value.Index);
                scoreColumn = cursBinCali.Schema.GetColumnOrNull(MetadataUtils.Const.ScoreValueKind.Score);
                Assert.True(scoreColumn.HasValue);
                var getterBinCali = cursBinCali.GetGetter<Single>(scoreColumn.Value.Index);
                scoreColumn = cursSaved.Schema.GetColumnOrNull(MetadataUtils.Const.ScoreValueKind.Score);
                Assert.True(scoreColumn.HasValue);
                var getterSaved = cursSaved.GetGetter<Single>(scoreColumn.Value.Index);
                scoreColumn = cursAnom.Schema.GetColumnOrNull(MetadataUtils.Const.ScoreValueKind.Score);
                Assert.True(scoreColumn.HasValue);
                var getterAnom = cursAnom.GetGetter<Single>(scoreColumn.Value.Index);

                var c = new Average(Env).GetCombiner();
                while (cursReg.MoveNext())
                {
                    Single score = 0;
                    getterReg(ref score);
                    Assert.True(curs0.MoveNext());
                    Assert.True(curs1.MoveNext());
                    Assert.True(curs2.MoveNext());
                    Assert.True(curs3.MoveNext());
                    Assert.True(curs4.MoveNext());
                    Assert.True(cursBin.MoveNext());
                    Assert.True(cursBinCali.MoveNext());
                    Assert.True(cursSaved.MoveNext());
                    Assert.True(cursAnom.MoveNext());
                    Single[] score0 = new Single[5];
                    getter0(ref score0[0]);
                    getter1(ref score0[1]);
                    getter2(ref score0[2]);
                    getter3(ref score0[3]);
                    getter4(ref score0[4]);
                    Single scoreBin = 0;
                    Single scoreBinCali = 0;
                    Single scoreSaved = 0;
                    Single scoreAnom = 0;
                    getterBin(ref scoreBin);
                    getterBinCali(ref scoreBinCali);
                    getterSaved(ref scoreSaved);
                    getterAnom(ref scoreAnom);
                    Assert.True(Single.IsNaN(scoreBin) && Single.IsNaN(score) || scoreBin == score);
                    Assert.True(Single.IsNaN(scoreBinCali) && Single.IsNaN(score) || scoreBinCali == score);
                    Assert.True(Single.IsNaN(scoreSaved) && Single.IsNaN(score) || CompareNumbersWithTolerance(scoreSaved, score, null, 5));
                    Assert.True(Single.IsNaN(scoreAnom) && Single.IsNaN(score) || scoreAnom == score);

                    Single avg = 0;
                    c(ref avg, score0, null);
                    Assert.True(Single.IsNaN(avg) && Single.IsNaN(score) || avg == score);
                }
                Assert.False(curs0.MoveNext());
                Assert.False(curs1.MoveNext());
                Assert.False(curs2.MoveNext());
                Assert.False(curs3.MoveNext());
                Assert.False(curs4.MoveNext());
                Assert.False(cursBin.MoveNext());
                Assert.False(cursBinCali.MoveNext());
                Assert.False(cursSaved.MoveNext());
                Assert.False(cursAnom.MoveNext());
            }
        }


        [Fact]
        public void EntryPointPipelineEnsembleText()
        {
            var dataPath = GetDataPath("lm.sample.txt");
            var inputFile = new SimpleFileHandle(Env, dataPath, false, false);
            var dataView = EntryPoints.ImportTextData.TextLoader(Env, new EntryPoints.ImportTextData.LoaderInput()
            {
                Arguments =
                {
                    HasHeader = true,
                    Column = new[]
                    {
                        new TextLoader.Column("Label", DataKind.TX, 0),
                        new TextLoader.Column("Text", DataKind.TX, 3)
                    }
                },

                InputFile = inputFile
            }).Data;

            ValueMapper<ReadOnlyMemory<char>, bool> labelToBinary =
                (in ReadOnlyMemory<char> src, ref bool dst) =>
                {
                    if (ReadOnlyMemoryUtils.EqualsStr("Sport", src))
                        dst = true;
                    else
                        dst = false;
                };
            dataView = LambdaColumnMapper.Create(Env, "TextToBinaryLabel", dataView, "Label", "Label",
                TextType.Instance, BoolType.Instance, labelToBinary);

            const int nModels = 5;
            var splitOutput = CVSplit.Split(Env, new CVSplit.Input { Data = dataView, NumFolds = nModels + 1 });
            var predictorModels = new PredictorModel[nModels];
            var individualScores = new IDataView[nModels];
            for (int i = 0; i < nModels; i++)
            {
                var data = splitOutput.TrainData[i];
                if (i % 2 == 0)
                {
                    data = new TextFeaturizingEstimator(Env, "Text", "Features", args =>
                    {
                        args.UseStopRemover = true;
                    }).Fit(data).Transform(data);
                }
                else
                {
                    data = WordHashBagProducingTransformer.Create(Env,
                        new WordHashBagProducingTransformer.Arguments()
                        {
                            Column =
                                new[] { new WordHashBagProducingTransformer.Column() { Name = "Features", Source = new[] { "Text" } }, }
                        },
                        data);
                }
                var lrInput = new LogisticRegression.Options
                {
                    TrainingData = data,
                    L1Weight = (Single)0.1 * i,
                    L2Weight = (Single)0.01 * (1 + i),
                    NormalizeFeatures = NormalizeOption.Yes
                };
                predictorModels[i] = LogisticRegression.TrainBinary(Env, lrInput).PredictorModel;
                var transformModel = new TransformModelImpl(Env, data, splitOutput.TrainData[i]);

                predictorModels[i] = ModelOperations.CombineTwoModels(Env,
                    new ModelOperations.SimplePredictorModelInput()
                    { PredictorModel = predictorModels[i], TransformModel = transformModel }).PredictorModel;

                individualScores[i] =
                    ScoreModel.Score(Env,
                        new ScoreModel.Input { Data = splitOutput.TestData[nModels], PredictorModel = predictorModels[i] })
                        .ScoredData;
            }

            var binaryEnsembleModel = EnsembleCreator.CreateBinaryPipelineEnsemble(Env,
                new EnsembleCreator.PipelineClassifierInput()
                {
                    ModelCombiner = EnsembleCreator.ClassifierCombiner.Average,
                    Models = predictorModels
                }).PredictorModel;
            var binaryEnsembleCalibrated = Calibrate.Platt(Env,
                new Calibrate.NoArgumentsInput()
                {
                    Data = splitOutput.TestData[nModels],
                    UncalibratedPredictorModel = binaryEnsembleModel
                }).PredictorModel;
            var binaryScored = ScoreModel.Score(Env,
                new ScoreModel.Input
                {
                    Data = splitOutput.TestData[nModels],
                    PredictorModel = binaryEnsembleModel
                }).ScoredData;
            var binaryScoredCalibrated = ScoreModel.Score(Env,
                new ScoreModel.Input
                {
                    Data = splitOutput.TestData[nModels],
                    PredictorModel = binaryEnsembleCalibrated
                }).ScoredData;

            var regressionEnsembleModel = EnsembleCreator.CreateRegressionPipelineEnsemble(Env,
                new EnsembleCreator.PipelineRegressionInput()
                {
                    ModelCombiner = EnsembleCreator.ScoreCombiner.Average,
                    Models = predictorModels
                }).PredictorModel;
            var regressionScored = ScoreModel.Score(Env,
                new ScoreModel.Input
                {
                    Data = splitOutput.TestData[nModels],
                    PredictorModel = regressionEnsembleModel
                }).ScoredData;

            var modelPath = DeleteOutputPath("SavePipe", "PipelineEnsembleModel.zip");
            using (var file = Env.CreateOutputFile(modelPath))
            using (var strm = file.CreateWriteStream())
                regressionEnsembleModel.Save(Env, strm);

            PredictorModel loadedFromSaved;
            using (var file = Env.OpenInputFile(modelPath))
            using (var strm = file.OpenReadStream())
                loadedFromSaved = new PredictorModelImpl(Env, strm);

            var scoredFromSaved = ScoreModel.Score(Env,
                new ScoreModel.Input()
                {
                    Data = splitOutput.TestData[nModels],
                    PredictorModel = loadedFromSaved
                }).ScoredData;

            using (var cursReg = regressionScored.GetRowCursorForAllColumns())
            using (var cursBin = binaryScored.GetRowCursorForAllColumns())
            using (var cursBinCali = binaryScoredCalibrated.GetRowCursorForAllColumns())
            using (var curs0 = individualScores[0].GetRowCursorForAllColumns())
            using (var curs1 = individualScores[1].GetRowCursorForAllColumns())
            using (var curs2 = individualScores[2].GetRowCursorForAllColumns())
            using (var curs3 = individualScores[3].GetRowCursorForAllColumns())
            using (var curs4 = individualScores[4].GetRowCursorForAllColumns())
            using (var cursSaved = scoredFromSaved.GetRowCursorForAllColumns())
            {
                var scoreColumn = curs0.Schema.GetColumnOrNull(MetadataUtils.Const.ScoreValueKind.Score);
                Assert.True(scoreColumn.HasValue);
                var getter0 = curs0.GetGetter<Single>(scoreColumn.Value.Index);
                scoreColumn = curs1.Schema.GetColumnOrNull(MetadataUtils.Const.ScoreValueKind.Score);
                Assert.True(scoreColumn.HasValue);
                var getter1 = curs1.GetGetter<Single>(scoreColumn.Value.Index);
                scoreColumn = curs2.Schema.GetColumnOrNull(MetadataUtils.Const.ScoreValueKind.Score);
                Assert.True(scoreColumn.HasValue);
                var getter2 = curs2.GetGetter<Single>(scoreColumn.Value.Index);
                scoreColumn = curs3.Schema.GetColumnOrNull(MetadataUtils.Const.ScoreValueKind.Score);
                Assert.True(scoreColumn.HasValue);
                var getter3 = curs3.GetGetter<Single>(scoreColumn.Value.Index);
                scoreColumn = curs4.Schema.GetColumnOrNull(MetadataUtils.Const.ScoreValueKind.Score);
                Assert.True(scoreColumn.HasValue);
                var getter4 = curs4.GetGetter<Single>(scoreColumn.Value.Index);
                scoreColumn = cursReg.Schema.GetColumnOrNull(MetadataUtils.Const.ScoreValueKind.Score);
                Assert.True(scoreColumn.HasValue);
                var getterReg = cursReg.GetGetter<Single>(scoreColumn.Value.Index);
                scoreColumn = cursBin.Schema.GetColumnOrNull(MetadataUtils.Const.ScoreValueKind.Score);
                Assert.True(scoreColumn.HasValue);
                var getterBin = cursBin.GetGetter<Single>(scoreColumn.Value.Index);
                scoreColumn = cursBinCali.Schema.GetColumnOrNull(MetadataUtils.Const.ScoreValueKind.Score);
                Assert.True(scoreColumn.HasValue);
                var getterBinCali = cursBinCali.GetGetter<Single>(scoreColumn.Value.Index);
                scoreColumn = cursSaved.Schema.GetColumnOrNull(MetadataUtils.Const.ScoreValueKind.Score);
                Assert.True(scoreColumn.HasValue);
                var getterSaved = cursSaved.GetGetter<Single>(scoreColumn.Value.Index);

                var c = new Average(Env).GetCombiner();
                while (cursReg.MoveNext())
                {
                    Single score = 0;
                    getterReg(ref score);
                    Assert.True(curs0.MoveNext());
                    Assert.True(curs1.MoveNext());
                    Assert.True(curs2.MoveNext());
                    Assert.True(curs3.MoveNext());
                    Assert.True(curs4.MoveNext());
                    Assert.True(cursBin.MoveNext());
                    Assert.True(cursBinCali.MoveNext());
                    Assert.True(cursSaved.MoveNext());
                    Single[] score0 = new Single[5];
                    getter0(ref score0[0]);
                    getter1(ref score0[1]);
                    getter2(ref score0[2]);
                    getter3(ref score0[3]);
                    getter4(ref score0[4]);
                    Single scoreBin = 0;
                    Single scoreBinCali = 0;
                    Single scoreSaved = 0;
                    getterBin(ref scoreBin);
                    getterBinCali(ref scoreBinCali);
                    getterSaved(ref scoreSaved);
                    Assert.True(Single.IsNaN(scoreBin) && Single.IsNaN(score) || scoreBin == score);
                    Assert.True(Single.IsNaN(scoreBinCali) && Single.IsNaN(score) || scoreBinCali == score);
                    Assert.True(Single.IsNaN(scoreSaved) && Single.IsNaN(score) || scoreSaved == score);

                    Single avg = 0;
                    c(ref avg, score0, null);
                    Assert.True(Single.IsNaN(avg) && Single.IsNaN(score) || avg == score);
                }
                Assert.False(curs0.MoveNext());
                Assert.False(curs1.MoveNext());
                Assert.False(curs2.MoveNext());
                Assert.False(curs3.MoveNext());
                Assert.False(curs4.MoveNext());
                Assert.False(cursBin.MoveNext());
                Assert.False(cursBinCali.MoveNext());
                Assert.False(cursSaved.MoveNext());
            }
        }

        [Fact]
        public void EntryPointMulticlassPipelineEnsemble()
        {
            var dataPath = GetDataPath("iris.txt");
            var inputFile = new SimpleFileHandle(Env, dataPath, false, false);
            var dataView = EntryPoints.ImportTextData.TextLoader(Env, new EntryPoints.ImportTextData.LoaderInput()
            {
                Arguments =
                {
                    Column = new[]
                    {
                        new TextLoader.Column("Label", DataKind.R4, 0),
                        new TextLoader.Column("Features", DataKind.R4, new [] { new TextLoader.Range(1, 4) })
                    }
                },

                InputFile = inputFile
            }).Data;

            const int nModels = 5;
            var splitOutput = CVSplit.Split(Env, new CVSplit.Input { Data = dataView, NumFolds = nModels + 1 });
            var predictorModels = new PredictorModel[nModels];
            var individualScores = new IDataView[nModels];
            for (int i = 0; i < nModels; i++)
            {
                var data = splitOutput.TrainData[i];
                data = new RandomFourierFeaturizingEstimator(Env, new[] {
                    new RandomFourierFeaturizingTransformer.ColumnInfo("Features", "Features1", 10, false),
                    new RandomFourierFeaturizingTransformer.ColumnInfo("Features", "Features2", 10, false),
                }).Fit(data).Transform(data);
                data = new ColumnConcatenatingTransformer(Env, "Features", new[] { "Features1", "Features2" }).Transform(data);

                var mlr = ML.MulticlassClassification.Trainers.LogisticRegression();
                var rmd = new RoleMappedData(data, "Label", "Features");

                predictorModels[i] = new PredictorModelImpl(Env, rmd, data, mlr.Train(rmd));
                var transformModel = new TransformModelImpl(Env, data, splitOutput.TrainData[i]);

                predictorModels[i] = ModelOperations.CombineTwoModels(Env,
                    new ModelOperations.SimplePredictorModelInput()
                    { PredictorModel = predictorModels[i], TransformModel = transformModel }).PredictorModel;

                individualScores[i] =
                    ScoreModel.Score(Env,
                        new ScoreModel.Input { Data = splitOutput.TestData[nModels], PredictorModel = predictorModels[i] })
                        .ScoredData;
            }

            var mcEnsembleModel = EnsembleCreator.CreateMultiClassPipelineEnsemble(Env,
                new EnsembleCreator.PipelineClassifierInput()
                {
                    ModelCombiner = EnsembleCreator.ClassifierCombiner.Average,
                    Models = predictorModels
                }).PredictorModel;
            var mcScored = ScoreModel.Score(Env,
                new ScoreModel.Input
                {
                    Data = splitOutput.TestData[nModels],
                    PredictorModel = mcEnsembleModel
                }).ScoredData;

            var modelPath = DeleteOutputPath("SavePipe", "PipelineEnsembleModel.zip");
            using (var file = Env.CreateOutputFile(modelPath))
            using (var strm = file.CreateWriteStream())
                mcEnsembleModel.Save(Env, strm);

            PredictorModel loadedFromSaved;
            using (var file = Env.OpenInputFile(modelPath))
            using (var strm = file.OpenReadStream())
                loadedFromSaved = new PredictorModelImpl(Env, strm);

            var scoredFromSaved = ScoreModel.Score(Env,
                new ScoreModel.Input()
                {
                    Data = splitOutput.TestData[nModels],
                    PredictorModel = loadedFromSaved
                }).ScoredData;

            using (var curs = mcScored.GetRowCursorForAllColumns())
            using (var cursSaved = scoredFromSaved.GetRowCursorForAllColumns())
            using (var curs0 = individualScores[0].GetRowCursorForAllColumns())
            using (var curs1 = individualScores[1].GetRowCursorForAllColumns())
            using (var curs2 = individualScores[2].GetRowCursorForAllColumns())
            using (var curs3 = individualScores[3].GetRowCursorForAllColumns())
            using (var curs4 = individualScores[4].GetRowCursorForAllColumns())
            {
                var scoreColumn = curs0.Schema.GetColumnOrNull(MetadataUtils.Const.ScoreValueKind.Score);
                Assert.True(scoreColumn.HasValue);
                var getter0 = curs0.GetGetter<VBuffer<Single>>(scoreColumn.Value.Index);
                scoreColumn = curs1.Schema.GetColumnOrNull(MetadataUtils.Const.ScoreValueKind.Score);
                Assert.True(scoreColumn.HasValue);
                var getter1 = curs1.GetGetter<VBuffer<Single>>(scoreColumn.Value.Index);
                scoreColumn = curs2.Schema.GetColumnOrNull(MetadataUtils.Const.ScoreValueKind.Score);
                Assert.True(scoreColumn.HasValue);
                var getter2 = curs2.GetGetter<VBuffer<Single>>(scoreColumn.Value.Index);
                scoreColumn = curs3.Schema.GetColumnOrNull(MetadataUtils.Const.ScoreValueKind.Score);
                Assert.True(scoreColumn.HasValue);
                var getter3 = curs3.GetGetter<VBuffer<Single>>(scoreColumn.Value.Index);
                scoreColumn = curs4.Schema.GetColumnOrNull(MetadataUtils.Const.ScoreValueKind.Score);
                Assert.True(scoreColumn.HasValue);
                var getter4 = curs4.GetGetter<VBuffer<Single>>(scoreColumn.Value.Index);
                scoreColumn = curs.Schema.GetColumnOrNull(MetadataUtils.Const.ScoreValueKind.Score);
                Assert.True(scoreColumn.HasValue);
                var getter = curs.GetGetter<VBuffer<Single>>(scoreColumn.Value.Index);
                scoreColumn = cursSaved.Schema.GetColumnOrNull(MetadataUtils.Const.ScoreValueKind.Score);
                Assert.True(scoreColumn.HasValue);
                var getterSaved = cursSaved.GetGetter<VBuffer<Single>>(scoreColumn.Value.Index);

                var c = new MultiAverage(Env, new MultiAverage.Arguments()).GetCombiner();
                VBuffer<Single> score = default(VBuffer<Single>);
                VBuffer<Single>[] score0 = new VBuffer<Single>[5];
                VBuffer<Single> scoreSaved = default(VBuffer<Single>);
                VBuffer<Single> avg = default(VBuffer<Single>);
                VBuffer<Single> dense1 = default(VBuffer<Single>);
                VBuffer<Single> dense2 = default(VBuffer<Single>);
                while (curs.MoveNext())
                {
                    getter(ref score);
                    Assert.True(curs0.MoveNext());
                    Assert.True(curs1.MoveNext());
                    Assert.True(curs2.MoveNext());
                    Assert.True(curs3.MoveNext());
                    Assert.True(curs4.MoveNext());
                    Assert.True(cursSaved.MoveNext());
                    getter0(ref score0[0]);
                    getter1(ref score0[1]);
                    getter2(ref score0[2]);
                    getter3(ref score0[3]);
                    getter4(ref score0[4]);
                    getterSaved(ref scoreSaved);
                    Assert.True(CompareVBuffers(in scoreSaved, in score, ref dense1, ref dense2));
                    c(ref avg, score0, null);
                    Assert.True(CompareVBuffers(in avg, in score, ref dense1, ref dense2));
                }
                Assert.False(curs0.MoveNext());
                Assert.False(curs1.MoveNext());
                Assert.False(curs2.MoveNext());
                Assert.False(curs3.MoveNext());
                Assert.False(curs4.MoveNext());
                Assert.False(cursSaved.MoveNext());
            }
        }

        [ConditionalFact(typeof(BaseTestBaseline), nameof(BaseTestBaseline.LessThanNetCore30OrNotNetCore))]
        public void EntryPointPipelineEnsembleGetSummary()
        {
            var dataPath = GetDataPath("breast-cancer-withheader.txt");
            var inputFile = new SimpleFileHandle(Env, dataPath, false, false);
            var dataView =
                EntryPoints.ImportTextData.TextLoader(Env,
                    new EntryPoints.ImportTextData.LoaderInput
                    {
                        InputFile = inputFile,
                        Arguments =
                        {
                            Column = new[]
                            {
                                new TextLoader.Column("Label", DataKind.R4, 0),
                                new TextLoader.Column("Features", DataKind.R4, new[] { new TextLoader.Range(1, 8) }),
                                new TextLoader.Column("Cat", DataKind.TX, 9)
                            },
                            HasHeader = true,
                        }
                    })
                    .Data;

            const int nModels = 4;
            var splitOutput = CVSplit.Split(Env, new CVSplit.Input { Data = dataView, NumFolds = nModels });
            var predictorModels = new PredictorModel[nModels];
            for (int i = 0; i < nModels; i++)
            {
                var data = splitOutput.TrainData[i];
                data = new OneHotEncodingEstimator(Env, "Cat").Fit(data).Transform(data);
                data = new ColumnConcatenatingTransformer(Env, new ColumnConcatenatingTransformer.ColumnInfo("Features", i % 2 == 0 ? new[] { "Features", "Cat" } : new[] { "Cat", "Features" })).Transform(data);
                if (i % 2 == 0)
                {
                    var lrInput = new LogisticRegression.Options
                    {
                        TrainingData = data,
                        NormalizeFeatures = NormalizeOption.Yes,
                        NumThreads = 1,
                        ShowTrainingStats = true,
                        StdComputer = new ComputeLRTrainingStdThroughHal()
                    };
                    predictorModels[i] = LogisticRegression.TrainBinary(Env, lrInput).PredictorModel;
                    var transformModel = new TransformModelImpl(Env, data, splitOutput.TrainData[i]);

                    predictorModels[i] = ModelOperations.CombineTwoModels(Env,
                        new ModelOperations.SimplePredictorModelInput()
                        { PredictorModel = predictorModels[i], TransformModel = transformModel }).PredictorModel;
                }
                else if (i % 2 == 1)
                {
                    var trainer = new FastTreeBinaryClassificationTrainer(Env, "Label", "Features");
                    var rmd = new RoleMappedData(data, false,
                        RoleMappedSchema.CreatePair(RoleMappedSchema.ColumnRole.Feature, "Features"),
                        RoleMappedSchema.CreatePair(RoleMappedSchema.ColumnRole.Label, "Label"));
                    var predictor = trainer.Train(rmd);
                    predictorModels[i] = new PredictorModelImpl(Env, rmd, splitOutput.TrainData[i], predictor);
                }
            }

            var binaryEnsembleModel = EnsembleCreator.CreateBinaryPipelineEnsemble(Env,
                new EnsembleCreator.PipelineClassifierInput()
                {
                    ModelCombiner = EnsembleCreator.ClassifierCombiner.Average,
                    Models = predictorModels
                }).PredictorModel;
            var binaryEnsembleCalibrated = Calibrate.Platt(Env,
                new Calibrate.NoArgumentsInput()
                {
                    Data = splitOutput.TestData[0],
                    UncalibratedPredictorModel = binaryEnsembleModel
                }).PredictorModel;

            var summaryDataViews = PipelineEnsemble.Summarize(Env,
                new SummarizePredictor.Input() { PredictorModel = binaryEnsembleCalibrated });

            var summarizable = binaryEnsembleCalibrated.Predictor as ICanSaveSummary;
            Assert.NotNull(summarizable);

            using (var ch = Env.Register("LinearPredictorSummary").Start("Save Data Views"))
            {
                for (int i = 0; i < summaryDataViews.Summaries.Length; i++)
                {
                    var summary = DeleteOutputPath(@"../Common/EntryPoints", $"ensemble-model{i}-summary.txt");
                    var saver = Env.CreateSaver("Text");
                    using (var file = Env.CreateOutputFile(summary))
                        DataSaverUtils.SaveDataView(ch, saver, summaryDataViews.Summaries[i], file);
                    CheckEquality(@"../Common/EntryPoints", $"ensemble-model{i}-summary.txt", digitsOfPrecision: 4);

                    if (summaryDataViews.Stats[i] != null)
                    {
                        var stats = DeleteOutputPath(@"../Common/EntryPoints", $"ensemble-model{i}-stats.txt");
                        using (var file = Env.CreateOutputFile(stats))
                            DataSaverUtils.SaveDataView(ch, saver, summaryDataViews.Stats[i], file);
                        CheckEquality(@"../Common/EntryPoints", $"ensemble-model{i}-stats.txt", digitsOfPrecision: 4);
                    }
                }
            }

            var summaryPath = DeleteOutputPath(@"../Common/EntryPoints", "ensemble-summary.txt");
            using (var file = File.OpenWrite(summaryPath))
            using (var writer = Utils.OpenWriter(file))
                summarizable.SaveSummary(writer, null);

            CheckEquality(@"../Common/EntryPoints", "ensemble-summary.txt", digitsOfPrecision: 4);

            var summaryKvps = binaryEnsembleCalibrated.Predictor as ICanGetSummaryInKeyValuePairs;
            Assert.NotNull(summaryKvps);

            var summaryKvpPath = DeleteOutputPath(@"../Common/EntryPoints", "ensemble-summary-key-value-pairs.txt");
            using (var file = File.OpenWrite(summaryKvpPath))
            using (var writer = Utils.OpenWriter(file))
            {
                var kvps = summaryKvps.GetSummaryInKeyValuePairs(null);
                for (int i = 0; i < kvps.Count; i++)
                {
                    var kvp = kvps[i];
                    var list = kvp.Value as IList<KeyValuePair<string, object>>;
                    Assert.NotNull(list);

                    writer.WriteLine(kvp.Key);
                    for (int j = 0; j < list.Count; j++)
                    {
                        kvp = list[j];
                        writer.WriteLine("{0}: {1}", kvp.Key, kvp.Value);
                    }
                }
            }
            CheckEquality(@"../Common/EntryPoints", "ensemble-summary-key-value-pairs.txt", digitsOfPrecision: 4);

            Done();
        }

        private static bool CompareVBuffers(in VBuffer<Single> v1, in VBuffer<Single> v2, ref VBuffer<Single> dense1, ref VBuffer<Single> dense2)
        {
            if (v1.Length != v2.Length)
                return false;
            v1.CopyToDense(ref dense1);
            v2.CopyToDense(ref dense2);
            var dense1Values = dense1.GetValues();
            var dense2Values = dense2.GetValues();
            for (int i = 0; i < dense1.Length; i++)
            {
                if (!Single.IsNaN(dense1Values[i]) && !Single.IsNaN(dense2Values[i]) && dense1Values[i] != dense2Values[i])
                    return false;
            }
            return true;
        }

        [Fact]
        public void EntryPointParseColumns()
        {
            var dataPath = GetDataPath("breast-cancer.txt");
            var outputPath = DeleteOutputPath("data.idv");

            string inputGraph = string.Format(@"
                {{
                  'Nodes': [
                    {{
                      'Name': 'Data.CustomTextLoader',
                      'Inputs': {{
                        'InputFile': '$file1'
                      }},
                      'Outputs': {{
                        'Data': '$data1'
                      }}
                    }},
                    {{
                      'Name': 'Transforms.MinMaxNormalizer',
                      'Inputs': {{
                        'Data': '$data1',
                        'Column': [
                          {{
                            'Name': 'Features',
                            'Source': 'Features',
                            'FixZero': true
                          }}
                        ]
                      }},
                      'Outputs': {{
                        'OutputData': '$data2'
                      }}
                    }}
                  ],
                  'Inputs' : {{
                    'file1' : '{0}'
                  }},
                  'Outputs' : {{
                    'data2' : '{1}'
                  }}
                }}", EscapePath(dataPath), EscapePath(outputPath));

            var jsonPath = DeleteOutputPath("graph.json");
            File.WriteAllLines(jsonPath, new[] { inputGraph });

            var args = new ExecuteGraphCommand.Arguments() { GraphPath = jsonPath };
            var cmd = new ExecuteGraphCommand(Env, args);
            cmd.Run();
        }

        [Fact]
        public void EntryPointCountFeatures()
        {
            var dataPath = GetDataPath("breast-cancer.txt");
            var outputPath = DeleteOutputPath("data.idv");
            string inputGraph = string.Format(@"
                {{
                  'Nodes': [
                    {{
                      'Name': 'Data.CustomTextLoader',
                      'Inputs': {{
                        'InputFile': '$file1'
                      }},
                      'Outputs': {{
                        'Data': '$data1'
                      }}
                    }},
                    {{
                      'Name': 'Transforms.FeatureSelectorByCount',
                      'Inputs': {{
                        'Data': '$data1',
                        'Column': ['Features'],
                        'Count':'2'
                      }},
                      'Outputs': {{
                        'OutputData': '$data2'
                      }}
                    }}
                  ],
                  'Inputs' : {{
                    'file1' : '{0}'
                  }},
                  'Outputs' : {{
                    'data2' : '{1}'
                  }}
                }}", EscapePath(dataPath), EscapePath(outputPath));

            var jsonPath = DeleteOutputPath("graph.json");
            File.WriteAllLines(jsonPath, new[] { inputGraph });

            var args = new ExecuteGraphCommand.Arguments() { GraphPath = jsonPath };
            var cmd = new ExecuteGraphCommand(Env, args);
            cmd.Run();
        }

        [Fact]
        public void EntryPointMutualSelectFeatures()
        {
            var dataPath = GetDataPath("breast-cancer.txt");
            var outputPath = DeleteOutputPath("data.idv");
            string inputGraph = string.Format(@"
                {{
                  'Nodes': [
                    {{
                      'Name': 'Data.CustomTextLoader',
                      'Inputs': {{
                        'InputFile': '$file1'
                      }},
                      'Outputs': {{
                        'Data': '$data1'
                      }}
                    }},
                    {{
                      'Name': 'Transforms.FeatureSelectorByMutualInformation',
                      'Inputs': {{
                         'Data': '$data1',
                         'Column': ['Features'],
                         'TopK':'2',
                         'Bins': '6'
                      }},
                      'Outputs': {{
                        'OutputData': '$data2'
                      }}
                    }}
                  ],
                  'Inputs' : {{
                    'file1' : '{0}'
                  }},
                  'Outputs' : {{
                    'data2' : '{1}'
                  }}
                }}", EscapePath(dataPath), EscapePath(outputPath));

            var jsonPath = DeleteOutputPath("graph.json");
            File.WriteAllLines(jsonPath, new[] { inputGraph });

            var args = new ExecuteGraphCommand.Arguments() { GraphPath = jsonPath };
            var cmd = new ExecuteGraphCommand(Env, args);
            cmd.Run();
        }

        [Fact]
        public void EntryPointTextToKeyToText()
        {
            var dataPath = GetDataPath("iris.data");
            var outputPath = DeleteOutputPath("data.idv");
            string inputGraph = string.Format(@"
                {{
                  'Nodes': [
                    {{
                      'Name': 'Data.CustomTextLoader',
                      'Inputs': {{
                        'InputFile': '$file1',
                        'CustomSchema': 'sep=comma col=Cat:TX:4'
                      }},
                      'Outputs': {{
                        'Data': '$data1'
                      }}
                    }},
                    {{
                      'Name': 'Transforms.TextToKeyConverter',
                      'Inputs': {{
                        'Data': '$data1',
                        'Column': [{{ 'Name': 'Key', 'Source': 'Cat' }}]
                      }},
                      'Outputs': {{
                        'OutputData': '$data2'
                      }}
                    }},
                    {{
                      'Name': 'Transforms.KeyToTextConverter',
                      'Inputs': {{
                        'Data': '$data2',
                        'Column': [{{ 'Name': 'CatValue', 'Source': 'Key' }}]
                      }},
                      'Outputs': {{
                        'OutputData': '$data3'
                      }}
                    }}
                  ],
                  'Inputs' : {{
                    'file1' : '{0}'
                  }},
                  'Outputs' : {{
                    'data3' : '{1}'
                  }}
                }}", EscapePath(dataPath), EscapePath(outputPath));

            var jsonPath = DeleteOutputPath("graph.json");
            File.WriteAllLines(jsonPath, new[] { inputGraph });

            var args = new ExecuteGraphCommand.Arguments() { GraphPath = jsonPath };
            var cmd = new ExecuteGraphCommand(Env, args);
            cmd.Run();

            using (var loader = new BinaryLoader(Env, new BinaryLoader.Arguments(), outputPath))
            {
                using (var cursor = loader.GetRowCursorForAllColumns())
                {
                    ReadOnlyMemory<char> cat = default;
                    ReadOnlyMemory<char> catValue = default;
                    uint catKey = 0;

                    var catColumn = loader.Schema.GetColumnOrNull("Cat");
                    Assert.True(catColumn.HasValue);
                    var catGetter = cursor.GetGetter<ReadOnlyMemory<char>>(catColumn.Value.Index);
                    var catValueCol = loader.Schema.GetColumnOrNull("CatValue");
                    Assert.True(catValueCol.HasValue);
                    var catValueGetter = cursor.GetGetter<ReadOnlyMemory<char>>(catValueCol.Value.Index);
                    var keyColumn = loader.Schema.GetColumnOrNull("Key");
                    Assert.True(keyColumn.HasValue);
                    var keyGetter = cursor.GetGetter<uint>(keyColumn.Value.Index);

                    while (cursor.MoveNext())
                    {
                        catGetter(ref cat);
                        catValueGetter(ref catValue);
                        Assert.Equal(cat.ToString(), catValue.ToString());
                        keyGetter(ref catKey);
                        Assert.True(1 <= catKey && catKey <= 3);
                    }
                }
            }
        }

        private void RunTrainScoreEvaluate(string learner, string evaluator, string dataPath, string warningsPath, string overallMetricsPath,
                    string instanceMetricsPath, string confusionMatrixPath = null, string loader = null, string transforms = null,
                    string splitterInput = "AllData")
        {
            if (string.IsNullOrEmpty(transforms))
                transforms = "";
            loader = string.IsNullOrWhiteSpace(loader) ? "" : string.Format(",'CustomSchema': '{0}'", loader);
            var confusionMatrixVar = confusionMatrixPath != null ? ", 'ConfusionMatrix': '$ConfusionMatrix'" : "";
            confusionMatrixPath = confusionMatrixPath != null ? string.Format(", 'ConfusionMatrix' : '{0}'", EscapePath(confusionMatrixPath)) : "";
            var scorerModel = string.IsNullOrEmpty(transforms) ? "Model" : "CombinedModel";
            string inputGraph = $@"
                {{
                  'Nodes': [
                    {{
                      'Name': 'Data.CustomTextLoader',
                      'Inputs': {{
                        'InputFile': '$file'
                        {loader}
                      }},
                      'Outputs': {{
                        'Data': '$AllData'
                      }}
                    }},
                    {transforms}
                    {{
                      'Name': 'Transforms.TrainTestDatasetSplitter',
                      'Inputs': {{
                        'Data': '${splitterInput}',
                        'Fraction': 0.8
                      }},
                      'Outputs': {{
                        'TrainData': '$TrainData',
                        'TestData': '$TestData'
                      }}
                    }},
                    {{
                      'Name': '{learner}',
                      'Inputs': {{
                        'TrainingData': '$TrainData'
                      }},
                      'Outputs': {{
                        'PredictorModel': '$Model'
                      }}
                    }},
                    {{
                      'Name': 'Transforms.DatasetScorer',
                      'Inputs': {{
                        'Data': '$TestData',
                        'PredictorModel': '$Model'
                      }},
                      'Outputs': {{
                        'ScoredData': '$ScoredData'
                      }}
                    }},
                    {{
                      'Name': '{evaluator}',
                      'Inputs': {{
                        'Data': '$ScoredData'
                      }},
                      'Outputs': {{
                        'Warnings': '$Warnings',
                        'OverallMetrics': '$OverallMetrics',
                        'PerInstanceMetrics': '$PerInstanceMetrics'
                        {confusionMatrixVar}
                      }}
                    }}
                  ],
                  'Inputs' : {{
                    'file' : '{EscapePath(dataPath)}'
                  }},
                  'Outputs' : {{
                    'Warnings' : '{EscapePath(warningsPath)}',
                    'OverallMetrics' : '{EscapePath(overallMetricsPath)}',
                    'PerInstanceMetrics' : '{EscapePath(instanceMetricsPath)}'
                    {confusionMatrixPath}
                  }}
                }}";

            var jsonPath = DeleteOutputPath("graph.json");
            File.WriteAllLines(jsonPath, new[] { inputGraph });

            var args = new ExecuteGraphCommand.Arguments() { GraphPath = jsonPath };
            var cmd = new ExecuteGraphCommand(Env, args);
            cmd.Run();
        }

        [Fact]
        public void EntryPointEvaluateBinary()
        {
            var dataPath = GetDataPath("breast-cancer.txt");
            var warningsPath = DeleteOutputPath("warnings.idv");
            var overallMetricsPath = DeleteOutputPath("overall.idv");
            var instanceMetricsPath = DeleteOutputPath("instance.idv");
            var confusionMatrixPath = DeleteOutputPath("confusion.idv");

            RunTrainScoreEvaluate("Trainers.LogisticRegressionBinaryClassifier", "Models.BinaryClassificationEvaluator", dataPath, warningsPath, overallMetricsPath, instanceMetricsPath, confusionMatrixPath);

            using (var loader = new BinaryLoader(Env, new BinaryLoader.Arguments(), warningsPath))
                Assert.Equal(1, CountRows(loader));

            using (var loader = new BinaryLoader(Env, new BinaryLoader.Arguments(), overallMetricsPath))
                Assert.Equal(1, CountRows(loader));

            using (var loader = new BinaryLoader(Env, new BinaryLoader.Arguments(), instanceMetricsPath))
                Assert.Equal(138, CountRows(loader));

            using (var loader = new BinaryLoader(Env, new BinaryLoader.Arguments(), confusionMatrixPath))
                Assert.Equal(2, CountRows(loader));
        }

        [Fact]
        public void EntryPointEvaluateMultiClass()
        {
            var dataPath = GetDataPath("iris.txt");
            var warningsPath = DeleteOutputPath("warnings.idv");
            var overallMetricsPath = DeleteOutputPath("overall.idv");
            var instanceMetricsPath = DeleteOutputPath("instance.idv");
            var confusionMatrixPath = DeleteOutputPath("confusion.idv");

            RunTrainScoreEvaluate("Trainers.LogisticRegressionClassifier", "Models.ClassificationEvaluator", dataPath, warningsPath, overallMetricsPath, instanceMetricsPath, confusionMatrixPath);

            using (var loader = new BinaryLoader(Env, new BinaryLoader.Arguments(), warningsPath))
                Assert.Equal(0, CountRows(loader));

            using (var loader = new BinaryLoader(Env, new BinaryLoader.Arguments(), overallMetricsPath))
                Assert.Equal(1, CountRows(loader));

            using (var loader = new BinaryLoader(Env, new BinaryLoader.Arguments(), instanceMetricsPath))
                Assert.Equal(34, CountRows(loader));

            using (var loader = new BinaryLoader(Env, new BinaryLoader.Arguments(), confusionMatrixPath))
                Assert.Equal(3, CountRows(loader));
        }

        [Fact]
        public void EntryPointEvaluateRegression()
        {
            var dataPath = GetDataPath(TestDatasets.generatedRegressionDatasetmacro.trainFilename);
            var warningsPath = DeleteOutputPath("warnings.idv");
            var overallMetricsPath = DeleteOutputPath("overall.idv");
            var instanceMetricsPath = DeleteOutputPath("instance.idv");

            RunTrainScoreEvaluate("Trainers.StochasticDualCoordinateAscentRegressor", "Models.RegressionEvaluator",
                dataPath, warningsPath, overallMetricsPath, instanceMetricsPath, loader: TestDatasets.generatedRegressionDatasetmacro.loaderSettings);

            using (var loader = new BinaryLoader(Env, new BinaryLoader.Arguments(), warningsPath))
                Assert.Equal(0, CountRows(loader));

            using (var loader = new BinaryLoader(Env, new BinaryLoader.Arguments(), overallMetricsPath))
                Assert.Equal(1, CountRows(loader));

            using (var loader = new BinaryLoader(Env, new BinaryLoader.Arguments(), instanceMetricsPath))
                Assert.Equal(103, CountRows(loader));
        }

        [Fact]
        public void EntryPointEvaluateRanking()
        {
            var dataPath = GetDataPath(@"adult.tiny.with-schema.txt");
            var warningsPath = DeleteOutputPath("warnings.idv");
            var overallMetricsPath = DeleteOutputPath("overall.idv");
            var instanceMetricsPath = DeleteOutputPath("instance.idv");

            var transforms = @"
                      {
                        'Inputs': {
                            'Column': [
                                {
                                    'Name': 'GroupId',
                                    'Source': 'Workclass'
                                }
                            ],
                            'Data': '$AllData',
                            'MaxNumTerms': 1000000,
                            'Sort': 'Occurrence',
                            'TextKeyValues': false
                        },
                        'Name': 'Transforms.TextToKeyConverter',
                        'Outputs': {
                            'Model': '$output_model1',
                            'OutputData': '$output_data1'
                        }
                      },
                      {
                        'Name': 'Transforms.LabelColumnKeyBooleanConverter',
                        'Inputs': {
                            'Data': '$output_data1',
                            'LabelColumn': 'Label',
                            'TextKeyValues': false
                        },
                        'Outputs': {
                            'Model': '$output_model2',
                            'OutputData': '$output_data2'
                        }
                      },
                      {
                        'Name': 'Transforms.ColumnCopier',
                        'Inputs': {
                            'Column': [
                              {
                                'Name': 'Features',
                                'Source': 'NumericFeatures'
                              }
                            ],
                            'Data': '$output_data2'
                        },
                        'Outputs': {
                            'Model': '$output_model3',
                            'OutputData': '$output_data3'
                        }
                      },";

            RunTrainScoreEvaluate("Trainers.FastTreeRanker", "Models.RankerEvaluator",
                dataPath, warningsPath, overallMetricsPath, instanceMetricsPath,
                splitterInput: "output_data3", transforms: transforms);

            using (var loader = new BinaryLoader(Env, new BinaryLoader.Arguments(), warningsPath))
                Assert.Equal(0, CountRows(loader));

            using (var loader = new BinaryLoader(Env, new BinaryLoader.Arguments(), overallMetricsPath))
                Assert.Equal(1, CountRows(loader));

            using (var loader = new BinaryLoader(Env, new BinaryLoader.Arguments(), instanceMetricsPath))
            {
                Assert.Equal(103, CountRows(loader));
                Assert.NotNull(loader.Schema.GetColumnOrNull("GroupId"));
                Assert.NotNull(loader.Schema.GetColumnOrNull("Label"));
            }
        }

        [ConditionalFact(typeof(Environment), nameof(Environment.Is64BitProcess))] // LightGBM is 64-bit only
        public void EntryPointLightGbmBinary()
        {
            Env.ComponentCatalog.RegisterAssembly(typeof(LightGbmBinaryModelParameters).Assembly);
            TestEntryPointRoutine("breast-cancer.txt", "Trainers.LightGbmBinaryClassifier");
        }

        [ConditionalFact(typeof(Environment), nameof(Environment.Is64BitProcess))] // LightGBM is 64-bit only
        public void EntryPointLightGbmMultiClass()
        {
            Env.ComponentCatalog.RegisterAssembly(typeof(LightGbmBinaryModelParameters).Assembly);
            TestEntryPointRoutine(GetDataPath(@"iris.txt"), "Trainers.LightGbmClassifier");
        }

        [Fact]
        public void EntryPointSdcaBinary()
        {
            TestEntryPointRoutine("breast-cancer.txt", "Trainers.StochasticDualCoordinateAscentBinaryClassifier");
        }

        [Fact]
        public void EntryPointSDCAMultiClass()
        {
            TestEntryPointRoutine("iris.txt", "Trainers.StochasticDualCoordinateAscentClassifier");
        }

        [Fact()]
        public void EntryPointSDCARegression()
        {
            TestEntryPointRoutine(TestDatasets.generatedRegressionDatasetmacro.trainFilename, "Trainers.StochasticDualCoordinateAscentRegressor", loader: TestDatasets.generatedRegressionDatasetmacro.loaderSettings);
        }

        [Fact]
        public void EntryPointLogisticRegressionMultiClass()
        {
            TestEntryPointRoutine("iris.txt", "Trainers.LogisticRegressionClassifier");
        }

        [Fact]
        public void EntryPointPcaAnomaly()
        {
            TestEntryPointRoutine("MNIST.Train.0-class.tiny.txt", "Trainers.PcaAnomalyDetector", "col=Features:R4:1-784");
        }

        [Fact]
        public void EntryPointPcaTransform()
        {
            TestEntryPointPipelineRoutine(GetDataPath("breast-cancer.txt"), "col=Label:0 col=Features:1-9",
                new[]
                {
                    "Transforms.PcaCalculator",
                    "Transforms.PcaCalculator"
                },
                new[]
                {
                   @"'Column': [{
                    'Name': 'Pca1',
                    'Source': 'Features'
                     }],
                    'Rank' : 4,
                    'Oversampling': 2",
                @"'Column': [{
                    'Name': 'Pca2',
                    'Source': 'Features'
                    }],
                    'Rank' : 6,
                    'Center': 'False'"
                });
        }

        [Fact]
        public void EntryPointLightLdaTransformer()
        {
            string dataFile = DeleteOutputPath("SavePipe", "SavePipeTextLightLda-SampleText.txt");
            File.WriteAllLines(dataFile, new[] {
                "The quick brown fox jumps over the lazy dog.",
                "The five boxing wizards jump quickly."
            });

            TestEntryPointPipelineRoutine(dataFile, "sep={ } col=T:TX:0-**",
                new[]
                {
                    "Transforms.TextFeaturizer",
                    "Transforms.LightLda"
                },
                new[]
                {
                   @"'Column': {
                    'Name': 'T',
                    'Source': [
                        'T'
                    ]

                },
                'VectorNormalizer': 'None'",
                    @"'Column': [
                      {
                        'Name': 'T',
                        'Source': 'T'
                      }]"
                });
        }

        [Fact]
        public void EntryPointAveragePerceptron()
        {
            TestEntryPointRoutine("iris.txt", "Trainers.AveragedPerceptronBinaryClassifier");
        }

        [Fact]
        public void EntryPointOnlineGradientDescent()
        {
            TestEntryPointRoutine("iris.txt", "Trainers.OnlineGradientDescentRegressor");
        }

        [Fact]
        public void EntryPointLinearSVM()
        {
            TestEntryPointRoutine("iris.txt", "Trainers.LinearSvmBinaryClassifier");
        }

        [Fact]
        public void EntryPointBinaryEnsemble()
        {
            TestEntryPointRoutine("iris.txt", "Trainers.EnsembleBinaryClassifier");
        }

        [Fact]
        public void EntryPointClassificationEnsemble()
        {
            TestEntryPointRoutine("iris.txt", "Trainers.EnsembleClassification");
        }

        [Fact]
        public void EntryPointRegressionEnsemble()
        {
            TestEntryPointRoutine(TestDatasets.generatedRegressionDatasetmacro.trainFilename, "Trainers.EnsembleRegression", loader: TestDatasets.generatedRegressionDatasetmacro.loaderSettings);
        }

        [Fact]
        public void EntryPointNaiveBayesMultiClass()
        {
            TestEntryPointRoutine("iris.txt", "Trainers.NaiveBayesClassifier");
        }

        [Fact]
        public void EntryPointHogwildSGD()
        {
            TestEntryPointRoutine("breast-cancer.txt", "Trainers.StochasticGradientDescentBinaryClassifier");
        }

        [Fact]
        public void EntryPointPoissonRegression()
        {
            TestEntryPointRoutine(TestDatasets.generatedRegressionDatasetmacro.trainFilename, "Trainers.PoissonRegressor", loader: TestDatasets.generatedRegressionDatasetmacro.loaderSettings);
        }

        [Fact]
        public void EntryPointBootstrap()
        {
            TestEntryPointPipelineRoutine(GetDataPath("breast-cancer.txt"), "col=Label:R4:0 col=Features:R4:1-9",
                new[]
                {
                    "Transforms.ApproximateBootstrapSampler"
                },
                new[]
                {
                    @"'Seed': '1'"
                });
        }

        [Fact]
        public void EntryPointConvert()
        {
            TestEntryPointPipelineRoutine(GetDataPath("breast-cancer.txt"), "col=LT:TX:0 col=LB:BL:0 col=FT:TX:1-9 col=LN:0 col=FN:1-9 col=Key:U2[0-9]:2",
                new[]
                {
                    "Transforms.ColumnTypeConverter",
                    "Transforms.ColumnTypeConverter",
                },
                new[]
                {
                    @"'Column': [
                      {
                        'Name': 'Label',
                        'Source': 'LT'
                      },
                      {
                        'Name': 'Label2',
                        'Source': 'LB'
                      },
                      {
                        'Name': 'Feat',
                        'Source': 'FT',
                        'Type': 'R4'
                      },
                      {
                        'Name': 'Key1',
                        'Source': 'Key',
                        'Range': '1-10'
                      }
                      ]",
                    @"'Column': [
                      {
                        'Name': 'Doubles',
                        'Source': 'Feat'
                      }
                      ],
                      'Type': 'R8'",
                });
        }

        [Fact]
        public void EntryPointGroupingOperations()
        {
            TestEntryPointPipelineRoutine(GetDataPath("breast-cancer.txt"), "col=G1:TX:0 col=G2:R4:0 col=G3:U4[0-100]:1 col=V1:R4:2 col=V2:TX:3 col=V3:U2[0-10]:4 col=V4:I4:5",
                new[]
                {
                    "Transforms.CombinerByContiguousGroupId",
                    "Transforms.Segregator"
                },
                new[]
                {
                    @"'G': [ 'G1', 'G2', 'G3' ],
                      'Col': [ 'V1', 'V2', 'V3', 'V4' ]",
                    @"'Col': [ 'V1', 'V2', 'V3', 'V4' ]"
                });
        }

        [Fact]
        public void EntryPointNAFilter()
        {
            TestEntryPointPipelineRoutine(GetDataPath("breast-cancer.txt"), "col=Features:R4:1-9 header+",
                new[]
                {
                    "Transforms.MissingValuesRowDropper"
                },
                new[]
                {
                    @"'Column': [ 'Features' ]",
                });

            TestEntryPointPipelineRoutine(GetDataPath("breast-cancer.txt"), "col=Features:R4:1-9 header+",
                new[]
                {
                    "Transforms.MissingValuesRowDropper"
                },
                new[]
                {
                    @"'Column': [ 'Features' ],
                      'Complement': 'true'",
                });
        }

        [Fact]
        public void EntryPointGcnTransform()
        {
            TestEntryPointPipelineRoutine(GetDataPath("breast-cancer.txt"), "col=FV1:2-3 col=FV2:3-4 col=FV3:4-5 col=FV4:7-9 col=Label:0",
                new[]
                {
                    "Transforms.LpNormalizer",
                    "Transforms.LpNormalizer",
                    "Transforms.GlobalContrastNormalizer",
                    "Transforms.GlobalContrastNormalizer",
                },
                new[]
                {
                    @"'Column': [
                      {
                        'Name': 'FV1N',
                        'Source': 'FV1'
                      }
                      ]",
                    @"'Column': [
                      {
                        'Name': 'FV2N',
                        'Source': 'FV2'
                      }
                      ],
                      'SubMean': 'false'",
                    @"'Column': [
                      {
                        'Name': 'FV3N',
                        'Source': 'FV3'
                      }
                      ],
                      'UseStd': 'true'",
                    @"'Column': [
                      {
                        'Name': 'FV4N',
                        'Source': 'FV4'
                      },
                      {
                        'Name': 'FV5N',
                        'Source': 'FV4',
                        'Scale': '0.2'
                      }
                      ],
                      'Scale': '0.1'",
                });
        }

        [Fact]
        public void EntryPointGenerateNumber()
        {
            TestEntryPointPipelineRoutine(GetDataPath("breast-cancer.txt"), "col=Label:0",
                new[]
                {
                    "Transforms.RandomNumberGenerator",
                    "Transforms.RandomNumberGenerator",
                },
                new[]
                {
                    @"'Column': [
                      {
                        'Name': 'Random'
                      },
                      {
                        'Name': 'Counter1',
                        'Cnt': 'true'
                      }
                      ],
                      'Seed': '45'",
                    @"'Column': [
                      {
                        'Name': 'Counter2'
                      }
                      ],
                      'Cnt': 'true'",
                });
        }

        [Fact]
        public void EntryPointRangeFilter()
        {
            TestEntryPointPipelineRoutine(GetDataPath("breast-cancer.txt"), "col=Filter:R4:3",
                new[]
                {
                    "Transforms.RowRangeFilter",
                    "Transforms.RowRangeFilter",
                },
                new[]
                {
                    @"'Column': 'Filter',
                      'Min': '3',
                      'Max': '4',
                      'IncludeMax': 'true'",
                    @"'Column': 'Filter',
                      'Min': '2',
                      'Max': '10',
                      'Complement': 'true'",
                });
        }

        [Fact]
        public void EntryPointSkipTakeFilter()
        {
            TestEntryPointPipelineRoutine(GetDataPath("breast-cancer.txt"), "col=Filter:R4:3",
                new[]
                {
                    "Transforms.RowSkipAndTakeFilter",
                    "Transforms.RowTakeFilter",
                    "Transforms.RowSkipFilter",
                },
                new[]
                {
                    @"'Skip': '1',
                      'Take': '20'",
                    @"'Count': '10'",
                    @"'Count': '5'",
                });
        }

        internal void TestEntryPointPipelineRoutine(string dataFile, string schema, string[] xfNames, string[] xfArgs)
        {
            Env.Assert(Utils.Size(xfNames) == Utils.Size(xfArgs));

            var dataPath = GetDataPath(dataFile);
            var outputPath = DeleteOutputPath("model.zip");
            var outputDataPath = DeleteOutputPath("output-data.idv");
            string xfTemplate =
                @"'Name': '{0}',
                    'Inputs': {{
                      'Data': '$data{1}',
                      {2},
                    }},
                    'Outputs': {{
                      'OutputData': '$data{3}',
                      'Model': '$model{1}'
                    }},";

            string inputGraph =
                $@"
                {{
                  'Nodes': [
                    {{
                      'Name': 'Data.CustomTextLoader',
                      'Inputs': {{
                        'InputFile': '$file1',
                        'CustomSchema': '{schema}'
                      }},
                      'Outputs': {{
                        'Data': '$data1'
                      }}
                    }},";

            string models = "";
            string sep = "";
            for (int i = 0; i < Utils.Size(xfNames); i++)
            {
                inputGraph =
                    $@"{inputGraph}
                       {{
                         {string.Format(xfTemplate, xfNames[i], i + 1, xfArgs[i], i + 2)}
                       }},";
                models = $@"{models}{sep}'$model{i + 1}'";

                sep = @",";
            }

            inputGraph =
                $@"{inputGraph}
                    {{
                      'Name': 'Transforms.ModelCombiner',
                      'Inputs': {{
                        'Models': [
                          {models}
                        ]
                      }},
                      'Outputs': {{
                        'OutputModel': '$model'
                      }}
                    }},
                    {{
                      'Name': 'Models.DatasetTransformer',
                      'Inputs': {{
                         'Data': '$data1',
                         'TransformModel': '$model'
                      }},
                      'Outputs': {{
                        'OutputData': '$output'
                      }}
                    }}
                  ],
                  'Inputs' : {{
                    'file1' : '{EscapePath(dataPath)}'
                  }},
                  'Outputs' : {{
                    'model' : '{EscapePath(outputPath)}',
                    'output': '{EscapePath(outputDataPath)}'
                  }}
                }}";

            var jsonPath = DeleteOutputPath("graph.json");
            File.WriteAllLines(jsonPath, new[] { inputGraph });

            var args = new ExecuteGraphCommand.Arguments() { GraphPath = jsonPath };
            var cmd = new ExecuteGraphCommand(Env, args);
            cmd.Run();
        }

        internal void TestEntryPointRoutine(string dataFile, string trainerName, string loader = null, string trainerArgs = null)
        {
            var dataPath = GetDataPath(dataFile);
            var outputPath = DeleteOutputPath("model.zip");
            string inputGraph = string.Format(@"
                {{
                  'Nodes': [
                    {{
                      'Name': 'Data.CustomTextLoader',
                      'Inputs': {{
                        'InputFile': '$file1'
                        {3}
                      }},
                      'Outputs': {{
                        'Data': '$data1'
                      }}
                    }},
                    {{
                      'Name': '{2}',
                      'Inputs': {{
                        'TrainingData': '$data1'
                         {4}
                      }},
                      'Outputs': {{
                        'PredictorModel': '$model'
                      }}
                    }}
                  ],
                  'Inputs' : {{
                    'file1' : '{0}'
                  }},
                  'Outputs' : {{
                    'model' : '{1}'
                  }}
                }}", EscapePath(dataPath), EscapePath(outputPath), trainerName,
                string.IsNullOrWhiteSpace(loader) ? "" : string.Format(",'CustomSchema': '{0}'", loader),
                string.IsNullOrWhiteSpace(trainerArgs) ? "" : trainerArgs
                );

            var jsonPath = DeleteOutputPath("graph.json");
            File.WriteAllLines(jsonPath, new[] { inputGraph });

            var args = new ExecuteGraphCommand.Arguments() { GraphPath = jsonPath };
            var cmd = new ExecuteGraphCommand(Env, args);
            cmd.Run();
        }

        [Fact]
        public void TestInputBuilderBasicArgs()
        {
            var catalog = Env.ComponentCatalog;
            bool success = catalog.TryFindEntryPoint("Transforms.MinMaxNormalizer", out ComponentCatalog.EntryPointInfo info);
            Assert.True(success);
            var inputBuilder = new InputBuilder(Env, info.InputType, catalog);

            var args = new NormalizeTransform.MinMaxArguments()
            {
                Column = new[]
                {
                    NormalizeTransform.AffineColumn.Parse("A"),
                    new NormalizeTransform.AffineColumn() { Name = "B", Source = "B", FixZero = false },
                },
                FixZero = true, // Same as default, should not appear in the generated JSON.
                MaxTrainingExamples = 1000
            };

            var inputBindingMap = new Dictionary<string, List<ParameterBinding>>();
            var inputMap = new Dictionary<ParameterBinding, VariableBinding>();

            var parameterBinding = new SimpleParameterBinding("Data");
            inputBindingMap.Add("Data", new List<ParameterBinding>() { parameterBinding });
            inputMap.Add(parameterBinding, new SimpleVariableBinding("data"));

            var result = inputBuilder.GetJsonObject(args, inputBindingMap, inputMap);
            var json = FixWhitespace(result.ToString(Formatting.Indented));

            var expected =
                @"{
  ""Column"": [
    {
      ""Name"": ""A"",
      ""Source"": ""A""
    },
    {
      ""FixZero"": false,
      ""Name"": ""B"",
      ""Source"": ""B""
    }
  ],
  ""MaxTrainingExamples"": 1000,
  ""Data"": ""$data""
}";
            expected = FixWhitespace(expected);
            Assert.Equal(expected, json);
        }

        private static string FixWhitespace(string json)
        {
            return json
                .Trim()
                .Replace("\r", "\n")
                .Replace("\n\n", "\n");
        }

        [Fact]
        public void TestInputBuilderComponentFactories()
        {
            var catalog = Env.ComponentCatalog;
            bool success = catalog.TryFindEntryPoint("Trainers.StochasticDualCoordinateAscentBinaryClassifier", out ComponentCatalog.EntryPointInfo info);
            Assert.True(success);
            var inputBuilder = new InputBuilder(Env, info.InputType, catalog);

            var args = new SdcaBinaryTrainer.Options()
            {
                NormalizeFeatures = NormalizeOption.Yes,
                CheckFrequency = 42
            };

            var inputBindingMap = new Dictionary<string, List<ParameterBinding>>();
            var inputMap = new Dictionary<ParameterBinding, VariableBinding>();

            var parameterBinding = new SimpleParameterBinding("TrainingData");
            inputBindingMap.Add("TrainingData", new List<ParameterBinding>() { parameterBinding });
            inputMap.Add(parameterBinding, new SimpleVariableBinding("data"));

            var result = inputBuilder.GetJsonObject(args, inputBindingMap, inputMap);
            var json = FixWhitespace(result.ToString(Formatting.Indented));

            var expected =
                @"{
  ""CheckFrequency"": 42,
  ""TrainingData"": ""$data"",
  ""NormalizeFeatures"": ""Yes""
}";
            expected = FixWhitespace(expected);
            Assert.Equal(expected, json);

            args.LossFunction = new HingeLoss.Arguments();
            result = inputBuilder.GetJsonObject(args, inputBindingMap, inputMap);
            json = FixWhitespace(result.ToString(Formatting.Indented));

            expected =
                @"{
  ""LossFunction"": {
    ""Name"": ""HingeLoss""
  },
  ""CheckFrequency"": 42,
  ""TrainingData"": ""$data"",
  ""NormalizeFeatures"": ""Yes""
}";
            expected = FixWhitespace(expected);
            Assert.Equal(expected, json);

            args.LossFunction = new HingeLoss.Arguments() { Margin = 2 };
            result = inputBuilder.GetJsonObject(args, inputBindingMap, inputMap);
            json = FixWhitespace(result.ToString(Formatting.Indented));

            expected =
                @"{
  ""LossFunction"": {
    ""Name"": ""HingeLoss"",
    ""Settings"": {
      ""Margin"": 2.0
    }
  },
  ""CheckFrequency"": 42,
  ""TrainingData"": ""$data"",
  ""NormalizeFeatures"": ""Yes""
}";
            expected = FixWhitespace(expected);
            Assert.Equal(expected, json);
        }

        [Fact]
        public void EntryPointNormalizeIfNeeded()
        {
            string inputGraph = @"
                {
                  'Nodes': [
                    {
                      'Name': 'Data.CustomTextLoader',
                      'Inputs': {
                        'InputFile': '$file'
                      },
                      'Outputs': {
                        'Data': '$data1'
                      }
                    },
                    {
                      'Name': 'Transforms.ConditionalNormalizer',
                      'Inputs': {
                        'Data': '$data1',
                        'Column': [{ 'Name': 'Features', 'Source': 'Features' }]
                      },
                      'Outputs': {
                        'OutputData': '$data2',
                        'Model': '$transform'
                      }
                    },
                    {
                      'Name': 'Trainers.LogisticRegressionBinaryClassifier',
                      'Inputs': {
                        'TrainingData': '$data2',
                        'NumThreads': 1
                      },
                      'Outputs': {
                        'PredictorModel': '$predictor'
                      }
                    },
                    {
                      'Name': 'Transforms.ManyHeterogeneousModelCombiner',
                      'Inputs': {
                        'TransformModels': ['$transform'],
                        'PredictorModel': '$predictor'
                      },
                      'Outputs': {
                        'PredictorModel': '$model'
                      }
                    }
                  ]
                }";

            JObject graph = JObject.Parse(inputGraph);
            var runner = new GraphRunner(Env, graph[FieldNames.Nodes] as JArray);

            var dataPath = GetDataPath("breast-cancer.txt");
            var inputFile = new SimpleFileHandle(Env, dataPath, false, false);
            runner.SetInput("file", inputFile);

            runner.RunAll();

            var model = runner.GetOutput<PredictorModel>("model");
            Assert.NotNull(model);
        }

        [Fact]
        public void EntryPointTrainTestMacroNoTransformInput()
        {
            string inputGraph = @"
                {
                  'Nodes': [
                    {
                      'Name': 'Data.CustomTextLoader',
                      'Inputs': {
                        'InputFile': '$file'
                      },
                      'Outputs': {
                        'Data': '$data'
                      }
                    },
                    {
                      'Name': 'Transforms.TrainTestDatasetSplitter',
                      'Inputs': {
                        'Data': '$data',
                        'Fraction': 0.8
                      },
                      'Outputs': {
                        'TrainData': '$TrainData',
                        'TestData': '$TestData'
                      }
                    },
                    {
                      'Name': 'Models.TrainTestEvaluator',
                      'Inputs': {
                        'TrainingData': '$TrainData',
                        'TestingData': '$TestData',
                        'Nodes': [
                          {
                            'Name': 'Transforms.ConditionalNormalizer',
                            'Inputs': {
                              'Data': '$data1',
                              'Column': [{ 'Name': 'Features', 'Source': 'Features' }]
                            },
                            'Outputs': {
                              'OutputData': '$data2',
                              'Model': '$transform'
                            }
                          },
                          {
                            'Name': 'Trainers.LogisticRegressionBinaryClassifier',
                            'Inputs': {
                              'TrainingData': '$data2',
                              'NumThreads': 1
                            },
                            'Outputs': {
                              'PredictorModel': '$predictor'
                            }
                          },
                          {
                            'Name': 'Transforms.ManyHeterogeneousModelCombiner',
                            'Inputs': {
                              'TransformModels': ['$transform'],
                              'PredictorModel': '$predictor'
                            },
                            'Outputs': {
                              'PredictorModel': '$model'
                            }
                          }
                        ],
                        'Inputs': {
                          'Data': '$data1'
                        },
                        'Outputs': {
                          'PredictorModel': '$model'
                        }
                      },
                      'Outputs': {
                        'PredictorModel': '$model',
                        'Warnings': '$Warnings',
                        'OverallMetrics': '$OverallMetrics',
                        'PerInstanceMetrics': '$PerInstanceMetrics',
                        'ConfusionMatrix': '$ConfusionMatrix'
                      }
                    },
                  ]
                }";

            JObject graph = JObject.Parse(inputGraph);
            var runner = new GraphRunner(Env, graph[FieldNames.Nodes] as JArray);

            var dataPath = GetDataPath("breast-cancer.txt");
            var inputFile = new SimpleFileHandle(Env, dataPath, false, false);
            runner.SetInput("file", inputFile);

            runner.RunAll();

            var model = runner.GetOutput<PredictorModel>("model");
            Assert.NotNull(model);

            var metrics = runner.GetOutput<IDataView>("OverallMetrics");
            Assert.NotNull(metrics);
            using (var cursor = metrics.GetRowCursorForAllColumns())
            {
                var aucCol = cursor.Schema.GetColumnOrNull("AUC");
                Assert.True(aucCol.HasValue);
                var aucGetter = cursor.GetGetter<double>(aucCol.Value.Index);
                Assert.True(cursor.MoveNext());
                double auc = 0;
                aucGetter(ref auc);
                Assert.True(auc > 0.99);
            }
        }

        [Fact]
        public void EntryPointKMeans()
        {
            TestEntryPointRoutine("Train-Tiny-28x28.txt", "Trainers.KMeansPlusPlusClusterer", "col=Weight:R4:0 col=Features:R4:1-784", ",'InitAlgorithm':'KMeansPlusPlus'");
        }

        [Fact]
        public void EntryPointTrainTestMacro()
        {
            string inputGraph = @"
                {
                  'Nodes': [
                    {
                      'Name': 'Data.CustomTextLoader',
                      'Inputs': {
                        'InputFile': '$file'
                      },
                      'Outputs': {
                        'Data': '$data'
                      }
                    },
                    {
                      'Name': 'Transforms.TrainTestDatasetSplitter',
                      'Inputs': {
                        'Data': '$data',
                        'Fraction': 0.8
                      },
                      'Outputs': {
                        'TrainData': '$TrainData',
                        'TestData': '$TestData'
                      }
                    },
                    {
                        'Name': 'Transforms.ConditionalNormalizer',
                        'Inputs': {
                            'Data': '$TrainData',
                            'Column': [{ 'Name': 'Features', 'Source': 'Features' }]
                        },
                        'Outputs': {
                            'OutputData': '$data2',
                            'Model': '$transform'
                        }
                    },
                    {
                      'Name': 'Models.TrainTestEvaluator',
                      'Inputs': {
                        'TrainingData': '$data2',
                        'TestingData': '$TestData',
                        'TransformModel': '$transform',
                        'Nodes': [                          
                          {
                            'Name': 'Trainers.LogisticRegressionBinaryClassifier',
                            'Inputs': {
                              'TrainingData': '$data1',
                              'NumThreads': 1
                            },
                            'Outputs': {
                              'PredictorModel': '$model'
                            }
                          }
                        ],
                        'Inputs': {
                          'Data': '$data1'
                        },
                        'Outputs': {
                          'PredictorModel': '$model'
                        }
                      },
                      'Outputs': {
                        'PredictorModel': '$model',
                        'Warnings': '$Warnings',
                        'OverallMetrics': '$OverallMetrics',
                        'PerInstanceMetrics': '$PerInstanceMetrics',
                        'ConfusionMatrix': '$ConfusionMatrix'
                      }
                    },
                  ]
                }";

            JObject graph = JObject.Parse(inputGraph);
            var runner = new GraphRunner(Env, graph[FieldNames.Nodes] as JArray);

            var dataPath = GetDataPath("breast-cancer.txt");
            var inputFile = new SimpleFileHandle(Env, dataPath, false, false);
            runner.SetInput("file", inputFile);

            runner.RunAll();

            var model = runner.GetOutput<PredictorModel>("model");
            Assert.NotNull(model);

            var metrics = runner.GetOutput<IDataView>("OverallMetrics");
            Assert.NotNull(metrics);
            using (var cursor = metrics.GetRowCursorForAllColumns())
            {
                var aucCol = cursor.Schema.GetColumnOrNull("AUC");
                Assert.True(aucCol.HasValue);
                var aucGetter = cursor.GetGetter<double>(aucCol.Value.Index);
                Assert.True(cursor.MoveNext());
                double auc = 0;
                aucGetter(ref auc);
                Assert.True(auc > 0.99);
            }
        }

        [Fact]
        public void EntryPointChainedTrainTestMacros()
        {
            string inputGraph = @"
                {
                  'Nodes': [
                    {
                      'Name': 'Data.CustomTextLoader',
                      'Inputs': {
                        'InputFile': '$file'
                      },
                      'Outputs': {
                        'Data': '$data'
                      }
                    },
                    {
                      'Name': 'Transforms.TrainTestDatasetSplitter',
                      'Inputs': {
                        'Data': '$data',
                        'Fraction': 0.8
                      },
                      'Outputs': {
                        'TrainData': '$TrainData',
                        'TestData': '$TestData'
                      }
                    },
                    {
                        'Name': 'Transforms.ConditionalNormalizer',
                        'Inputs': {
                            'Data': '$TrainData',
                            'Column': [{ 'Name': 'Features', 'Source': 'Features' }]
                        },
                        'Outputs': {
                            'OutputData': '$data2',
                            'Model': '$transform1'
                        }
                    },
                    {
			        'Name': 'Transforms.ColumnCopier',
                    'Inputs': {
                        'Column': [
					        {
						        'Name': 'Features2',
						        'Source': 'Features'

                            }
				        ],
				        'Data': '$data2'
			        },
			        'Outputs': {
				        'OutputData': '$data3',
				        'Model': '$transform2'
			            }
		            },
                    {
			            'Name': 'Transforms.ModelCombiner',
                        'Inputs': {
                            'Models': [
					            '$transform1',
					            '$transform2'
				            ]
			            },
			            'Outputs': {
				            'OutputModel': '$CombinedModel'
			            }
		            },
                    {
                      'Name': 'Models.TrainTestEvaluator',
                      'Inputs': {
                        'TrainingData': '$data3',
                        'TestingData': '$TestData',
                        'TransformModel': '$CombinedModel',
                        'Nodes': [                          
                          {
                            'Name': 'Trainers.LogisticRegressionBinaryClassifier',
                            'Inputs': {
                              'TrainingData': '$data1',
                              'NumThreads': 1
                            },
                            'Outputs': {
                              'PredictorModel': '$model'
                            }
                          }
                        ],
                        'Inputs': {
                          'Data': '$data1'
                        },
                        'Outputs': {
                          'PredictorModel': '$model'
                        }
                      },
                      'Outputs': {
                        'PredictorModel': '$model',
                        'Warnings': '$Warnings',
                        'OverallMetrics': '$OverallMetrics',
                        'PerInstanceMetrics': '$PerInstanceMetrics',
                        'ConfusionMatrix': '$ConfusionMatrix'
                      }
                    },
                    {
                      'Name': 'Models.TrainTestEvaluator',
                      'Inputs': {
                        'TrainingData': '$data3',
                        'TestingData': '$TestData',
                        'TransformModel': '$CombinedModel',
                        'Nodes': [                          
                          {
                            'Name': 'Trainers.StochasticGradientDescentBinaryClassifier',
                            'Inputs': {
                              'TrainingData': '$data4',
                              'NumThreads': 1
                            },
                            'Outputs': {
                              'PredictorModel': '$model2'
                            }
                          }
                        ],
                        'Inputs': {
                          'Data': '$data4'
                        },
                        'Outputs': {
                          'PredictorModel': '$model2'
                        }
                      },
                      'Outputs': {
                        'PredictorModel': '$model2',
                        'Warnings': '$Warnings2',
                        'OverallMetrics': '$OverallMetrics2',
                        'PerInstanceMetrics': '$PerInstanceMetrics2',
                        'ConfusionMatrix': '$ConfusionMatrix2'
                      }
                    },
                  ]
                }";

            JObject graph = JObject.Parse(inputGraph);
            var runner = new GraphRunner(Env, graph[FieldNames.Nodes] as JArray);

            var dataPath = GetDataPath("breast-cancer.txt");
            var inputFile = new SimpleFileHandle(Env, dataPath, false, false);
            runner.SetInput("file", inputFile);

            runner.RunAll();

            var model = runner.GetOutput<PredictorModel>("model");
            Assert.NotNull(model);

            model = runner.GetOutput<PredictorModel>("model2");
            Assert.NotNull(model);

            var metrics = runner.GetOutput<IDataView>("OverallMetrics");

            Action<IDataView> validateAuc = (metricsIdv) => 
            { 
                Assert.NotNull(metricsIdv);
                using (var cursor = metricsIdv.GetRowCursorForAllColumns())
                {
                    var aucCol = cursor.Schema.GetColumnOrNull("AUC");
                    var aucGetter = cursor.GetGetter<double>(aucCol.Value.Index);
                    Assert.True(cursor.MoveNext());
                    double auc = 0;
                    aucGetter(ref auc);
                    Assert.True(auc > 0.99);
                }
            };

            validateAuc(metrics);

            metrics = runner.GetOutput<IDataView>("OverallMetrics2");
            validateAuc(metrics);
        }

        [Fact]
        public void EntryPointChainedCrossValMacros()
        {
            string inputGraph = @"
                {
                  'Nodes': [
                    {
                      'Name': 'Data.CustomTextLoader',
                      'Inputs': {
                        'InputFile': '$file'
                      },
                      'Outputs': {
                        'Data': '$data'
                      }
                    },
                    {
                        'Name': 'Transforms.ConditionalNormalizer',
                        'Inputs': {
                            'Data': '$data',
                            'Column': [{ 'Name': 'Features', 'Source': 'Features' }]
                        },
                        'Outputs': {
                            'OutputData': '$data2',
                            'Model': '$transform1'
                        }
                    },
                    {
			        'Name': 'Transforms.ColumnCopier',
                    'Inputs': {
                        'Column': [
					        {
						        'Name': 'Features2',
						        'Source': 'Features'

                            }
				        ],
				        'Data': '$data2'
			        },
			        'Outputs': {
				        'OutputData': '$data3',
				        'Model': '$transform2'
			            }
		            },
                    {
			            'Name': 'Transforms.ModelCombiner',
                        'Inputs': {
                            'Models': [
					            '$transform1',
					            '$transform2'
				            ]
			            },
			            'Outputs': {
				            'OutputModel': '$CombinedModel'
			            }
		            },
                    {
                      'Name': 'Models.CrossValidator',
                      'Inputs': {
                        'Data': '$data3',
                        'TransformModel': '$CombinedModel',
                        'Kind': 'SignatureBinaryClassifierTrainer',
                        'NumFolds': 3,
                        'Nodes': [                          
                          {
                            'Name': 'Trainers.LogisticRegressionBinaryClassifier',
                            'Inputs': {
                              'TrainingData': '$data6',
                              'NumThreads': 1
                            },
                            'Outputs': {
                              'PredictorModel': '$model'
                            }
                          }
                        ],
                        'Inputs': {
                          'Data': '$data6'
                        },
                        'Outputs': {
                          'PredictorModel': '$model'
                        }
                      },
                      'Outputs': {
                        'PredictorModel': '$model',
                        'Warnings': '$Warnings',
                        'OverallMetrics': '$OverallMetrics',
                        'PerInstanceMetrics': '$PerInstanceMetrics',
                        'ConfusionMatrix': '$ConfusionMatrix'
                      }
                    },
                    {
                      'Name': 'Models.CrossValidator',
                      'Inputs': {
                        'Data': '$data3',
                        'TransformModel': '$CombinedModel',
                        'Kind': 'SignatureBinaryClassifierTrainer',
                        'Nodes': [
                            {
			                    'Name': 'Transforms.ColumnCopier',
                                'Inputs': {
                                    'Column': [
					                    {
						                    'Name': 'Features3',
						                    'Source': 'Features'

                                        }
				                    ],
				                    'Data': '$data4'
			                    },
			                    'Outputs': {
				                    'OutputData': '$data5',
				                    'Model': '$transform3'
			                        }
		                       },
                              {
                                'Name': 'Trainers.StochasticDualCoordinateAscentBinaryClassifier',
                                'Inputs': {
                                  'TrainingData': '$data5',
                                  'NumThreads': 1
                                },
                                'Outputs': {
                                  'PredictorModel': '$predictor'
                                }
                              },
                            {
			                    'Name': 'Transforms.ManyHeterogeneousModelCombiner',
                                'Inputs': {
                                    'TransformModels': [
					                    '$transform3'
				                    ],
                                    'PredictorModel': '$predictor'
			                    },
			                    'Outputs': {
				                    'PredictorModel': '$model2'
			                    }
		                    }
                        ],
                        'Inputs': {
                          'Data': '$data4'
                        },
                        'Outputs': {
                          'PredictorModel': '$model2'
                        }
                      },
                      'Outputs': {
                        'PredictorModel': '$model2',
                        'Warnings': '$Warnings2',
                        'OverallMetrics': '$OverallMetrics2',
                        'PerInstanceMetrics': '$PerInstanceMetrics2',
                        'ConfusionMatrix': '$ConfusionMatrix2'
                      }
                    },   
                  ]
                }";

            JObject graph = JObject.Parse(inputGraph);
            var runner = new GraphRunner(Env, graph[FieldNames.Nodes] as JArray);

            var dataPath = GetDataPath("breast-cancer.txt");
            var inputFile = new SimpleFileHandle(Env, dataPath, false, false);
            runner.SetInput("file", inputFile);

            runner.RunAll();

            var model = runner.GetOutput<PredictorModel[]>("model");
            Assert.NotNull(model[0]);

            model = runner.GetOutput<PredictorModel[]>("model2");
            Assert.NotNull(model[0]);

            var metrics = runner.GetOutput<IDataView>("OverallMetrics");

            Action<IDataView> aucValidate = (metricsIdv) => 
            { 
                Assert.NotNull(metricsIdv);
                using (var cursor = metrics.GetRowCursorForAllColumns())
                {
                    var aucColumn = cursor.Schema.GetColumnOrNull("AUC");
                    Assert.True(aucColumn.HasValue);
                    var aucGetter = cursor.GetGetter<double>(aucColumn.Value.Index);
                    Assert.True(cursor.MoveNext());
                    double auc = 0;
                    aucGetter(ref auc);
                    Assert.True(auc > 0.99);
                }
            };

            aucValidate(metrics);

            metrics = runner.GetOutput<IDataView>("OverallMetrics2");
            aucValidate(metrics);
        }

        [Fact]
        public void EntryPointSerialization()
        {
            string inputGraph = @"
                {
                  'Nodes': [
                    {
                      'Name': 'Data.CustomTextLoader',
                      'Inputs': {
                        'InputFile': '$file'
                      },
                      'Outputs': {
                        'Data': '$data1'
                      }
                    },
                    {
                      'Name': 'Transforms.ConditionalNormalizer',
                      'Inputs': {
                        'Data': '$data1',
                        'Column': [{ 'Name': 'Features', 'Source': 'Features' }]
                      },
                      'Outputs': {
                        'OutputData': '$data2',
                        'Model': '$transform'
                      }
                    },
                    {
                      'Name': 'Trainers.LogisticRegressionBinaryClassifier',
                      'Inputs': {
                        'TrainingData': '$data2',
                        'NumThreads': 1
                      },
                      'Outputs': {
                        'PredictorModel': '$predictor'
                      }
                    },
                    {
                      'Name': 'Transforms.ManyHeterogeneousModelCombiner',
                      'Inputs': {
                        'TransformModels': ['$transform'],
                        'PredictorModel': '$predictor'
                      },
                      'Outputs': {
                        'PredictorModel': '$model'
                      }
                    }
                  ]
                }";

            JObject graphJson = JObject.Parse(inputGraph);
            var graph = new EntryPointGraph(Env, graphJson[FieldNames.Nodes] as JArray);
            // Serialize the nodes with ToJson() and then executing them to ensure serialization working correctly.
            var nodes = new JArray(graph.AllNodes.Select(node => node.ToJson()));
            var runner = new GraphRunner(Env, nodes);

            var dataPath = GetDataPath("breast-cancer.txt");
            var inputFile = new SimpleFileHandle(Env, dataPath, false, false);
            runner.SetInput("file", inputFile);

            runner.RunAll();

            var model = runner.GetOutput<PredictorModel>("model");
            Assert.NotNull(model);
        }

        [Fact]
        public void EntryPointNodeSchedulingFields()
        {
            string inputGraph = @"
                {
                  'Nodes': [
                    {
                      'Name': 'Data.CustomTextLoader',
                      'StageId': '5063dee8f19c4dd89a1fc3a9da5351a7',
                      'Inputs': {
                        'InputFile': '$file'
                      },
                      'Outputs': {
                        'Data': '$data1'
                      }
                    },
                    {
                      'Name': 'Transforms.ConditionalNormalizer',
                      'StageId': '2',
                      'Cost': 2.12,
                      'Inputs': {
                        'Data': '$data1',
                        'Column': [{ 'Name': 'Features', 'Source': 'Features' }]
                      },
                      'Outputs': {
                        'OutputData': '$data2',
                        'Model': '$transform'
                      }
                    },
                    {
                      'Name': 'Trainers.LogisticRegressionBinaryClassifier',
                      'Checkpoint': true,
                      'Cost': 3.14159,
                      'Inputs': {
                        'TrainingData': '$data2',
                        'NumThreads': 1
                      },
                      'Outputs': {
                        'PredictorModel': '$predictor'
                      }
                    }
                  ]
                }";
            JObject graphJson = JObject.Parse(inputGraph);
            var graph = new EntryPointGraph(Env, graphJson[FieldNames.Nodes] as JArray);
            for (int i = 0; i < 2; i++)
            {
                var nodes = graph.AllNodes.ToArray();
                Assert.False(nodes[0].Checkpoint);
                Assert.True(float.IsNaN(nodes[0].Cost));
                Assert.True(nodes[0].StageId == "5063dee8f19c4dd89a1fc3a9da5351a7");

                Assert.False(nodes[1].Checkpoint);
                Assert.True(nodes[1].Cost > 2);
                Assert.True(nodes[1].StageId == "2");

                Assert.True(nodes[2].Checkpoint);
                Assert.True(nodes[2].Cost > 3);
                Assert.True(nodes[2].StageId == "");

                // Serialize the graph and verify again.
                var serNodes = new JArray(graph.AllNodes.Select(node => node.ToJson()));
                graph = new EntryPointGraph(Env, serNodes);
            }
        }

        [Fact]
        public void EntryPointLinearPredictorSummary()
        {
            var dataPath = GetDataPath("breast-cancer-withheader.txt");
            var inputFile = new SimpleFileHandle(Env, dataPath, false, false);

            var dataView = EntryPoints.ImportTextData.TextLoader(Env, new EntryPoints.ImportTextData.LoaderInput()
            {
                Arguments =
                {
                    SeparatorChars = new []{'\t' },
                    HasHeader = true,
                    Column = new[]
                    {
                        new TextLoader.Column("Label", type: null, 0),
                        new TextLoader.Column("Features", DataKind.Num, new [] { new TextLoader.Range(1, 9) })
                    }
                },

                InputFile = inputFile,
            }).Data;

            var lrInput = new LogisticRegression.Options
            {
                TrainingData = dataView,
                NormalizeFeatures = NormalizeOption.Yes,
                NumThreads = 1,
                ShowTrainingStats = true,
                StdComputer = new ComputeLRTrainingStdThroughHal()
            };
            var model = LogisticRegression.TrainBinary(Env, lrInput).PredictorModel;

            var mcLrInput = new MulticlassLogisticRegression.Options
            {
                TrainingData = dataView,
                NormalizeFeatures = NormalizeOption.Yes,
                NumThreads = 1,
                ShowTrainingStats = true
            };
            var mcModel = LogisticRegression.TrainMultiClass(Env, mcLrInput).PredictorModel;

            var output = SummarizePredictor.Summarize(Env,
                new SummarizePredictor.Input() { PredictorModel = model });

            var mcOutput = SummarizePredictor.Summarize(Env,
                new SummarizePredictor.Input() { PredictorModel = mcModel });

            using (var ch = Env.Register("LinearPredictorSummary").Start("Save Data Views"))
            {
                var weights = DeleteOutputPath(@"../Common/EntryPoints", "lr-weights.txt");
                var saver = Env.CreateSaver("Text");
                using (var file = Env.CreateOutputFile(weights))
                    DataSaverUtils.SaveDataView(ch, saver, output.Summary, file);

                var stats = DeleteOutputPath(@"../Common/EntryPoints", "lr-stats.txt");
                using (var file = Env.CreateOutputFile(stats))
                    DataSaverUtils.SaveDataView(ch, saver, output.Stats, file);

                weights = DeleteOutputPath(@"../Common/EntryPoints", "mc-lr-weights.txt");
                using (var file = Env.CreateOutputFile(weights))
                    DataSaverUtils.SaveDataView(ch, saver, mcOutput.Summary, file);

                stats = DeleteOutputPath(@"../Common/EntryPoints", "mc-lr-stats.txt");
                using (var file = Env.CreateOutputFile(stats))
                    DataSaverUtils.SaveDataView(ch, saver, mcOutput.Stats, file);
            }

            CheckEquality(@"../Common/EntryPoints", "lr-weights.txt", digitsOfPrecision: 6);
            CheckEquality(@"../Common/EntryPoints", "lr-stats.txt", digitsOfPrecision: 6);
            CheckEquality(@"../Common/EntryPoints", "mc-lr-weights.txt", digitsOfPrecision: 3);
            CheckEquality(@"../Common/EntryPoints", "mc-lr-stats.txt", digitsOfPrecision: 5);
            Done();
        }

        [Fact]
        public void EntryPointPcaPredictorSummary()
        {
            var dataPath = GetDataPath("MNIST.Train.0-class.tiny.txt");
            using (var inputFile = new SimpleFileHandle(Env, dataPath, false, false))
            {
                var dataView = EntryPoints.ImportTextData.TextLoader(Env, new EntryPoints.ImportTextData.LoaderInput()
                {
                    Arguments =
                {
                    SeparatorChars = new []{'\t' },
                    HasHeader = false,
                    Column = new[]
                    {
                        new TextLoader.Column("Features", DataKind.R4, new [] { new TextLoader.Range(1, 784) })
                    }
                },

                    InputFile = inputFile,
                }).Data;

                var pcaInput = new RandomizedPcaTrainer.Arguments
                {
                    TrainingData = dataView,
                };
                var model = RandomizedPcaTrainer.TrainPcaAnomaly(Env, pcaInput).PredictorModel;

                var output = SummarizePredictor.Summarize(Env,
                    new SummarizePredictor.Input() { PredictorModel = model });

                using (var ch = Env.Register("PcaPredictorSummary").Start("Save Data Views"))
                {
                    var weights = DeleteOutputPath(@"../Common/EntryPoints", "pca-weights.txt");
                    var saver = Env.CreateSaver("Text");
                    using (var file = Env.CreateOutputFile(weights))
                        DataSaverUtils.SaveDataView(ch, saver, output.Summary, file);
                }

                CheckEquality(@"../Common/EntryPoints", "pca-weights.txt", digitsOfPrecision: 4);
                Done();
            }
        }

        [Fact]
        public void EntryPointPrepareLabelConvertPredictedLabel()
        {
            var dataPath = GetDataPath("iris.data");
            var outputPath = DeleteOutputPath("prepare-label-data.idv");
            string inputGraph = string.Format(@"
                {{
                  'Nodes': [
                    {{
                      'Name': 'Data.CustomTextLoader',
                      'Inputs': {{
                        'InputFile': '$file1',
                        'CustomSchema': 'sep=comma col=Label:TX:4 col=Features:Num:0-3'
                      }},
                      'Outputs': {{
                        'Data': '$data1'
                      }}
                    }},
                    {{
                      'Name': 'Transforms.LabelColumnKeyBooleanConverter',
                      'Inputs': {{
                        'Data': '$data1',
                        'LabelColumn': 'Label'
                      }},
                      'Outputs': {{
                        'OutputData': '$data2'
                      }}
                    }},
                    {{
                      'Name': 'Trainers.LogisticRegressionClassifier',
                      'Inputs': {{
                        'Data': '$data2'
                      }},
                      'Outputs': {{
                        'PredictorModel': '$model'
                      }}
                    }},
                    {{
                      'Name': 'Transforms.DatasetScorer',
                      'Inputs': {{
                        'Data': '$data2',
                        'PredictorModel': '$model'
                      }},
                      'Outputs': {{
                        'ScoredData': '$data3'
                      }}
                    }},
                    {{
                      'Name': 'Transforms.PredictedLabelColumnOriginalValueConverter',
                      'Inputs': {{
                        'Data': '$data3',
                        'PredictedLabelColumn': 'PredictedLabel'
                      }},
                      'Outputs': {{
                        'OutputData': '$data4'
                      }}
                    }},
                  ],
                  'Inputs' : {{
                    'file1' : '{0}'
                  }},
                  'Outputs' : {{
                    'data4' : '{1}'
                  }}
                }}", EscapePath(dataPath), EscapePath(outputPath));

            var jsonPath = DeleteOutputPath("graph.json");
            File.WriteAllLines(jsonPath, new[] { inputGraph });

            var args = new ExecuteGraphCommand.Arguments() { GraphPath = jsonPath };
            var cmd = new ExecuteGraphCommand(Env, args);
            cmd.Run();

            using (var loader = new BinaryLoader(Env, new BinaryLoader.Arguments(), outputPath))
            {
                using (var cursor = loader.GetRowCursorForAllColumns())
                {
                    ReadOnlyMemory<char> predictedLabel = default;

                    var predictedLabelCol = loader.Schema.GetColumnOrNull("PredictedLabel");
                    Assert.True(predictedLabelCol.HasValue);
                    var predictedLabelGetter = cursor.GetGetter<ReadOnlyMemory<char>>(predictedLabelCol.Value.Index);

                    while (cursor.MoveNext())
                    {
                        predictedLabelGetter(ref predictedLabel);
                        Assert.True(ReadOnlyMemoryUtils.EqualsStr("Iris-setosa", predictedLabel)
                            || ReadOnlyMemoryUtils.EqualsStr("Iris-versicolor", predictedLabel)
                            || ReadOnlyMemoryUtils.EqualsStr("Iris-virginica", predictedLabel));
                    }
                }
            }
        }

        [Fact]
        public void EntryPointTreeLeafFeaturizer()
        {
            var dataPath = GetDataPath("adult.tiny.with-schema.txt");
            var inputFile = new SimpleFileHandle(Env, dataPath, false, false);
#pragma warning disable 0618
            var dataView = EntryPoints.ImportTextData.ImportText(Env, new EntryPoints.ImportTextData.Input { InputFile = inputFile }).Data;
#pragma warning restore 0618
            var cat = Categorical.CatTransformDict(Env, new OneHotEncodingTransformer.Arguments()
            {
                Data = dataView,
                Column = new[] { new OneHotEncodingTransformer.Column { Name = "Categories", Source = "Categories" } }
            });
            var concat = SchemaManipulation.ConcatColumns(Env, new ColumnConcatenatingTransformer.Arguments()
            {
                Data = cat.OutputData,
                Column = new[] { new ColumnConcatenatingTransformer.Column { Name = "Features", Source = new[] { "Categories", "NumericFeatures" } } }
            });

            var fastTree = FastTree.TrainBinary(Env, new FastTreeBinaryClassificationTrainer.Options
            {
                FeatureColumn = "Features",
                NumTrees = 5,
                NumLeaves = 4,
                LabelColumn = DefaultColumnNames.Label,
                TrainingData = concat.OutputData
            });

            var combine = ModelOperations.CombineModels(Env, new ModelOperations.PredictorModelInput()
            {
                PredictorModel = fastTree.PredictorModel,
                TransformModels = new[] { cat.Model, concat.Model }
            });

            var treeLeaf = TreeFeaturize.Featurizer(Env, new TreeEnsembleFeaturizerTransform.ArgumentsForEntryPoint
            {
                Data = dataView,
                PredictorModel = combine.PredictorModel
            });

            var view = treeLeaf.OutputData;
            var treesCol = view.Schema.GetColumnOrNull("Trees");
            Assert.True(treesCol.HasValue);

            var leavesCol = view.Schema.GetColumnOrNull("Leaves");
            Assert.True(leavesCol.HasValue);

            var pathsCol = view.Schema.GetColumnOrNull("Paths");
            Assert.True(pathsCol.HasValue);


            VBuffer<float> treeValues = default(VBuffer<float>);
            VBuffer<float> leafIndicators = default(VBuffer<float>);
            VBuffer<float> pathIndicators = default(VBuffer<float>);
            using (var curs = view.GetRowCursor(treesCol.Value, leavesCol.Value, pathsCol.Value))
            {
                var treesGetter = curs.GetGetter<VBuffer<float>>(treesCol.Value.Index);
                var leavesGetter = curs.GetGetter<VBuffer<float>>(leavesCol.Value.Index);
                var pathsGetter = curs.GetGetter<VBuffer<float>>(pathsCol.Value.Index);
                while (curs.MoveNext())
                {
                    treesGetter(ref treeValues);
                    leavesGetter(ref leafIndicators);
                    pathsGetter(ref pathIndicators);

                    Assert.Equal(5, treeValues.Length);
                    Assert.Equal(5, treeValues.GetValues().Length);
                    Assert.Equal(20, leafIndicators.Length);
                    Assert.Equal(5, leafIndicators.GetValues().Length);
                    Assert.Equal(15, pathIndicators.Length);
                }
            }
        }

        [Fact]
        public void EntryPointWordEmbeddings()
        {
            string dataFile = DeleteOutputPath("SavePipe", "SavePipeTextWordEmbeddings-SampleText.txt");
            File.WriteAllLines(dataFile, new[] {
                "The quick brown fox jumps over the lazy dog.",
                "The five boxing wizards jump quickly."
            });
            var inputFile = new SimpleFileHandle(Env, dataFile, false, false);
            var dataView = EntryPoints.ImportTextData.TextLoader(Env, new EntryPoints.ImportTextData.LoaderInput()
            {
                Arguments =
                {
                    SeparatorChars = new []{' '},
                    Column = new[]
                    {
                        new TextLoader.Column("Text", DataKind.Text,
                            new [] { new TextLoader.Range() { Min = 0, VariableEnd=true, ForceVector=true} })
                    }
                },
                InputFile = inputFile,
            }).Data;
            var embedding = Transforms.Text.TextAnalytics.WordEmbeddings(Env, new WordEmbeddingsExtractingTransformer.Arguments()
            {
                Data = dataView,
                Column = new[] { new WordEmbeddingsExtractingTransformer.Column { Name = "Features", Source = "Text" } },
                ModelKind = WordEmbeddingsExtractingTransformer.PretrainedModelKind.Sswe
            });
            var result = embedding.OutputData;
            using (var cursor = result.GetRowCursorForAllColumns())
            {
                var featColumn = result.Schema.GetColumnOrNull("Features");
                Assert.True(featColumn.HasValue);
                var featGetter = cursor.GetGetter<VBuffer<float>>(featColumn.Value.Index);
                VBuffer<float> feat = default;
                while (cursor.MoveNext())
                {
                    featGetter(ref feat);
                    Assert.Equal(150, feat.GetValues().Length);
                    Assert.NotEqual(0, feat.GetValues()[0]);
                }
            }
        }

        [ConditionalFact(typeof(Environment), nameof(Environment.Is64BitProcess))] // TensorFlow is 64-bit only
        public void EntryPointTensorFlowTransform()
        {
            Env.ComponentCatalog.RegisterAssembly(typeof(TensorFlowTransformer).Assembly);

            TestEntryPointPipelineRoutine(GetDataPath("Train-Tiny-28x28.txt"), "col=Label:R4:0 col=Placeholder:R4:1-784",
                new[] { "Transforms.TensorFlowScorer" },
                new[]
                {
                    @"'InputColumns': [ 'Placeholder' ],
                      'ModelLocation': 'mnist_model/frozen_saved_model.pb',
                      'OutputColumns': [ 'Softmax' ]"
                });
        }

        [Fact(Skip = "Needs real time series dataset. https://github.com/dotnet/machinelearning/issues/1120")]
        public void EntryPointSsaChangePoint()
        {
            TestEntryPointPipelineRoutine(GetDataPath(Path.Combine("Timeseries", "A4Benchmark-TS1.csv")), "sep=, col=Features:R4:1 header=+",
                new[]
                {
                    "TimeSeriesProcessingEntryPoints.SsaChangePointDetector",
                    "TimeSeriesProcessingEntryPoints.SsaChangePointDetector",
                },
                new[]
                {
                    @"'Src': 'Features',
                      'Name': 'Anomaly',
                      'Twnd': '500',
                      'Swnd': '50',
                      'Cnf': '93',
                      'Wnd': '20',
                      'Mart': 'Power',
                      'Eps': '0.1'",
                    @"'Src': 'Features',
                      'Name': 'Anomaly2',
                      'Twnd': '500',
                      'Swnd': '50',
                      'Cnf': '93',
                      'Wnd': '20',
                      'Mart': 'Mixture'"
                });
        }

        [Fact]
        public void EntryPointIidSpikeDetector()
        {
            TestEntryPointPipelineRoutine(GetDataPath(Path.Combine("Timeseries", "real_1.csv")), "sep=, col=Features:R4:1 header=+",
                new[]
                {
                    "TimeSeriesProcessingEntryPoints.IidSpikeDetector",
                    "TimeSeriesProcessingEntryPoints.IidSpikeDetector",
                },
                new[]
                {
                    @"'Src': 'Features',
                      'Name': 'Anomaly',
                      'Cnf': '99.5',
                      'Wnd': '200',
                      'Side': 'Positive'",
                    @"'Src': 'Features',
                      'Name': 'Anomaly2',
                      'Cnf': '99.5',
                      'Wnd': '200',
                      'Side': 'Negative'",
                });
        }

        [Fact(Skip = "Needs real time series dataset. https://github.com/dotnet/machinelearning/issues/1120")]
        public void EntryPointSsaSpikeDetector()
        {
            TestEntryPointPipelineRoutine(GetDataPath(Path.Combine("Timeseries", "A4Benchmark-TS2.csv")), "sep=, col=Features:R4:1 header=+",
                new[]
                {
                    "TimeSeriesProcessingEntryPoints.SsaSpikeDetector",
                    "TimeSeriesProcessingEntryPoints.SsaSpikeDetector",
                    "TimeSeriesProcessingEntryPoints.SsaSpikeDetector",
                },
                new[]
                {
                    @"'Src': 'Features',
                      'Name': 'Anomaly',
                      'Twnd': '500',
                      'Swnd': '50',
                      'Err': 'SignedDifference',
                      'Cnf': '99.5',
                      'Wnd': '100',
                      'Side': 'Negative'",
                    @"'Src': 'Features',
                      'Name': 'Anomaly2',
                      'Twnd': '500',
                      'Swnd': '50',
                      'Err': 'SignedDifference',
                      'Cnf': '99.5',
                      'Wnd': '100',
                      'Side': 'Positive'",
                    @"'Src': 'Features',
                      'Name': 'Anomaly3',
                      'Twnd': '500',
                      'Swnd': '50',
                      'Err': 'SignedDifference',
                      'Cnf': '99.5',
                      'Wnd': '100'",
                });
        }

        [Fact]
        public void EntryPointPercentileThreshold()
        {
            TestEntryPointPipelineRoutine(GetDataPath("breast-cancer.txt"), "col=Input:R4:1",
                new[]
                {
                    "TimeSeriesProcessingEntryPoints.PercentileThresholdTransform"
                },
                new[]
                {
                    @"'Src': 'Input',
                      'Name': 'Output',
                      'Wnd': '10',
                      'Pcnt': '10'"
                });
        }

        [Fact]
        public void EntryPointPValue()
        {
            TestEntryPointPipelineRoutine(GetDataPath("breast-cancer.txt"), "col=Input:R4:1",
                new[]
                {
                    "TimeSeriesProcessingEntryPoints.PValueTransform"
                },
                new[]
                {
                    @"'Src': 'Input',
                      'Name': 'Output',
                      'Wnd': '10'"
                });
        }

        [Fact]
        public void EntryPointSlidingWindow()
        {
            TestEntryPointPipelineRoutine(GetDataPath("breast-cancer.txt"), "col=Input:R4:1",
                new[]
                {
                    "TimeSeriesProcessingEntryPoints.SlidingWindowTransform",
                    "TimeSeriesProcessingEntryPoints.SlidingWindowTransform",
                    "TimeSeriesProcessingEntryPoints.SlidingWindowTransform",
                    "TimeSeriesProcessingEntryPoints.SlidingWindowTransform",
                },
                new[]
                {
                    @"'Src': 'Input',
                      'Name': 'Output',
                      'Wnd': '3',
                      'L': '0'",
                    @"'Src': 'Input',
                      'Name': 'Output1',
                      'Wnd': '1',
                      'L': '1'",
                    @"'Src': 'Input',
                      'Name': 'Output2',
                      'Wnd': '1',
                      'L': '2'",
                    @"'Src': 'Input',
                      'Name': 'Output3',
                      'Wnd': '2',
                      'L': '1'"
                });
        }

        [Fact]
        public void EntryPointHashJoinCountTable()
        {
            TestEntryPointPipelineRoutine(GetDataPath("breast-cancer.txt"), "col=Text:Text:1-9 col=Label:0",
                new[]
                {
                    "Transforms.HashConverter",
                },
                new[]
                {
                    @"'Column': [
                      {
                        'Name': 'Temp',
                        'Src': 'Text'
                      },
                      {
                        'Name': 'Temp2',
                        'Src': 'Text',
                        'CustomSlotMap': '0,1;2,3,4,5'
                      }

                      ]"
                });
        }

        [Fact]
<<<<<<< HEAD
        public void LoadEntryPointModel()
        {
            var ml = new MLContext();
            for (int i = 0; i < 5; i++)
            {
                var modelPath = GetDataPath($"backcompat/ep_model{i}.zip");
                ITransformer loadedModel;
                using (var stream = File.OpenRead(modelPath))
                {
                    loadedModel = ml.Model.Load(stream);
                }

            }
=======
        public void TestSimpleExperiment()
        {
            var dataPath = GetDataPath("adult.tiny.with-schema.txt");
            string inputGraph = @"{
                'Nodes':
                [{
                        'Name': 'Data.TextLoader',
                        'Inputs': {
                            'InputFile': '$inputFile',
                            'Arguments': {
                                'UseThreads': true,
                                'HeaderFile': null,
                                'MaxRows': null,
                                'AllowQuoting': true,
                                'AllowSparse': true,
                                'InputSize': null,
                                'Separator': [
                                    '\t'
                                ],
                                'Column': null,
                                'TrimWhitespace': false,
                                'HasHeader': false
                            }
                        },
                        'Outputs': {
                            'Data': '$Var_642faec2bf064255bc9a2b1044e9d116'
                        }
                    }, {
                        'Name': 'Transforms.MinMaxNormalizer',
                        'Inputs': {
                            'Column': [{
                                    'FixZero': null,
                                    'MaxTrainingExamples': null,
                                    'Name': 'NumericFeatures',
                                    'Source': 'NumericFeatures'
                                }
                            ],
                            'FixZero': true,
                            'MaxTrainingExamples': 1000000000,
                            'Data': '$Var_642faec2bf064255bc9a2b1044e9d116'
                        },
                        'Outputs': {
                            'OutputData': '$outputData',
                            'Model': '$Var_9673b095f98f4ebcb19e8eb75a7a12e9'
                        }
                    }
                ]
            }";
            JObject graph = JObject.Parse(inputGraph);
            var runner = new GraphRunner(Env, graph[FieldNames.Nodes] as JArray);
            var inputFile = new SimpleFileHandle(Env, dataPath, false, false);
            runner.SetInput("inputFile", inputFile);
            runner.RunAll();
            var data = runner.GetOutput<IDataView>("outputData");
            var schema = data.Schema;
            Assert.Equal(5, schema.Count);
            var expected = new[] { "Label", "Workclass", "Categories", "NumericFeatures", "NumericFeatures" };
            for (int i = 0; i < schema.Count; i++)
                Assert.Equal(expected[i], schema[i].Name);
        }

        [Fact]
        public void TestSimpleTrainExperiment()
        {
            var dataPath = GetDataPath("adult.tiny.with-schema.txt");
            string inputGraph = @"
            {
                'Nodes':
                [{
                        'Name': 'Data.TextLoader',
                        'Inputs': {
                            'InputFile': '$inputFile',
                            'Arguments': {
                                'UseThreads': true,
                                'HeaderFile': null,
                                'MaxRows': null,
                                'AllowQuoting': true,
                                'AllowSparse': true,
                                'InputSize': null,
                                'Separator': [
                                    '\t'
                                ],
                                'Column': null,
                                'TrimWhitespace': false,
                                'HasHeader': false
                            }
                        },
                        'Outputs': {
                            'Data': '$Var_99eb21288359485f936577da8f2e1061'
                        }
                    }, {
                        'Name': 'Transforms.CategoricalOneHotVectorizer',
                        'Inputs': {
                            'Column': [{
                                    'OutputKind': null,
                                    'MaxNumTerms': null,
                                    'Term': null,
                                    'Sort': null,
                                    'TextKeyValues': null,
                                    'Name': 'Categories',
                                    'Source': 'Categories'
                                }
                            ],
                            'OutputKind': 'Ind',
                            'MaxNumTerms': 1000000,
                            'Term': null,
                            'Sort': 'Occurrence',
                            'TextKeyValues': true,
                            'Data': '$Var_99eb21288359485f936577da8f2e1061'
                        },
                        'Outputs': {
                            'OutputData': '$Var_c9e14b64d1a44114853331e80f1bde57',
                            'Model': '$Var_85534ab1fc57480899180be5bbf20b38'
                        }
                    }, {
                        'Name': 'Transforms.ColumnConcatenator',
                        'Inputs': {
                            'Column': [{
                                    'Name': 'Features',
                                    'Source': [
                                        'Categories',
                                        'NumericFeatures'
                                    ]
                                }
                            ],
                            'Data': '$Var_c9e14b64d1a44114853331e80f1bde57'
                        },
                        'Outputs': {
                            'OutputData': '$Var_51d3ddc9792d4c6eb975e600e87b8cbc',
                            'Model': '$Var_e3888e65f822424ca92959e442827d48'
                        }
                    }, {
                        'Name': 'Trainers.StochasticDualCoordinateAscentBinaryClassifier',
                        'Inputs': {
                            'LossFunction': {
                                'Name': 'HingeLoss',
                                'Settings': {
                                    'Margin': 1.1
                                }
                            },
                            'PositiveInstanceWeight': 1.0,
                            'Calibrator': {
                                'Name': 'PlattCalibrator',
                                'Settings': {}
                            },
                            'MaxCalibrationExamples': 1000000,
                            'L2Const': null,
                            'L1Threshold': null,
                            'NumThreads': 1,
                            'ConvergenceTolerance': 0.1,
                            'MaxIterations': null,
                            'Shuffle': false,
                            'CheckFrequency': null,
                            'BiasLearningRate': 0.0,
                            'LabelColumn': 'Label',
                            'TrainingData': '$Var_51d3ddc9792d4c6eb975e600e87b8cbc',
                            'FeatureColumn': 'Features',
                            'NormalizeFeatures': 'Auto',
                            'Caching': 'Auto'
                        },
                        'Outputs': {
                            'PredictorModel': '$Var_e7e860bdbf1c4a628a2a0912673afd36'
                        }
                    }, {
                        'Name': 'Transforms.DatasetScorer',
                        'Inputs': {
                            'Data': '$Var_51d3ddc9792d4c6eb975e600e87b8cbc',
                            'PredictorModel': '$Var_e7e860bdbf1c4a628a2a0912673afd36',
                            'Suffix': null
                        },
                        'Outputs': {
                            'ScoredData': '$Var_be77f9c4e45c43b7a67984304c291bf5',
                            'ScoringTransform': '$Var_826e5697e56a467a81331c5ef3eff37f'
                        }
                    }, {
                        'Name': 'Models.BinaryClassificationEvaluator',
                        'Inputs': {
                            'ProbabilityColumn': null,
                            'Threshold': 0.0,
                            'UseRawScoreThreshold': true,
                            'NumRocExamples': 100000,
                            'MaxAucExamples': -1,
                            'NumAuPrcExamples': 100000,
                            'LabelColumn': null,
                            'WeightColumn': null,
                            'ScoreColumn': null,
                            'StratColumn': null,
                            'Data': '$Var_be77f9c4e45c43b7a67984304c291bf5',
                            'NameColumn': 'Name'
                        },
                        'Outputs': {
                            'ConfusionMatrix': '$Var_cd6d3485a95d4405b469ce65c124e04a',
                            'Warnings': '$Var_94528ba8fca14eb48b7e3f712aced38a',
                            'OverallMetrics': '$Var_2130b277d4e0485f9cc5162c176767fa',
                            'PerInstanceMetrics': '$Var_991a2f8bed28442bb9bd0a0b9ff14e45'
                        }
                    }
                ]
            }";

            JObject graph = JObject.Parse(inputGraph);
            var runner = new GraphRunner(Env, graph[FieldNames.Nodes] as JArray);
            var inputFile = new SimpleFileHandle(Env, dataPath, false, false);
            runner.SetInput("inputFile", inputFile);
            runner.RunAll();
            var data = runner.GetOutput<IDataView>("Var_2130b277d4e0485f9cc5162c176767fa");

            var schema = data.Schema;
            var aucCol = schema.GetColumnOrNull("AUC");
            Assert.True(aucCol.HasValue);
            using (var cursor = data.GetRowCursor(aucCol.Value))
            {
                var getter = cursor.GetGetter<double>(aucCol.Value.Index);
                var b = cursor.MoveNext();
                Assert.True(b);
                double auc = 0;
                getter(ref auc);
                Assert.Equal(0.93, auc, 2);
                b = cursor.MoveNext();
                Assert.False(b);
            }
        }

        [ConditionalFact(typeof(BaseTestBaseline), nameof(BaseTestBaseline.LessThanNetCore30OrNotNetCore))] // netcore3.0 output differs from Baseline
        public void TestCrossValidationMacro()
        {
            var dataPath = GetDataPath(TestDatasets.generatedRegressionDatasetmacro.trainFilename);
            string inputGraph = @"
            {
                'Nodes':
                [{
                        'Name': 'Data.TextLoader',
                        'Inputs': {
                            'InputFile': '$inputFile',
                            'Arguments': {
                                'UseThreads': true,
                                'HeaderFile': null,
                                'MaxRows': null,
                                'AllowQuoting': true,
                                'AllowSparse': true,
                                'InputSize': null,
                                'Separator': [
                                    ';'
                                ],
                                'Column': [{
                                        'Name': 'Label',
                                        'Type': 'R4',
                                        'Source': [{
                                                'Min': 11,
                                                'Max': 11,
                                                'AutoEnd': false,
                                                'VariableEnd': false,
                                                'AllOther': false,
                                                'ForceVector': false
                                            }
                                        ],
                                        'KeyRange': null
                                    }, {
                                        'Name': 'Features',
                                        'Type': 'R4',
                                        'Source': [{
                                                'Min': 0,
                                                'Max': 10,
                                                'AutoEnd': false,
                                                'VariableEnd': false,
                                                'AllOther': false,
                                                'ForceVector': false
                                            }
                                        ],
                                        'KeyRange': null
                                    }
                                ],
                                'TrimWhitespace': false,
                                'HasHeader': true
                            }
                        },
                        'Outputs': {
                            'Data': '$Var_6b6d6b5b5f894374a98904481d876a6e'
                        }
                    }, {
                        'Name': 'Models.CrossValidator',
                        'Inputs': {
                            'Data': '$Var_6b6d6b5b5f894374a98904481d876a6e',
                            'TransformModel': null,
                            'Nodes': [{
                                    'Name': 'Transforms.NoOperation',
                                    'Inputs': {
                                        'Data': '$Var_abda1d0923f64b56bd01dc42fb57db33'
                                    },
                                    'Outputs': {
                                        'OutputData': '$Var_65ecee1d96a84b9d9645f616b278e77e',
                                        'Model': '$Var_6807c0e8cb42452c8fc687545aabc43b'
                                    }
                                }, {
                                    'Name': 'Transforms.RandomNumberGenerator',
                                    'Inputs': {
                                        'Column': [{
                                                'Name': 'Weight1',
                                                'UseCounter': null,
                                                'Seed': null
                                            }
                                        ],
                                        'UseCounter': false,
                                        'Seed': 42,
                                        'Data': '$Var_65ecee1d96a84b9d9645f616b278e77e'
                                    },
                                    'Outputs': {
                                        'OutputData': '$Var_8b36a1e70c9f4504973140ad15eac72f',
                                        'Model': '$Var_94bac81ee2e448ba82e3a21e116c0f9c'
                                    }
                                }, {
                                    'Name': 'Trainers.PoissonRegressor',
                                    'Inputs': {
                                        'L2Weight': 1.0,
                                        'L1Weight': 1.0,
                                        'OptTol': 1E-07,
                                        'MemorySize': 20,
                                        'MaxIterations': 2147483647,
                                        'SgdInitializationTolerance': 0.0,
                                        'Quiet': false,
                                        'InitWtsDiameter': 0.0,
                                        'UseThreads': true,
                                        'NumThreads': 1,
                                        'DenseOptimizer': false,
                                        'EnforceNonNegativity': false,
                                        'WeightColumn': {
                                            'Value': 'Weight1',
                                            'IsExplicit': true
                                        },
                                        'LabelColumn': 'Label',
                                        'TrainingData': '$Var_8b36a1e70c9f4504973140ad15eac72f',
                                        'FeatureColumn': 'Features',
                                        'NormalizeFeatures': 'Auto',
                                        'Caching': 'Auto'
                                    },
                                    'Outputs': {
                                        'PredictorModel': '$Var_5763097adbdb40e3b161540cb0c88b91'
                                    }
                                }, {
                                    'Name': 'Transforms.ManyHeterogeneousModelCombiner',
                                    'Inputs': {
                                        'TransformModels': [
                                            '$Var_6807c0e8cb42452c8fc687545aabc43b',
                                            '$Var_94bac81ee2e448ba82e3a21e116c0f9c'
                                        ],
                                        'PredictorModel': '$Var_5763097adbdb40e3b161540cb0c88b91'
                                    },
                                    'Outputs': {
                                        'PredictorModel': '$Var_77f3e99700ae453586513565171faf55'
                                    }
                                }
                            ],
                            'Inputs': {
                                'Data': '$Var_abda1d0923f64b56bd01dc42fb57db33'
                            },
                            'Outputs': {
                                'PredictorModel': '$Var_77f3e99700ae453586513565171faf55'
                            },
                            'StratificationColumn': null,
                            'NumFolds': 2,
                            'Kind': 'SignatureRegressorTrainer',
                            'LabelColumn': 'Label',
                            'WeightColumn': {
                                'Value': 'Weight1',
                                'IsExplicit': true
                            },
                            'GroupColumn': null,
                            'NameColumn': null
                        },
                        'Outputs': {
                            'PredictorModel': '$Var_5aaddf0cdc6d4d92b05a2804fcc3a2ee',
                            'Warnings': '$Var_33701e91260c4a7184fd595ce392cb08',
                            'OverallMetrics': '$overallMetrics',
                            'PerInstanceMetrics': '$Var_89681d817cf543ecabbe6421bf37acb2',
                            'ConfusionMatrix': '$Var_43fa86567b5f4e129e58bd12a575c06b'
                        }
                    }
                ]
            }";

            JObject graph = JObject.Parse(inputGraph);
            var runner = new GraphRunner(Env, graph[FieldNames.Nodes] as JArray);
            var inputFile = new SimpleFileHandle(Env, dataPath, false, false);
            runner.SetInput("inputFile", inputFile);
            runner.RunAll();
            var data = runner.GetOutput<IDataView>("overallMetrics");

            var schema = data.Schema;
            var metricCol = schema.GetColumnOrNull("L1(avg)");
            Assert.True(metricCol.HasValue);
            var foldCol = schema.GetColumnOrNull("Fold Index");
            Assert.True(foldCol.HasValue);
            var isWeightedCol = schema.GetColumnOrNull("IsWeighted");
            Assert.True(isWeightedCol.HasValue);
            using (var cursor = data.GetRowCursor(metricCol.Value, foldCol.Value, isWeightedCol.Value))
            {
                var getter = cursor.GetGetter<double>(metricCol.Value.Index);
                var foldGetter = cursor.GetGetter<ReadOnlyMemory<char>>(foldCol.Value.Index);
                ReadOnlyMemory<char> fold = default;
                var isWeightedGetter = cursor.GetGetter<bool>(isWeightedCol.Value.Index);
                bool isWeighted = default;
                double avg = 0;
                double weightedAvg = 0;
                bool b;
                for (int w = 0; w < 2; w++)
                {
                    // Get the average.
                    b = cursor.MoveNext();
                    Assert.True(b);
                    if (w == 1)
                        getter(ref weightedAvg);
                    else
                        getter(ref avg);
                    foldGetter(ref fold);
                    Assert.True(ReadOnlyMemoryUtils.EqualsStr("Average", fold));
                    isWeightedGetter(ref isWeighted);
                    Assert.True(isWeighted == (w == 1));

                    // Get the standard deviation.
                    b = cursor.MoveNext();
                    Assert.True(b);
                    double stdev = 0;
                    getter(ref stdev);
                    foldGetter(ref fold);
                    Assert.True(ReadOnlyMemoryUtils.EqualsStr("Standard Deviation", fold));
                    if (w == 1)
                        Assert.Equal(1.585, stdev, 3);
                    else
                        Assert.Equal(1.39, stdev, 2);
                    isWeightedGetter(ref isWeighted);
                    Assert.True(isWeighted == (w == 1));
                }
                double sum = 0;
                double weightedSum = 0;
                for (int f = 0; f < 2; f++)
                {
                    for (int w = 0; w < 2; w++)
                    {
                        b = cursor.MoveNext();
                        Assert.True(b);
                        double val = 0;
                        getter(ref val);
                        foldGetter(ref fold);
                        if (w == 1)
                            weightedSum += val;
                        else
                            sum += val;
                        Assert.True(ReadOnlyMemoryUtils.EqualsStr("Fold " + f, fold));
                        isWeightedGetter(ref isWeighted);
                        Assert.True(isWeighted == (w == 1));
                    }
                }
                Assert.Equal(weightedAvg, weightedSum / 2);
                Assert.Equal(avg, sum / 2);
                b = cursor.MoveNext();
                Assert.False(b);
            }
        }

        [Fact]
        public void TestCrossValidationMacroWithMultiClass()
        {
            var dataPath = GetDataPath(@"Train-Tiny-28x28.txt");
            string inputGraph = @"
            {
                'Nodes':
                [{
                        'Name': 'Data.TextLoader',
                        'Inputs': {
                            'InputFile': '$inputFile',
                            'Arguments': {
                                'UseThreads': true,
                                'HeaderFile': null,
                                'MaxRows': null,
                                'AllowQuoting': true,
                                'AllowSparse': true,
                                'InputSize': null,
                                'Separator': [
                                    '\t'
                                ],
                                'Column': null,
                                'TrimWhitespace': false,
                                'HasHeader': false
                            }
                        },
                        'Outputs': {
                            'Data': '$Var_48530e4c7d0c4d0889ba9e6e80e6eb73'
                        }
                    }, {
                        'Name': 'Models.CrossValidator',
                        'Inputs': {
                            'Data': '$Var_48530e4c7d0c4d0889ba9e6e80e6eb73',
                            'TransformModel': null,
                            'Nodes': [{
                                    'Name': 'Transforms.NoOperation',
                                    'Inputs': {
                                        'Data': '$Var_1a2f44ae0aec4af4b4d1337d2cc733da'
                                    },
                                    'Outputs': {
                                        'OutputData': '$Var_a060169d8a924964b71447904c0d2ee9',
                                        'Model': '$Var_dbd0f197ee7145ce91ac26ef62936206'
                                    }
                                }, {
                                    'Name': 'Trainers.StochasticDualCoordinateAscentClassifier',
                                    'Inputs': {
                                        'LossFunction': {
                                            'Name': 'LogLoss',
                                            'Settings': {}
                                        },
                                        'L2Const': null,
                                        'L1Threshold': null,
                                        'NumThreads': 1,
                                        'ConvergenceTolerance': 0.1,
                                        'MaxIterations': null,
                                        'Shuffle': true,
                                        'CheckFrequency': null,
                                        'BiasLearningRate': 0.0,
                                        'LabelColumn': 'Label',
                                        'TrainingData': '$Var_a060169d8a924964b71447904c0d2ee9',
                                        'FeatureColumn': 'Features',
                                        'NormalizeFeatures': 'Auto',
                                        'Caching': 'Auto'
                                    },
                                    'Outputs': {
                                        'PredictorModel': '$Var_0bb334380a514e0ab6b2215b0c049846'
                                    }
                                }, {
                                    'Name': 'Transforms.ManyHeterogeneousModelCombiner',
                                    'Inputs': {
                                        'TransformModels': [
                                            '$Var_dbd0f197ee7145ce91ac26ef62936206'
                                        ],
                                        'PredictorModel': '$Var_0bb334380a514e0ab6b2215b0c049846'
                                    },
                                    'Outputs': {
                                        'PredictorModel': '$Var_0b4526e0c7534eada0264802128c32c5'
                                    }
                                }
                            ],
                            'Inputs': {
                                'Data': '$Var_1a2f44ae0aec4af4b4d1337d2cc733da'
                            },
                            'Outputs': {
                                'PredictorModel': '$Var_0b4526e0c7534eada0264802128c32c5'
                            },
                            'StratificationColumn': null,
                            'NumFolds': 2,
                            'Kind': 'SignatureMultiClassClassifierTrainer',
                            'LabelColumn': 'Label',
                            'WeightColumn': null,
                            'GroupColumn': null,
                            'NameColumn': null
                        },
                        'Outputs': {
                            'PredictorModel': '$Var_76decfcf71f5447d92869a4dd9200ea6',
                            'Warnings': '$warnings',
                            'OverallMetrics': '$overallMetrics',
                            'PerInstanceMetrics': '$Var_74d0215056034d6c9a99f90485530b89',
                            'ConfusionMatrix': '$confusionMatrix'
                        }
                    }
                ]
            }
            ";
            JObject graph = JObject.Parse(inputGraph);
            var runner = new GraphRunner(Env, graph[FieldNames.Nodes] as JArray);
            var inputFile = new SimpleFileHandle(Env, dataPath, false, false);
            runner.SetInput("inputFile", inputFile);
            runner.RunAll();
            var data = runner.GetOutput<IDataView>("overallMetrics");

            var schema = data.Schema;
            var metricCol = schema.GetColumnOrNull("Accuracy(micro-avg)");
            Assert.True(metricCol.HasValue);
            var foldCol = schema.GetColumnOrNull("Fold Index");
            Assert.True(foldCol.HasValue);
            using (var cursor = data.GetRowCursor(metricCol.Value, foldCol.Value))
            {
                var getter = cursor.GetGetter<double>(metricCol.Value.Index);
                var foldGetter = cursor.GetGetter<ReadOnlyMemory<char>>(foldCol.Value.Index);
                ReadOnlyMemory<char> fold = default;

                // Get the average.
                var b = cursor.MoveNext();
                Assert.True(b);
                double avg = 0;
                getter(ref avg);
                foldGetter(ref fold);
                Assert.True(ReadOnlyMemoryUtils.EqualsStr("Average", fold));

                // Get the standard deviation.
                b = cursor.MoveNext();
                Assert.True(b);
                double stdev = 0;
                getter(ref stdev);
                foldGetter(ref fold);
                Assert.True(ReadOnlyMemoryUtils.EqualsStr("Standard Deviation", fold));
                Assert.Equal(0.024809923969586353, stdev, 3);

                double sum = 0;
                double val = 0;
                for (int f = 0; f < 2; f++)
                {
                    b = cursor.MoveNext();
                    Assert.True(b);
                    getter(ref val);
                    foldGetter(ref fold);
                    sum += val;
                    Assert.True(ReadOnlyMemoryUtils.EqualsStr("Fold " + f, fold));
                }
                Assert.Equal(avg, sum / 2);
                b = cursor.MoveNext();
                Assert.False(b);
            }

            var confusion = runner.GetOutput<IDataView>("confusionMatrix");
            schema = confusion.Schema;
            var countCol = schema.GetColumnOrNull("Count");
            Assert.True(countCol.HasValue);
            foldCol = schema.GetColumnOrNull("Fold Index");
            Assert.True(foldCol.HasValue);
            var type = schema["Count"].Metadata.Schema[MetadataUtils.Kinds.SlotNames].Type;
            Assert.True(type is VectorType vecType && vecType.ItemType is TextType && vecType.Size == 10);
            var slotNames = default(VBuffer<ReadOnlyMemory<char>>);
            schema["Count"].GetSlotNames(ref slotNames);
            var slotNameValues = slotNames.GetValues();
            for (int i = 0; i < slotNameValues.Length; i++)
            {
                Assert.True(ReadOnlyMemoryUtils.EqualsStr(i.ToString(), slotNameValues[i]));
            }
            using (var curs = confusion.GetRowCursorForAllColumns())
            {
                var countGetter = curs.GetGetter<VBuffer<double>>(countCol.Value.Index);
                var foldGetter = curs.GetGetter<ReadOnlyMemory<char>>(foldCol.Value.Index);
                var confCount = default(VBuffer<double>);
                var foldIndex = default(ReadOnlyMemory<char>);
                int rowCount = 0;
                var foldCur = "Fold 0";
                while (curs.MoveNext())
                {
                    countGetter(ref confCount);
                    foldGetter(ref foldIndex);
                    rowCount++;
                    Assert.True(ReadOnlyMemoryUtils.EqualsStr(foldCur, foldIndex));
                    if (rowCount == 10)
                    {
                        rowCount = 0;
                        foldCur = "Fold 1";
                    }
                }
                Assert.Equal(0, rowCount);
            }

            var warnings = runner.GetOutput<IDataView>("warnings");
            using (var cursor = warnings.GetRowCursorForAllColumns())
                Assert.False(cursor.MoveNext());
        }

        [Fact]
        public void TestCrossValidationMacroMultiClassWithWarnings()
        {
            var dataPath = GetDataPath(@"Train-Tiny-28x28.txt");
            string inputGraph = @"
            {
                'Nodes':
                [{
                        'Name': 'Data.TextLoader',
                        'Inputs': {
                            'InputFile': '$inputFile',
                            'Arguments': {
                                'UseThreads': true,
                                'HeaderFile': null,
                                'MaxRows': null,
                                'AllowQuoting': true,
                                'AllowSparse': true,
                                'InputSize': null,
                                'Separator': [
                                    '\t'
                                ],
                                'Column': null,
                                'TrimWhitespace': false,
                                'HasHeader': false
                            }
                        },
                        'Outputs': {
                            'Data': '$Var_48dc3daef3924a22af794e67896272b0'
                        }
                    }, {
                        'Name': 'Transforms.RowRangeFilter',
                        'Inputs': {
                            'Column': 'Label',
                            'Min': 0.0,
                            'Max': 5.0,
                            'Complement': false,
                            'IncludeMin': true,
                            'IncludeMax': null,
                            'Data': '$Var_48dc3daef3924a22af794e67896272b0'
                        },
                        'Outputs': {
                            'OutputData': '$Var_64f1865a99b84b9d9e0c72292c14c3af',
                            'Model': '$Var_4a34fa76d6d04c14b57b8f146010b9ad'
                        }
                    }, {
                        'Name': 'Transforms.TextToKeyConverter',
                        'Inputs': {
                            'Column': [{
                                    'MaxNumTerms': null,
                                    'Term': null,
                                    'Sort': 'Value',
                                    'TextKeyValues': null,
                                    'Name': 'Strat',
                                    'Source': 'Label'
                                }
                            ],
                            'MaxNumTerms': 1000000,
                            'Term': null,
                            'Sort': 'Occurrence',
                            'TextKeyValues': false,
                            'Data': '$Var_64f1865a99b84b9d9e0c72292c14c3af'
                        },
                        'Outputs': {
                            'OutputData': '$Var_41d7ff9c3dcd45fc869f2691dd628797',
                            'Model': '$Var_ee952a378c624306a7b6b8b65dbb8583'
                        }
                    }, {
                        'Name': 'Models.CrossValidator',
                        'Inputs': {
                            'Data': '$Var_41d7ff9c3dcd45fc869f2691dd628797',
                            'TransformModel': null,
                            'Nodes': [{
                                    'Name': 'Transforms.NoOperation',
                                    'Inputs': {
                                        'Data': '$Var_28af8fabe6dd446a9f20aa97c53c4d4e'
                                    },
                                    'Outputs': {
                                        'OutputData': '$Var_fb8137cb48ac49a7b1b56aa3ed5e0b23',
                                        'Model': '$Var_2cfc22486a4f475f8dc814feccb08f71'
                                    }
                                }, {
                                    'Name': 'Trainers.LogisticRegressionClassifier',
                                    'Inputs': {
                                        'ShowTrainingStats': false,
                                        'L2Weight': 1.0,
                                        'L1Weight': 1.0,
                                        'OptTol': 1E-07,
                                        'MemorySize': 20,
                                        'MaxIterations': 2147483647,
                                        'SgdInitializationTolerance': 0.0,
                                        'Quiet': false,
                                        'InitWtsDiameter': 0.0,
                                        'UseThreads': true,
                                        'NumThreads': 1,
                                        'DenseOptimizer': false,
                                        'EnforceNonNegativity': false,
                                        'WeightColumn': null,
                                        'LabelColumn': 'Label',
                                        'TrainingData': '$Var_fb8137cb48ac49a7b1b56aa3ed5e0b23',
                                        'FeatureColumn': 'Features',
                                        'NormalizeFeatures': 'Auto',
                                        'Caching': 'Auto'
                                    },
                                    'Outputs': {
                                        'PredictorModel': '$Var_05e29f93f3bb4c31a93d71e051dfbb2a'
                                    }
                                }
                            ],
                            'Inputs': {
                                'Data': '$Var_28af8fabe6dd446a9f20aa97c53c4d4e'
                            },
                            'Outputs': {
                                'PredictorModel': '$Var_05e29f93f3bb4c31a93d71e051dfbb2a'
                            },
                            'StratificationColumn': 'Strat',
                            'NumFolds': 2,
                            'Kind': 'SignatureMultiClassClassifierTrainer',
                            'LabelColumn': 'Label',
                            'WeightColumn': null,
                            'GroupColumn': null,
                            'NameColumn': null
                        },
                        'Outputs': {
                            'PredictorModel': '$Var_2df88bffdbca48d5972decf058c26e3b',
                            'Warnings': '$warning',
                            'OverallMetrics': '$Var_94ec7af856fa4c2aa16f354cf51cee78',
                            'PerInstanceMetrics': '$Var_637187e4984f4eed93cd37ab20685867',
                            'ConfusionMatrix': '$Var_c5fe1a4fbded49898173662f6be2f6cc'
                        }
                    }
                ]
            }
            ";

            JObject graph = JObject.Parse(inputGraph);
            var runner = new GraphRunner(Env, graph[FieldNames.Nodes] as JArray);
            var inputFile = new SimpleFileHandle(Env, dataPath, false, false);
            runner.SetInput("inputFile", inputFile);
            runner.RunAll();
            var warnings = runner.GetOutput<IDataView>("warning");

            var schema = warnings.Schema;
            var warningCol = schema.GetColumnOrNull("WarningText");
            Assert.True(warningCol.HasValue);
            using (var cursor = warnings.GetRowCursor(warningCol.Value))
            {
                var getter = cursor.GetGetter<ReadOnlyMemory<char>>(warningCol.Value.Index);

                var b = cursor.MoveNext();
                Assert.True(b);
                var warning = default(ReadOnlyMemory<char>);
                getter(ref warning);
                Assert.Contains("test instances with class values not seen in the training set.", warning.ToString());
                b = cursor.MoveNext();
                Assert.True(b);
                getter(ref warning);
                Assert.Contains("Detected columns of variable length: SortedScores, SortedClasses", warning.ToString());
                b = cursor.MoveNext();
                Assert.False(b);
            }
        }

        [Fact]
        public void TestCrossValidationMacroWithStratification()
        {
            var dataPath = GetDataPath(@"breast-cancer.txt");
            string inputGraph = @"
            {
                'Nodes':
                [{
                        'Name': 'Data.TextLoader',
                        'Inputs': {
                            'InputFile': '$inputFile',
                            'Arguments': {
                                'UseThreads': true,
                                'HeaderFile': null,
                                'MaxRows': null,
                                'AllowQuoting': true,
                                'AllowSparse': true,
                                'InputSize': null,
                                'Separator': [
                                    '\t'
                                ],
                                'Column': [{
                                        'Name': 'Label',
                                        'Type': null,
                                        'Source': [{
                                                'Min': 0,
                                                'Max': 0,
                                                'AutoEnd': false,
                                                'VariableEnd': false,
                                                'AllOther': false,
                                                'ForceVector': false
                                            }
                                        ],
                                        'KeyRange': null
                                    }, {
                                        'Name': 'Strat',
                                        'Type': null,
                                        'Source': [{
                                                'Min': 1,
                                                'Max': 1,
                                                'AutoEnd': false,
                                                'VariableEnd': false,
                                                'AllOther': false,
                                                'ForceVector': false
                                            }
                                        ],
                                        'KeyRange': null
                                    }, {
                                        'Name': 'Features',
                                        'Type': null,
                                        'Source': [{
                                                'Min': 2,
                                                'Max': 9,
                                                'AutoEnd': false,
                                                'VariableEnd': false,
                                                'AllOther': false,
                                                'ForceVector': false
                                            }
                                        ],
                                        'KeyRange': null
                                    }
                                ],
                                'TrimWhitespace': false,
                                'HasHeader': false
                            }
                        },
                        'Outputs': {
                            'Data': '$Var_95d56835dc384629bd288ea0a8879277'
                        }
                    }, {
                        'Name': 'Models.CrossValidator',
                        'Inputs': {
                            'Data': '$Var_95d56835dc384629bd288ea0a8879277',
                            'TransformModel': null,
                            'Nodes': [{
                                    'Name': 'Transforms.NoOperation',
                                    'Inputs': {
                                        'Data': '$Var_e02622de697b478e9b7d84a5220fee8c'
                                    },
                                    'Outputs': {
                                        'OutputData': '$Var_44f5c60e439b49fe9e5bf372be4613ee',
                                        'Model': '$Var_14976738a67940a58cfeffdf795a74c1'
                                    }
                                }, {
                                    'Name': 'Trainers.StochasticDualCoordinateAscentBinaryClassifier',
                                    'Inputs': {
                                        'LossFunction': {
                                            'Name': 'LogLoss',
                                            'Settings': {}
                                        },
                                        'PositiveInstanceWeight': 1.0,
                                        'Calibrator': {
                                            'Name': 'PlattCalibrator',
                                            'Settings': {}
                                        },
                                        'MaxCalibrationExamples': 1000000,
                                        'L2Const': null,
                                        'L1Threshold': null,
                                        'NumThreads': 1,
                                        'ConvergenceTolerance': 0.1,
                                        'MaxIterations': null,
                                        'Shuffle': true,
                                        'CheckFrequency': null,
                                        'BiasLearningRate': 0.0,
                                        'LabelColumn': 'Label',
                                        'TrainingData': '$Var_44f5c60e439b49fe9e5bf372be4613ee',
                                        'FeatureColumn': 'Features',
                                        'NormalizeFeatures': 'Auto',
                                        'Caching': 'Auto'
                                    },
                                    'Outputs': {
                                        'PredictorModel': '$Var_d0c2303905c146b6873693e58ed6e2aa'
                                    }
                                }, {
                                    'Name': 'Transforms.ManyHeterogeneousModelCombiner',
                                    'Inputs': {
                                        'TransformModels': [
                                            '$Var_14976738a67940a58cfeffdf795a74c1'
                                        ],
                                        'PredictorModel': '$Var_d0c2303905c146b6873693e58ed6e2aa'
                                    },
                                    'Outputs': {
                                        'PredictorModel': '$Var_250e906783ab442e85af77298c531199'
                                    }
                                }
                            ],
                            'Inputs': {
                                'Data': '$Var_e02622de697b478e9b7d84a5220fee8c'
                            },
                            'Outputs': {
                                'PredictorModel': '$Var_250e906783ab442e85af77298c531199'
                            },
                            'StratificationColumn': 'Strat',
                            'NumFolds': 2,
                            'Kind': 'SignatureBinaryClassifierTrainer',
                            'LabelColumn': 'Label',
                            'WeightColumn': null,
                            'GroupColumn': null,
                            'NameColumn': null
                        },
                        'Outputs': {
                            'PredictorModel': '$Var_c824c370674e4c358012ca07e04ee79e',
                            'Warnings': '$Var_4f7a5c14043247fdb53ea3a264afcb6f',
                            'OverallMetrics': '$overallmetrics',
                            'PerInstanceMetrics': '$Var_1fe20a06e4a14215bc09ba8ff7ae603b',
                            'ConfusionMatrix': '$Var_d159331c1bca445792a37ddd143b3a25'
                        }
                    }
                ]
            }
            ";

            JObject graph = JObject.Parse(inputGraph);
            var runner = new GraphRunner(Env, graph[FieldNames.Nodes] as JArray);
            var inputFile = new SimpleFileHandle(Env, dataPath, false, false);
            runner.SetInput("inputFile", inputFile);
            runner.RunAll();
            var data = runner.GetOutput<IDataView>("overallmetrics");

            var schema = data.Schema;
            var metricCol = schema.GetColumnOrNull("AUC");
            Assert.True(metricCol.HasValue);
            var foldCol = schema.GetColumnOrNull("Fold Index");
            Assert.True(foldCol.HasValue);
            bool b;
            using (var cursor = data.GetRowCursor(metricCol.Value, foldCol.Value))
            {
                var getter = cursor.GetGetter<double>(metricCol.Value.Index);
                var foldGetter = cursor.GetGetter<ReadOnlyMemory<char>>(foldCol.Value.Index);
                ReadOnlyMemory<char> fold = default;

                // Get the verage.
                b = cursor.MoveNext();
                Assert.True(b);
                double avg = 0;
                getter(ref avg);
                foldGetter(ref fold);
                Assert.True(ReadOnlyMemoryUtils.EqualsStr("Average", fold));

                // Get the standard deviation.
                b = cursor.MoveNext();
                Assert.True(b);
                double stdev = 0;
                getter(ref stdev);
                foldGetter(ref fold);
                Assert.True(ReadOnlyMemoryUtils.EqualsStr("Standard Deviation", fold));
                Assert.Equal(0.00481, stdev, 5);

                double sum = 0;
                double val = 0;
                for (int f = 0; f < 2; f++)
                {
                    b = cursor.MoveNext();
                    Assert.True(b);
                    getter(ref val);
                    foldGetter(ref fold);
                    sum += val;
                    Assert.True(ReadOnlyMemoryUtils.EqualsStr("Fold " + f, fold));
                }
                Assert.Equal(avg, sum / 2);
                b = cursor.MoveNext();
                Assert.False(b);
            }
        }

        [Fact]
        public void TestCrossValidationMacroWithNonDefaultNames()
        {
            string dataPath = GetDataPath(@"adult.tiny.with-schema.txt");
            string inputGraph = @"
            {
            'Nodes': [{
                    'Name': 'Data.TextLoader',
                    'Inputs': {
                        'InputFile': '$inputFile',
                        'Arguments': {
                            'UseThreads': true,
                            'HeaderFile': null,
                            'MaxRows': null,
                            'AllowQuoting': true,
                            'AllowSparse': true,
                            'InputSize': null,
                            'Separator': [
                                '\t'
                            ],
                            'Column': [{
                                    'Name': 'Label',
                                    'Type': null,
                                    'Source': [{
                                            'Min': 0,
                                            'Max': 0,
                                            'AutoEnd': false,
                                            'VariableEnd': false,
                                            'AllOther': false,
                                            'ForceVector': false
                                        }
                                    ],
                                    'KeyRange': null
                                }, {
                                    'Name': 'Workclass',
                                    'Type': 'TX',
                                    'Source': [{
                                            'Min': 1,
                                            'Max': 1,
                                            'AutoEnd': false,
                                            'VariableEnd': false,
                                            'AllOther': false,
                                            'ForceVector': false
                                        }
                                    ],
                                    'KeyRange': null
                                }, {
                                    'Name': 'Features',
                                    'Type': null,
                                    'Source': [{
                                            'Min': 9,
                                            'Max': 14,
                                            'AutoEnd': false,
                                            'VariableEnd': false,
                                            'AllOther': false,
                                            'ForceVector': false
                                        }
                                    ],
                                    'KeyRange': null
                                }
                            ],
                            'TrimWhitespace': false,
                            'HasHeader': true
                        }
                    },
                    'Outputs': {
                        'Data': '$Var_bfb5ef5be6f547de88af2409c8c35443'
                    }
                }, {
                    'Name': 'Models.CrossValidator',
                    'Inputs': {
                        'Data': '$Var_bfb5ef5be6f547de88af2409c8c35443',
                        'TransformModel': null,
                        'Nodes': [{
                                'Name': 'Transforms.TextToKeyConverter',
                                'Inputs': {
                                    'Column': [{
                                            'MaxNumTerms': null,
                                            'Term': null,
                                            'Sort': null,
                                            'TextKeyValues': null,
                                            'Name': 'Label1',
                                            'Source': 'Label'
                                        }
                                    ],
                                    'MaxNumTerms': 1000000,
                                    'Term': null,
                                    'Sort': 'Occurrence',
                                    'TextKeyValues': false,
                                    'Data': '$Var_48d35aae527f439398805f51e5f0cfab'
                                },
                                'Outputs': {
                                    'OutputData': '$Var_44ac8ba819da483089dacc0f12bae3d6',
                                    'Model': '$Var_2039a1ba743549c1989de460c105b354'
                                }
                            }, {
                                'Name': 'Transforms.HashConverter',
                                'Inputs': {
                                    'Column': [{
                                            'Join': null,
                                            'CustomSlotMap': null,
                                            'HashBits': null,
                                            'Seed': null,
                                            'Ordered': null,
                                            'Name': 'GroupId1',
                                            'Source': 'Workclass'
                                        }
                                    ],
                                    'Join': true,
                                    'HashBits': 31,
                                    'Seed': 314489979,
                                    'Ordered': true,
                                    'Data': '$Var_44ac8ba819da483089dacc0f12bae3d6'
                                },
                                'Outputs': {
                                    'OutputData': '$Var_8f51ed90f5b642b2a80eeb628d67a5b3',
                                    'Model': '$Var_5d04d6405abb40ed9efb0486c2e1688b'
                                }
                            }, {
                                'Name': 'Trainers.FastTreeRanker',
                                'Inputs': {
                                    'CustomGains': '0,3,7,15,31',
                                    'TrainDcg': false,
                                    'SortingAlgorithm': 'DescendingStablePessimistic',
                                    'LambdaMartMaxTruncation': 100,
                                    'ShiftedNdcg': false,
                                    'CostFunctionParam': 'w',
                                    'DistanceWeight2': false,
                                    'NormalizeQueryLambdas': false,
                                    'BestStepRankingRegressionTrees': false,
                                    'UseLineSearch': false,
                                    'NumPostBracketSteps': 0,
                                    'MinStepSize': 0.0,
                                    'OptimizationAlgorithm': 'GradientDescent',
                                    'EarlyStoppingRule': null,
                                    'EarlyStoppingMetrics': 1,
                                    'EnablePruning': false,
                                    'UseTolerantPruning': false,
                                    'PruningThreshold': 0.004,
                                    'PruningWindowSize': 5,
                                    'LearningRates': 0.2,
                                    'Shrinkage': 1.0,
                                    'DropoutRate': 0.0,
                                    'GetDerivativesSampleRate': 1,
                                    'WriteLastEnsemble': false,
                                    'MaxTreeOutput': 100.0,
                                    'RandomStart': false,
                                    'FilterZeroLambdas': false,
                                    'BaselineScoresFormula': null,
                                    'BaselineAlphaRisk': null,
                                    'PositionDiscountFreeform': null,
                                    'ParallelTrainer': {
                                        'Name': 'Single',
                                        'Settings': {}
                                    },
                                    'NumThreads': 1,
                                    'RngSeed': 123,
                                    'FeatureSelectSeed': 123,
                                    'EntropyCoefficient': 0.0,
                                    'HistogramPoolSize': -1,
                                    'DiskTranspose': null,
                                    'FeatureFlocks': true,
                                    'CategoricalSplit': false,
                                    'MaxCategoricalGroupsPerNode': 64,
                                    'MaxCategoricalSplitPoints': 64,
                                    'MinDocsPercentageForCategoricalSplit': 0.001,
                                    'MinDocsForCategoricalSplit': 100,
                                    'Bias': 0.0,
                                    'Bundling': 'None',
                                    'MaxBins': 255,
                                    'SparsifyThreshold': 0.7,
                                    'FeatureFirstUsePenalty': 0.0,
                                    'FeatureReusePenalty': 0.0,
                                    'GainConfidenceLevel': 0.0,
                                    'SoftmaxTemperature': 0.0,
                                    'ExecutionTimes': false,
                                    'NumLeaves': 20,
                                    'MinDocumentsInLeafs': 10,
                                    'NumTrees': 100,
                                    'FeatureFraction': 1.0,
                                    'BaggingSize': 0,
                                    'BaggingTrainFraction': 0.7,
                                    'SplitFraction': 1.0,
                                    'Smoothing': 0.0,
                                    'AllowEmptyTrees': true,
                                    'FeatureCompressionLevel': 1,
                                    'CompressEnsemble': false,
                                    'MaxTreesAfterCompression': -1,
                                    'PrintTestGraph': false,
                                    'PrintTrainValidGraph': false,
                                    'TestFrequency': 2147483647,
                                    'GroupIdColumn': {
                                        'Value': 'GroupId1',
                                        'IsExplicit': true
                                    },
                                    'WeightColumn': null,
                                    'LabelColumn': 'Label1',
                                    'TrainingData': '$Var_8f51ed90f5b642b2a80eeb628d67a5b3',
                                    'FeatureColumn': 'Features',
                                    'NormalizeFeatures': 'Auto',
                                    'Caching': 'Auto'
                                },
                                'Outputs': {
                                    'PredictorModel': '$Var_53eb1dedb8234950affa64daaa770427'
                                }
                            }, {
                                'Name': 'Transforms.ManyHeterogeneousModelCombiner',
                                'Inputs': {
                                    'TransformModels': [
                                        '$Var_2039a1ba743549c1989de460c105b354',
                                        '$Var_5d04d6405abb40ed9efb0486c2e1688b'
                                    ],
                                    'PredictorModel': '$Var_53eb1dedb8234950affa64daaa770427'
                                },
                                'Outputs': {
                                    'PredictorModel': '$Var_dd7bc37a393741aea36b46ed609c72a1'
                                }
                            }
                        ],
                        'Inputs': {
                            'Data': '$Var_48d35aae527f439398805f51e5f0cfab'
                        },
                        'Outputs': {
                            'PredictorModel': '$Var_dd7bc37a393741aea36b46ed609c72a1'
                        },
                        'StratificationColumn': null,
                        'NumFolds': 2,
                        'Kind': 'SignatureRankerTrainer',
                        'LabelColumn': 'Label1',
                        'WeightColumn': null,
                        'GroupColumn': {
                            'Value': 'GroupId1',
                            'IsExplicit': true
                        },
                        'NameColumn': {
                            'Value': 'Workclass',
                            'IsExplicit': true
                        }
                    },
                    'Outputs': {
                        'PredictorModel': '$Var_48c4f33d44c1437bb792a8640703e21e',
                        'Warnings': '$Var_8f3381cecb1b48dda606a58d153dc022',
                        'OverallMetrics': '$overallMetrics',
                        'PerInstanceMetrics': '$perInstanceMetric',
                        'ConfusionMatrix': '$Var_a06599dcbf52480a8dbb5f7414ee08fe'
                    }
                }
            ]
            }";

            JObject graph = JObject.Parse(inputGraph);
            var runner = new GraphRunner(Env, graph[FieldNames.Nodes] as JArray);
            var inputFile = new SimpleFileHandle(Env, dataPath, false, false);
            runner.SetInput("inputFile", inputFile);
            runner.RunAll();

            var data = runner.GetOutput<IDataView>("overallMetrics");

            var schema = data.Schema;
            var metricCol = schema.GetColumnOrNull("NDCG");
            Assert.True(metricCol.HasValue);
            var foldCol = schema.GetColumnOrNull("Fold Index");
            Assert.True(foldCol.HasValue);
            bool b;
            using (var cursor = data.GetRowCursor(metricCol.Value, foldCol.Value))
            {
                var getter = cursor.GetGetter<VBuffer<double>>(metricCol.Value.Index);
                var foldGetter = cursor.GetGetter<ReadOnlyMemory<char>>(foldCol.Value.Index);
                ReadOnlyMemory<char> fold = default;

                // Get the verage.
                b = cursor.MoveNext();
                Assert.True(b);
                var avg = default(VBuffer<double>);
                getter(ref avg);
                foldGetter(ref fold);
                Assert.True(ReadOnlyMemoryUtils.EqualsStr("Average", fold));

                // Get the standard deviation.
                b = cursor.MoveNext();
                Assert.True(b);
                var stdev = default(VBuffer<double>);
                getter(ref stdev);
                foldGetter(ref fold);
                Assert.True(ReadOnlyMemoryUtils.EqualsStr("Standard Deviation", fold));
                var stdevValues = stdev.GetValues();
                Assert.Equal(2.462, stdevValues[0], 3);
                Assert.Equal(2.763, stdevValues[1], 3);
                Assert.Equal(3.273, stdevValues[2], 3);

                var sumBldr = new BufferBuilder<double>(R8Adder.Instance);
                sumBldr.Reset(avg.Length, true);
                var val = default(VBuffer<double>);
                for (int f = 0; f < 2; f++)
                {
                    b = cursor.MoveNext();
                    Assert.True(b);
                    getter(ref val);
                    foldGetter(ref fold);
                    sumBldr.AddFeatures(0, in val);
                    Assert.True(ReadOnlyMemoryUtils.EqualsStr("Fold " + f, fold));
                }
                var sum = default(VBuffer<double>);
                sumBldr.GetResult(ref sum);

                var avgValues = avg.GetValues();
                var sumValues = sum.GetValues();
                for (int i = 0; i < avgValues.Length; i++)
                    Assert.Equal(avgValues[i], sumValues[i] / 2);
                b = cursor.MoveNext();
                Assert.False(b);
            }

            data = runner.GetOutput<IDataView>("perInstanceMetric");
            var nameCol = data.Schema.GetColumnOrNull("Instance");
            Assert.True(nameCol.HasValue);
            using (var cursor = data.GetRowCursor(nameCol.Value))
            {
                var getter = cursor.GetGetter<ReadOnlyMemory<char>>(nameCol.Value.Index);
                while (cursor.MoveNext())
                {
                    ReadOnlyMemory<char> name = default;
                    getter(ref name);
                    Assert.Subset(new HashSet<string>() { "Private", "?", "Federal-gov" }, new HashSet<string>() { name.ToString() });
                    if (cursor.Position > 4)
                        break;
                }
            }
        }

        [Fact]
        public void TestOvaMacro()
        {
            var dataPath = GetDataPath(@"iris.txt");
            string inputGraph = @"
            {
                'Nodes':
                [{
                        'Name': 'Data.TextLoader',
                        'Inputs': {
                            'InputFile': '$inputFile',
                            'Arguments': {
                                'UseThreads': true,
                                'HeaderFile': null,
                                'MaxRows': null,
                                'AllowQuoting': true,
                                'AllowSparse': true,
                                'InputSize': null,
                                'Separator': [
                                    '\t'
                                ],
                                'Column': [{
                                        'Name': 'Label',
                                        'Type': null,
                                        'Source': [{
                                                'Min': 0,
                                                'Max': 0,
                                                'AutoEnd': false,
                                                'VariableEnd': false,
                                                'AllOther': false,
                                                'ForceVector': false
                                            }
                                        ],
                                        'KeyRange': null
                                    }, {
                                        'Name': 'Features',
                                        'Type': null,
                                        'Source': [{
                                                'Min': 1,
                                                'Max': 4,
                                                'AutoEnd': false,
                                                'VariableEnd': false,
                                                'AllOther': false,
                                                'ForceVector': false
                                            }
                                        ],
                                        'KeyRange': null
                                    }
                                ],
                                'TrimWhitespace': false,
                                'HasHeader': false
                            }
                        },
                        'Outputs': {
                            'Data': '$Var_672f860e44304ba8bd1c1a6e4b5ba9c5'
                        }
                    }, {
                        'Name': 'Models.OneVersusAll',
                        'Inputs': {
                            'Nodes': [{
                                    'Name': 'Trainers.StochasticDualCoordinateAscentBinaryClassifier',
                                    'Inputs': {
                                        'LossFunction': {
                                            'Name': 'LogLoss',
                                            'Settings': {}
                                        },
                                        'PositiveInstanceWeight': 1.0,
                                        'Calibrator': {
                                            'Name': 'PlattCalibrator',
                                            'Settings': {}
                                        },
                                        'MaxCalibrationExamples': 1000000,
                                        'L2Const': null,
                                        'L1Threshold': null,
                                        'NumThreads': 1,
                                        'ConvergenceTolerance': 0.1,
                                        'MaxIterations': null,
                                        'Shuffle': true,
                                        'CheckFrequency': null,
                                        'BiasLearningRate': 0.0,
                                        'LabelColumn': 'Label',
                                        'TrainingData': '$Var_9aa1732198964d7f979a0bbec5db66c2',
                                        'FeatureColumn': 'Features',
                                        'NormalizeFeatures': 'Auto',
                                        'Caching': 'Auto'
                                    },
                                    'Outputs': {
                                        'PredictorModel': '$Var_6219b70478204e599cef4ab3672656ff'
                                    }
                                }
                            ],
                            'OutputForSubGraph': {
                                'Model': '$Var_a229f40df6494a93a794ffd5480d5549'
                            },
                            'UseProbabilities': true,
                            'WeightColumn': null,
                            'LabelColumn': 'Label',
                            'TrainingData': '$Var_672f860e44304ba8bd1c1a6e4b5ba9c5',
                            'FeatureColumn': 'Features',
                            'NormalizeFeatures': 'Auto',
                            'Caching': 'Auto'
                        },
                        'Outputs': {
                            'PredictorModel': '$Var_a8423859a7994667b7f1075f8b7b0194'
                        }
                    }, {
                        'Name': 'Transforms.DatasetScorer',
                        'Inputs': {
                            'Data': '$Var_672f860e44304ba8bd1c1a6e4b5ba9c5',
                            'PredictorModel': '$Var_a8423859a7994667b7f1075f8b7b0194',
                            'Suffix': null
                        },
                        'Outputs': {
                            'ScoredData': '$Var_5454fd8c353c40288dd8c2d104be788f',
                            'ScoringTransform': '$Var_df35ea0b6e814ed5a1d8f9d673a663b1'
                        }
                    }, {
                        'Name': 'Models.ClassificationEvaluator',
                        'Inputs': {
                            'OutputTopKAcc': null,
                            'NumTopClassesToOutput': 3,
                            'NumClassesConfusionMatrix': 10,
                            'OutputPerClassStatistics': false,
                            'LabelColumn': null,
                            'WeightColumn': null,
                            'ScoreColumn': null,
                            'StratColumn': null,
                            'Data': '$Var_5454fd8c353c40288dd8c2d104be788f',
                            'NameColumn': 'Name'
                        },
                        'Outputs': {
                            'ConfusionMatrix': '$Var_ed441dd1ebcc46f7bf7e096d18b33fd7',
                            'Warnings': '$Var_bec6f9da6bd647808c4a7a05b7e8b1be',
                            'OverallMetrics': '$overallMetrics',
                            'PerInstanceMetrics': '$Var_cfcc191521dd45c58ed6654ced067a28'
                        }
                    }
                ]
            }
            ";
            JObject graph = JObject.Parse(inputGraph);
            var runner = new GraphRunner(Env, graph[FieldNames.Nodes] as JArray);
            var inputFile = new SimpleFileHandle(Env, dataPath, false, false);
            runner.SetInput("inputFile", inputFile);
            runner.RunAll();

            var data = runner.GetOutput<IDataView>("overallMetrics");
            var schema = data.Schema;
            var accCol = schema.GetColumnOrNull(MultiClassClassifierEvaluator.AccuracyMacro);
            Assert.True(accCol.HasValue);
            bool b;
            using (var cursor = data.GetRowCursor(accCol.Value))
            {
                var getter = cursor.GetGetter<double>(accCol.Value.Index);
                b = cursor.MoveNext();
                Assert.True(b);
                double acc = 0;
                getter(ref acc);
                Assert.Equal(0.96, acc, 2);
                b = cursor.MoveNext();
                Assert.False(b);
            }
        }

        [Fact]
        public void TestOvaMacroWithUncalibratedLearner()
        {
            var dataPath = GetDataPath(@"iris.txt");
            string inputGraph = @"
            {
                'Nodes':
                [{
                        'Name': 'Data.TextLoader',
                        'Inputs': {
                            'InputFile': '$inputFile',
                            'Arguments': {
                                'UseThreads': true,
                                'HeaderFile': null,
                                'MaxRows': null,
                                'AllowQuoting': true,
                                'AllowSparse': true,
                                'InputSize': null,
                                'Separator': [
                                    '\t'
                                ],
                                'Column': [{
                                        'Name': 'Label',
                                        'Type': null,
                                        'Source': [{
                                                'Min': 0,
                                                'Max': 0,
                                                'AutoEnd': false,
                                                'VariableEnd': false,
                                                'AllOther': false,
                                                'ForceVector': false
                                            }
                                        ],
                                        'KeyRange': null
                                    }, {
                                        'Name': 'Features',
                                        'Type': null,
                                        'Source': [{
                                                'Min': 1,
                                                'Max': 4,
                                                'AutoEnd': false,
                                                'VariableEnd': false,
                                                'AllOther': false,
                                                'ForceVector': false
                                            }
                                        ],
                                        'KeyRange': null
                                    }
                                ],
                                'TrimWhitespace': false,
                                'HasHeader': false
                            }
                        },
                        'Outputs': {
                            'Data': '$Var_f38b99289df746319edd57a3ccfb85a2'
                        }
                    }, {
                        'Name': 'Models.OneVersusAll',
                        'Inputs': {
                            'Nodes': [{
                                    'Name': 'Trainers.AveragedPerceptronBinaryClassifier',
                                    'Inputs': {
                                        'LossFunction': {
                                            'Name': 'HingeLoss',
                                            'Settings': {
                                                'Margin': 1.0
                                            }
                                        },
                                        'Calibrator': {
                                            'Name': 'PlattCalibrator',
                                            'Settings': {}
                                        },
                                        'MaxCalibrationExamples': 1000000,
                                        'LearningRate': 1.0,
                                        'DecreaseLearningRate': false,
                                        'ResetWeightsAfterXExamples': null,
                                        'DoLazyUpdates': true,
                                        'L2RegularizerWeight': 0.0,
                                        'RecencyGain': 0.0,
                                        'RecencyGainMulti': false,
                                        'Averaged': true,
                                        'AveragedTolerance': 0.01,
                                        'NumIterations': 1,
                                        'InitialWeights': null,
                                        'InitWtsDiameter': 0.0,
                                        'Shuffle': false,
                                        'StreamingCacheSize': 1000000,
                                        'LabelColumn': 'Label',
                                        'TrainingData': '$Var_9ccc8bce4f6540eb8a244ab40585602a',
                                        'FeatureColumn': 'Features',
                                        'NormalizeFeatures': 'Auto',
                                        'Caching': 'Auto'
                                    },
                                    'Outputs': {
                                        'PredictorModel': '$Var_4f1c140c153e4b5fb03fbe3ffb97a68b'
                                    }
                                }
                            ],
                            'OutputForSubGraph': {
                                'Model': '$Var_b47f7facc1c540e39d8b82ab64df6592'
                            },
                            'UseProbabilities': true,
                            'WeightColumn': null,
                            'LabelColumn': 'Label',
                            'TrainingData': '$Var_f38b99289df746319edd57a3ccfb85a2',
                            'FeatureColumn': 'Features',
                            'NormalizeFeatures': 'Auto',
                            'Caching': 'Auto'
                        },
                        'Outputs': {
                            'PredictorModel': '$Var_d67eb393a0e849c2962961c174eab3da'
                        }
                    }, {
                        'Name': 'Transforms.DatasetScorer',
                        'Inputs': {
                            'Data': '$Var_f38b99289df746319edd57a3ccfb85a2',
                            'PredictorModel': '$Var_d67eb393a0e849c2962961c174eab3da',
                            'Suffix': null
                        },
                        'Outputs': {
                            'ScoredData': '$Var_a20e37dc58d84bf5a1cb13ed13eae5ba',
                            'ScoringTransform': '$Var_49f9a4a57ff043cda5947704678241a0'
                        }
                    }, {
                        'Name': 'Models.ClassificationEvaluator',
                        'Inputs': {
                            'OutputTopKAcc': null,
                            'NumTopClassesToOutput': 3,
                            'NumClassesConfusionMatrix': 10,
                            'OutputPerClassStatistics': false,
                            'LabelColumn': null,
                            'WeightColumn': null,
                            'ScoreColumn': null,
                            'StratColumn': null,
                            'Data': '$Var_a20e37dc58d84bf5a1cb13ed13eae5ba',
                            'NameColumn': 'Name'
                        },
                        'Outputs': {
                            'ConfusionMatrix': '$Var_7db29303b67942e2a6267c20b9c4be77',
                            'Warnings': '$Var_7751126378244c2385940cdf5a0e76e6',
                            'OverallMetrics': '$overallMetrics',
                            'PerInstanceMetrics': '$Var_67109dcdce504a0894a5c2f5616d21f9'
                        }
                    }
                ]
            }
            ";

            JObject graph = JObject.Parse(inputGraph);
            var runner = new GraphRunner(Env, graph[FieldNames.Nodes] as JArray);
            var inputFile = new SimpleFileHandle(Env, dataPath, false, false);
            runner.SetInput("inputFile", inputFile);
            runner.RunAll();

            var data = runner.GetOutput<IDataView>("overallMetrics");
            var schema = data.Schema;
            var accCol = schema.GetColumnOrNull(MultiClassClassifierEvaluator.AccuracyMacro);
            Assert.True(accCol.HasValue);
            bool b;
            using (var cursor = data.GetRowCursor(accCol.Value))
            {
                var getter = cursor.GetGetter<double>(accCol.Value.Index);
                b = cursor.MoveNext();
                Assert.True(b);
                double acc = 0;
                getter(ref acc);
                Assert.Equal(0.71, acc, 2);
                b = cursor.MoveNext();
                Assert.False(b);
            }
        }

        [ConditionalFact(typeof(Environment), nameof(Environment.Is64BitProcess))] // TensorFlow is 64-bit only
        public void TestTensorFlowEntryPoint()
        {
            var dataPath = GetDataPath("Train-Tiny-28x28.txt");
            Env.ComponentCatalog.RegisterAssembly(typeof(TensorFlowTransformer).Assembly);
            string inputGraph = @"
            {
                'Nodes':
                [{
                        'Name': 'Data.TextLoader',
                        'Inputs': {
                            'InputFile': '$inputFile',
                            'Arguments': {
                                'UseThreads': true,
                                'HeaderFile': null,
                                'MaxRows': null,
                                'AllowQuoting': true,
                                'AllowSparse': true,
                                'InputSize': null,
                                'Separator': [
                                    '\t'
                                ],
                                'Column': [{
                                        'Name': 'Label',
                                        'Type': null,
                                        'Source': [{
                                                'Min': 0,
                                                'Max': 0,
                                                'AutoEnd': false,
                                                'VariableEnd': false,
                                                'AllOther': false,
                                                'ForceVector': false
                                            }
                                        ],
                                        'KeyRange': null
                                    }, {
                                        'Name': 'Placeholder',
                                        'Type': null,
                                        'Source': [{
                                                'Min': 1,
                                                'Max': 784,
                                                'AutoEnd': false,
                                                'VariableEnd': false,
                                                'AllOther': false,
                                                'ForceVector': false
                                            }
                                        ],
                                        'KeyRange': null
                                    }
                                ],
                                'TrimWhitespace': false,
                                'HasHeader': false
                            }
                        },
                        'Outputs': {
                            'Data': '$Var_2802f3e485814063828c2303ec60327c'
                        }
                    }, {
                        'Name': 'Transforms.TensorFlowScorer',
                        'Inputs': {
                            'ModelLocation': 'mnist_model/frozen_saved_model.pb',
                            'InputColumns': [
                                'Placeholder'
                            ],
                            'OutputColumns': [
                                'Softmax'
                            ],
                            'LabelColumn': null,
                            'TensorFlowLabel': null,
                            'OptimizationOperation': null,
                            'LossOperation': null,
                            'MetricOperation': null,
                            'BatchSize': 64,
                            'Epoch': 5,
                            'LearningRateOperation': null,
                            'LearningRate': 0.01,
                            'SaveLocationOperation': 'save/Const',
                            'SaveOperation': 'save/control_dependency',
                            'ReTrain': false,
                            'Data': '$Var_2802f3e485814063828c2303ec60327c'
                        },
                        'Outputs': {
                            'OutputData': '$outputData',
                            'Model': '$Var_c3a191a107c54725acc49e432bfdf104'
                        }
                    }
                ]
            }
            ";
            JObject graph = JObject.Parse(inputGraph);
            var runner = new GraphRunner(Env, graph[FieldNames.Nodes] as JArray);
            var inputFile = new SimpleFileHandle(Env, dataPath, false, false);
            runner.SetInput("inputFile", inputFile);
            runner.RunAll();

            var data = runner.GetOutput<IDataView>("outputData");

            var schema = data.Schema;
            Assert.Equal(3, schema.Count);
            Assert.Equal("Softmax", schema[2].Name);
            Assert.Equal(10, (schema[2].Type as VectorType)?.Size);
>>>>>>> 1baaec31
        }

    }
}<|MERGE_RESOLUTION|>--- conflicted
+++ resolved
@@ -3846,21 +3846,6 @@
         }
 
         [Fact]
-<<<<<<< HEAD
-        public void LoadEntryPointModel()
-        {
-            var ml = new MLContext();
-            for (int i = 0; i < 5; i++)
-            {
-                var modelPath = GetDataPath($"backcompat/ep_model{i}.zip");
-                ITransformer loadedModel;
-                using (var stream = File.OpenRead(modelPath))
-                {
-                    loadedModel = ml.Model.Load(stream);
-                }
-
-            }
-=======
         public void TestSimpleExperiment()
         {
             var dataPath = GetDataPath("adult.tiny.with-schema.txt");
@@ -5653,8 +5638,22 @@
             Assert.Equal(3, schema.Count);
             Assert.Equal("Softmax", schema[2].Name);
             Assert.Equal(10, (schema[2].Type as VectorType)?.Size);
->>>>>>> 1baaec31
-        }
-
+        }
+
+        [Fact]
+        public void LoadEntryPointModel()
+        {
+            var ml = new MLContext();
+            for (int i = 0; i < 5; i++)
+            {
+                var modelPath = GetDataPath($"backcompat/ep_model{i}.zip");
+                ITransformer loadedModel;
+                using (var stream = File.OpenRead(modelPath))
+                {
+                    loadedModel = ml.Model.Load(stream);
+                }
+
+            }
+        }
     }
 }