--- conflicted
+++ resolved
@@ -1323,15 +1323,9 @@
                     {
                         TrainingData = data,
                         NormalizeFeatures = NormalizeOption.Yes,
-<<<<<<< HEAD
                         NumberOfThreads = 1,
                         ShowTrainingStatistics = true,
-                        ComputeStandardDeviation = new ComputeLRTrainingStdThroughHal()
-=======
-                        NumThreads = 1,
-                        ShowTrainingStats = true,
-                        StdComputer = new ComputeLRTrainingStdThroughMkl()
->>>>>>> 09f40d09
+                        ComputeStandardDeviation = new ComputeLRTrainingStdThroughMkl()
                     };
                     predictorModels[i] = LogisticRegression.TrainBinary(Env, lrInput).PredictorModel;
                     var transformModel = new TransformModelImpl(Env, data, splitOutput.TrainData[i]);
@@ -3326,15 +3320,9 @@
             {
                 TrainingData = dataView,
                 NormalizeFeatures = NormalizeOption.Yes,
-<<<<<<< HEAD
                 NumberOfThreads = 1,
                 ShowTrainingStatistics = true,
-                ComputeStandardDeviation = new ComputeLRTrainingStdThroughHal()
-=======
-                NumThreads = 1,
-                ShowTrainingStats = true,
-                StdComputer = new ComputeLRTrainingStdThroughMkl()
->>>>>>> 09f40d09
+                ComputeStandardDeviation = new ComputeLRTrainingStdThroughMkl()
             };
             var model = LogisticRegression.TrainBinary(Env, lrInput).PredictorModel;
 
