--- conflicted
+++ resolved
@@ -3364,11 +3364,7 @@
                 NumberOfThreads = 1,
                 ShowTrainingStatistics = true
             };
-<<<<<<< HEAD
             var mcModel = LbfgsMaximumEntropyTrainer.TrainMulticlass(Env, mcLrInput).PredictorModel;
-=======
-            var mcModel = LogisticRegressionBinaryTrainer.TrainMulticlass(Env, mcLrInput).PredictorModel;
->>>>>>> 08318656
 
             var output = SummarizePredictor.Summarize(Env,
                 new SummarizePredictor.Input() { PredictorModel = model });
