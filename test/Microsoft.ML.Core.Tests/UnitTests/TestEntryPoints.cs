// Licensed to the .NET Foundation under one or more agreements.
// The .NET Foundation licenses this file to you under the MIT license.
// See the LICENSE file in the project root for more information.

using Microsoft.ML.Runtime.Api;
using Microsoft.ML.Runtime.Core.Tests.UnitTests;
using Microsoft.ML.Runtime.Data;
using Microsoft.ML.Runtime.Data.IO;
using Microsoft.ML.Runtime.Ensemble.EntryPoints;
using Microsoft.ML.Runtime.Ensemble.OutputCombiners;
using Microsoft.ML.Runtime.EntryPoints;
using Microsoft.ML.Runtime.EntryPoints.JsonUtils;
using Microsoft.ML.Runtime.ImageAnalytics;
using Microsoft.ML.Runtime.Internal.Calibration;
using Microsoft.ML.Runtime.Internal.Internallearn;
using Microsoft.ML.Runtime.Internal.Utilities;
using Microsoft.ML.Runtime.Learners;
using Microsoft.ML.Runtime.LightGBM;
using Microsoft.ML.Runtime.Model.Onnx;
using Microsoft.ML.Runtime.PipelineInference;
using Microsoft.ML.Runtime.TextAnalytics;
using Microsoft.ML.Runtime.TimeSeriesProcessing;
using Microsoft.ML.Trainers;
using Microsoft.ML.Trainers.FastTree;
using Microsoft.ML.Trainers.PCA;
using Microsoft.ML.Trainers.SymSgd;
using Microsoft.ML.Transforms;
using Microsoft.ML.Transforms.Categorical;
using Microsoft.ML.Transforms.Normalizers;
using Microsoft.ML.Transforms.Projections;
using Microsoft.ML.Transforms.Text;
using Newtonsoft.Json;
using Newtonsoft.Json.Linq;
using System;
using System.Collections.Generic;
using System.IO;
using System.Linq;
using System.Text.RegularExpressions;
using Xunit;
using Xunit.Abstractions;

namespace Microsoft.ML.Runtime.RunTests
{
    public partial class TestEntryPoints : CoreBaseTestClass
    {
        public TestEntryPoints(ITestOutputHelper output) : base(output)
        {
            Env.ComponentCatalog.RegisterAssembly(typeof(ExponentialAverageTransform).Assembly);
        }

        private IDataView GetBreastCancerDataView()
        {
            var dataPath = GetDataPath("breast-cancer.txt");
            var inputFile = new SimpleFileHandle(Env, dataPath, false, false);
            return ImportTextData.TextLoader(Env, new ImportTextData.LoaderInput()
            {
                Arguments =
                {
                    Column = new[]
                    {
                        new TextLoader.Column("Label", DataKind.R4, 0),
                        new TextLoader.Column("Features", DataKind.R4,
                            new [] { new TextLoader.Range(1, 9) })
                    }
                },

                InputFile = inputFile
            }).Data;
        }

        private IDataView GetBreastCancerDataviewWithTextColumns()
        {
            var dataPath = GetDataPath("breast-cancer.txt");
            var inputFile = new SimpleFileHandle(Env, dataPath, false, false);
            return ImportTextData.TextLoader(Env, new ImportTextData.LoaderInput()
            {
                Arguments =
                {
                    HasHeader = true,
                    Column = new[]
                    {
                        new TextLoader.Column("Label", type: null, 0),
                        new TextLoader.Column("F1", DataKind.Text, 1),
                        new TextLoader.Column("F2", DataKind.I4, 2),
                        new TextLoader.Column("Rest", type: null, new [] { new TextLoader.Range(3, 9) })
                    }
                },

                InputFile = inputFile
            }).Data;
        }


        [Fact]
        public void EntryPointTrainTestSplit()
        {
            var dataView = GetBreastCancerDataView();
            var splitOutput = TrainTestSplit.Split(Env, new TrainTestSplit.Input { Data = dataView, Fraction = 0.9f });

            int totalRows = CountRows(dataView);
            int trainRows = CountRows(splitOutput.TrainData);
            int testRows = CountRows(splitOutput.TestData);

            Assert.Equal(totalRows, trainRows + testRows);
            Assert.Equal(0.9, (double)trainRows / totalRows, 1);
        }

        private static int CountRows(IDataView dataView)
        {
            int totalRows = 0;
            using (var cursor = dataView.GetRowCursor(col => false))
            {
                while (cursor.MoveNext())
                    totalRows++;
            }

            return totalRows;
        }

        [Fact()]
        public void EntryPointFeatureCombiner()
        {
            var dataView = GetBreastCancerDataviewWithTextColumns();

            dataView = Env.CreateTransform("Term{col=F1}", dataView);
            var result = FeatureCombiner.PrepareFeatures(Env, new FeatureCombiner.FeatureCombinerInput() { Data = dataView, Features = new[] { "F1", "F2", "Rest" } }).OutputData;
            var expected = Env.CreateTransform("Convert{col=F2 type=R4}", dataView);
            expected = Env.CreateTransform("KeyToValue{col=F1}", expected);
            expected = Env.CreateTransform("Term{col=F1}", expected);
            expected = Env.CreateTransform("KeyToVector{col=F1}", expected);
            expected = Env.CreateTransform("Concat{col=Features:F1,F2,Rest}", expected);

            expected = Env.CreateTransform("SelectColumns{keepcol=Features hidden=-}", expected);
            result = Env.CreateTransform("SelectColumns{keepcol=Features hidden=-}", result);
            CheckSameValues(result, expected);
            Done();
        }

        [Fact]
        public void EntryPointScoring()
        {
            var dataView = GetBreastCancerDataviewWithTextColumns();
            dataView = Env.CreateTransform("Term{col=F1}", dataView);
            var trainData = FeatureCombiner.PrepareFeatures(Env, new FeatureCombiner.FeatureCombinerInput() { Data = dataView, Features = new[] { "F1", "F2", "Rest" } });
            var lrModel = LogisticRegression.TrainBinary(Env, new LogisticRegression.Arguments { TrainingData = trainData.OutputData }).PredictorModel;
            var model = ModelOperations.CombineTwoModels(Env, new ModelOperations.SimplePredictorModelInput() { TransformModel = trainData.Model, PredictorModel = lrModel }).PredictorModel;

            var scored1 = ScoreModel.Score(Env, new ScoreModel.Input() { Data = dataView, PredictorModel = model }).ScoredData;
            scored1 = ScoreModel.SelectColumns(Env, new ScoreModel.ScoreColumnSelectorInput() { Data = scored1, ExtraColumns = new[] { "Label" } }).OutputData;

            var scored2 = ScoreModel.Score(Env, new ScoreModel.Input() { Data = dataView, PredictorModel = lrModel.Apply(Env, trainData.Model) }).ScoredData;
            scored2 = ScoreModel.SelectColumns(Env, new ScoreModel.ScoreColumnSelectorInput() { Data = scored2, ExtraColumns = new[] { "Label" } }).OutputData;

            Assert.Equal(4, scored1.Schema.ColumnCount);
            CheckSameValues(scored1, scored2);
            Done();
        }

        [Fact]
        public void EntryPointApplyModel()
        {
            var dataView = GetBreastCancerDataviewWithTextColumns();

            dataView = Env.CreateTransform("Term{col=F1}", dataView);

            var data1 = FeatureCombiner.PrepareFeatures(Env, new FeatureCombiner.FeatureCombinerInput() { Data = dataView, Features = new[] { "F1", "F2", "Rest" } });
            var data2 = ModelOperations.Apply(Env, new ModelOperations.ApplyTransformModelInput() { Data = dataView, TransformModel = data1.Model });

            CheckSameValues(data1.OutputData, data2.OutputData);
            Done();
        }

        [Fact]
        public void EntryPointCaching()
        {
            var dataView = GetBreastCancerDataviewWithTextColumns();

            dataView = Env.CreateTransform("Term{col=F1}", dataView);

            var cached1 = Cache.CacheData(Env, new Cache.CacheInput() { Data = dataView, Caching = Cache.CachingType.Memory });
            CheckSameValues(dataView, cached1.OutputData);

            var cached2 = Cache.CacheData(Env, new Cache.CacheInput() { Data = dataView, Caching = Cache.CachingType.Disk });
            CheckSameValues(dataView, cached2.OutputData);
            Done();
        }

        //[Fact]
        //public void EntryPointSchemaManipulation()
        //{
        //    var dv1_data = new[]
        //    {
        //        new Dv1 { Col1 = 11, Col2 = 21, Col3 = 31, Col4 = 41 },
        //        new Dv1 { Col1 = 12, Col2 = 22, Col3 = 32, Col4 = 42 },
        //        new Dv1 { Col1 = 13, Col2 = 23, Col3 = 33, Col4 = 43 },
        //    };
        //    var dv1 = Env.CreateDataView(dv1_data);

        //    var concatOut = SchemaManipulation.ConcatColumns(Env,
        //        new ConcatTransform.Arguments { Column = new[] { ConcatTransform.Column.Parse("ColA:Col1,Col2") }, Data = dv1 });

        //    var postConcatDv = Env.CreateTransform("Concat{col=ColA:Col1,Col2}", dv1);
        //    CheckSameValues(concatOut.OutputData, postConcatDv);

        //    var copyOut = SchemaManipulation.CopyColumns(Env,
        //        new CopyColumnsTransform.Arguments
        //        {
        //            Column = new[] { CopyColumnsTransform.Column.Parse("ColB:Col3"), CopyColumnsTransform.Column.Parse("ColC:Col4") },
        //            Data = concatOut.OutputData,
        //        });

        //    var postCopyDv = Env.CreateTransform("Copy{col=ColB:Col3 col=ColC:Col4}", postConcatDv);
        //    CheckSameValues(copyOut.OutputData, postCopyDv);

        //    var dropOut = SchemaManipulation.DropColumns(Env,
        //        new DropColumnsTransform.Arguments { Column = new[] { "Col1", "Col2", "Col3", "Col4" }, Data = copyOut.OutputData });

        //    var postDropDv = Env.CreateTransform("Drop{col=Col1 col=Col2 col=Col3 col=Col4}", postCopyDv);
        //    CheckSameValues(dropOut.OutputData, postDropDv);

        //    var selectOut = SchemaManipulation.SelectColumns(Env,
        //        new DropColumnsTransform.KeepArguments { Column = new[] { "ColA", "ColB" }, Data = dropOut.OutputData });

        //    var postSelectDv = Env.CreateTransform("Keep{col=ColA col=ColB}", postDropDv);

        //    CheckSameValues(selectOut.OutputData, postSelectDv);

        //    var combinedModel = ModelOperations.CombineTransformModels(Env,
        //        new ModelOperations.CombineTransformModelsInput
        //        {
        //            Models = new[] { concatOut.Model, copyOut.Model, dropOut.Model, selectOut.Model }
        //        }).OutputModel;
        //    CheckSameValues(selectOut.OutputData, combinedModel.Apply(Env, dv1));
        //    Done();
        //}

        /// <summary>
        /// Helper function to get the type of build being used.
        /// </summary>
        /// <returns>Returns "core", "pub", or "dev" depending on the build type.</returns>
        private string GetBuildPrefix()
        {
#if CORECLR
            return "core";
#elif TLCFULLBUILD
            return "dev";
#else
            return "pub";
#endif
        }

        [Fact(Skip = "Execute this test if you want to regenerate the core_manifest and core_ep_list files")]
        public void RegenerateEntryPointCatalog()
        {
            var (epListContents, jObj) = BuildManifests();

            var buildPrefix = GetBuildPrefix();
            var epListFile = buildPrefix + "_ep-list.tsv";

            var entryPointsSubDir = Path.Combine("..", "Common", "EntryPoints");
            var catalog = Env.ComponentCatalog;
            var epListPath = GetBaselinePath(entryPointsSubDir, epListFile);
            DeleteOutputPath(epListPath);

            File.WriteAllLines(epListPath, epListContents);

            var manifestFile = buildPrefix + "_manifest.json";
            var manifestPath = GetBaselinePath(entryPointsSubDir, manifestFile);
            DeleteOutputPath(manifestPath);

            using (var file = File.OpenWrite(manifestPath))
            using (var writer = new StreamWriter(file))
            using (var jw = new JsonTextWriter(writer))
            {
                jw.Formatting = Formatting.Indented;
                jObj.WriteTo(jw);
            }
        }

        [Fact]
        public void EntryPointCatalog()
        {
            var (epListContents, jObj) = BuildManifests();

            var buildPrefix = GetBuildPrefix();
            var epListFile = buildPrefix + "_ep-list.tsv";

            var entryPointsSubDir = Path.Combine("..", "Common", "EntryPoints");
            var catalog = Env.ComponentCatalog;
            var path = DeleteOutputPath(entryPointsSubDir, epListFile);

            File.WriteAllLines(path, epListContents);

            CheckEquality(entryPointsSubDir, epListFile);

            var manifestFile = buildPrefix + "_manifest.json";
            var jPath = DeleteOutputPath(entryPointsSubDir, manifestFile);
            using (var file = File.OpenWrite(jPath))
            using (var writer = new StreamWriter(file))
            using (var jw = new JsonTextWriter(writer))
            {
                jw.Formatting = Formatting.Indented;
                jObj.WriteTo(jw);
            }

            CheckEquality(entryPointsSubDir, manifestFile);
            Done();
        }

        [Fact]
        public void EntryPointCatalogCheckDuplicateParams()
        {
            // Run this test to prevent introducing duplicate param names in entrypoints
            // TODO: fix entrypoints in excludeSet from having duplicate param names
            var excludeSet = new HashSet<string>();
            excludeSet.Add("Data.DataViewReference");
            excludeSet.Add("Models.CrossValidator");
            excludeSet.Add("Models.CrossValidationResultsCombiner");
            excludeSet.Add("Models.PipelineSweeper");
            excludeSet.Add("Models.PipelineSweeper");
            excludeSet.Add("Models.SweepResultExtractor");
            excludeSet.Add("Models.TrainTestEvaluator");
            excludeSet.Add("Transforms.TwoHeterogeneousModelCombiner");
            excludeSet.Add("Transforms.ManyHeterogeneousModelCombiner");

            var (epListContents, jObj) = BuildManifests();
            foreach (var ep in jObj["EntryPoints"])
            {
                if (excludeSet.Contains(ep["Name"].ToString()))
                    continue;

                var variables = new HashSet<string>();
                foreach (var param in ep["Inputs"])
                {
                    var name = param["Name"].ToString();
                    Check(variables.Add(name), "Duplicate param {0} in entrypoint {1}", name, ep["Name"]);
                }
                foreach (var param in ep["Outputs"])
                {
                    var name = param["Name"].ToString();
                    Check(variables.Add(name), "Duplicate param {0} in entrypoint {1}", name, ep["Name"]);
                }
            }

            Done();
        }

        private (IEnumerable<string> epListContents, JObject manifest) BuildManifests()
        {
            Env.ComponentCatalog.RegisterAssembly(typeof(LightGbmBinaryPredictor).Assembly);
            Env.ComponentCatalog.RegisterAssembly(typeof(TensorFlowTransform).Assembly);
            Env.ComponentCatalog.RegisterAssembly(typeof(ImageLoaderTransform).Assembly);
            Env.ComponentCatalog.RegisterAssembly(typeof(SymSgdClassificationTrainer).Assembly);
            Env.ComponentCatalog.RegisterAssembly(typeof(AutoInference).Assembly);
            Env.ComponentCatalog.RegisterAssembly(typeof(SaveOnnxCommand).Assembly);
            Env.ComponentCatalog.RegisterAssembly(typeof(TimeSeriesProcessing.TimeSeriesProcessing).Assembly);

            var catalog = Env.ComponentCatalog;

            var regex = new Regex(@"\r\n?|\n", RegexOptions.Compiled);
            var epListContents = catalog.AllEntryPoints()
                .Select(x => string.Join("\t",
                x.Name,
                regex.Replace(x.Description, ""),
                x.Method.DeclaringType,
                x.Method.Name,
                x.InputType,
                x.OutputType)
                .Replace(Environment.NewLine, ""))
                .OrderBy(x => x);

            var manifest = JsonManifestUtils.BuildAllManifests(Env, catalog);

            //clean up the description from the new line characters
            if (manifest[FieldNames.TopEntryPoints] != null && manifest[FieldNames.TopEntryPoints] is JArray)
            {
                foreach (JToken entry in manifest[FieldNames.TopEntryPoints].Children())
                    if (entry[FieldNames.Desc] != null)
                        entry[FieldNames.Desc] = regex.Replace(entry[FieldNames.Desc].ToString(), "");
            }

            return (epListContents, manifest);
        }

        [Fact]
        public void EntryPointInputBuilderOptionals()
        {
            var catalog = Env.ComponentCatalog;

            InputBuilder ib1 = new InputBuilder(Env, typeof(LogisticRegression.Arguments), catalog);
            // Ensure that InputBuilder unwraps the Optional<string> correctly.
            var weightType = ib1.GetFieldTypeOrNull("WeightColumn");
            Assert.True(weightType.Equals(typeof(string)));

            var instance = ib1.GetInstance() as LogisticRegression.Arguments;
            Assert.True(!instance.WeightColumn.IsExplicit);
            Assert.True(instance.WeightColumn.Value == DefaultColumnNames.Weight);

            ib1.TrySetValue("WeightColumn", "OtherWeight");
            Assert.True(instance.WeightColumn.IsExplicit);
            Assert.Equal("OtherWeight", instance.WeightColumn.Value);

            var tok = (JToken)JValue.CreateString("AnotherWeight");
            ib1.TrySetValueJson("WeightColumn", tok);
            Assert.True(instance.WeightColumn.IsExplicit);
            Assert.Equal("AnotherWeight", instance.WeightColumn.Value);
        }

        [Fact]
        public void EntryPointInputRangeChecks()
        {
            TlcModule.RangeAttribute range = null;

            range = new TlcModule.RangeAttribute() { Min = 5.0 };
            Assert.True(EntryPointUtils.IsValueWithinRange(range, 5.1));
            Assert.True(EntryPointUtils.IsValueWithinRange(range, 5.0));
            Assert.False(EntryPointUtils.IsValueWithinRange(range, 4.9));

            range = new TlcModule.RangeAttribute() { Inf = 5.0 };
            Assert.True(EntryPointUtils.IsValueWithinRange(range, 5.1));
            Assert.False(EntryPointUtils.IsValueWithinRange(range, 5.0));
            Assert.False(EntryPointUtils.IsValueWithinRange(range, 4.9));

            range = new TlcModule.RangeAttribute() { Max = 5.0 };
            Assert.False(EntryPointUtils.IsValueWithinRange(range, 5.1));
            Assert.True(EntryPointUtils.IsValueWithinRange(range, 5.0));
            Assert.True(EntryPointUtils.IsValueWithinRange(range, 4.9));

            range = new TlcModule.RangeAttribute() { Sup = 5.0 };
            Assert.False(EntryPointUtils.IsValueWithinRange(range, 5.1));
            Assert.False(EntryPointUtils.IsValueWithinRange(range, 5.0));
            Assert.True(EntryPointUtils.IsValueWithinRange(range, 4.9));

            range = new TlcModule.RangeAttribute() { Max = 1.0, Min = -1.0 };
            Assert.False(EntryPointUtils.IsValueWithinRange(range, -1.1));
            Assert.False(EntryPointUtils.IsValueWithinRange(range, 1.1));
            Assert.True(EntryPointUtils.IsValueWithinRange(range, 0.0));
        }

        [Fact]
        public void EntryPointCreateEnsemble()
        {
            var dataView = GetBreastCancerDataView();
            const int nModels = 5;
            var splitOutput = CVSplit.Split(Env, new CVSplit.Input { Data = dataView, NumFolds = nModels + 1 });
            var predictorModels = new IPredictorModel[nModels];
            var individualScores = new IDataView[nModels];
            for (int i = 0; i < nModels; i++)
            {
                var data = splitOutput.TrainData[i];
                var lrInput = new LogisticRegression.Arguments
                {
                    TrainingData = data,
                    L1Weight = (Single)0.1 * i,
                    L2Weight = (Single)0.01 * (1 + i),
                    NormalizeFeatures = NormalizeOption.No
                };
                predictorModels[i] = LogisticRegression.TrainBinary(Env, lrInput).PredictorModel;
                individualScores[i] =
                    ScoreModel.Score(Env,
                        new ScoreModel.Input { Data = splitOutput.TestData[nModels], PredictorModel = predictorModels[i] })
                        .ScoredData;

                individualScores[i] = ColumnsCopyingTransformer.Create(Env,
                    new ColumnsCopyingTransformer.Arguments()
                    {
                        Column = new[]
                        {
                            new ColumnsCopyingTransformer.Column()
                            {
                                Name = MetadataUtils.Const.ScoreValueKind.Score + i,
                                Source = MetadataUtils.Const.ScoreValueKind.Score
                            },
                        }
                    }, individualScores[i]);
                individualScores[i] = SelectColumnsTransform.CreateDrop(Env, individualScores[i], MetadataUtils.Const.ScoreValueKind.Score);
            }

            var avgEnsembleInput = new EnsembleCreator.ClassifierInput { Models = predictorModels, ModelCombiner = EnsembleCreator.ClassifierCombiner.Average };
            var avgEnsemble = EnsembleCreator.CreateBinaryEnsemble(Env, avgEnsembleInput).PredictorModel;
            var avgScored =
                ScoreModel.Score(Env,
                    new ScoreModel.Input { Data = splitOutput.TestData[nModels], PredictorModel = avgEnsemble }).ScoredData;

            var medEnsembleInput = new EnsembleCreator.ClassifierInput { Models = predictorModels };
            var medEnsemble = EnsembleCreator.CreateBinaryEnsemble(Env, medEnsembleInput).PredictorModel;
            var medScored =
                ScoreModel.Score(Env,
                new ScoreModel.Input { Data = splitOutput.TestData[nModels], PredictorModel = medEnsemble }).ScoredData;

            var regEnsembleInput = new EnsembleCreator.RegressionInput() { Models = predictorModels };
            var regEnsemble = EnsembleCreator.CreateRegressionEnsemble(Env, regEnsembleInput).PredictorModel;
            var regScored =
                ScoreModel.Score(Env,
                new ScoreModel.Input { Data = splitOutput.TestData[nModels], PredictorModel = regEnsemble }).ScoredData;

            var zippedScores = ZipDataView.Create(Env, individualScores);

            var avgComb = new Average(Env).GetCombiner();
            var medComb = new Median(Env).GetCombiner();
            using (var curs1 = avgScored.GetRowCursor(col => true))
            using (var curs2 = medScored.GetRowCursor(col => true))
            using (var curs3 = regScored.GetRowCursor(col => true))
            using (var curs4 = zippedScores.GetRowCursor(col => true))
            {
                var found = curs1.Schema.TryGetColumnIndex(MetadataUtils.Const.ScoreValueKind.Score, out int scoreCol);
                Assert.True(found);
                var avgScoreGetter = curs1.GetGetter<Single>(scoreCol);

                found = curs2.Schema.TryGetColumnIndex(MetadataUtils.Const.ScoreValueKind.Score, out scoreCol);
                Assert.True(found);
                var medScoreGetter = curs2.GetGetter<Single>(scoreCol);

                found = curs3.Schema.TryGetColumnIndex(MetadataUtils.Const.ScoreValueKind.Score, out scoreCol);
                Assert.True(found);
                var regScoreGetter = curs3.GetGetter<Single>(scoreCol);

                var individualScoreGetters = new ValueGetter<Single>[nModels];
                for (int i = 0; i < nModels; i++)
                {
                    curs4.Schema.TryGetColumnIndex(MetadataUtils.Const.ScoreValueKind.Score + i, out scoreCol);
                    individualScoreGetters[i] = curs4.GetGetter<Single>(scoreCol);
                }

                var scoreBuffer = new Single[nModels];
                while (curs1.MoveNext())
                {
                    var move = curs2.MoveNext();
                    Assert.True(move);
                    move = curs3.MoveNext();
                    Assert.True(move);
                    move = curs4.MoveNext();
                    Assert.True(move);

                    Single score = 0;
                    avgScoreGetter(ref score);
                    for (int i = 0; i < nModels; i++)
                        individualScoreGetters[i](ref scoreBuffer[i]);
                    Single avgScore = 0;
                    avgComb(ref avgScore, scoreBuffer, null);
                    Assert.Equal(score, avgScore);

                    medScoreGetter(ref score);
                    Single medScore = 0;
                    medComb(ref medScore, scoreBuffer, null);
                    Assert.Equal(score, medScore);

                    regScoreGetter(ref score);
                    Assert.Equal(score, medScore);
                }
                var moved = curs2.MoveNext();
                Assert.False(moved);
                moved = curs3.MoveNext();
                Assert.False(moved);
                moved = curs4.MoveNext();
                Assert.False(moved);
            }
        }

        [Fact]
        public void EntryPointOptionalParams()
        {
            string inputGraph = @"
                {
                  'Nodes': [
                    {
                      'Name': 'Data.CustomTextLoader',
                      'Inputs': {
                        'InputFile': '$file1'
                      },
                      'Outputs': {
                        'Data': '$data1'
                      }
                    },
                    {
                      'Name': 'Trainers.LogisticRegressionBinaryClassifier',
                      'Inputs': {
                        'TrainingData': '$data1',
                        'NumThreads': 1
                      },
                      'Outputs': {
                        'PredictorModel': '$model1'
                      }
                    }
                  ]
                }";

            JObject graph = JObject.Parse(inputGraph);
            var runner = new GraphRunner(Env, graph[FieldNames.Nodes] as JArray);

            var dataPath = GetDataPath("breast-cancer.txt");
            var inputFile = new SimpleFileHandle(Env, dataPath, false, false);
            runner.SetInput("file1", inputFile);

            runner.RunAll();

            var model = runner.GetOutput<IPredictorModel>("model1");
            Assert.NotNull(model);
        }

        protected static string EscapePath(string path)
        {
            return path.Replace("\\", "\\\\");
        }

        [Fact]
        public void EntryPointExecGraphCommand()
        {
            var dataPath = GetDataPath("breast-cancer.txt");
            var modelPath = DeleteOutputPath("model.zip");

            string inputGraph = string.Format(@"
                {{
                  'Nodes': [
                    {{
                      'Name': 'Data.CustomTextLoader',
                      'Inputs': {{
                        'InputFile': '$file1'
                      }},
                      'Outputs': {{
                        'Data': '$data1'
                      }}
                    }},
                    {{
                      'Name': 'Trainers.LogisticRegressionBinaryClassifier',
                      'Inputs': {{
                        'TrainingData': '$data1',
                        'NumThreads': 1
                      }},
                      'Outputs': {{
                        'PredictorModel': '$model1'
                      }}
                    }}
                  ],
                  'Inputs' : {{
                    'file1' : '{0}'
                  }},
                  'Outputs' : {{
                    'model1' : '{1}'
                  }}
                }}", EscapePath(dataPath), EscapePath(modelPath));

            var jsonPath = DeleteOutputPath("graph.json");
            File.WriteAllLines(jsonPath, new[] { inputGraph });

            var args = new ExecuteGraphCommand.Arguments() { GraphPath = jsonPath };
            var cmd = new ExecuteGraphCommand(Env, args);
            cmd.Run();
        }

        //[Fact]
        //public void EntryPointArrayOfVariables()
        //{
        //    string inputGraph = @"
        //        {
        //          ""Nodes"": [
        //            {
        //              ""Name"": ""SchemaManipulation.ConcatColumns"",
        //              ""Inputs"": {
        //                ""Data"": ""$data1"",
        //                ""Column"": [{""Name"":""ColA"", ""Source"":[""Col1"", ""Col2""]}]
        //              },
        //              ""Outputs"": {
        //                ""Model"": ""$model1"",
        //                ""OutputData"": ""$data2""
        //              }
        //            },
        //            {
        //              ""Name"": ""SchemaManipulation.CopyColumns"",
        //              ""Inputs"": {
        //                ""Data"": ""$data2"",
        //                ""Column"": [{""Name"":""ColB"", ""Source"":""Col3""}, {""Name"":""ColC"", ""Source"":""Col4""}]
        //              },
        //              ""Outputs"": {
        //                ""Model"": ""$model2"",
        //                ""OutputData"": ""$data3""
        //              }
        //            },
        //            {
        //              ""Name"": ""ModelOperations.CombineTransformModels"",
        //              ""Inputs"": {
        //                Models: [""$model1"", ""$model2""]
        //              },
        //              ""Outputs"": {
        //                OutputModel: ""$model3""
        //              }
        //            }
        //          ]
        //        }";

        //    JObject graph = JObject.Parse(inputGraph);
        //    var catalog = Env.ComponentCatalog;
        //    var runner = new GraphRunner(Env, catalog, graph[FieldNames.Nodes] as JArray);

        //    var dv1_data = new[]
        //    {
        //        new Dv1 { Col1 = 11, Col2 = 21, Col3 = 31, Col4 = 41 },
        //        new Dv1 { Col1 = 12, Col2 = 22, Col3 = 32, Col4 = 42 },
        //        new Dv1 { Col1 = 13, Col2 = 23, Col3 = 33, Col4 = 43 },
        //    };
        //    var dv1 = Env.CreateDataView(dv1_data);
        //    runner.SetInput("data1", dv1);
        //    runner.RunAll();
        //    var model = runner.GetOutput<ITransformModel>("model3");
        //    Assert.NotNull(model);
        //}

        [Fact]
        public void EntryPointCalibrate()
        {
            var dataView = GetBreastCancerDataView();

            var splitOutput = CVSplit.Split(Env, new CVSplit.Input { Data = dataView, NumFolds = 3 });

            var lrModel = LogisticRegression.TrainBinary(Env, new LogisticRegression.Arguments { TrainingData = splitOutput.TestData[0] }).PredictorModel;
            var calibratedLrModel = Calibrate.FixedPlatt(Env,
                new Calibrate.FixedPlattInput { Data = splitOutput.TestData[1], UncalibratedPredictorModel = lrModel }).PredictorModel;

            var scored1 = ScoreModel.Score(Env, new ScoreModel.Input() { Data = splitOutput.TestData[2], PredictorModel = lrModel }).ScoredData;
            scored1 = ScoreModel.SelectColumns(Env, new ScoreModel.ScoreColumnSelectorInput() { Data = scored1, ExtraColumns = new[] { "Label" } }).OutputData;

            var scored2 = ScoreModel.Score(Env, new ScoreModel.Input() { Data = splitOutput.TestData[2], PredictorModel = calibratedLrModel }).ScoredData;
            scored2 = ScoreModel.SelectColumns(Env, new ScoreModel.ScoreColumnSelectorInput() { Data = scored2, ExtraColumns = new[] { "Label" } }).OutputData;

            Assert.Equal(4, scored1.Schema.ColumnCount);
            CheckSameValues(scored1, scored2);

            var input = new Calibrate.NoArgumentsInput() { Data = splitOutput.TestData[1], UncalibratedPredictorModel = lrModel };
            calibratedLrModel = Calibrate.Platt(Env, input).PredictorModel;
            calibratedLrModel = Calibrate.Naive(Env, input).PredictorModel;
            calibratedLrModel = Calibrate.Pav(Env, input).PredictorModel;

            // This tests that the SchemaBindableCalibratedPredictor doesn't get confused if its sub-predictor is already calibrated.
            var fastForest = new FastForestClassification(Env, "Label", "Features");
            var rmd = new RoleMappedData(splitOutput.TrainData[0], "Label", "Features");
            var ffModel = new PredictorModel(Env, rmd, splitOutput.TrainData[0], fastForest.Train(rmd));
            var calibratedFfModel = Calibrate.Platt(Env,
                new Calibrate.NoArgumentsInput() { Data = splitOutput.TestData[0], UncalibratedPredictorModel = ffModel }).PredictorModel;
            var twiceCalibratedFfModel = Calibrate.Platt(Env,
                new Calibrate.NoArgumentsInput() { Data = splitOutput.TestData[0], UncalibratedPredictorModel = calibratedFfModel }).PredictorModel;
            var scoredFf = ScoreModel.Score(Env, new ScoreModel.Input() { Data = splitOutput.TestData[2], PredictorModel = twiceCalibratedFfModel }).ScoredData;
        }


        [Fact]
        public void EntryPointPipelineEnsemble()
        {
            var dataView = GetBreastCancerDataView();
            const int nModels = 5;
            var splitOutput = CVSplit.Split(Env, new CVSplit.Input { Data = dataView, NumFolds = nModels + 1 });
            var predictorModels = new IPredictorModel[nModels];
            var individualScores = new IDataView[nModels];
            for (int i = 0; i < nModels; i++)
            {
                var data = splitOutput.TrainData[i];
                data = new RandomFourierFeaturizingEstimator(Env, new[] {
                    new RandomFourierFeaturizingTransformer.ColumnInfo("Features", "Features1", 10, false),
                    new RandomFourierFeaturizingTransformer.ColumnInfo("Features", "Features2", 10, false),
                }).Fit(data).Transform(data);

                data = ColumnConcatenatingTransformer.Create(Env, new ColumnConcatenatingTransformer.Arguments()
                {
                    Column = new[] { new ColumnConcatenatingTransformer.Column() { Name = "Features", Source = new[] { "Features1", "Features2" } } }
                }, data);

                data = TermTransform.Create(Env, new TermTransform.Arguments()
                {
                    Column = new[]
                    {
                        new TermTransform.Column()
                        {
                            Name = "Label",
                            Source = "Label",
                            Sort = TermTransform.SortOrder.Value
                        }
                    }
                }, data);

                var lrInput = new LogisticRegression.Arguments
                {
                    TrainingData = data,
                    L1Weight = (Single)0.1 * i,
                    L2Weight = (Single)0.01 * (1 + i),
                    NormalizeFeatures = NormalizeOption.Yes
                };
                predictorModels[i] = LogisticRegression.TrainBinary(Env, lrInput).PredictorModel;
                var transformModel = new TransformModel(Env, data, splitOutput.TrainData[i]);

                predictorModels[i] = ModelOperations.CombineTwoModels(Env,
                    new ModelOperations.SimplePredictorModelInput()
                    { PredictorModel = predictorModels[i], TransformModel = transformModel }).PredictorModel;

                individualScores[i] =
                    ScoreModel.Score(Env,
                        new ScoreModel.Input { Data = splitOutput.TestData[nModels], PredictorModel = predictorModels[i] })
                        .ScoredData;
            }

            var binaryEnsembleModel = EnsembleCreator.CreateBinaryPipelineEnsemble(Env,
                new EnsembleCreator.PipelineClassifierInput()
                {
                    ModelCombiner = EntryPoints.EnsembleCreator.ClassifierCombiner.Average,
                    Models = predictorModels
                }).PredictorModel;
            var binaryEnsembleCalibrated = Calibrate.Platt(Env,
                new Calibrate.NoArgumentsInput()
                {
                    Data = splitOutput.TestData[nModels],
                    UncalibratedPredictorModel = binaryEnsembleModel
                }).PredictorModel;
            var binaryScored = ScoreModel.Score(Env,
                new ScoreModel.Input
                {
                    Data = splitOutput.TestData[nModels],
                    PredictorModel = binaryEnsembleModel
                }).ScoredData;
            var binaryScoredCalibrated = ScoreModel.Score(Env,
                new ScoreModel.Input
                {
                    Data = splitOutput.TestData[nModels],
                    PredictorModel = binaryEnsembleCalibrated
                }).ScoredData;

            var regressionEnsembleModel = EntryPoints.EnsembleCreator.CreateRegressionPipelineEnsemble(Env,
                new EntryPoints.EnsembleCreator.PipelineRegressionInput()
                {
                    ModelCombiner = EntryPoints.EnsembleCreator.ScoreCombiner.Average,
                    Models = predictorModels
                }).PredictorModel;
            var regressionScored = ScoreModel.Score(Env,
                new ScoreModel.Input
                {
                    Data = splitOutput.TestData[nModels],
                    PredictorModel = regressionEnsembleModel
                }).ScoredData;

            var anomalyEnsembleModel = EntryPoints.EnsembleCreator.CreateAnomalyPipelineEnsemble(Env,
                new EntryPoints.EnsembleCreator.PipelineAnomalyInput()
                {
                    ModelCombiner = EnsembleCreator.ScoreCombiner.Average,
                    Models = predictorModels
                }).PredictorModel;
            var anomalyScored = ScoreModel.Score(Env,
                new ScoreModel.Input
                {
                    Data = splitOutput.TestData[nModels],
                    PredictorModel = anomalyEnsembleModel
                }).ScoredData;

            // Make sure the scorers have the correct types.
            var hasScoreCol = binaryScored.Schema.TryGetColumnIndex(MetadataUtils.Const.ScoreValueKind.Score, out int scoreIndex);
            Assert.True(hasScoreCol, "Data scored with binary ensemble does not have a score column");
            var type = binaryScored.Schema.GetMetadataTypeOrNull(MetadataUtils.Kinds.ScoreColumnKind, scoreIndex);
            Assert.True(type is TextType, "Binary ensemble scored data does not have correct type of metadata.");
            var kind = default(ReadOnlyMemory<char>);
            binaryScored.Schema.GetMetadata(MetadataUtils.Kinds.ScoreColumnKind, scoreIndex, ref kind);
            Assert.True(ReadOnlyMemoryUtils.EqualsStr(MetadataUtils.Const.ScoreColumnKind.BinaryClassification, kind),
                $"Binary ensemble scored data column type should be '{MetadataUtils.Const.ScoreColumnKind.BinaryClassification}', but is instead '{kind}'");

            hasScoreCol = regressionScored.Schema.TryGetColumnIndex(MetadataUtils.Const.ScoreValueKind.Score, out scoreIndex);
            Assert.True(hasScoreCol, "Data scored with regression ensemble does not have a score column");
            type = regressionScored.Schema.GetMetadataTypeOrNull(MetadataUtils.Kinds.ScoreColumnKind, scoreIndex);
            Assert.True(type is TextType, "Regression ensemble scored data does not have correct type of metadata.");
            regressionScored.Schema.GetMetadata(MetadataUtils.Kinds.ScoreColumnKind, scoreIndex, ref kind);
            Assert.True(ReadOnlyMemoryUtils.EqualsStr(MetadataUtils.Const.ScoreColumnKind.Regression, kind),
                $"Regression ensemble scored data column type should be '{MetadataUtils.Const.ScoreColumnKind.Regression}', but is instead '{kind}'");

            hasScoreCol = anomalyScored.Schema.TryGetColumnIndex(MetadataUtils.Const.ScoreValueKind.Score, out scoreIndex);
            Assert.True(hasScoreCol, "Data scored with anomaly detection ensemble does not have a score column");
            type = anomalyScored.Schema.GetMetadataTypeOrNull(MetadataUtils.Kinds.ScoreColumnKind, scoreIndex);
            Assert.True(type is TextType, "Anomaly detection ensemble scored data does not have correct type of metadata.");
            anomalyScored.Schema.GetMetadata(MetadataUtils.Kinds.ScoreColumnKind, scoreIndex, ref kind);
            Assert.True(ReadOnlyMemoryUtils.EqualsStr(MetadataUtils.Const.ScoreColumnKind.AnomalyDetection, kind),
                $"Anomaly detection ensemble scored data column type should be '{MetadataUtils.Const.ScoreColumnKind.AnomalyDetection}', but is instead '{kind}'");

            var modelPath = DeleteOutputPath("SavePipe", "PipelineEnsembleModel.zip");
            using (var file = Env.CreateOutputFile(modelPath))
            using (var strm = file.CreateWriteStream())
                regressionEnsembleModel.Save(Env, strm);

            IPredictorModel loadedFromSaved;
            using (var file = Env.OpenInputFile(modelPath))
            using (var strm = file.OpenReadStream())
                loadedFromSaved = new PredictorModel(Env, strm);

            var scoredFromSaved = ScoreModel.Score(Env,
                new ScoreModel.Input()
                {
                    Data = splitOutput.TestData[nModels],
                    PredictorModel = loadedFromSaved
                }).ScoredData;

            using (var cursReg = regressionScored.GetRowCursor(col => true))
            using (var cursBin = binaryScored.GetRowCursor(col => true))
            using (var cursBinCali = binaryScoredCalibrated.GetRowCursor(col => true))
            using (var cursAnom = anomalyScored.GetRowCursor(col => true))
            using (var curs0 = individualScores[0].GetRowCursor(col => true))
            using (var curs1 = individualScores[1].GetRowCursor(col => true))
            using (var curs2 = individualScores[2].GetRowCursor(col => true))
            using (var curs3 = individualScores[3].GetRowCursor(col => true))
            using (var curs4 = individualScores[4].GetRowCursor(col => true))
            using (var cursSaved = scoredFromSaved.GetRowCursor(col => true))
            {
                var good = curs0.Schema.TryGetColumnIndex(MetadataUtils.Const.ScoreValueKind.Score, out int col);
                Assert.True(good);
                var getter0 = curs0.GetGetter<Single>(col);
                good = curs1.Schema.TryGetColumnIndex(MetadataUtils.Const.ScoreValueKind.Score, out col);
                Assert.True(good);
                var getter1 = curs1.GetGetter<Single>(col);
                good = curs2.Schema.TryGetColumnIndex(MetadataUtils.Const.ScoreValueKind.Score, out col);
                Assert.True(good);
                var getter2 = curs2.GetGetter<Single>(col);
                good = curs3.Schema.TryGetColumnIndex(MetadataUtils.Const.ScoreValueKind.Score, out col);
                Assert.True(good);
                var getter3 = curs3.GetGetter<Single>(col);
                good = curs4.Schema.TryGetColumnIndex(MetadataUtils.Const.ScoreValueKind.Score, out col);
                Assert.True(good);
                var getter4 = curs4.GetGetter<Single>(col);
                good = cursReg.Schema.TryGetColumnIndex(MetadataUtils.Const.ScoreValueKind.Score, out col);
                Assert.True(good);
                var getterReg = cursReg.GetGetter<Single>(col);
                good = cursBin.Schema.TryGetColumnIndex(MetadataUtils.Const.ScoreValueKind.Score, out col);
                Assert.True(good);
                var getterBin = cursBin.GetGetter<Single>(col);
                good = cursBinCali.Schema.TryGetColumnIndex(MetadataUtils.Const.ScoreValueKind.Score, out col);
                Assert.True(good);
                var getterBinCali = cursBinCali.GetGetter<Single>(col);
                good = cursSaved.Schema.TryGetColumnIndex(MetadataUtils.Const.ScoreValueKind.Score, out col);
                Assert.True(good);
                var getterSaved = cursSaved.GetGetter<Single>(col);
                good = cursAnom.Schema.TryGetColumnIndex(MetadataUtils.Const.ScoreValueKind.Score, out col);
                Assert.True(good);
                var getterAnom = cursAnom.GetGetter<Single>(col);

                var c = new Average(Env).GetCombiner();
                while (cursReg.MoveNext())
                {
                    Single score = 0;
                    getterReg(ref score);
                    Assert.True(curs0.MoveNext());
                    Assert.True(curs1.MoveNext());
                    Assert.True(curs2.MoveNext());
                    Assert.True(curs3.MoveNext());
                    Assert.True(curs4.MoveNext());
                    Assert.True(cursBin.MoveNext());
                    Assert.True(cursBinCali.MoveNext());
                    Assert.True(cursSaved.MoveNext());
                    Assert.True(cursAnom.MoveNext());
                    Single[] score0 = new Single[5];
                    getter0(ref score0[0]);
                    getter1(ref score0[1]);
                    getter2(ref score0[2]);
                    getter3(ref score0[3]);
                    getter4(ref score0[4]);
                    Single scoreBin = 0;
                    Single scoreBinCali = 0;
                    Single scoreSaved = 0;
                    Single scoreAnom = 0;
                    getterBin(ref scoreBin);
                    getterBinCali(ref scoreBinCali);
                    getterSaved(ref scoreSaved);
                    getterAnom(ref scoreAnom);
                    Assert.True(Single.IsNaN(scoreBin) && Single.IsNaN(score) || scoreBin == score);
                    Assert.True(Single.IsNaN(scoreBinCali) && Single.IsNaN(score) || scoreBinCali == score);
                    Assert.True(Single.IsNaN(scoreSaved) && Single.IsNaN(score) || scoreSaved == score);
                    Assert.True(Single.IsNaN(scoreAnom) && Single.IsNaN(score) || scoreAnom == score);

                    Single avg = 0;
                    c(ref avg, score0, null);
                    Assert.True(Single.IsNaN(avg) && Single.IsNaN(score) || avg == score);
                }
                Assert.False(curs0.MoveNext());
                Assert.False(curs1.MoveNext());
                Assert.False(curs2.MoveNext());
                Assert.False(curs3.MoveNext());
                Assert.False(curs4.MoveNext());
                Assert.False(cursBin.MoveNext());
                Assert.False(cursBinCali.MoveNext());
                Assert.False(cursSaved.MoveNext());
                Assert.False(cursAnom.MoveNext());
            }
        }


        [Fact]
        public void EntryPointPipelineEnsembleText()
        {
            var dataPath = GetDataPath("lm.sample.txt");
            var inputFile = new SimpleFileHandle(Env, dataPath, false, false);
            var dataView = ImportTextData.TextLoader(Env, new ImportTextData.LoaderInput()
            {
                Arguments =
                {
                    HasHeader = true,
                    Column = new[]
                    {
                        new TextLoader.Column("Label", DataKind.TX, 0),
                        new TextLoader.Column("Text", DataKind.TX, 3)
                    }
                },

                InputFile = inputFile
            }).Data;

            ValueMapper<ReadOnlyMemory<char>, bool> labelToBinary =
                (in ReadOnlyMemory<char> src, ref bool dst) =>
                {
                    if (ReadOnlyMemoryUtils.EqualsStr("Sport", src))
                        dst = true;
                    else
                        dst = false;
                };
            dataView = LambdaColumnMapper.Create(Env, "TextToBinaryLabel", dataView, "Label", "Label",
                TextType.Instance, BoolType.Instance, labelToBinary);

            const int nModels = 5;
            var splitOutput = CVSplit.Split(Env, new CVSplit.Input { Data = dataView, NumFolds = nModels + 1 });
            var predictorModels = new IPredictorModel[nModels];
            var individualScores = new IDataView[nModels];
            for (int i = 0; i < nModels; i++)
            {
                var data = splitOutput.TrainData[i];
                if (i % 2 == 0)
                {
                    data = TextFeaturizingEstimator.Create(Env,
                        new TextFeaturizingEstimator.Arguments()
                        {
                            Column = new TextFeaturizingEstimator.Column() { Name = "Features", Source = new[] { "Text" } },
                            StopWordsRemover = new PredefinedStopWordsRemoverFactory()
                        }, data);
                }
                else
                {
                    data = WordHashBagProducingTransformer.Create(Env,
                        new WordHashBagProducingTransformer.Arguments()
                        {
                            Column =
                                new[] { new WordHashBagProducingTransformer.Column() { Name = "Features", Source = new[] { "Text" } }, }
                        },
                        data);
                }
                var lrInput = new LogisticRegression.Arguments
                {
                    TrainingData = data,
                    L1Weight = (Single)0.1 * i,
                    L2Weight = (Single)0.01 * (1 + i),
                    NormalizeFeatures = NormalizeOption.Yes
                };
                predictorModels[i] = LogisticRegression.TrainBinary(Env, lrInput).PredictorModel;
                var transformModel = new TransformModel(Env, data, splitOutput.TrainData[i]);

                predictorModels[i] = ModelOperations.CombineTwoModels(Env,
                    new ModelOperations.SimplePredictorModelInput()
                    { PredictorModel = predictorModels[i], TransformModel = transformModel }).PredictorModel;

                individualScores[i] =
                    ScoreModel.Score(Env,
                        new ScoreModel.Input { Data = splitOutput.TestData[nModels], PredictorModel = predictorModels[i] })
                        .ScoredData;
            }

            var binaryEnsembleModel = EnsembleCreator.CreateBinaryPipelineEnsemble(Env,
                new EnsembleCreator.PipelineClassifierInput()
                {
                    ModelCombiner = EnsembleCreator.ClassifierCombiner.Average,
                    Models = predictorModels
                }).PredictorModel;
            var binaryEnsembleCalibrated = Calibrate.Platt(Env,
                new Calibrate.NoArgumentsInput()
                {
                    Data = splitOutput.TestData[nModels],
                    UncalibratedPredictorModel = binaryEnsembleModel
                }).PredictorModel;
            var binaryScored = ScoreModel.Score(Env,
                new ScoreModel.Input
                {
                    Data = splitOutput.TestData[nModels],
                    PredictorModel = binaryEnsembleModel
                }).ScoredData;
            var binaryScoredCalibrated = ScoreModel.Score(Env,
                new ScoreModel.Input
                {
                    Data = splitOutput.TestData[nModels],
                    PredictorModel = binaryEnsembleCalibrated
                }).ScoredData;

            var regressionEnsembleModel = EnsembleCreator.CreateRegressionPipelineEnsemble(Env,
                new EnsembleCreator.PipelineRegressionInput()
                {
                    ModelCombiner = EnsembleCreator.ScoreCombiner.Average,
                    Models = predictorModels
                }).PredictorModel;
            var regressionScored = ScoreModel.Score(Env,
                new ScoreModel.Input
                {
                    Data = splitOutput.TestData[nModels],
                    PredictorModel = regressionEnsembleModel
                }).ScoredData;

            var modelPath = DeleteOutputPath("SavePipe", "PipelineEnsembleModel.zip");
            using (var file = Env.CreateOutputFile(modelPath))
            using (var strm = file.CreateWriteStream())
                regressionEnsembleModel.Save(Env, strm);

            IPredictorModel loadedFromSaved;
            using (var file = Env.OpenInputFile(modelPath))
            using (var strm = file.OpenReadStream())
                loadedFromSaved = new PredictorModel(Env, strm);

            var scoredFromSaved = ScoreModel.Score(Env,
                new ScoreModel.Input()
                {
                    Data = splitOutput.TestData[nModels],
                    PredictorModel = loadedFromSaved
                }).ScoredData;

            using (var cursReg = regressionScored.GetRowCursor(col => true))
            using (var cursBin = binaryScored.GetRowCursor(col => true))
            using (var cursBinCali = binaryScoredCalibrated.GetRowCursor(col => true))
            using (var curs0 = individualScores[0].GetRowCursor(col => true))
            using (var curs1 = individualScores[1].GetRowCursor(col => true))
            using (var curs2 = individualScores[2].GetRowCursor(col => true))
            using (var curs3 = individualScores[3].GetRowCursor(col => true))
            using (var curs4 = individualScores[4].GetRowCursor(col => true))
            using (var cursSaved = scoredFromSaved.GetRowCursor(col => true))
            {
                var good = curs0.Schema.TryGetColumnIndex(MetadataUtils.Const.ScoreValueKind.Score, out int col);
                Assert.True(good);
                var getter0 = curs0.GetGetter<Single>(col);
                good = curs1.Schema.TryGetColumnIndex(MetadataUtils.Const.ScoreValueKind.Score, out col);
                Assert.True(good);
                var getter1 = curs1.GetGetter<Single>(col);
                good = curs2.Schema.TryGetColumnIndex(MetadataUtils.Const.ScoreValueKind.Score, out col);
                Assert.True(good);
                var getter2 = curs2.GetGetter<Single>(col);
                good = curs3.Schema.TryGetColumnIndex(MetadataUtils.Const.ScoreValueKind.Score, out col);
                Assert.True(good);
                var getter3 = curs3.GetGetter<Single>(col);
                good = curs4.Schema.TryGetColumnIndex(MetadataUtils.Const.ScoreValueKind.Score, out col);
                Assert.True(good);
                var getter4 = curs4.GetGetter<Single>(col);
                good = cursReg.Schema.TryGetColumnIndex(MetadataUtils.Const.ScoreValueKind.Score, out col);
                Assert.True(good);
                var getterReg = cursReg.GetGetter<Single>(col);
                good = cursBin.Schema.TryGetColumnIndex(MetadataUtils.Const.ScoreValueKind.Score, out col);
                Assert.True(good);
                var getterBin = cursBin.GetGetter<Single>(col);
                good = cursBinCali.Schema.TryGetColumnIndex(MetadataUtils.Const.ScoreValueKind.Score, out col);
                Assert.True(good);
                var getterBinCali = cursBinCali.GetGetter<Single>(col);
                good = cursSaved.Schema.TryGetColumnIndex(MetadataUtils.Const.ScoreValueKind.Score, out col);
                Assert.True(good);
                var getterSaved = cursSaved.GetGetter<Single>(col);

                var c = new Average(Env).GetCombiner();
                while (cursReg.MoveNext())
                {
                    Single score = 0;
                    getterReg(ref score);
                    Assert.True(curs0.MoveNext());
                    Assert.True(curs1.MoveNext());
                    Assert.True(curs2.MoveNext());
                    Assert.True(curs3.MoveNext());
                    Assert.True(curs4.MoveNext());
                    Assert.True(cursBin.MoveNext());
                    Assert.True(cursBinCali.MoveNext());
                    Assert.True(cursSaved.MoveNext());
                    Single[] score0 = new Single[5];
                    getter0(ref score0[0]);
                    getter1(ref score0[1]);
                    getter2(ref score0[2]);
                    getter3(ref score0[3]);
                    getter4(ref score0[4]);
                    Single scoreBin = 0;
                    Single scoreBinCali = 0;
                    Single scoreSaved = 0;
                    getterBin(ref scoreBin);
                    getterBinCali(ref scoreBinCali);
                    getterSaved(ref scoreSaved);
                    Assert.True(Single.IsNaN(scoreBin) && Single.IsNaN(score) || scoreBin == score);
                    Assert.True(Single.IsNaN(scoreBinCali) && Single.IsNaN(score) || scoreBinCali == score);
                    Assert.True(Single.IsNaN(scoreSaved) && Single.IsNaN(score) || scoreSaved == score);

                    Single avg = 0;
                    c(ref avg, score0, null);
                    Assert.True(Single.IsNaN(avg) && Single.IsNaN(score) || avg == score);
                }
                Assert.False(curs0.MoveNext());
                Assert.False(curs1.MoveNext());
                Assert.False(curs2.MoveNext());
                Assert.False(curs3.MoveNext());
                Assert.False(curs4.MoveNext());
                Assert.False(cursBin.MoveNext());
                Assert.False(cursBinCali.MoveNext());
                Assert.False(cursSaved.MoveNext());
            }
        }

        [Fact]
        public void EntryPointMulticlassPipelineEnsemble()
        {
            var dataPath = GetDataPath("iris.txt");
            var inputFile = new SimpleFileHandle(Env, dataPath, false, false);
            var dataView = ImportTextData.TextLoader(Env, new ImportTextData.LoaderInput()
            {
                Arguments =
                {
                    Column = new[]
                    {
                        new TextLoader.Column("Label", DataKind.R4, 0),
                        new TextLoader.Column("Features", DataKind.R4, new [] { new TextLoader.Range(1, 4) })
                    }
                },

                InputFile = inputFile
            }).Data;

            const int nModels = 5;
            var splitOutput = CVSplit.Split(Env, new CVSplit.Input { Data = dataView, NumFolds = nModels + 1 });
            var predictorModels = new IPredictorModel[nModels];
            var individualScores = new IDataView[nModels];
            for (int i = 0; i < nModels; i++)
            {
                var data = splitOutput.TrainData[i];
                data = new RandomFourierFeaturizingEstimator(Env, new[] {
                    new RandomFourierFeaturizingTransformer.ColumnInfo("Features", "Features1", 10, false),
                    new RandomFourierFeaturizingTransformer.ColumnInfo("Features", "Features2", 10, false),
                }).Fit(data).Transform(data);
                data = ColumnConcatenatingTransformer.Create(Env, new ColumnConcatenatingTransformer.Arguments()
                {
                    Column = new[] { new ColumnConcatenatingTransformer.Column() { Name = "Features", Source = new[] { "Features1", "Features2" } } }
                }, data);

                var mlr = new MulticlassLogisticRegression(Env, "Label", "Features");
                var rmd = new RoleMappedData(data, "Label", "Features");

                predictorModels[i] = new PredictorModel(Env, rmd, data, mlr.Train(rmd));
                var transformModel = new TransformModel(Env, data, splitOutput.TrainData[i]);

                predictorModels[i] = ModelOperations.CombineTwoModels(Env,
                    new ModelOperations.SimplePredictorModelInput()
                    { PredictorModel = predictorModels[i], TransformModel = transformModel }).PredictorModel;

                individualScores[i] =
                    ScoreModel.Score(Env,
                        new ScoreModel.Input { Data = splitOutput.TestData[nModels], PredictorModel = predictorModels[i] })
                        .ScoredData;
            }

            var mcEnsembleModel = EnsembleCreator.CreateMultiClassPipelineEnsemble(Env,
                new EnsembleCreator.PipelineClassifierInput()
                {
                    ModelCombiner = EnsembleCreator.ClassifierCombiner.Average,
                    Models = predictorModels
                }).PredictorModel;
            var mcScored = ScoreModel.Score(Env,
                new ScoreModel.Input
                {
                    Data = splitOutput.TestData[nModels],
                    PredictorModel = mcEnsembleModel
                }).ScoredData;

            var modelPath = DeleteOutputPath("SavePipe", "PipelineEnsembleModel.zip");
            using (var file = Env.CreateOutputFile(modelPath))
            using (var strm = file.CreateWriteStream())
                mcEnsembleModel.Save(Env, strm);

            IPredictorModel loadedFromSaved;
            using (var file = Env.OpenInputFile(modelPath))
            using (var strm = file.OpenReadStream())
                loadedFromSaved = new PredictorModel(Env, strm);

            var scoredFromSaved = ScoreModel.Score(Env,
                new ScoreModel.Input()
                {
                    Data = splitOutput.TestData[nModels],
                    PredictorModel = loadedFromSaved
                }).ScoredData;

            using (var curs = mcScored.GetRowCursor(col => true))
            using (var cursSaved = scoredFromSaved.GetRowCursor(col => true))
            using (var curs0 = individualScores[0].GetRowCursor(col => true))
            using (var curs1 = individualScores[1].GetRowCursor(col => true))
            using (var curs2 = individualScores[2].GetRowCursor(col => true))
            using (var curs3 = individualScores[3].GetRowCursor(col => true))
            using (var curs4 = individualScores[4].GetRowCursor(col => true))
            {
                var good = curs0.Schema.TryGetColumnIndex(MetadataUtils.Const.ScoreValueKind.Score, out int col);
                Assert.True(good);
                var getter0 = curs0.GetGetter<VBuffer<Single>>(col);
                good = curs1.Schema.TryGetColumnIndex(MetadataUtils.Const.ScoreValueKind.Score, out col);
                Assert.True(good);
                var getter1 = curs1.GetGetter<VBuffer<Single>>(col);
                good = curs2.Schema.TryGetColumnIndex(MetadataUtils.Const.ScoreValueKind.Score, out col);
                Assert.True(good);
                var getter2 = curs2.GetGetter<VBuffer<Single>>(col);
                good = curs3.Schema.TryGetColumnIndex(MetadataUtils.Const.ScoreValueKind.Score, out col);
                Assert.True(good);
                var getter3 = curs3.GetGetter<VBuffer<Single>>(col);
                good = curs4.Schema.TryGetColumnIndex(MetadataUtils.Const.ScoreValueKind.Score, out col);
                Assert.True(good);
                var getter4 = curs4.GetGetter<VBuffer<Single>>(col);
                good = curs.Schema.TryGetColumnIndex(MetadataUtils.Const.ScoreValueKind.Score, out col);
                Assert.True(good);
                var getter = curs.GetGetter<VBuffer<Single>>(col);
                good = cursSaved.Schema.TryGetColumnIndex(MetadataUtils.Const.ScoreValueKind.Score, out col);
                Assert.True(good);
                var getterSaved = cursSaved.GetGetter<VBuffer<Single>>(col);

                var c = new MultiAverage(Env, new MultiAverage.Arguments()).GetCombiner();
                VBuffer<Single> score = default(VBuffer<Single>);
                VBuffer<Single>[] score0 = new VBuffer<Single>[5];
                VBuffer<Single> scoreSaved = default(VBuffer<Single>);
                VBuffer<Single> avg = default(VBuffer<Single>);
                VBuffer<Single> dense1 = default(VBuffer<Single>);
                VBuffer<Single> dense2 = default(VBuffer<Single>);
                while (curs.MoveNext())
                {
                    getter(ref score);
                    Assert.True(curs0.MoveNext());
                    Assert.True(curs1.MoveNext());
                    Assert.True(curs2.MoveNext());
                    Assert.True(curs3.MoveNext());
                    Assert.True(curs4.MoveNext());
                    Assert.True(cursSaved.MoveNext());
                    getter0(ref score0[0]);
                    getter1(ref score0[1]);
                    getter2(ref score0[2]);
                    getter3(ref score0[3]);
                    getter4(ref score0[4]);
                    getterSaved(ref scoreSaved);
                    Assert.True(CompareVBuffers(in scoreSaved, in score, ref dense1, ref dense2));
                    c(ref avg, score0, null);
                    Assert.True(CompareVBuffers(in avg, in score, ref dense1, ref dense2));
                }
                Assert.False(curs0.MoveNext());
                Assert.False(curs1.MoveNext());
                Assert.False(curs2.MoveNext());
                Assert.False(curs3.MoveNext());
                Assert.False(curs4.MoveNext());
                Assert.False(cursSaved.MoveNext());
            }
        }

        [Fact]
        public void EntryPointPipelineEnsembleGetSummary()
        {
            var dataPath = GetDataPath("breast-cancer-withheader.txt");
            var inputFile = new SimpleFileHandle(Env, dataPath, false, false);
            var dataView =
                ImportTextData.TextLoader(Env,
                    new ImportTextData.LoaderInput
                    {
                        InputFile = inputFile,
                        Arguments =
                        {
                            Column = new[]
                            {
                                new TextLoader.Column("Label", DataKind.R4, 0),
                                new TextLoader.Column("Features", DataKind.R4, new[] { new TextLoader.Range(1, 8) }),
                                new TextLoader.Column("Cat", DataKind.TX, 9)
                            },
                            HasHeader = true,
                        }
                    })
                    .Data;

            const int nModels = 4;
            var splitOutput = CVSplit.Split(Env, new CVSplit.Input { Data = dataView, NumFolds = nModels });
            var predictorModels = new IPredictorModel[nModels];
            for (int i = 0; i < nModels; i++)
            {
                var data = splitOutput.TrainData[i];
                data = OneHotEncodingTransformer.Create(Env,
                    new OneHotEncodingTransformer.Arguments()
                    {
                        Column = new[] { new OneHotEncodingTransformer.Column() { Name = "Cat", Source = "Cat" } }
                    }, data);
                data = new ColumnConcatenatingTransformer(Env, new ColumnConcatenatingTransformer.ColumnInfo("Features", i % 2 == 0 ? new[] { "Features", "Cat" } : new[] { "Cat", "Features" })).Transform(data);
                if (i % 2 == 0)
                {
                    var lrInput = new LogisticRegression.Arguments
                    {
                        TrainingData = data,
                        NormalizeFeatures = NormalizeOption.Yes,
                        NumThreads = 1,
                        ShowTrainingStats = true
                    };
                    predictorModels[i] = LogisticRegression.TrainBinary(Env, lrInput).PredictorModel;
                    var transformModel = new TransformModel(Env, data, splitOutput.TrainData[i]);

                    predictorModels[i] = ModelOperations.CombineTwoModels(Env,
                        new ModelOperations.SimplePredictorModelInput()
                        { PredictorModel = predictorModels[i], TransformModel = transformModel }).PredictorModel;
                }
                else if (i % 2 == 1)
                {
                    var trainer = new FastTreeBinaryClassificationTrainer(Env, "Label", "Features");
                    var rmd = new RoleMappedData(data, false,
                        RoleMappedSchema.CreatePair(RoleMappedSchema.ColumnRole.Feature, "Features"),
                        RoleMappedSchema.CreatePair(RoleMappedSchema.ColumnRole.Label, "Label"));
                    var predictor = trainer.Train(rmd);
                    predictorModels[i] = new PredictorModel(Env, rmd, splitOutput.TrainData[i], predictor);
                }
            }

            var binaryEnsembleModel = EnsembleCreator.CreateBinaryPipelineEnsemble(Env,
                new EnsembleCreator.PipelineClassifierInput()
                {
                    ModelCombiner = EnsembleCreator.ClassifierCombiner.Average,
                    Models = predictorModels
                }).PredictorModel;
            var binaryEnsembleCalibrated = Calibrate.Platt(Env,
                new Calibrate.NoArgumentsInput()
                {
                    Data = splitOutput.TestData[0],
                    UncalibratedPredictorModel = binaryEnsembleModel
                }).PredictorModel;

            var summaryDataViews = PipelineEnsemble.Summarize(Env,
                new SummarizePredictor.Input() { PredictorModel = binaryEnsembleCalibrated });

            var summarizable = binaryEnsembleCalibrated.Predictor as ICanSaveSummary;
            Assert.NotNull(summarizable);

            using (var ch = Env.Register("LinearPredictorSummary").Start("Save Data Views"))
            {
                for (int i = 0; i < summaryDataViews.Summaries.Length; i++)
                {
                    var summary = DeleteOutputPath(@"../Common/EntryPoints", $"ensemble-model{i}-summary.txt");
                    var saver = Env.CreateSaver("Text");
                    using (var file = Env.CreateOutputFile(summary))
                        DataSaverUtils.SaveDataView(ch, saver, summaryDataViews.Summaries[i], file);
                    CheckEquality(@"../Common/EntryPoints", $"ensemble-model{i}-summary.txt");

                    if (summaryDataViews.Stats[i] != null)
                    {
                        var stats = DeleteOutputPath(@"../Common/EntryPoints", $"ensemble-model{i}-stats.txt");
                        using (var file = Env.CreateOutputFile(stats))
                            DataSaverUtils.SaveDataView(ch, saver, summaryDataViews.Stats[i], file);
                        CheckEquality(@"../Common/EntryPoints", $"ensemble-model{i}-stats.txt");
                    }
                }
            }

            var summaryPath = DeleteOutputPath(@"../Common/EntryPoints", "ensemble-summary.txt");
            using (var file = File.OpenWrite(summaryPath))
            using (var writer = Utils.OpenWriter(file))
                summarizable.SaveSummary(writer, null);

            CheckEquality(@"../Common/EntryPoints", "ensemble-summary.txt");

            var summaryKvps = binaryEnsembleCalibrated.Predictor as ICanGetSummaryInKeyValuePairs;
            Assert.NotNull(summaryKvps);

            var summaryKvpPath = DeleteOutputPath(@"../Common/EntryPoints", "ensemble-summary-key-value-pairs.txt");
            using (var file = File.OpenWrite(summaryKvpPath))
            using (var writer = Utils.OpenWriter(file))
            {
                var kvps = summaryKvps.GetSummaryInKeyValuePairs(null);
                for (int i = 0; i < kvps.Count; i++)
                {
                    var kvp = kvps[i];
                    var list = kvp.Value as IList<KeyValuePair<string, object>>;
                    Assert.NotNull(list);

                    writer.WriteLine(kvp.Key);
                    for (int j = 0; j < list.Count; j++)
                    {
                        kvp = list[j];
                        writer.WriteLine("{0}: {1}", kvp.Key, kvp.Value);
                    }
                }
            }
            CheckEquality(@"../Common/EntryPoints", "ensemble-summary-key-value-pairs.txt");

            Done();
        }

        private static bool CompareVBuffers(in VBuffer<Single> v1, in VBuffer<Single> v2, ref VBuffer<Single> dense1, ref VBuffer<Single> dense2)
        {
            if (v1.Length != v2.Length)
                return false;
            v1.CopyToDense(ref dense1);
            v2.CopyToDense(ref dense2);
            for (int i = 0; i < dense1.Length; i++)
            {
                if (!Single.IsNaN(dense1.Values[i]) && !Single.IsNaN(dense2.Values[i]) && dense1.Values[i] != dense2.Values[i])
                    return false;
            }
            return true;
        }

        [Fact]
        public void EntryPointParseColumns()
        {
            var dataPath = GetDataPath("breast-cancer.txt");
            var outputPath = DeleteOutputPath("data.idv");

            string inputGraph = string.Format(@"
                {{
                  'Nodes': [
                    {{
                      'Name': 'Data.CustomTextLoader',
                      'Inputs': {{
                        'InputFile': '$file1'
                      }},
                      'Outputs': {{
                        'Data': '$data1'
                      }}
                    }},
                    {{
                      'Name': 'Transforms.MinMaxNormalizer',
                      'Inputs': {{
                        'Data': '$data1',
                        'Column': [
                          {{
                            'Name': 'Features',
                            'Source': 'Features',
                            'FixZero': true
                          }}
                        ]
                      }},
                      'Outputs': {{
                        'OutputData': '$data2'
                      }}
                    }}
                  ],
                  'Inputs' : {{
                    'file1' : '{0}'
                  }},
                  'Outputs' : {{
                    'data2' : '{1}'
                  }}
                }}", EscapePath(dataPath), EscapePath(outputPath));

            var jsonPath = DeleteOutputPath("graph.json");
            File.WriteAllLines(jsonPath, new[] { inputGraph });

            var args = new ExecuteGraphCommand.Arguments() { GraphPath = jsonPath };
            var cmd = new ExecuteGraphCommand(Env, args);
            cmd.Run();
        }

        [Fact]
        public void EntryPointCountFeatures()
        {
            var dataPath = GetDataPath("breast-cancer.txt");
            var outputPath = DeleteOutputPath("data.idv");
            string inputGraph = string.Format(@"
                {{
                  'Nodes': [
                    {{
                      'Name': 'Data.CustomTextLoader',
                      'Inputs': {{
                        'InputFile': '$file1'
                      }},
                      'Outputs': {{
                        'Data': '$data1'
                      }}
                    }},
                    {{
                      'Name': 'Transforms.FeatureSelectorByCount',
                      'Inputs': {{
                        'Data': '$data1',
                        'Column': ['Features'],
                        'Count':'2'
                      }},
                      'Outputs': {{
                        'OutputData': '$data2'
                      }}
                    }}
                  ],
                  'Inputs' : {{
                    'file1' : '{0}'
                  }},
                  'Outputs' : {{
                    'data2' : '{1}'
                  }}
                }}", EscapePath(dataPath), EscapePath(outputPath));

            var jsonPath = DeleteOutputPath("graph.json");
            File.WriteAllLines(jsonPath, new[] { inputGraph });

            var args = new ExecuteGraphCommand.Arguments() { GraphPath = jsonPath };
            var cmd = new ExecuteGraphCommand(Env, args);
            cmd.Run();
        }

        [Fact]
        public void EntryPointMutualSelectFeatures()
        {
            var dataPath = GetDataPath("breast-cancer.txt");
            var outputPath = DeleteOutputPath("data.idv");
            string inputGraph = string.Format(@"
                {{
                  'Nodes': [
                    {{
                      'Name': 'Data.CustomTextLoader',
                      'Inputs': {{
                        'InputFile': '$file1'
                      }},
                      'Outputs': {{
                        'Data': '$data1'
                      }}
                    }},
                    {{
                      'Name': 'Transforms.FeatureSelectorByMutualInformation',
                      'Inputs': {{
                         'Data': '$data1',
                         'Column': ['Features'],
                         'TopK':'2',
                         'Bins': '6'
                      }},
                      'Outputs': {{
                        'OutputData': '$data2'
                      }}
                    }}
                  ],
                  'Inputs' : {{
                    'file1' : '{0}'
                  }},
                  'Outputs' : {{
                    'data2' : '{1}'
                  }}
                }}", EscapePath(dataPath), EscapePath(outputPath));

            var jsonPath = DeleteOutputPath("graph.json");
            File.WriteAllLines(jsonPath, new[] { inputGraph });

            var args = new ExecuteGraphCommand.Arguments() { GraphPath = jsonPath };
            var cmd = new ExecuteGraphCommand(Env, args);
            cmd.Run();
        }

        [Fact]
        public void EntryPointTextToKeyToText()
        {
            var dataPath = GetDataPath("iris.data");
            var outputPath = DeleteOutputPath("data.idv");
            string inputGraph = string.Format(@"
                {{
                  'Nodes': [
                    {{
                      'Name': 'Data.CustomTextLoader',
                      'Inputs': {{
                        'InputFile': '$file1',
                        'CustomSchema': 'sep=comma col=Cat:TX:4'
                      }},
                      'Outputs': {{
                        'Data': '$data1'
                      }}
                    }},
                    {{
                      'Name': 'Transforms.TextToKeyConverter',
                      'Inputs': {{
                        'Data': '$data1',
                        'Column': [{{ 'Name': 'Key', 'Source': 'Cat' }}]
                      }},
                      'Outputs': {{
                        'OutputData': '$data2'
                      }}
                    }},
                    {{
                      'Name': 'Transforms.KeyToTextConverter',
                      'Inputs': {{
                        'Data': '$data2',
                        'Column': [{{ 'Name': 'CatValue', 'Source': 'Key' }}]
                      }},
                      'Outputs': {{
                        'OutputData': '$data3'
                      }}
                    }}
                  ],
                  'Inputs' : {{
                    'file1' : '{0}'
                  }},
                  'Outputs' : {{
                    'data3' : '{1}'
                  }}
                }}", EscapePath(dataPath), EscapePath(outputPath));

            var jsonPath = DeleteOutputPath("graph.json");
            File.WriteAllLines(jsonPath, new[] { inputGraph });

            var args = new ExecuteGraphCommand.Arguments() { GraphPath = jsonPath };
            var cmd = new ExecuteGraphCommand(Env, args);
            cmd.Run();

            using (var loader = new BinaryLoader(Env, new BinaryLoader.Arguments(), outputPath))
            {
                using (var cursor = loader.GetRowCursor(col => true))
                {
                    ReadOnlyMemory<char> cat = default;
                    ReadOnlyMemory<char> catValue = default;
                    uint catKey = 0;

                    bool success = loader.Schema.TryGetColumnIndex("Cat", out int catCol);
                    Assert.True(success);
                    var catGetter = cursor.GetGetter<ReadOnlyMemory<char>>(catCol);
                    success = loader.Schema.TryGetColumnIndex("CatValue", out int catValueCol);
                    Assert.True(success);
                    var catValueGetter = cursor.GetGetter<ReadOnlyMemory<char>>(catValueCol);
                    success = loader.Schema.TryGetColumnIndex("Key", out int keyCol);
                    Assert.True(success);
                    var keyGetter = cursor.GetGetter<uint>(keyCol);

                    while (cursor.MoveNext())
                    {
                        catGetter(ref cat);
                        catValueGetter(ref catValue);
                        Assert.Equal(cat.ToString(), catValue.ToString());
                        keyGetter(ref catKey);
                        Assert.True(1 <= catKey && catKey <= 3);
                    }
                }
            }
        }

        private void RunTrainScoreEvaluate(string learner, string evaluator, string dataPath, string warningsPath, string overallMetricsPath,
                    string instanceMetricsPath, string confusionMatrixPath = null, string loader = null, string transforms = null,
                    string splitterInput = "AllData")
        {
            if (string.IsNullOrEmpty(transforms))
                transforms = "";
            loader = string.IsNullOrWhiteSpace(loader) ? "" : string.Format(",'CustomSchema': '{0}'", loader);
            var confusionMatrixVar = confusionMatrixPath != null ? ", 'ConfusionMatrix': '$ConfusionMatrix'" : "";
            confusionMatrixPath = confusionMatrixPath != null ? string.Format(", 'ConfusionMatrix' : '{0}'", EscapePath(confusionMatrixPath)) : "";
            var scorerModel = string.IsNullOrEmpty(transforms) ? "Model" : "CombinedModel";
            string inputGraph = $@"
                {{
                  'Nodes': [
                    {{
                      'Name': 'Data.CustomTextLoader',
                      'Inputs': {{
                        'InputFile': '$file'
                        {loader}
                      }},
                      'Outputs': {{
                        'Data': '$AllData'
                      }}
                    }},
                    {transforms}
                    {{
                      'Name': 'Transforms.TrainTestDatasetSplitter',
                      'Inputs': {{
                        'Data': '${splitterInput}',
                        'Fraction': 0.8
                      }},
                      'Outputs': {{
                        'TrainData': '$TrainData',
                        'TestData': '$TestData'
                      }}
                    }},
                    {{
                      'Name': '{learner}',
                      'Inputs': {{
                        'TrainingData': '$TrainData'
                      }},
                      'Outputs': {{
                        'PredictorModel': '$Model'
                      }}
                    }},
                    {{
                      'Name': 'Transforms.DatasetScorer',
                      'Inputs': {{
                        'Data': '$TestData',
                        'PredictorModel': '$Model'
                      }},
                      'Outputs': {{
                        'ScoredData': '$ScoredData'
                      }}
                    }},
                    {{
                      'Name': '{evaluator}',
                      'Inputs': {{
                        'Data': '$ScoredData'
                      }},
                      'Outputs': {{
                        'Warnings': '$Warnings',
                        'OverallMetrics': '$OverallMetrics',
                        'PerInstanceMetrics': '$PerInstanceMetrics'
                        {confusionMatrixVar}
                      }}
                    }}
                  ],
                  'Inputs' : {{
                    'file' : '{EscapePath(dataPath)}'
                  }},
                  'Outputs' : {{
                    'Warnings' : '{EscapePath(warningsPath)}',
                    'OverallMetrics' : '{EscapePath(overallMetricsPath)}',
                    'PerInstanceMetrics' : '{EscapePath(instanceMetricsPath)}'
                    {confusionMatrixPath}
                  }}
                }}";

            var jsonPath = DeleteOutputPath("graph.json");
            File.WriteAllLines(jsonPath, new[] { inputGraph });

            var args = new ExecuteGraphCommand.Arguments() { GraphPath = jsonPath };
            var cmd = new ExecuteGraphCommand(Env, args);
            cmd.Run();
        }

        [Fact]
        public void EntryPointEvaluateBinary()
        {
            var dataPath = GetDataPath("breast-cancer.txt");
            var warningsPath = DeleteOutputPath("warnings.idv");
            var overallMetricsPath = DeleteOutputPath("overall.idv");
            var instanceMetricsPath = DeleteOutputPath("instance.idv");
            var confusionMatrixPath = DeleteOutputPath("confusion.idv");

            RunTrainScoreEvaluate("Trainers.LogisticRegressionBinaryClassifier", "Models.BinaryClassificationEvaluator", dataPath, warningsPath, overallMetricsPath, instanceMetricsPath, confusionMatrixPath);

            using (var loader = new BinaryLoader(Env, new BinaryLoader.Arguments(), warningsPath))
                Assert.Equal(1, CountRows(loader));

            using (var loader = new BinaryLoader(Env, new BinaryLoader.Arguments(), overallMetricsPath))
                Assert.Equal(1, CountRows(loader));

            using (var loader = new BinaryLoader(Env, new BinaryLoader.Arguments(), instanceMetricsPath))
                Assert.Equal(138, CountRows(loader));

            using (var loader = new BinaryLoader(Env, new BinaryLoader.Arguments(), confusionMatrixPath))
                Assert.Equal(2, CountRows(loader));
        }

        [Fact]
        public void EntryPointEvaluateMultiClass()
        {
            var dataPath = GetDataPath("iris.txt");
            var warningsPath = DeleteOutputPath("warnings.idv");
            var overallMetricsPath = DeleteOutputPath("overall.idv");
            var instanceMetricsPath = DeleteOutputPath("instance.idv");
            var confusionMatrixPath = DeleteOutputPath("confusion.idv");

            RunTrainScoreEvaluate("Trainers.LogisticRegressionClassifier", "Models.ClassificationEvaluator", dataPath, warningsPath, overallMetricsPath, instanceMetricsPath, confusionMatrixPath);

            using (var loader = new BinaryLoader(Env, new BinaryLoader.Arguments(), warningsPath))
                Assert.Equal(0, CountRows(loader));

            using (var loader = new BinaryLoader(Env, new BinaryLoader.Arguments(), overallMetricsPath))
                Assert.Equal(1, CountRows(loader));

            using (var loader = new BinaryLoader(Env, new BinaryLoader.Arguments(), instanceMetricsPath))
                Assert.Equal(34, CountRows(loader));

            using (var loader = new BinaryLoader(Env, new BinaryLoader.Arguments(), confusionMatrixPath))
                Assert.Equal(3, CountRows(loader));
        }

        [Fact]
        public void EntryPointEvaluateRegression()
        {
            var dataPath = GetDataPath(TestDatasets.generatedRegressionDatasetmacro.trainFilename);
            var warningsPath = DeleteOutputPath("warnings.idv");
            var overallMetricsPath = DeleteOutputPath("overall.idv");
            var instanceMetricsPath = DeleteOutputPath("instance.idv");

            RunTrainScoreEvaluate("Trainers.StochasticDualCoordinateAscentRegressor", "Models.RegressionEvaluator",
                dataPath, warningsPath, overallMetricsPath, instanceMetricsPath, loader: TestDatasets.generatedRegressionDatasetmacro.loaderSettings);

            using (var loader = new BinaryLoader(Env, new BinaryLoader.Arguments(), warningsPath))
                Assert.Equal(0, CountRows(loader));

            using (var loader = new BinaryLoader(Env, new BinaryLoader.Arguments(), overallMetricsPath))
                Assert.Equal(1, CountRows(loader));

            using (var loader = new BinaryLoader(Env, new BinaryLoader.Arguments(), instanceMetricsPath))
                Assert.Equal(103, CountRows(loader));
        }

        [Fact]
        public void EntryPointEvaluateRanking()
        {
            var dataPath = GetDataPath(@"adult.tiny.with-schema.txt");
            var warningsPath = DeleteOutputPath("warnings.idv");
            var overallMetricsPath = DeleteOutputPath("overall.idv");
            var instanceMetricsPath = DeleteOutputPath("instance.idv");

            var transforms = @"
                      {
                        'Inputs': {
                            'Column': [
                                {
                                    'Name': 'GroupId',
                                    'Source': 'Workclass'
                                }
                            ],
                            'Data': '$AllData',
                            'MaxNumTerms': 1000000,
                            'Sort': 'Occurrence',
                            'TextKeyValues': false
                        },
                        'Name': 'Transforms.TextToKeyConverter',
                        'Outputs': {
                            'Model': '$output_model1',
                            'OutputData': '$output_data1'
                        }
                      },
                      {
                        'Name': 'Transforms.LabelColumnKeyBooleanConverter',
                        'Inputs': {
                            'Data': '$output_data1',
                            'LabelColumn': 'Label',
                            'TextKeyValues': false
                        },
                        'Outputs': {
                            'Model': '$output_model2',
                            'OutputData': '$output_data2'
                        }
                      },
                      {
                        'Name': 'Transforms.ColumnCopier',
                        'Inputs': {
                            'Column': [
                              {
                                'Name': 'Features',
                                'Source': 'NumericFeatures'
                              }
                            ],
                            'Data': '$output_data2'
                        },
                        'Outputs': {
                            'Model': '$output_model3',
                            'OutputData': '$output_data3'
                        }
                      },";

            RunTrainScoreEvaluate("Trainers.FastTreeRanker", "Models.RankerEvaluator",
                dataPath, warningsPath, overallMetricsPath, instanceMetricsPath,
                splitterInput: "output_data3", transforms: transforms);

            using (var loader = new BinaryLoader(Env, new BinaryLoader.Arguments(), warningsPath))
                Assert.Equal(0, CountRows(loader));

            using (var loader = new BinaryLoader(Env, new BinaryLoader.Arguments(), overallMetricsPath))
                Assert.Equal(1, CountRows(loader));

            using (var loader = new BinaryLoader(Env, new BinaryLoader.Arguments(), instanceMetricsPath))
            {
                Assert.Equal(103, CountRows(loader));
                Assert.True(loader.Schema.TryGetColumnIndex("GroupId", out var groupCol));
                Assert.True(loader.Schema.TryGetColumnIndex("Label", out var labelCol));
            }
        }

        [ConditionalFact(typeof(Environment), nameof(Environment.Is64BitProcess))] // LightGBM is 64-bit only
        public void EntryPointLightGbmBinary()
        {
            Env.ComponentCatalog.RegisterAssembly(typeof(LightGbmBinaryPredictor).Assembly);
            TestEntryPointRoutine("breast-cancer.txt", "Trainers.LightGbmBinaryClassifier");
        }

        [ConditionalFact(typeof(Environment), nameof(Environment.Is64BitProcess))] // LightGBM is 64-bit only
        public void EntryPointLightGbmMultiClass()
        {
            Env.ComponentCatalog.RegisterAssembly(typeof(LightGbmBinaryPredictor).Assembly);
            TestEntryPointRoutine(GetDataPath(@"iris.txt"), "Trainers.LightGbmClassifier");
        }

        [Fact]
        public void EntryPointSdcaBinary()
        {
            TestEntryPointRoutine("breast-cancer.txt", "Trainers.StochasticDualCoordinateAscentBinaryClassifier");
        }

        [Fact]
        public void EntryPointSDCAMultiClass()
        {
            TestEntryPointRoutine("iris.txt", "Trainers.StochasticDualCoordinateAscentClassifier");
        }

        [Fact()]
        public void EntryPointSDCARegression()
        {
            TestEntryPointRoutine(TestDatasets.generatedRegressionDatasetmacro.trainFilename, "Trainers.StochasticDualCoordinateAscentRegressor", loader: TestDatasets.generatedRegressionDatasetmacro.loaderSettings);
        }

        [Fact]
        public void EntryPointLogisticRegressionMultiClass()
        {
            TestEntryPointRoutine("iris.txt", "Trainers.LogisticRegressionClassifier");
        }

        [Fact]
        public void EntryPointPcaAnomaly()
        {
            TestEntryPointRoutine("MNIST.Train.0-class.tiny.txt", "Trainers.PcaAnomalyDetector", "col=Features:R4:1-784");
        }

        [Fact]
        public void EntryPointPcaTransform()
        {
            TestEntryPointPipelineRoutine(GetDataPath("breast-cancer.txt"), "col=Label:0 col=Features:1-9",
                new[]
                {
                    "Transforms.PcaCalculator",
                    "Transforms.PcaCalculator"
                },
                new[]
                {
                   @"'Column': [{
                    'Name': 'Pca1',
                    'Source': 'Features'
                     }],
                    'Rank' : 4,
                    'Oversampling': 2",
                @"'Column': [{
                    'Name': 'Pca2',
                    'Source': 'Features'
                    }],
                    'Rank' : 6,
                    'Center': 'False'"
                });
        }

        [Fact]
        public void EntryPointLightLdaTransform()
        {
            string dataFile = DeleteOutputPath("SavePipe", "SavePipeTextLightLda-SampleText.txt");
            File.WriteAllLines(dataFile, new[] {
                "The quick brown fox jumps over the lazy dog.",
                "The five boxing wizards jump quickly."
            });

            TestEntryPointPipelineRoutine(dataFile, "sep={ } col=T:TX:0-**",
                new[]
                {
                    "Transforms.TextFeaturizer",
                    "Transforms.LightLda"
                },
                new[]
                {
                   @"'Column': {
                    'Name': 'T',
                    'Source': [
                        'T'
                    ]

                },
                'VectorNormalizer': 'None'",
                    @"'Column': [
                      {
                        'Name': 'T',
                        'Source': 'T'
                      }]"
                });
        }

        [Fact]
        public void EntryPointAveragePerceptron()
        {
            TestEntryPointRoutine("iris.txt", "Trainers.AveragedPerceptronBinaryClassifier");
        }

        [Fact]
        public void EntryPointOnlineGradientDescent()
        {
            TestEntryPointRoutine("iris.txt", "Trainers.OnlineGradientDescentRegressor");
        }

        [Fact]
        public void EntryPointLinearSVM()
        {
            TestEntryPointRoutine("iris.txt", "Trainers.LinearSvmBinaryClassifier");
        }

        [Fact]
        public void EntryPointBinaryEnsemble()
        {
            TestEntryPointRoutine("iris.txt", "Trainers.EnsembleBinaryClassifier");
        }

        [Fact]
        public void EntryPointClassificationEnsemble()
        {
            TestEntryPointRoutine("iris.txt", "Trainers.EnsembleClassification");
        }

        [Fact]
        public void EntryPointRegressionEnsemble()
        {
            TestEntryPointRoutine(TestDatasets.generatedRegressionDatasetmacro.trainFilename, "Trainers.EnsembleRegression", loader: TestDatasets.generatedRegressionDatasetmacro.loaderSettings);
        }

        [Fact]
        public void EntryPointNaiveBayesMultiClass()
        {
            TestEntryPointRoutine("iris.txt", "Trainers.NaiveBayesClassifier");
        }

        [Fact]
        public void EntryPointHogwildSGD()
        {
            TestEntryPointRoutine("breast-cancer.txt", "Trainers.StochasticGradientDescentBinaryClassifier");
        }

        [Fact]
        public void EntryPointPoissonRegression()
        {
            TestEntryPointRoutine(TestDatasets.generatedRegressionDatasetmacro.trainFilename, "Trainers.PoissonRegressor", loader: TestDatasets.generatedRegressionDatasetmacro.loaderSettings);
        }

        [Fact]
        public void EntryPointBootstrap()
        {
            TestEntryPointPipelineRoutine(GetDataPath("breast-cancer.txt"), "col=Label:R4:0 col=Features:R4:1-9",
                new[]
                {
                    "Transforms.ApproximateBootstrapSampler"
                },
                new[]
                {
                    @"'Seed': '1'"
                });
        }

        [Fact]
        public void EntryPointConvert()
        {
            TestEntryPointPipelineRoutine(GetDataPath("breast-cancer.txt"), "col=LT:TX:0 col=LB:BL:0 col=FT:TX:1-9 col=LN:0 col=FN:1-9 col=Key:U2[0-9]:2",
                new[]
                {
                    "Transforms.ColumnTypeConverter",
                    "Transforms.ColumnTypeConverter",
                },
                new[]
                {
                    @"'Column': [
                      {
                        'Name': 'Label',
                        'Source': 'LT'
                      },
                      {
                        'Name': 'Label2',
                        'Source': 'LB'
                      },
                      {
                        'Name': 'Feat',
                        'Source': 'FT',
                        'Type': 'R4'
                      },
                      {
                        'Name': 'Key1',
                        'Source': 'Key',
                        'Range': '1-10'
                      }
                      ]",
                    @"'Column': [
                      {
                        'Name': 'Doubles',
                        'Source': 'Feat'
                      }
                      ],
                      'Type': 'R8'",
                });
        }

        [Fact]
        public void EntryPointGroupingOperations()
        {
            TestEntryPointPipelineRoutine(GetDataPath("breast-cancer.txt"), "col=G1:TX:0 col=G2:R4:0 col=G3:U4[0-100]:1 col=V1:R4:2 col=V2:TX:3 col=V3:U2[0-10]:4 col=V4:I4:5",
                new[]
                {
                    "Transforms.CombinerByContiguousGroupId",
                    "Transforms.Segregator"
                },
                new[]
                {
                    @"'G': [ 'G1', 'G2', 'G3' ],
                      'Col': [ 'V1', 'V2', 'V3', 'V4' ]",
                    @"'Col': [ 'V1', 'V2', 'V3', 'V4' ]"
                });
        }

        [Fact]
        public void EntryPointNAFilter()
        {
            TestEntryPointPipelineRoutine(GetDataPath("breast-cancer.txt"), "col=Features:R4:1-9 header+",
                new[]
                {
                    "Transforms.MissingValuesRowDropper"
                },
                new[]
                {
                    @"'Column': [ 'Features' ]",
                });

            TestEntryPointPipelineRoutine(GetDataPath("breast-cancer.txt"), "col=Features:R4:1-9 header+",
                new[]
                {
                    "Transforms.MissingValuesRowDropper"
                },
                new[]
                {
                    @"'Column': [ 'Features' ],
                      'Complement': 'true'",
                });
        }

        [Fact]
        public void EntryPointGcnTransform()
        {
            TestEntryPointPipelineRoutine(GetDataPath("breast-cancer.txt"), "col=FV1:2-3 col=FV2:3-4 col=FV3:4-5 col=FV4:7-9 col=Label:0",
                new[]
                {
                    "Transforms.LpNormalizer",
                    "Transforms.LpNormalizer",
                    "Transforms.GlobalContrastNormalizer",
                    "Transforms.GlobalContrastNormalizer",
                },
                new[]
                {
                    @"'Column': [
                      {
                        'Name': 'FV1N',
                        'Source': 'FV1'
                      }
                      ]",
                    @"'Column': [
                      {
                        'Name': 'FV2N',
                        'Source': 'FV2'
                      }
                      ],
                      'SubMean': 'false'",
                    @"'Column': [
                      {
                        'Name': 'FV3N',
                        'Source': 'FV3'
                      }
                      ],
                      'UseStd': 'true'",
                    @"'Column': [
                      {
                        'Name': 'FV4N',
                        'Source': 'FV4'
                      },
                      {
                        'Name': 'FV5N',
                        'Source': 'FV4',
                        'Scale': '0.2'
                      }
                      ],
                      'Scale': '0.1'",
                });
        }

        [Fact]
        public void EntryPointGenerateNumber()
        {
            TestEntryPointPipelineRoutine(GetDataPath("breast-cancer.txt"), "col=Label:0",
                new[]
                {
                    "Transforms.RandomNumberGenerator",
                    "Transforms.RandomNumberGenerator",
                },
                new[]
                {
                    @"'Column': [
                      {
                        'Name': 'Random'
                      },
                      {
                        'Name': 'Counter1',
                        'Cnt': 'true'
                      }
                      ],
                      'Seed': '45'",
                    @"'Column': [
                      {
                        'Name': 'Counter2'
                      }
                      ],
                      'Cnt': 'true'",
                });
        }

        [Fact]
        public void EntryPointRangeFilter()
        {
            TestEntryPointPipelineRoutine(GetDataPath("breast-cancer.txt"), "col=Filter:R4:3",
                new[]
                {
                    "Transforms.RowRangeFilter",
                    "Transforms.RowRangeFilter",
                },
                new[]
                {
                    @"'Column': 'Filter',
                      'Min': '3',
                      'Max': '4',
                      'IncludeMax': 'true'",
                    @"'Column': 'Filter',
                      'Min': '2',
                      'Max': '10',
                      'Complement': 'true'",
                });
        }

        [Fact]
        public void EntryPointSkipTakeFilter()
        {
            TestEntryPointPipelineRoutine(GetDataPath("breast-cancer.txt"), "col=Filter:R4:3",
                new[]
                {
                    "Transforms.RowSkipAndTakeFilter",
                    "Transforms.RowTakeFilter",
                    "Transforms.RowSkipFilter",
                },
                new[]
                {
                    @"'Skip': '1',
                      'Take': '20'",
                    @"'Count': '10'",
                    @"'Count': '5'",
                });
        }

        internal void TestEntryPointPipelineRoutine(string dataFile, string schema, string[] xfNames, string[] xfArgs)
        {
            Env.Assert(Utils.Size(xfNames) == Utils.Size(xfArgs));

            var dataPath = GetDataPath(dataFile);
            var outputPath = DeleteOutputPath("model.zip");
            var outputDataPath = DeleteOutputPath("output-data.idv");
            string xfTemplate =
                @"'Name': '{0}',
                    'Inputs': {{
                      'Data': '$data{1}',
                      {2},
                    }},
                    'Outputs': {{
                      'OutputData': '$data{3}',
                      'Model': '$model{1}'
                    }},";

            string inputGraph =
                $@"
                {{
                  'Nodes': [
                    {{
                      'Name': 'Data.CustomTextLoader',
                      'Inputs': {{
                        'InputFile': '$file1',
                        'CustomSchema': '{schema}'
                      }},
                      'Outputs': {{
                        'Data': '$data1'
                      }}
                    }},";

            string models = "";
            string sep = "";
            for (int i = 0; i < Utils.Size(xfNames); i++)
            {
                inputGraph =
                    $@"{inputGraph}
                       {{
                         {string.Format(xfTemplate, xfNames[i], i + 1, xfArgs[i], i + 2)}
                       }},";
                models = $@"{models}{sep}'$model{i + 1}'";

                sep = @",";
            }

            inputGraph =
                $@"{inputGraph}
                    {{
                      'Name': 'Transforms.ModelCombiner',
                      'Inputs': {{
                        'Models': [
                          {models}
                        ]
                      }},
                      'Outputs': {{
                        'OutputModel': '$model'
                      }}
                    }},
                    {{
                      'Name': 'Models.DatasetTransformer',
                      'Inputs': {{
                         'Data': '$data1',
                         'TransformModel': '$model'
                      }},
                      'Outputs': {{
                        'OutputData': '$output'
                      }}
                    }}
                  ],
                  'Inputs' : {{
                    'file1' : '{EscapePath(dataPath)}'
                  }},
                  'Outputs' : {{
                    'model' : '{EscapePath(outputPath)}',
                    'output': '{EscapePath(outputDataPath)}'
                  }}
                }}";

            var jsonPath = DeleteOutputPath("graph.json");
            File.WriteAllLines(jsonPath, new[] { inputGraph });

            var args = new ExecuteGraphCommand.Arguments() { GraphPath = jsonPath };
            var cmd = new ExecuteGraphCommand(Env, args);
            cmd.Run();
        }

        internal void TestEntryPointRoutine(string dataFile, string trainerName, string loader = null, string trainerArgs = null)
        {
            var dataPath = GetDataPath(dataFile);
            var outputPath = DeleteOutputPath("model.zip");
            string inputGraph = string.Format(@"
                {{
                  'Nodes': [
                    {{
                      'Name': 'Data.CustomTextLoader',
                      'Inputs': {{
                        'InputFile': '$file1'
                        {3}
                      }},
                      'Outputs': {{
                        'Data': '$data1'
                      }}
                    }},
                    {{
                      'Name': '{2}',
                      'Inputs': {{
                        'TrainingData': '$data1'
                         {4}
                      }},
                      'Outputs': {{
                        'PredictorModel': '$model'
                      }}
                    }}
                  ],
                  'Inputs' : {{
                    'file1' : '{0}'
                  }},
                  'Outputs' : {{
                    'model' : '{1}'
                  }}
                }}", EscapePath(dataPath), EscapePath(outputPath), trainerName,
                string.IsNullOrWhiteSpace(loader) ? "" : string.Format(",'CustomSchema': '{0}'", loader),
                string.IsNullOrWhiteSpace(trainerArgs) ? "" : trainerArgs
                );

            var jsonPath = DeleteOutputPath("graph.json");
            File.WriteAllLines(jsonPath, new[] { inputGraph });

            var args = new ExecuteGraphCommand.Arguments() { GraphPath = jsonPath };
            var cmd = new ExecuteGraphCommand(Env, args);
            cmd.Run();
        }

        [Fact]
        public void TestInputBuilderBasicArgs()
        {
            var catalog = Env.ComponentCatalog;
            bool success = catalog.TryFindEntryPoint("Transforms.MinMaxNormalizer", out ComponentCatalog.EntryPointInfo info);
            Assert.True(success);
            var inputBuilder = new InputBuilder(Env, info.InputType, catalog);

            var args = new NormalizeTransform.MinMaxArguments()
            {
                Column = new[]
                {
                    NormalizeTransform.AffineColumn.Parse("A"),
                    new NormalizeTransform.AffineColumn() { Name = "B", Source = "B", FixZero = false },
                },
                FixZero = true, // Same as default, should not appear in the generated JSON.
                MaxTrainingExamples = 1000
            };

            var inputBindingMap = new Dictionary<string, List<ParameterBinding>>();
            var inputMap = new Dictionary<ParameterBinding, VariableBinding>();

            var parameterBinding = new SimpleParameterBinding("Data");
            inputBindingMap.Add("Data", new List<ParameterBinding>() { parameterBinding });
            inputMap.Add(parameterBinding, new SimpleVariableBinding("data"));

            var result = inputBuilder.GetJsonObject(args, inputBindingMap, inputMap);
            var json = FixWhitespace(result.ToString(Formatting.Indented));

            var expected =
                @"{
  ""Column"": [
    {
      ""Name"": ""A"",
      ""Source"": ""A""
    },
    {
      ""FixZero"": false,
      ""Name"": ""B"",
      ""Source"": ""B""
    }
  ],
  ""MaxTrainingExamples"": 1000,
  ""Data"": ""$data""
}";
            expected = FixWhitespace(expected);
            Assert.Equal(expected, json);
        }

        private static string FixWhitespace(string json)
        {
            return json
                .Trim()
                .Replace("\r", "\n")
                .Replace("\n\n", "\n");
        }

        [Fact]
        public void TestInputBuilderComponentFactories()
        {
            var catalog = Env.ComponentCatalog;
            bool success = catalog.TryFindEntryPoint("Trainers.StochasticDualCoordinateAscentBinaryClassifier", out ComponentCatalog.EntryPointInfo info);
            Assert.True(success);
            var inputBuilder = new InputBuilder(Env, info.InputType, catalog);

            var args = new SdcaBinaryTrainer.Arguments()
            {
                NormalizeFeatures = NormalizeOption.Yes,
                CheckFrequency = 42
            };

            var inputBindingMap = new Dictionary<string, List<ParameterBinding>>();
            var inputMap = new Dictionary<ParameterBinding, VariableBinding>();

            var parameterBinding = new SimpleParameterBinding("TrainingData");
            inputBindingMap.Add("TrainingData", new List<ParameterBinding>() { parameterBinding });
            inputMap.Add(parameterBinding, new SimpleVariableBinding("data"));

            var result = inputBuilder.GetJsonObject(args, inputBindingMap, inputMap);
            var json = FixWhitespace(result.ToString(Formatting.Indented));

            var expected =
                @"{
  ""CheckFrequency"": 42,
  ""TrainingData"": ""$data"",
  ""NormalizeFeatures"": ""Yes""
}";
            expected = FixWhitespace(expected);
            Assert.Equal(expected, json);

            args.LossFunction = new HingeLoss.Arguments();
            result = inputBuilder.GetJsonObject(args, inputBindingMap, inputMap);
            json = FixWhitespace(result.ToString(Formatting.Indented));

            expected =
                @"{
  ""LossFunction"": {
    ""Name"": ""HingeLoss""
  },
  ""CheckFrequency"": 42,
  ""TrainingData"": ""$data"",
  ""NormalizeFeatures"": ""Yes""
}";
            expected = FixWhitespace(expected);
            Assert.Equal(expected, json);

            args.LossFunction = new HingeLoss.Arguments() { Margin = 2 };
            result = inputBuilder.GetJsonObject(args, inputBindingMap, inputMap);
            json = FixWhitespace(result.ToString(Formatting.Indented));

            expected =
                @"{
  ""LossFunction"": {
    ""Name"": ""HingeLoss"",
    ""Settings"": {
      ""Margin"": 2.0
    }
  },
  ""CheckFrequency"": 42,
  ""TrainingData"": ""$data"",
  ""NormalizeFeatures"": ""Yes""
}";
            expected = FixWhitespace(expected);
            Assert.Equal(expected, json);
        }

        [Fact]
        public void EntryPointNormalizeIfNeeded()
        {
            string inputGraph = @"
                {
                  'Nodes': [
                    {
                      'Name': 'Data.CustomTextLoader',
                      'Inputs': {
                        'InputFile': '$file'
                      },
                      'Outputs': {
                        'Data': '$data1'
                      }
                    },
                    {
                      'Name': 'Transforms.ConditionalNormalizer',
                      'Inputs': {
                        'Data': '$data1',
                        'Column': [{ 'Name': 'Features', 'Source': 'Features' }]
                      },
                      'Outputs': {
                        'OutputData': '$data2',
                        'Model': '$transform'
                      }
                    },
                    {
                      'Name': 'Trainers.LogisticRegressionBinaryClassifier',
                      'Inputs': {
                        'TrainingData': '$data2',
                        'NumThreads': 1
                      },
                      'Outputs': {
                        'PredictorModel': '$predictor'
                      }
                    },
                    {
                      'Name': 'Transforms.ManyHeterogeneousModelCombiner',
                      'Inputs': {
                        'TransformModels': ['$transform'],
                        'PredictorModel': '$predictor'
                      },
                      'Outputs': {
                        'PredictorModel': '$model'
                      }
                    }
                  ]
                }";

            JObject graph = JObject.Parse(inputGraph);
            var runner = new GraphRunner(Env, graph[FieldNames.Nodes] as JArray);

            var dataPath = GetDataPath("breast-cancer.txt");
            var inputFile = new SimpleFileHandle(Env, dataPath, false, false);
            runner.SetInput("file", inputFile);

            runner.RunAll();

            var model = runner.GetOutput<IPredictorModel>("model");
            Assert.NotNull(model);
        }

        [Fact]
        public void EntryPointTrainTestBinaryMacro()
        {
            string inputGraph = @"
                {
                  'Nodes': [
                    {
                      'Name': 'Data.CustomTextLoader',
                      'Inputs': {
                        'InputFile': '$file'
                      },
                      'Outputs': {
                        'Data': '$data'
                      }
                    },
                    {
                      'Name': 'Transforms.TrainTestDatasetSplitter',
                      'Inputs': {
                        'Data': '$data',
                        'Fraction': 0.8
                      },
                      'Outputs': {
                        'TrainData': '$TrainData',
                        'TestData': '$TestData'
                      }
                    },
                    {
                      'Name': 'Models.TrainTestBinaryEvaluator',
                      'Inputs': {
                        'TrainingData': '$TrainData',
                        'TestingData': '$TestData',
                        'Nodes': [
                          {
                            'Name': 'Transforms.ConditionalNormalizer',
                            'Inputs': {
                              'Data': '$data1',
                              'Column': [{ 'Name': 'Features', 'Source': 'Features' }]
                            },
                            'Outputs': {
                              'OutputData': '$data2',
                              'Model': '$transform'
                            }
                          },
                          {
                            'Name': 'Trainers.LogisticRegressionBinaryClassifier',
                            'Inputs': {
                              'TrainingData': '$data2',
                              'NumThreads': 1
                            },
                            'Outputs': {
                              'PredictorModel': '$predictor'
                            }
                          },
                          {
                            'Name': 'Transforms.ManyHeterogeneousModelCombiner',
                            'Inputs': {
                              'TransformModels': ['$transform'],
                              'PredictorModel': '$predictor'
                            },
                            'Outputs': {
                              'PredictorModel': '$model'
                            }
                          }
                        ],
                        'Inputs': {
                          'Data': '$data1'
                        },
                        'Outputs': {
                          'Model': '$model'
                        }
                      },
                      'Outputs': {
                        'PredictorModel': '$model',
                        'Warnings': '$Warnings',
                        'OverallMetrics': '$OverallMetrics',
                        'PerInstanceMetrics': '$PerInstanceMetrics',
                        'ConfusionMatrix': '$ConfusionMatrix'
                      }
                    },
                  ]
                }";

            JObject graph = JObject.Parse(inputGraph);
            var runner = new GraphRunner(Env, graph[FieldNames.Nodes] as JArray);

            var dataPath = GetDataPath("breast-cancer.txt");
            var inputFile = new SimpleFileHandle(Env, dataPath, false, false);
            runner.SetInput("file", inputFile);

            runner.RunAll();

            var model = runner.GetOutput<IPredictorModel>("model");
            Assert.NotNull(model);

            var metrics = runner.GetOutput<IDataView>("OverallMetrics");
            Assert.NotNull(metrics);
            using (var cursor = metrics.GetRowCursor(col => true))
            {
                Assert.True(cursor.Schema.TryGetColumnIndex("AUC", out int aucCol));
                var aucGetter = cursor.GetGetter<double>(aucCol);
                Assert.True(cursor.MoveNext());
                double auc = 0;
                aucGetter(ref auc);
                Assert.True(auc > 0.99);
            }
        }

        [Fact]
        public void EntryPointTrainTestMacroNoTransformInput()
        {
            string inputGraph = @"
                {
                  'Nodes': [
                    {
                      'Name': 'Data.CustomTextLoader',
                      'Inputs': {
                        'InputFile': '$file'
                      },
                      'Outputs': {
                        'Data': '$data'
                      }
                    },
                    {
                      'Name': 'Transforms.TrainTestDatasetSplitter',
                      'Inputs': {
                        'Data': '$data',
                        'Fraction': 0.8
                      },
                      'Outputs': {
                        'TrainData': '$TrainData',
                        'TestData': '$TestData'
                      }
                    },
                    {
                      'Name': 'Models.TrainTestEvaluator',
                      'Inputs': {
                        'TrainingData': '$TrainData',
                        'TestingData': '$TestData',
                        'Nodes': [
                          {
                            'Name': 'Transforms.ConditionalNormalizer',
                            'Inputs': {
                              'Data': '$data1',
                              'Column': [{ 'Name': 'Features', 'Source': 'Features' }]
                            },
                            'Outputs': {
                              'OutputData': '$data2',
                              'Model': '$transform'
                            }
                          },
                          {
                            'Name': 'Trainers.LogisticRegressionBinaryClassifier',
                            'Inputs': {
                              'TrainingData': '$data2',
                              'NumThreads': 1
                            },
                            'Outputs': {
                              'PredictorModel': '$predictor'
                            }
                          },
                          {
                            'Name': 'Transforms.ManyHeterogeneousModelCombiner',
                            'Inputs': {
                              'TransformModels': ['$transform'],
                              'PredictorModel': '$predictor'
                            },
                            'Outputs': {
                              'PredictorModel': '$model'
                            }
                          }
                        ],
                        'Inputs': {
                          'Data': '$data1'
                        },
                        'Outputs': {
                          'PredictorModel': '$model'
                        }
                      },
                      'Outputs': {
                        'PredictorModel': '$model',
                        'Warnings': '$Warnings',
                        'OverallMetrics': '$OverallMetrics',
                        'PerInstanceMetrics': '$PerInstanceMetrics',
                        'ConfusionMatrix': '$ConfusionMatrix'
                      }
                    },
                  ]
                }";

            JObject graph = JObject.Parse(inputGraph);
            var runner = new GraphRunner(Env, graph[FieldNames.Nodes] as JArray);

            var dataPath = GetDataPath("breast-cancer.txt");
            var inputFile = new SimpleFileHandle(Env, dataPath, false, false);
            runner.SetInput("file", inputFile);

            runner.RunAll();

            var model = runner.GetOutput<IPredictorModel>("model");
            Assert.NotNull(model);

            var metrics = runner.GetOutput<IDataView>("OverallMetrics");
            Assert.NotNull(metrics);
            using (var cursor = metrics.GetRowCursor(col => true))
            {
                Assert.True(cursor.Schema.TryGetColumnIndex("AUC", out int aucCol));
                var aucGetter = cursor.GetGetter<double>(aucCol);
                Assert.True(cursor.MoveNext());
                double auc = 0;
                aucGetter(ref auc);
                Assert.True(auc > 0.99);
            }
        }

        [Fact]
        public void EntryPointKMeans()
        {
            TestEntryPointRoutine("Train-Tiny-28x28.txt", "Trainers.KMeansPlusPlusClusterer", "col=Weight:R4:0 col=Features:R4:1-784", ",'InitAlgorithm':'KMeansPlusPlus'");
        }

        [Fact]
        public void EntryPointTrainTestMacro()
        {
            string inputGraph = @"
                {
                  'Nodes': [
                    {
                      'Name': 'Data.CustomTextLoader',
                      'Inputs': {
                        'InputFile': '$file'
                      },
                      'Outputs': {
                        'Data': '$data'
                      }
                    },
                    {
                      'Name': 'Transforms.TrainTestDatasetSplitter',
                      'Inputs': {
                        'Data': '$data',
                        'Fraction': 0.8
                      },
                      'Outputs': {
                        'TrainData': '$TrainData',
                        'TestData': '$TestData'
                      }
                    },
                    {
                        'Name': 'Transforms.ConditionalNormalizer',
                        'Inputs': {
                            'Data': '$TrainData',
                            'Column': [{ 'Name': 'Features', 'Source': 'Features' }]
                        },
                        'Outputs': {
                            'OutputData': '$data2',
                            'Model': '$transform'
                        }
                    },
                    {
                      'Name': 'Models.TrainTestEvaluator',
                      'Inputs': {
                        'TrainingData': '$data2',
                        'TestingData': '$TestData',
                        'TransformModel': '$transform',
                        'Nodes': [                          
                          {
                            'Name': 'Trainers.LogisticRegressionBinaryClassifier',
                            'Inputs': {
                              'TrainingData': '$data1',
                              'NumThreads': 1
                            },
                            'Outputs': {
                              'PredictorModel': '$model'
                            }
                          }
                        ],
                        'Inputs': {
                          'Data': '$data1'
                        },
                        'Outputs': {
                          'PredictorModel': '$model'
                        }
                      },
                      'Outputs': {
                        'PredictorModel': '$model',
                        'Warnings': '$Warnings',
                        'OverallMetrics': '$OverallMetrics',
                        'PerInstanceMetrics': '$PerInstanceMetrics',
                        'ConfusionMatrix': '$ConfusionMatrix'
                      }
                    },
                  ]
                }";

            JObject graph = JObject.Parse(inputGraph);
            var runner = new GraphRunner(Env, graph[FieldNames.Nodes] as JArray);

            var dataPath = GetDataPath("breast-cancer.txt");
            var inputFile = new SimpleFileHandle(Env, dataPath, false, false);
            runner.SetInput("file", inputFile);

            runner.RunAll();

            var model = runner.GetOutput<IPredictorModel>("model");
            Assert.NotNull(model);

            var metrics = runner.GetOutput<IDataView>("OverallMetrics");
            Assert.NotNull(metrics);
            using (var cursor = metrics.GetRowCursor(col => true))
            {
                Assert.True(cursor.Schema.TryGetColumnIndex("AUC", out int aucCol));
                var aucGetter = cursor.GetGetter<double>(aucCol);
                Assert.True(cursor.MoveNext());
                double auc = 0;
                aucGetter(ref auc);
                Assert.True(auc > 0.99);
            }
        }

        [Fact]
        public void EntryPointChainedTrainTestMacros()
        {
            string inputGraph = @"
                {
                  'Nodes': [
                    {
                      'Name': 'Data.CustomTextLoader',
                      'Inputs': {
                        'InputFile': '$file'
                      },
                      'Outputs': {
                        'Data': '$data'
                      }
                    },
                    {
                      'Name': 'Transforms.TrainTestDatasetSplitter',
                      'Inputs': {
                        'Data': '$data',
                        'Fraction': 0.8
                      },
                      'Outputs': {
                        'TrainData': '$TrainData',
                        'TestData': '$TestData'
                      }
                    },
                    {
                        'Name': 'Transforms.ConditionalNormalizer',
                        'Inputs': {
                            'Data': '$TrainData',
                            'Column': [{ 'Name': 'Features', 'Source': 'Features' }]
                        },
                        'Outputs': {
                            'OutputData': '$data2',
                            'Model': '$transform1'
                        }
                    },
                    {
			        'Name': 'Transforms.ColumnCopier',
                    'Inputs': {
                        'Column': [
					        {
						        'Name': 'Features2',
						        'Source': 'Features'

                            }
				        ],
				        'Data': '$data2'
			        },
			        'Outputs': {
				        'OutputData': '$data3',
				        'Model': '$transform2'
			            }
		            },
                    {
			            'Name': 'Transforms.ModelCombiner',
                        'Inputs': {
                            'Models': [
					            '$transform1',
					            '$transform2'
				            ]
			            },
			            'Outputs': {
				            'OutputModel': '$CombinedModel'
			            }
		            },
                    {
                      'Name': 'Models.TrainTestEvaluator',
                      'Inputs': {
                        'TrainingData': '$data3',
                        'TestingData': '$TestData',
                        'TransformModel': '$CombinedModel',
                        'Nodes': [                          
                          {
                            'Name': 'Trainers.LogisticRegressionBinaryClassifier',
                            'Inputs': {
                              'TrainingData': '$data1',
                              'NumThreads': 1
                            },
                            'Outputs': {
                              'PredictorModel': '$model'
                            }
                          }
                        ],
                        'Inputs': {
                          'Data': '$data1'
                        },
                        'Outputs': {
                          'PredictorModel': '$model'
                        }
                      },
                      'Outputs': {
                        'PredictorModel': '$model',
                        'Warnings': '$Warnings',
                        'OverallMetrics': '$OverallMetrics',
                        'PerInstanceMetrics': '$PerInstanceMetrics',
                        'ConfusionMatrix': '$ConfusionMatrix'
                      }
                    },
                    {
                      'Name': 'Models.TrainTestEvaluator',
                      'Inputs': {
                        'TrainingData': '$data3',
                        'TestingData': '$TestData',
                        'TransformModel': '$CombinedModel',
                        'Nodes': [                          
                          {
                            'Name': 'Trainers.StochasticGradientDescentBinaryClassifier',
                            'Inputs': {
                              'TrainingData': '$data4',
                              'NumThreads': 1
                            },
                            'Outputs': {
                              'PredictorModel': '$model2'
                            }
                          }
                        ],
                        'Inputs': {
                          'Data': '$data4'
                        },
                        'Outputs': {
                          'PredictorModel': '$model2'
                        }
                      },
                      'Outputs': {
                        'PredictorModel': '$model2',
                        'Warnings': '$Warnings2',
                        'OverallMetrics': '$OverallMetrics2',
                        'PerInstanceMetrics': '$PerInstanceMetrics2',
                        'ConfusionMatrix': '$ConfusionMatrix2'
                      }
                    },
                  ]
                }";

            JObject graph = JObject.Parse(inputGraph);
            var runner = new GraphRunner(Env, graph[FieldNames.Nodes] as JArray);

            var dataPath = GetDataPath("breast-cancer.txt");
            var inputFile = new SimpleFileHandle(Env, dataPath, false, false);
            runner.SetInput("file", inputFile);

            runner.RunAll();

            var model = runner.GetOutput<IPredictorModel>("model");
            Assert.NotNull(model);

            model = runner.GetOutput<IPredictorModel>("model2");
            Assert.NotNull(model);

            var metrics = runner.GetOutput<IDataView>("OverallMetrics");
            Assert.NotNull(metrics);
            using (var cursor = metrics.GetRowCursor(col => true))
            {
                Assert.True(cursor.Schema.TryGetColumnIndex("AUC", out int aucCol));
                var aucGetter = cursor.GetGetter<double>(aucCol);
                Assert.True(cursor.MoveNext());
                double auc = 0;
                aucGetter(ref auc);
                Assert.True(auc > 0.99);
            }

            metrics = runner.GetOutput<IDataView>("OverallMetrics2");
            Assert.NotNull(metrics);
            using (var cursor = metrics.GetRowCursor(col => true))
            {
                Assert.True(cursor.Schema.TryGetColumnIndex("AUC", out int aucCol));
                var aucGetter = cursor.GetGetter<double>(aucCol);
                Assert.True(cursor.MoveNext());
                double auc = 0;
                aucGetter(ref auc);
                Assert.True(auc > 0.99);
            }
        }

        [Fact]
        public void EntryPointChainedCrossValMacros()
        {
            string inputGraph = @"
                {
                  'Nodes': [
                    {
                      'Name': 'Data.CustomTextLoader',
                      'Inputs': {
                        'InputFile': '$file'
                      },
                      'Outputs': {
                        'Data': '$data'
                      }
                    },
                    {
                        'Name': 'Transforms.ConditionalNormalizer',
                        'Inputs': {
                            'Data': '$data',
                            'Column': [{ 'Name': 'Features', 'Source': 'Features' }]
                        },
                        'Outputs': {
                            'OutputData': '$data2',
                            'Model': '$transform1'
                        }
                    },
                    {
			        'Name': 'Transforms.ColumnCopier',
                    'Inputs': {
                        'Column': [
					        {
						        'Name': 'Features2',
						        'Source': 'Features'

                            }
				        ],
				        'Data': '$data2'
			        },
			        'Outputs': {
				        'OutputData': '$data3',
				        'Model': '$transform2'
			            }
		            },
                    {
			            'Name': 'Transforms.ModelCombiner',
                        'Inputs': {
                            'Models': [
					            '$transform1',
					            '$transform2'
				            ]
			            },
			            'Outputs': {
				            'OutputModel': '$CombinedModel'
			            }
		            },
                    {
                      'Name': 'Models.CrossValidator',
                      'Inputs': {
                        'Data': '$data3',
                        'TransformModel': '$CombinedModel',
                        'Kind': 'SignatureBinaryClassifierTrainer',
                        'NumFolds': 3,
                        'Nodes': [                          
                          {
                            'Name': 'Trainers.LogisticRegressionBinaryClassifier',
                            'Inputs': {
                              'TrainingData': '$data6',
                              'NumThreads': 1
                            },
                            'Outputs': {
                              'PredictorModel': '$model'
                            }
                          }
                        ],
                        'Inputs': {
                          'Data': '$data6'
                        },
                        'Outputs': {
                          'PredictorModel': '$model'
                        }
                      },
                      'Outputs': {
                        'PredictorModel': '$model',
                        'Warnings': '$Warnings',
                        'OverallMetrics': '$OverallMetrics',
                        'PerInstanceMetrics': '$PerInstanceMetrics',
                        'ConfusionMatrix': '$ConfusionMatrix'
                      }
                    },
                    {
                      'Name': 'Models.CrossValidator',
                      'Inputs': {
                        'Data': '$data3',
                        'TransformModel': '$CombinedModel',
                        'Kind': 'SignatureBinaryClassifierTrainer',
                        'Nodes': [
                            {
			                    'Name': 'Transforms.ColumnCopier',
                                'Inputs': {
                                    'Column': [
					                    {
						                    'Name': 'Features3',
						                    'Source': 'Features'

                                        }
				                    ],
				                    'Data': '$data4'
			                    },
			                    'Outputs': {
				                    'OutputData': '$data5',
				                    'Model': '$transform3'
			                        }
		                       },
                              {
                                'Name': 'Trainers.StochasticDualCoordinateAscentBinaryClassifier',
                                'Inputs': {
                                  'TrainingData': '$data5',
                                  'NumThreads': 1
                                },
                                'Outputs': {
                                  'PredictorModel': '$predictor'
                                }
                              },
                            {
			                    'Name': 'Transforms.ManyHeterogeneousModelCombiner',
                                'Inputs': {
                                    'TransformModels': [
					                    '$transform3'
				                    ],
                                    'PredictorModel': '$predictor'
			                    },
			                    'Outputs': {
				                    'PredictorModel': '$model2'
			                    }
		                    }
                        ],
                        'Inputs': {
                          'Data': '$data4'
                        },
                        'Outputs': {
                          'PredictorModel': '$model2'
                        }
                      },
                      'Outputs': {
                        'PredictorModel': '$model2',
                        'Warnings': '$Warnings2',
                        'OverallMetrics': '$OverallMetrics2',
                        'PerInstanceMetrics': '$PerInstanceMetrics2',
                        'ConfusionMatrix': '$ConfusionMatrix2'
                      }
                    },   
                  ]
                }";

            JObject graph = JObject.Parse(inputGraph);
            var runner = new GraphRunner(Env, graph[FieldNames.Nodes] as JArray);

            var dataPath = GetDataPath("breast-cancer.txt");
            var inputFile = new SimpleFileHandle(Env, dataPath, false, false);
            runner.SetInput("file", inputFile);

            runner.RunAll();

            var model = runner.GetOutput<IPredictorModel[]>("model");
            Assert.NotNull(model[0]);

            model = runner.GetOutput<IPredictorModel[]>("model2");
            Assert.NotNull(model[0]);

            var metrics = runner.GetOutput<IDataView>("OverallMetrics");
            Assert.NotNull(metrics);
            using (var cursor = metrics.GetRowCursor(col => true))
            {
                Assert.True(cursor.Schema.TryGetColumnIndex("AUC", out int aucCol));
                var aucGetter = cursor.GetGetter<double>(aucCol);
                Assert.True(cursor.MoveNext());
                double auc = 0;
                aucGetter(ref auc);
                Assert.True(auc > 0.99);
            }

            metrics = runner.GetOutput<IDataView>("OverallMetrics2");
            Assert.NotNull(metrics);
            using (var cursor = metrics.GetRowCursor(col => true))
            {
                Assert.True(cursor.Schema.TryGetColumnIndex("AUC", out int aucCol));
                var aucGetter = cursor.GetGetter<double>(aucCol);
                Assert.True(cursor.MoveNext());
                double auc = 0;
                aucGetter(ref auc);
                Assert.True(auc > 0.99);
            }
        }

        [Fact]
        public void EntryPointMacroEarlyExpansion()
        {
            string inputGraph = @"
                {
                  'Nodes': [
                    {
                      'Name': 'Data.CustomTextLoader',
                      'Inputs': {
                        'InputFile': '$file'
                      },
                      'Outputs': {
                        'Data': '$data'
                      }
                    },
                    {
                      'Name': 'Transforms.TrainTestDatasetSplitter',
                      'Inputs': {
                        'Data': '$data',
                        'Fraction': 0.8
                      },
                      'Outputs': {
                        'TrainData': '$TrainData',
                        'TestData': '$TestData'
                      }
                    },
                    {
                      'Name': 'Models.TrainTestBinaryEvaluator',
                      'Inputs': {
                        'TrainingData': '$TrainData',
                        'TestingData': '$TestData',
                        'Nodes': [
                          {
                            'Name': 'Transforms.ConditionalNormalizer',
                            'Inputs': {
                              'Data': '$data1',
                              'Column': [{ 'Name': 'Features', 'Source': 'Features' }]
                            },
                            'Outputs': {
                              'OutputData': '$data2',
                              'Model': '$transform'
                            }
                          },
                          {
                            'Name': 'Trainers.LogisticRegressionBinaryClassifier',
                            'Inputs': {
                              'TrainingData': '$data2',
                              'NumThreads': 1
                            },
                            'Outputs': {
                              'PredictorModel': '$predictor'
                            }
                          },
                          {
                            'Name': 'Transforms.ManyHeterogeneousModelCombiner',
                            'Inputs': {
                              'TransformModels': ['$transform'],
                              'PredictorModel': '$predictor'
                            },
                            'Outputs': {
                              'Model': '$model'
                            }
                          }
                        ],
                        'Inputs': {
                          'Data': '$data1'
                        },
                        'Outputs': {
                          'Model': '$model'
                        }
                      },
                      'Outputs': {
                        'PredictorModel': '$model',
                        'Warnings': '$Warnings',
                        'OverallMetrics': '$OverallMetrics',
                        'PerInstanceMetrics': '$PerInstanceMetrics',
                        'ConfusionMatrix': '$ConfusionMatrix'
                      }
                    },
                  ]
                }";

            JObject graphJson = JObject.Parse(inputGraph);
            var graph = new EntryPointGraph(Env, graphJson[FieldNames.Nodes] as JArray);
            Assert.True(graph.Macros.All(x => x.CanStart()));
        }

        [Fact]
        public void EntryPointSerialization()
        {
            string inputGraph = @"
                {
                  'Nodes': [
                    {
                      'Name': 'Data.CustomTextLoader',
                      'Inputs': {
                        'InputFile': '$file'
                      },
                      'Outputs': {
                        'Data': '$data1'
                      }
                    },
                    {
                      'Name': 'Transforms.ConditionalNormalizer',
                      'Inputs': {
                        'Data': '$data1',
                        'Column': [{ 'Name': 'Features', 'Source': 'Features' }]
                      },
                      'Outputs': {
                        'OutputData': '$data2',
                        'Model': '$transform'
                      }
                    },
                    {
                      'Name': 'Trainers.LogisticRegressionBinaryClassifier',
                      'Inputs': {
                        'TrainingData': '$data2',
                        'NumThreads': 1
                      },
                      'Outputs': {
                        'PredictorModel': '$predictor'
                      }
                    },
                    {
                      'Name': 'Transforms.ManyHeterogeneousModelCombiner',
                      'Inputs': {
                        'TransformModels': ['$transform'],
                        'PredictorModel': '$predictor'
                      },
                      'Outputs': {
                        'PredictorModel': '$model'
                      }
                    }
                  ]
                }";

            JObject graphJson = JObject.Parse(inputGraph);
            var graph = new EntryPointGraph(Env, graphJson[FieldNames.Nodes] as JArray);
            // Serialize the nodes with ToJson() and then executing them to ensure serialization working correctly.
            var nodes = new JArray(graph.AllNodes.Select(node => node.ToJson()));
            var runner = new GraphRunner(Env, nodes);

            var dataPath = GetDataPath("breast-cancer.txt");
            var inputFile = new SimpleFileHandle(Env, dataPath, false, false);
            runner.SetInput("file", inputFile);

            runner.RunAll();

            var model = runner.GetOutput<IPredictorModel>("model");
            Assert.NotNull(model);
        }

        [Fact]
        public void EntryPointNodeSchedulingFields()
        {
            string inputGraph = @"
                {
                  'Nodes': [
                    {
                      'Name': 'Data.CustomTextLoader',
                      'StageId': '5063dee8f19c4dd89a1fc3a9da5351a7',
                      'Inputs': {
                        'InputFile': '$file'
                      },
                      'Outputs': {
                        'Data': '$data1'
                      }
                    },
                    {
                      'Name': 'Transforms.ConditionalNormalizer',
                      'StageId': '2',
                      'Cost': 2.12,
                      'Inputs': {
                        'Data': '$data1',
                        'Column': [{ 'Name': 'Features', 'Source': 'Features' }]
                      },
                      'Outputs': {
                        'OutputData': '$data2',
                        'Model': '$transform'
                      }
                    },
                    {
                      'Name': 'Trainers.LogisticRegressionBinaryClassifier',
                      'Checkpoint': true,
                      'Cost': 3.14159,
                      'Inputs': {
                        'TrainingData': '$data2',
                        'NumThreads': 1
                      },
                      'Outputs': {
                        'PredictorModel': '$predictor'
                      }
                    }
                  ]
                }";
            JObject graphJson = JObject.Parse(inputGraph);
            var graph = new EntryPointGraph(Env, graphJson[FieldNames.Nodes] as JArray);
            for (int i = 0; i < 2; i++)
            {
                var nodes = graph.AllNodes.ToArray();
                Assert.False(nodes[0].Checkpoint);
                Assert.True(float.IsNaN(nodes[0].Cost));
                Assert.True(nodes[0].StageId == "5063dee8f19c4dd89a1fc3a9da5351a7");

                Assert.False(nodes[1].Checkpoint);
                Assert.True(nodes[1].Cost > 2);
                Assert.True(nodes[1].StageId == "2");

                Assert.True(nodes[2].Checkpoint);
                Assert.True(nodes[2].Cost > 3);
                Assert.True(nodes[2].StageId == "");

                // Serialize the graph and verify again.
                var serNodes = new JArray(graph.AllNodes.Select(node => node.ToJson()));
                graph = new EntryPointGraph(Env, serNodes);
            }
        }

        [Fact]
        public void EntryPointLinearPredictorSummary()
        {
            var dataPath = GetDataPath("breast-cancer-withheader.txt");
            var inputFile = new SimpleFileHandle(Env, dataPath, false, false);

            var dataView = ImportTextData.TextLoader(Env, new ImportTextData.LoaderInput()
            {
                Arguments =
                {
                    SeparatorChars = new []{'\t' },
                    HasHeader = true,
                    Column = new[]
                    {
                        new TextLoader.Column("Label", type: null, 0),
                        new TextLoader.Column("Features", DataKind.Num, new [] { new TextLoader.Range(1, 9) })
                    }
                },

                InputFile = inputFile,
            }).Data;

            var lrInput = new LogisticRegression.Arguments
            {
                TrainingData = dataView,
                NormalizeFeatures = NormalizeOption.Yes,
                NumThreads = 1,
                // REVIEW: this depends on MKL library which is not available. Only a subset of training stats are reported.
                ShowTrainingStats = true
            };
            var model = LogisticRegression.TrainBinary(Env, lrInput).PredictorModel;

            var mcLrInput = new MulticlassLogisticRegression.Arguments
            {
                TrainingData = dataView,
                NormalizeFeatures = NormalizeOption.Yes,
                NumThreads = 1,
                ShowTrainingStats = true
            };
            var mcModel = LogisticRegression.TrainMultiClass(Env, mcLrInput).PredictorModel;

            var output = SummarizePredictor.Summarize(Env,
                new SummarizePredictor.Input() { PredictorModel = model });

            var mcOutput = SummarizePredictor.Summarize(Env,
                new SummarizePredictor.Input() { PredictorModel = mcModel });

            using (var ch = Env.Register("LinearPredictorSummary").Start("Save Data Views"))
            {
                var weights = DeleteOutputPath(@"../Common/EntryPoints", "lr-weights.txt");
                var saver = Env.CreateSaver("Text");
                using (var file = Env.CreateOutputFile(weights))
                    DataSaverUtils.SaveDataView(ch, saver, output.Summary, file);

                var stats = DeleteOutputPath(@"../Common/EntryPoints", "lr-stats.txt");
                using (var file = Env.CreateOutputFile(stats))
                    DataSaverUtils.SaveDataView(ch, saver, output.Stats, file);

                weights = DeleteOutputPath(@"../Common/EntryPoints", "mc-lr-weights.txt");
                using (var file = Env.CreateOutputFile(weights))
                    DataSaverUtils.SaveDataView(ch, saver, mcOutput.Summary, file);

                stats = DeleteOutputPath(@"../Common/EntryPoints", "mc-lr-stats.txt");
                using (var file = Env.CreateOutputFile(stats))
                    DataSaverUtils.SaveDataView(ch, saver, mcOutput.Stats, file);
            }

            CheckEquality(@"../Common/EntryPoints", "lr-weights.txt", digitsOfPrecision: 6);
            CheckEquality(@"../Common/EntryPoints", "lr-stats.txt", digitsOfPrecision: 6);
            CheckEquality(@"../Common/EntryPoints", "mc-lr-weights.txt", digitsOfPrecision: 3);
            CheckEquality(@"../Common/EntryPoints", "mc-lr-stats.txt", digitsOfPrecision: 5);
            Done();
        }

        [Fact]
        public void EntryPointPcaPredictorSummary()
        {
            var dataPath = GetDataPath("MNIST.Train.0-class.tiny.txt");
            using (var inputFile = new SimpleFileHandle(Env, dataPath, false, false))
            {
                var dataView = ImportTextData.TextLoader(Env, new ImportTextData.LoaderInput()
                {
                    Arguments =
                {
                    SeparatorChars = new []{'\t' },
                    HasHeader = false,
                    Column = new[]
                    {
                        new TextLoader.Column("Features", DataKind.R4, new [] { new TextLoader.Range(1, 784) })
                    }
                },

                    InputFile = inputFile,
                }).Data;

                var pcaInput = new RandomizedPcaTrainer.Arguments
                {
                    TrainingData = dataView,
                };
                var model = RandomizedPcaTrainer.TrainPcaAnomaly(Env, pcaInput).PredictorModel;

                var output = SummarizePredictor.Summarize(Env,
                    new SummarizePredictor.Input() { PredictorModel = model });

                using (var ch = Env.Register("PcaPredictorSummary").Start("Save Data Views"))
                {
                    var weights = DeleteOutputPath(@"../Common/EntryPoints", "pca-weights.txt");
                    var saver = Env.CreateSaver("Text");
                    using (var file = Env.CreateOutputFile(weights))
                        DataSaverUtils.SaveDataView(ch, saver, output.Summary, file);
                }

                CheckEquality(@"../Common/EntryPoints", "pca-weights.txt", digitsOfPrecision: 4);
                Done();
            }
        }

        [Fact]
        public void EntryPointPrepareLabelConvertPredictedLabel()
        {
            var dataPath = GetDataPath("iris.data");
            var outputPath = DeleteOutputPath("prepare-label-data.idv");
            string inputGraph = string.Format(@"
                {{
                  'Nodes': [
                    {{
                      'Name': 'Data.CustomTextLoader',
                      'Inputs': {{
                        'InputFile': '$file1',
                        'CustomSchema': 'sep=comma col=Label:TX:4 col=Features:Num:0-3'
                      }},
                      'Outputs': {{
                        'Data': '$data1'
                      }}
                    }},
                    {{
                      'Name': 'Transforms.LabelColumnKeyBooleanConverter',
                      'Inputs': {{
                        'Data': '$data1',
                        'LabelColumn': 'Label'
                      }},
                      'Outputs': {{
                        'OutputData': '$data2'
                      }}
                    }},
                    {{
                      'Name': 'Trainers.LogisticRegressionClassifier',
                      'Inputs': {{
                        'Data': '$data2'
                      }},
                      'Outputs': {{
                        'PredictorModel': '$model'
                      }}
                    }},
                    {{
                      'Name': 'Transforms.DatasetScorer',
                      'Inputs': {{
                        'Data': '$data2',
                        'PredictorModel': '$model'
                      }},
                      'Outputs': {{
                        'ScoredData': '$data3'
                      }}
                    }},
                    {{
                      'Name': 'Transforms.PredictedLabelColumnOriginalValueConverter',
                      'Inputs': {{
                        'Data': '$data3',
                        'PredictedLabelColumn': 'PredictedLabel'
                      }},
                      'Outputs': {{
                        'OutputData': '$data4'
                      }}
                    }},
                  ],
                  'Inputs' : {{
                    'file1' : '{0}'
                  }},
                  'Outputs' : {{
                    'data4' : '{1}'
                  }}
                }}", EscapePath(dataPath), EscapePath(outputPath));

            var jsonPath = DeleteOutputPath("graph.json");
            File.WriteAllLines(jsonPath, new[] { inputGraph });

            var args = new ExecuteGraphCommand.Arguments() { GraphPath = jsonPath };
            var cmd = new ExecuteGraphCommand(Env, args);
            cmd.Run();

            using (var loader = new BinaryLoader(Env, new BinaryLoader.Arguments(), outputPath))
            {
                using (var cursor = loader.GetRowCursor(col => true))
                {
                    ReadOnlyMemory<char> predictedLabel = default;

                    var success = loader.Schema.TryGetColumnIndex("PredictedLabel", out int predictedLabelCol);
                    Assert.True(success);
                    var predictedLabelGetter = cursor.GetGetter<ReadOnlyMemory<char>>(predictedLabelCol);

                    while (cursor.MoveNext())
                    {
                        predictedLabelGetter(ref predictedLabel);
                        Assert.True(ReadOnlyMemoryUtils.EqualsStr("Iris-setosa", predictedLabel)
                            || ReadOnlyMemoryUtils.EqualsStr("Iris-versicolor", predictedLabel)
                            || ReadOnlyMemoryUtils.EqualsStr("Iris-virginica", predictedLabel));
                    }
                }
            }
        }

        [Fact]
        public void EntryPointTreeLeafFeaturizer()
        {
            var dataPath = GetDataPath("adult.tiny.with-schema.txt");
            var inputFile = new SimpleFileHandle(Env, dataPath, false, false);
#pragma warning disable 0618
            var dataView = ImportTextData.ImportText(Env, new ImportTextData.Input { InputFile = inputFile }).Data;
#pragma warning restore 0618
            var cat = Categorical.CatTransformDict(Env, new OneHotEncodingTransformer.Arguments()
            {
                Data = dataView,
                Column = new[] { new OneHotEncodingTransformer.Column { Name = "Categories", Source = "Categories" } }
            });
            var concat = SchemaManipulation.ConcatColumns(Env, new ColumnConcatenatingTransformer.Arguments()
            {
                Data = cat.OutputData,
                Column = new[] { new ColumnConcatenatingTransformer.Column { Name = "Features", Source = new[] { "Categories", "NumericFeatures" } } }
            });

            var fastTree = FastTree.TrainBinary(Env, new FastTreeBinaryClassificationTrainer.Arguments
            {
                FeatureColumn = "Features",
                NumTrees = 5,
                NumLeaves = 4,
                LabelColumn = DefaultColumnNames.Label,
                TrainingData = concat.OutputData
            });

            var combine = ModelOperations.CombineModels(Env, new ModelOperations.PredictorModelInput()
            {
                PredictorModel = fastTree.PredictorModel,
                TransformModels = new[] { cat.Model, concat.Model }
            });

            var treeLeaf = TreeFeaturize.Featurizer(Env, new TreeEnsembleFeaturizerTransform.ArgumentsForEntryPoint
            {
                Data = dataView,
                PredictorModel = combine.PredictorModel
            });

            var view = treeLeaf.OutputData;
            Assert.True(view.Schema.TryGetColumnIndex("Trees", out int treesCol));
            Assert.True(view.Schema.TryGetColumnIndex("Leaves", out int leavesCol));
            Assert.True(view.Schema.TryGetColumnIndex("Paths", out int pathsCol));
            VBuffer<float> treeValues = default(VBuffer<float>);
            VBuffer<float> leafIndicators = default(VBuffer<float>);
            VBuffer<float> pathIndicators = default(VBuffer<float>);
            using (var curs = view.GetRowCursor(c => c == treesCol || c == leavesCol || c == pathsCol))
            {
                var treesGetter = curs.GetGetter<VBuffer<float>>(treesCol);
                var leavesGetter = curs.GetGetter<VBuffer<float>>(leavesCol);
                var pathsGetter = curs.GetGetter<VBuffer<float>>(pathsCol);
                while (curs.MoveNext())
                {
                    treesGetter(ref treeValues);
                    leavesGetter(ref leafIndicators);
                    pathsGetter(ref pathIndicators);

                    Assert.Equal(5, treeValues.Length);
                    Assert.Equal(5, treeValues.GetValues().Length);
                    Assert.Equal(20, leafIndicators.Length);
                    Assert.Equal(5, leafIndicators.GetValues().Length);
                    Assert.Equal(15, pathIndicators.Length);
                }
            }
        }

        [Fact]
        public void EntryPointWordEmbeddings()
        {
            string dataFile = DeleteOutputPath("SavePipe", "SavePipeTextWordEmbeddings-SampleText.txt");
            File.WriteAllLines(dataFile, new[] {
                "The quick brown fox jumps over the lazy dog.",
                "The five boxing wizards jump quickly."
            });
            var inputFile = new SimpleFileHandle(Env, dataFile, false, false);
            var dataView = ImportTextData.TextLoader(Env, new ImportTextData.LoaderInput()
            {
                Arguments =
                {
                    SeparatorChars = new []{' '},
                    Column = new[]
                    {
                        new TextLoader.Column("Text", DataKind.Text,
                            new [] { new TextLoader.Range() { Min = 0, VariableEnd=true, ForceVector=true} })
                    }
                },
                InputFile = inputFile,
            }).Data;
<<<<<<< HEAD
            var embedding = Transforms.Text.TextAnalytics.WordEmbeddings(Env, new WordEmbeddingsExtractorTransformer.Arguments()
            {
                Data = dataView,
                Column = new[] { new WordEmbeddingsExtractorTransformer.Column { Name = "Features", Source = "Text" } },
                ModelKind = WordEmbeddingsExtractorTransformer.PretrainedModelKind.Sswe
=======
            var embedding = Transforms.Text.TextAnalytics.WordEmbeddings(Env, new WordEmbeddingsExtractingTransformer.Arguments()
            {
                Data = dataView,
                Column = new[] { new WordEmbeddingsExtractingTransformer.Column { Name = "Features", Source = "Text" } },
                ModelKind = WordEmbeddingsExtractingTransformer.PretrainedModelKind.Sswe
>>>>>>> 5282cf23
            });
            var result = embedding.OutputData;
            using (var cursor = result.GetRowCursor((x => true)))
            {
                Assert.True(result.Schema.TryGetColumnIndex("Features", out int featColumn));
                var featGetter = cursor.GetGetter<VBuffer<float>>(featColumn);
                VBuffer<float> feat = default;
                while (cursor.MoveNext())
                {
                    featGetter(ref feat);
                    Assert.Equal(150, feat.GetValues().Length);
                    Assert.NotEqual(0, feat.GetValues()[0]);
                }
            }
        }

        [ConditionalFact(typeof(Environment), nameof(Environment.Is64BitProcess))] // TensorFlow is 64-bit only
        public void EntryPointTensorFlowTransform()
        {
            Env.ComponentCatalog.RegisterAssembly(typeof(TensorFlowTransform).Assembly);

            TestEntryPointPipelineRoutine(GetDataPath("Train-Tiny-28x28.txt"), "col=Label:R4:0 col=Placeholder:R4:1-784",
                new[] { "Transforms.TensorFlowScorer" },
                new[]
                {
                    @"'InputColumns': [ 'Placeholder' ],
                      'ModelLocation': 'mnist_model/frozen_saved_model.pb',
                      'OutputColumns': [ 'Softmax' ]"
                });
        }

        [Fact(Skip = "Needs real time series dataset. https://github.com/dotnet/machinelearning/issues/1120")]
        public void EntryPointSsaChangePoint()
        {
            TestEntryPointPipelineRoutine(GetDataPath(Path.Combine("Timeseries", "A4Benchmark-TS1.csv")), "sep=, col=Features:R4:1 header=+",
                new[]
                {
                    "TimeSeriesProcessing.SsaChangePointDetector",
                    "TimeSeriesProcessing.SsaChangePointDetector",
                },
                new[]
                {
                    @"'Src': 'Features',
                      'Name': 'Anomaly',
                      'Twnd': '500',
                      'Swnd': '50',
                      'Cnf': '93',
                      'Wnd': '20',
                      'Mart': 'Power',
                      'Eps': '0.1'",
                    @"'Src': 'Features',
                      'Name': 'Anomaly2',
                      'Twnd': '500',
                      'Swnd': '50',
                      'Cnf': '93',
                      'Wnd': '20',
                      'Mart': 'Mixture'"
                });
        }

        [Fact]
        public void EntryPointIidSpikeDetector()
        {
            TestEntryPointPipelineRoutine(GetDataPath(Path.Combine("Timeseries", "real_1.csv")), "sep=, col=Features:R4:1 header=+",
                new[]
                {
                    "TimeSeriesProcessing.IidSpikeDetector",
                    "TimeSeriesProcessing.IidSpikeDetector",
                },
                new[]
                {
                    @"'Src': 'Features',
                      'Name': 'Anomaly',
                      'Cnf': '99.5',
                      'Wnd': '200',
                      'Side': 'Positive'",
                    @"'Src': 'Features',
                      'Name': 'Anomaly2',
                      'Cnf': '99.5',
                      'Wnd': '200',
                      'Side': 'Negative'",
                });
        }

        [Fact(Skip = "Needs real time series dataset. https://github.com/dotnet/machinelearning/issues/1120")]
        public void EntryPointSsaSpikeDetector()
        {
            TestEntryPointPipelineRoutine(GetDataPath(Path.Combine("Timeseries", "A4Benchmark-TS2.csv")), "sep=, col=Features:R4:1 header=+",
                new[]
                {
                    "TimeSeriesProcessing.SsaSpikeDetector",
                    "TimeSeriesProcessing.SsaSpikeDetector",
                    "TimeSeriesProcessing.SsaSpikeDetector",
                },
                new[]
                {
                    @"'Src': 'Features',
                      'Name': 'Anomaly',
                      'Twnd': '500',
                      'Swnd': '50',
                      'Err': 'SignedDifference',
                      'Cnf': '99.5',
                      'Wnd': '100',
                      'Side': 'Negative'",
                    @"'Src': 'Features',
                      'Name': 'Anomaly2',
                      'Twnd': '500',
                      'Swnd': '50',
                      'Err': 'SignedDifference',
                      'Cnf': '99.5',
                      'Wnd': '100',
                      'Side': 'Positive'",
                    @"'Src': 'Features',
                      'Name': 'Anomaly3',
                      'Twnd': '500',
                      'Swnd': '50',
                      'Err': 'SignedDifference',
                      'Cnf': '99.5',
                      'Wnd': '100'",
                });
        }

        [Fact]
        public void EntryPointPercentileThreshold()
        {
            TestEntryPointPipelineRoutine(GetDataPath("breast-cancer.txt"), "col=Input:R4:1",
                new[]
                {
                    "TimeSeriesProcessing.PercentileThresholdTransform"
                },
                new[]
                {
                    @"'Src': 'Input',
                      'Name': 'Output',
                      'Wnd': '10',
                      'Pcnt': '10'"
                });
        }

        [Fact]
        public void EntryPointPValue()
        {
            TestEntryPointPipelineRoutine(GetDataPath("breast-cancer.txt"), "col=Input:R4:1",
                new[]
                {
                    "TimeSeriesProcessing.PValueTransform"
                },
                new[]
                {
                    @"'Src': 'Input',
                      'Name': 'Output',
                      'Wnd': '10'"
                });
        }

        [Fact]
        public void EntryPointSlidingWindow()
        {
            TestEntryPointPipelineRoutine(GetDataPath("breast-cancer.txt"), "col=Input:R4:1",
                new[]
                {
                    "TimeSeriesProcessing.SlidingWindowTransform",
                    "TimeSeriesProcessing.SlidingWindowTransform",
                    "TimeSeriesProcessing.SlidingWindowTransform",
                    "TimeSeriesProcessing.SlidingWindowTransform",
                },
                new[]
                {
                    @"'Src': 'Input',
                      'Name': 'Output',
                      'Wnd': '3',
                      'L': '0'",
                    @"'Src': 'Input',
                      'Name': 'Output1',
                      'Wnd': '1',
                      'L': '1'",
                    @"'Src': 'Input',
                      'Name': 'Output2',
                      'Wnd': '1',
                      'L': '2'",
                    @"'Src': 'Input',
                      'Name': 'Output3',
                      'Wnd': '2',
                      'L': '1'"
                });
        }
    }
}<|MERGE_RESOLUTION|>--- conflicted
+++ resolved
@@ -3848,19 +3848,11 @@
                 },
                 InputFile = inputFile,
             }).Data;
-<<<<<<< HEAD
-            var embedding = Transforms.Text.TextAnalytics.WordEmbeddings(Env, new WordEmbeddingsExtractorTransformer.Arguments()
-            {
-                Data = dataView,
-                Column = new[] { new WordEmbeddingsExtractorTransformer.Column { Name = "Features", Source = "Text" } },
-                ModelKind = WordEmbeddingsExtractorTransformer.PretrainedModelKind.Sswe
-=======
             var embedding = Transforms.Text.TextAnalytics.WordEmbeddings(Env, new WordEmbeddingsExtractingTransformer.Arguments()
             {
                 Data = dataView,
                 Column = new[] { new WordEmbeddingsExtractingTransformer.Column { Name = "Features", Source = "Text" } },
                 ModelKind = WordEmbeddingsExtractingTransformer.PretrainedModelKind.Sswe
->>>>>>> 5282cf23
             });
             var result = embedding.OutputData;
             using (var cursor = result.GetRowCursor((x => true)))
