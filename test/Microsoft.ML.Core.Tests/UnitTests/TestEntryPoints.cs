// Licensed to the .NET Foundation under one or more agreements.
// The .NET Foundation licenses this file to you under the MIT license.
// See the LICENSE file in the project root for more information.

using System;
using System.Collections.Generic;
using System.IO;
using System.Linq;
using System.Text.RegularExpressions;
using Microsoft.ML.Calibrators;
using Microsoft.ML.Core.Tests.UnitTests;
using Microsoft.ML.Data;
using Microsoft.ML.Data.IO;
using Microsoft.ML.EntryPoints;
using Microsoft.ML.Featurizers;
using Microsoft.ML.Internal.Utilities;
using Microsoft.ML.Model;
using Microsoft.ML.Model.OnnxConverter;
using Microsoft.ML.Runtime;
using Microsoft.ML.TestFramework.Attributes;
using Microsoft.ML.TestFrameworkCommon;
using Microsoft.ML.TestFrameworkCommon.Attributes;
using Microsoft.ML.Trainers;
using Microsoft.ML.Trainers.Ensemble;
using Microsoft.ML.Trainers.FastTree;
using Microsoft.ML.Trainers.LightGbm;
using Microsoft.ML.Transforms;
using Microsoft.ML.Transforms.Text;
using Microsoft.ML.Transforms.TimeSeries;
using Newtonsoft.Json;
using Newtonsoft.Json.Linq;
using Xunit;
using Xunit.Abstractions;

namespace Microsoft.ML.RunTests
{
    public partial class TestEntryPoints : CoreBaseTestClass
    {
        public TestEntryPoints(ITestOutputHelper output) : base(output)
        {
            Env.ComponentCatalog.RegisterAssembly(typeof(ExponentialAverageTransform).Assembly);
        }

        private IDataView GetBreastCancerDataView()
        {
            var dataPath = GetDataPath("breast-cancer.txt");
            var inputFile = new SimpleFileHandle(Env, dataPath, false, false);
            return EntryPoints.ImportTextData.TextLoader(Env, new EntryPoints.ImportTextData.LoaderInput()
            {
                Arguments =
                {
                    Columns = new[]
                    {
                        new TextLoader.Column("Label", DataKind.Single, 0),
                        new TextLoader.Column("Features", DataKind.Single,
                            new [] { new TextLoader.Range(1, 9) })
                    }
                },

                InputFile = inputFile
            }).Data;
        }

        private IDataView GetBreastCancerDataviewWithTextColumns()
        {
            var dataPath = GetDataPath("breast-cancer.txt");
            var inputFile = new SimpleFileHandle(Env, dataPath, false, false);
            return EntryPoints.ImportTextData.TextLoader(Env, new EntryPoints.ImportTextData.LoaderInput()
            {
                Arguments =
                {
                    HasHeader = true,
                    Columns = new[]
                    {
                        new TextLoader.Column("Label", DataKind.Single, 0),
                        new TextLoader.Column("F1", DataKind.String, 1),
                        new TextLoader.Column("F2", DataKind.Int32, 2),
                        new TextLoader.Column("Rest", DataKind.Single, new [] { new TextLoader.Range(3, 9) })
                    }
                },

                InputFile = inputFile
            }).Data;
        }


        [Fact]
        public void EntryPointTrainTestSplit()
        {
            var dataView = GetBreastCancerDataView();
            var splitOutput = TrainTestSplit.Split(Env, new TrainTestSplit.Input { Data = dataView, Fraction = 0.9f });

            int totalRows = CountRows(dataView);
            int trainRows = CountRows(splitOutput.TrainData);
            int testRows = CountRows(splitOutput.TestData);

            Assert.Equal(totalRows, trainRows + testRows);
            Assert.Equal(0.9, (double)trainRows / totalRows, 1);
        }

        private static int CountRows(IDataView dataView)
        {
            int totalRows = 0;
            using (var cursor = dataView.GetRowCursor())
            {
                while (cursor.MoveNext())
                    totalRows++;
            }

            return totalRows;
        }

        [Fact()]
        public void EntryPointFeatureCombiner()
        {
            var dataView = GetBreastCancerDataviewWithTextColumns();

            dataView = Env.CreateTransform("Term{col=F1}", dataView);
            var result = FeatureCombiner.PrepareFeatures(Env, new FeatureCombiner.FeatureCombinerInput() { Data = dataView, Features = new[] { "F1", "F2", "Rest" } }).OutputData;
            var expected = Env.CreateTransform("Convert{col=F2 type=R4}", dataView);
            expected = Env.CreateTransform("KeyToValue{col=F1}", expected);
            expected = Env.CreateTransform("Term{col=F1}", expected);
            expected = Env.CreateTransform("KeyToVector{col=F1}", expected);
            expected = Env.CreateTransform("Concat{col=Features:F1,F2,Rest}", expected);

            expected = Env.CreateTransform("SelectColumns{keepcol=Features hidden=-}", expected);
            result = Env.CreateTransform("SelectColumns{keepcol=Features hidden=-}", result);
            CheckSameValues(result, expected);
            Done();
        }

        [Fact]
        public void EntryPointScoring()
        {
            var dataView = GetBreastCancerDataviewWithTextColumns();
            dataView = Env.CreateTransform("Term{col=F1}", dataView);
            var trainData = FeatureCombiner.PrepareFeatures(Env, new FeatureCombiner.FeatureCombinerInput() { Data = dataView, Features = new[] { "F1", "F2", "Rest" } });
            var lrModel = LbfgsLogisticRegressionBinaryTrainer.TrainBinary(Env, new LbfgsLogisticRegressionBinaryTrainer.Options { TrainingData = trainData.OutputData }).PredictorModel;
            var model = ModelOperations.CombineTwoModels(Env, new ModelOperations.SimplePredictorModelInput() { TransformModel = trainData.Model, PredictorModel = lrModel }).PredictorModel;

            var scored1 = ScoreModel.Score(Env, new ScoreModel.Input() { Data = dataView, PredictorModel = model }).ScoredData;
            scored1 = ScoreModel.SelectColumns(Env, new ScoreModel.ScoreColumnSelectorInput() { Data = scored1, ExtraColumns = new[] { "Label" } }).OutputData;

            var scored2 = ScoreModel.Score(Env, new ScoreModel.Input() { Data = dataView, PredictorModel = lrModel.Apply(Env, trainData.Model) }).ScoredData;
            scored2 = ScoreModel.SelectColumns(Env, new ScoreModel.ScoreColumnSelectorInput() { Data = scored2, ExtraColumns = new[] { "Label" } }).OutputData;

            Assert.Equal(4, scored1.Schema.Count);
            CheckSameValues(scored1, scored2);
            Done();
        }

        [Fact]
        public void EntryPointApplyModel()
        {
            var dataView = GetBreastCancerDataviewWithTextColumns();

            dataView = Env.CreateTransform("Term{col=F1}", dataView);

            var data1 = FeatureCombiner.PrepareFeatures(Env, new FeatureCombiner.FeatureCombinerInput() { Data = dataView, Features = new[] { "F1", "F2", "Rest" } });
            var data2 = ModelOperations.Apply(Env, new ModelOperations.ApplyTransformModelInput() { Data = dataView, TransformModel = data1.Model });

            CheckSameValues(data1.OutputData, data2.OutputData);
            Done();
        }

        //[Fact]
        //public void EntryPointSchemaManipulation()
        //{
        //    var dv1_data = new[]
        //    {
        //        new Dv1 { Col1 = 11, Col2 = 21, Col3 = 31, Col4 = 41 },
        //        new Dv1 { Col1 = 12, Col2 = 22, Col3 = 32, Col4 = 42 },
        //        new Dv1 { Col1 = 13, Col2 = 23, Col3 = 33, Col4 = 43 },
        //    };
        //    var dv1 = Env.CreateDataView(dv1_data);

        //    var concatOut = SchemaManipulation.ConcatColumns(Env,
        //        new ConcatTransform.Arguments { Column = new[] { ConcatTransform.Column.Parse("ColA:Col1,Col2") }, Data = dv1 });

        //    var postConcatDv = Env.CreateTransform("Concat{col=ColA:Col1,Col2}", dv1);
        //    CheckSameValues(concatOut.OutputData, postConcatDv);

        //    var copyOut = SchemaManipulation.CopyColumns(Env,
        //        new CopyColumnsTransform.Arguments
        //        {
        //            Column = new[] { CopyColumnsTransform.Column.Parse("ColB:Col3"), CopyColumnsTransform.Column.Parse("ColC:Col4") },
        //            Data = concatOut.OutputData,
        //        });

        //    var postCopyDv = Env.CreateTransform("Copy{col=ColB:Col3 col=ColC:Col4}", postConcatDv);
        //    CheckSameValues(copyOut.OutputData, postCopyDv);

        //    var dropOut = SchemaManipulation.DropColumns(Env,
        //        new DropColumnsTransform.Arguments { Column = new[] { "Col1", "Col2", "Col3", "Col4" }, Data = copyOut.OutputData });

        //    var postDropDv = Env.CreateTransform("Drop{col=Col1 col=Col2 col=Col3 col=Col4}", postCopyDv);
        //    CheckSameValues(dropOut.OutputData, postDropDv);

        //    var selectOut = SchemaManipulation.SelectColumns(Env,
        //        new DropColumnsTransform.KeepArguments { Column = new[] { "ColA", "ColB" }, Data = dropOut.OutputData });

        //    var postSelectDv = Env.CreateTransform("Keep{col=ColA col=ColB}", postDropDv);

        //    CheckSameValues(selectOut.OutputData, postSelectDv);

        //    var combinedModel = ModelOperations.CombineTransformModels(Env,
        //        new ModelOperations.CombineTransformModelsInput
        //        {
        //            Models = new[] { concatOut.Model, copyOut.Model, dropOut.Model, selectOut.Model }
        //        }).OutputModel;
        //    CheckSameValues(selectOut.OutputData, combinedModel.Apply(Env, dv1));
        //    Done();
        //}

        /// <summary>
        /// Helper function to get the type of build being used.
        /// </summary>
        /// <returns>Returns "core", "pub", or "dev" depending on the build type.</returns>
        private string GetBuildPrefix()
        {
#if CORECLR
            return "core";
#elif TLCFULLBUILD
            return "dev";
#else
            return "pub";
#endif
        }

        [Fact(Skip = "Execute this test if you want to regenerate the core_manifest and core_ep_list files")]
        public void RegenerateEntryPointCatalog()
        {
            var (epListContents, jObj) = BuildManifests();

            var buildPrefix = GetBuildPrefix();
            var epListFile = buildPrefix + "_ep-list.tsv";

            var entryPointsSubDir = Path.Combine("..", "Common", "EntryPoints");
            var catalog = Env.ComponentCatalog;
            var epListPath = GetBaselinePath(entryPointsSubDir, epListFile);
            DeleteOutputPath(epListPath);

            File.WriteAllLines(epListPath, epListContents);

            var manifestFile = buildPrefix + "_manifest.json";
            var manifestPath = GetBaselinePath(entryPointsSubDir, manifestFile);
            DeleteOutputPath(manifestPath);

            using (var file = File.OpenWrite(manifestPath))
            using (var writer = new StreamWriter(file))
            using (var jw = new JsonTextWriter(writer))
            {
                jw.Formatting = Formatting.Indented;
                jObj.WriteTo(jw);
            }
        }

        [Fact]
        public void EntryPointCatalog()
        {
            var (epListContents, jObj) = BuildManifests();

            var buildPrefix = GetBuildPrefix();
            var epListFile = buildPrefix + "_ep-list.tsv";

            var entryPointsSubDir = Path.Combine("..", "Common", "EntryPoints");
            var catalog = Env.ComponentCatalog;
            var path = DeleteOutputPath(entryPointsSubDir, epListFile);

            File.WriteAllLines(path, epListContents);

            CheckEquality(entryPointsSubDir, epListFile);

            var manifestFile = buildPrefix + "_manifest.json";
            var jPath = DeleteOutputPath(entryPointsSubDir, manifestFile);
            using (var file = File.OpenWrite(jPath))
            using (var writer = new StreamWriter(file))
            using (var jw = new JsonTextWriter(writer))
            {
                jw.Formatting = Formatting.Indented;
                jObj.WriteTo(jw);
            }

            CheckEquality(entryPointsSubDir, manifestFile);
            Done();
        }

        [Fact]
        public void EntryPointCatalogCheckDuplicateParams()
        {
            // Run this test to prevent introducing duplicate param names in entrypoints
            // TODO: fix entrypoints in excludeSet from having duplicate param names
            var excludeSet = new HashSet<string>();
            excludeSet.Add("Data.DataViewReference");
            excludeSet.Add("Models.CrossValidator");
            excludeSet.Add("Models.CrossValidationResultsCombiner");
            excludeSet.Add("Models.PipelineSweeper");
            excludeSet.Add("Models.PipelineSweeper");
            excludeSet.Add("Models.SweepResultExtractor");
            excludeSet.Add("Models.TrainTestEvaluator");
            excludeSet.Add("Transforms.TwoHeterogeneousModelCombiner");
            excludeSet.Add("Transforms.ManyHeterogeneousModelCombiner");

            var (epListContents, jObj) = BuildManifests();
            foreach (var ep in jObj["EntryPoints"])
            {
                if (excludeSet.Contains(ep["Name"].ToString()))
                    continue;

                var variables = new HashSet<string>();
                foreach (var param in ep["Inputs"])
                {
                    var name = param["Name"].ToString();
                    Check(variables.Add(name), "Duplicate param {0} in entrypoint {1}", name, ep["Name"]);
                }
                foreach (var param in ep["Outputs"])
                {
                    var name = param["Name"].ToString();
                    Check(variables.Add(name), "Duplicate param {0} in entrypoint {1}", name, ep["Name"]);
                }
            }

            Done();
        }

        private (IEnumerable<string> epListContents, JObject manifest) BuildManifests()
        {
            Env.ComponentCatalog.RegisterAssembly(typeof(LightGbmBinaryModelParameters).Assembly);
            Env.ComponentCatalog.RegisterAssembly(typeof(TensorFlowTransformer).Assembly);
            Env.ComponentCatalog.RegisterAssembly(typeof(ImageLoadingTransformer).Assembly);
            Env.ComponentCatalog.RegisterAssembly(typeof(SymbolicSgdLogisticRegressionBinaryTrainer).Assembly);
            Env.ComponentCatalog.RegisterAssembly(typeof(SaveOnnxCommand).Assembly);
            Env.ComponentCatalog.RegisterAssembly(typeof(TimeSeriesProcessingEntryPoints).Assembly);
            Env.ComponentCatalog.RegisterAssembly(typeof(ParquetLoader).Assembly);
            Env.ComponentCatalog.RegisterAssembly(typeof(DateTimeTransformer).Assembly);

            var catalog = Env.ComponentCatalog;

            var regex = new Regex(@"\r\n?|\n", RegexOptions.Compiled);
            var epListContents = catalog.AllEntryPoints()
                .Select(x => string.Join("\t",
                x.Name,
                regex.Replace(x.Description, ""),
                x.Method.DeclaringType,
                x.Method.Name,
                x.InputType,
                x.OutputType)
                .Replace(Environment.NewLine, ""))
                .OrderBy(x => x);

            var manifest = JsonManifestUtils.BuildAllManifests(Env, catalog);

            //clean up the description from the new line characters
            if (manifest[FieldNames.TopEntryPoints] != null && manifest[FieldNames.TopEntryPoints] is JArray)
            {
                foreach (JToken entry in manifest[FieldNames.TopEntryPoints].Children())
                    if (entry[FieldNames.Desc] != null)
                        entry[FieldNames.Desc] = regex.Replace(entry[FieldNames.Desc].ToString(), "");
            }

            return (epListContents, manifest);
        }

        [Fact]
        public void EntryPointInputBuilderOptionals()
        {
            var catalog = Env.ComponentCatalog;

            InputBuilder ib1 = new InputBuilder(Env, typeof(LbfgsLogisticRegressionBinaryTrainer.Options), catalog);
            // Ensure that InputBuilder unwraps the Optional<string> correctly.
            var weightType = ib1.GetFieldTypeOrNull("ExampleWeightColumnName");
            Assert.True(weightType.Equals(typeof(string)));

            var instance = ib1.GetInstance() as LbfgsLogisticRegressionBinaryTrainer.Options;
            Assert.True(instance.ExampleWeightColumnName == null);

            ib1.TrySetValue("ExampleWeightColumnName", "OtherWeight");
            Assert.Equal("OtherWeight", instance.ExampleWeightColumnName);

            var tok = (JToken)JValue.CreateString("AnotherWeight");
            ib1.TrySetValueJson("ExampleWeightColumnName", tok);
            Assert.Equal("AnotherWeight", instance.ExampleWeightColumnName);
        }

        [Fact]
        public void EntryPointInputRangeChecks()
        {
            TlcModule.RangeAttribute range = null;

            range = new TlcModule.RangeAttribute() { Min = 5.0 };
            Assert.True(EntryPointUtils.IsValueWithinRange(range, 5.1));
            Assert.True(EntryPointUtils.IsValueWithinRange(range, 5.0));
            Assert.False(EntryPointUtils.IsValueWithinRange(range, 4.9));

            range = new TlcModule.RangeAttribute() { Inf = 5.0 };
            Assert.True(EntryPointUtils.IsValueWithinRange(range, 5.1));
            Assert.False(EntryPointUtils.IsValueWithinRange(range, 5.0));
            Assert.False(EntryPointUtils.IsValueWithinRange(range, 4.9));

            range = new TlcModule.RangeAttribute() { Max = 5.0 };
            Assert.False(EntryPointUtils.IsValueWithinRange(range, 5.1));
            Assert.True(EntryPointUtils.IsValueWithinRange(range, 5.0));
            Assert.True(EntryPointUtils.IsValueWithinRange(range, 4.9));

            range = new TlcModule.RangeAttribute() { Sup = 5.0 };
            Assert.False(EntryPointUtils.IsValueWithinRange(range, 5.1));
            Assert.False(EntryPointUtils.IsValueWithinRange(range, 5.0));
            Assert.True(EntryPointUtils.IsValueWithinRange(range, 4.9));

            range = new TlcModule.RangeAttribute() { Max = 1.0, Min = -1.0 };
            Assert.False(EntryPointUtils.IsValueWithinRange(range, -1.1));
            Assert.False(EntryPointUtils.IsValueWithinRange(range, 1.1));
            Assert.True(EntryPointUtils.IsValueWithinRange(range, 0.0));
        }

        [Fact]
        public void EntryPointCreateEnsemble()
        {
            var dataView = GetBreastCancerDataView();
            const int nModels = 5;
            var splitOutput = CVSplit.Split(Env, new CVSplit.Input { Data = dataView, NumFolds = nModels + 1 });
            var predictorModels = new PredictorModel[nModels];
            var individualScores = new IDataView[nModels];
            for (int i = 0; i < nModels; i++)
            {
                var data = splitOutput.TrainData[i];
                var lrInput = new LbfgsLogisticRegressionBinaryTrainer.Options
                {
                    TrainingData = data,
                    L1Regularization = (Single)0.1 * i,
                    L2Regularization = (Single)0.01 * (1 + i),
                    NormalizeFeatures = NormalizeOption.No
                };
                predictorModels[i] = LbfgsLogisticRegressionBinaryTrainer.TrainBinary(Env, lrInput).PredictorModel;
                individualScores[i] =
                    ScoreModel.Score(Env,
                        new ScoreModel.Input { Data = splitOutput.TestData[nModels], PredictorModel = predictorModels[i] })
                        .ScoredData;
                individualScores[i] = new ColumnCopyingTransformer(Env, (
                    (AnnotationUtils.Const.ScoreValueKind.Score + i).ToString(),
                     AnnotationUtils.Const.ScoreValueKind.Score)
                    ).Transform(individualScores[i]);

                individualScores[i] = new ColumnSelectingTransformer(Env, null, new[] { AnnotationUtils.Const.ScoreValueKind.Score }).Transform(individualScores[i]);
            }

            var avgEnsembleInput = new EnsembleCreator.ClassifierInput { Models = predictorModels, ModelCombiner = EnsembleCreator.ClassifierCombiner.Average };
            var avgEnsemble = EnsembleCreator.CreateBinaryEnsemble(Env, avgEnsembleInput).PredictorModel;
            var avgScored =
                ScoreModel.Score(Env,
                    new ScoreModel.Input { Data = splitOutput.TestData[nModels], PredictorModel = avgEnsemble }).ScoredData;

            var medEnsembleInput = new EnsembleCreator.ClassifierInput { Models = predictorModels };
            var medEnsemble = EnsembleCreator.CreateBinaryEnsemble(Env, medEnsembleInput).PredictorModel;
            var medScored =
                ScoreModel.Score(Env,
                new ScoreModel.Input { Data = splitOutput.TestData[nModels], PredictorModel = medEnsemble }).ScoredData;

            var regEnsembleInput = new EnsembleCreator.RegressionInput() { Models = predictorModels };
            var regEnsemble = EnsembleCreator.CreateRegressionEnsemble(Env, regEnsembleInput).PredictorModel;
            var regScored =
                ScoreModel.Score(Env,
                new ScoreModel.Input { Data = splitOutput.TestData[nModels], PredictorModel = regEnsemble }).ScoredData;

            var zippedScores = ZipDataView.Create(Env, individualScores);

            var avgComb = new Average(Env).GetCombiner();
            var medComb = new Median(Env).GetCombiner();
            using (var curs1 = avgScored.GetRowCursorForAllColumns())
            using (var curs2 = medScored.GetRowCursorForAllColumns())
            using (var curs3 = regScored.GetRowCursorForAllColumns())
            using (var curs4 = zippedScores.GetRowCursorForAllColumns())
            {
                var scoreColumn = curs1.Schema.GetColumnOrNull(AnnotationUtils.Const.ScoreValueKind.Score);
                Assert.True(scoreColumn.HasValue);
                var avgScoreGetter = curs1.GetGetter<Single>(scoreColumn.Value);

                scoreColumn = curs2.Schema.GetColumnOrNull(AnnotationUtils.Const.ScoreValueKind.Score);
                Assert.True(scoreColumn.HasValue);
                var medScoreGetter = curs2.GetGetter<Single>(scoreColumn.Value);

                scoreColumn = curs3.Schema.GetColumnOrNull(AnnotationUtils.Const.ScoreValueKind.Score);
                Assert.True(scoreColumn.HasValue);
                var regScoreGetter = curs3.GetGetter<Single>(scoreColumn.Value);

                var individualScoreGetters = new ValueGetter<Single>[nModels];
                for (int i = 0; i < nModels; i++)
                {
                    scoreColumn = curs4.Schema.GetColumnOrNull(AnnotationUtils.Const.ScoreValueKind.Score + i);
                    individualScoreGetters[i] = curs4.GetGetter<Single>(scoreColumn.Value);
                }

                var scoreBuffer = new Single[nModels];
                while (curs1.MoveNext())
                {
                    var move = curs2.MoveNext();
                    Assert.True(move);
                    move = curs3.MoveNext();
                    Assert.True(move);
                    move = curs4.MoveNext();
                    Assert.True(move);

                    Single score = 0;
                    avgScoreGetter(ref score);
                    for (int i = 0; i < nModels; i++)
                        individualScoreGetters[i](ref scoreBuffer[i]);
                    Single avgScore = 0;
                    avgComb(ref avgScore, scoreBuffer, null);
                    Assert.Equal(score, avgScore);

                    medScoreGetter(ref score);
                    Single medScore = 0;
                    medComb(ref medScore, scoreBuffer, null);
                    Assert.Equal(score, medScore);

                    regScoreGetter(ref score);
                    Assert.Equal(score, medScore);
                }
                var moved = curs2.MoveNext();
                Assert.False(moved);
                moved = curs3.MoveNext();
                Assert.False(moved);
                moved = curs4.MoveNext();
                Assert.False(moved);
            }
        }

        [Fact]
        public void EntryPointOptionalParams()
        {
            string inputGraph = @"
                {
                  'Nodes': [
                    {
                      'Name': 'Data.CustomTextLoader',
                      'Inputs': {
                        'InputFile': '$file1'
                      },
                      'Outputs': {
                        'Data': '$data1'
                      }
                    },
                    {
                      'Name': 'Trainers.LogisticRegressionBinaryClassifier',
                      'Inputs': {
                        'TrainingData': '$data1',
                        'NumThreads': 1
                      },
                      'Outputs': {
                        'PredictorModel': '$model1'
                      }
                    }
                  ]
                }";

            JObject graph = JObject.Parse(inputGraph);
            var runner = new GraphRunner(Env, graph[FieldNames.Nodes] as JArray);

            var dataPath = GetDataPath("breast-cancer.txt");
            var inputFile = new SimpleFileHandle(Env, dataPath, false, false);
            runner.SetInput("file1", inputFile);

            runner.RunAll();

            var model = runner.GetOutput<PredictorModel>("model1");
            Assert.NotNull(model);
        }

        protected static string EscapePath(string path)
        {
            return path.Replace("\\", "\\\\");
        }

        [Fact]
        public void EntryPointExecGraphCommand()
        {
            var dataPath = GetDataPath("breast-cancer.txt");
            var modelPath = DeleteOutputPath("model.zip");

            string inputGraph = string.Format(@"
                {{
                  'Nodes': [
                    {{
                      'Name': 'Data.CustomTextLoader',
                      'Inputs': {{
                        'InputFile': '$file1'
                      }},
                      'Outputs': {{
                        'Data': '$data1'
                      }}
                    }},
                    {{
                      'Name': 'Trainers.LogisticRegressionBinaryClassifier',
                      'Inputs': {{
                        'TrainingData': '$data1',
                        'NumThreads': 1
                      }},
                      'Outputs': {{
                        'PredictorModel': '$model1'
                      }}
                    }}
                  ],
                  'Inputs' : {{
                    'file1' : '{0}'
                  }},
                  'Outputs' : {{
                    'model1' : '{1}'
                  }}
                }}", EscapePath(dataPath), EscapePath(modelPath));

            var jsonPath = DeleteOutputPath("graph.json");
            File.WriteAllLines(jsonPath, new[] { inputGraph });

            var args = new ExecuteGraphCommand.Arguments() { GraphPath = jsonPath };
            var cmd = new ExecuteGraphCommand(Env, args);
            cmd.Run();
        }

        [Fact]
        public void BinaryPermutationFeatureImportance()
        {
            var inputDataPath = GetDataPath("adult.tiny.with-schema.txt");
            var outputDataPath = DeleteOutputPath("binary_pfi_metrics.idv");

            string inputGraph = string.Format(@"
                {{
                  'Inputs': {{
                    'file': '{0}'
                  }},
                  'Nodes': [
                    {{
                      'Name': 'Data.CustomTextLoader',
                      'Inputs': {{
                        'CustomSchema': 'col=Label:I8:0 col=Workclass:TX:1 col=education:TX:2 col=marital-status:TX:3 col=occupation:TX:4 col=relationship:TX:5 col=ethnicity:TX:6 col=sex:TX:7 col=native-country-region:TX:8 col=age:I8:9 col=fnlwgt:I8:10 col=education-num:I8:11 col=capital-gain:I8:12 col=capital-loss:I8:13 col=hours-per-week:I8:14 quote+ header=+ sep=tab',
                        'InputFile': '$file'
                      }},
                      'Outputs': {{
                        'Data': '$data'
                      }}
                    }},
                    {{
                        'Inputs': {{
                            'Column': [
                                {{
                                    'Name': 'education',
                                    'Source': 'education'
                                }}
                            ],
                            'Data': '$data'
                        }},
                        'Name': 'Transforms.CategoricalOneHotVectorizer',
                        'Outputs': {{
                            'Model': '$output_model1',
                            'OutputData': '$output_data1'
                        }}
                    }},
                    {{
                        'Inputs': {{
                            'Column': [
                                'Label'
                            ],
                            'Data': '$output_data1'
                        }},
                        'Name': 'Transforms.OptionalColumnCreator',
                        'Outputs': {{
                            'Model': '$output_model2',
                            'OutputData': '$output_data2'
                        }}
                    }},
                    {{
                        'Inputs': {{
                            'Data': '$output_data2',
                            'LabelColumn': 'Label',
                            'TextKeyValues': false
                        }},
                        'Name': 'Transforms.LabelColumnKeyBooleanConverter',
                        'Outputs': {{
                            'Model': '$output_model3',
                            'OutputData': '$output_data3'
                        }}
                    }},
                    {{
                        'Inputs': {{
                            'Data': '$output_data3',
                            'Features': [
                                'age',
                                'education'
                            ]
                        }},
                        'Name': 'Transforms.FeatureCombiner',
                        'Outputs': {{
                            'Model': '$output_model4',
                            'OutputData': '$output_data4'
                        }}
                    }},
                    {{
                        'Inputs': {{
                            'MaximumNumberOfIterations': 1,
                            'NumThreads': 1,
                            'TrainingData': '$output_data4'
                        }},
                        'Name': 'Trainers.LogisticRegressionBinaryClassifier',
                        'Outputs': {{
                            'PredictorModel': '$predictor_model'
                        }}
                    }},
                    {{
                        'Inputs': {{
                            'PredictorModel': '$predictor_model',
                            'TransformModels': [
                                '$output_model1',
                                '$output_model2',
                                '$output_model3',
                                '$output_model4'
                            ]
                        }},
                        'Name': 'Transforms.ManyHeterogeneousModelCombiner',
                        'Outputs': {{
                            'PredictorModel': '$output_model'
                        }}
                    }},
                    {{
                      'Name': 'Transforms.PermutationFeatureImportance',
                      'Inputs': {{
                        'Data': '$data',
                        'PredictorModel': '$output_model',
                        'PermutationCount': 5
                      }},
                      'Outputs': {{
                        'Metrics': '$output_data'
                      }}
                    }}
                  ],
                  'Outputs': {{
                    'output_data': '{1}'
                  }}
                }}", EscapePath(inputDataPath), EscapePath(outputDataPath));

            var jsonPath = DeleteOutputPath("graph.json");
            File.WriteAllLines(jsonPath, new[] { inputGraph });

            var args = new ExecuteGraphCommand.Arguments() { GraphPath = jsonPath };
            var cmd = new ExecuteGraphCommand(Env, args);
            cmd.Run();

            var mlContext = new MLContext(1);
            var loadedData = mlContext.Data.LoadFromBinary(outputDataPath);
            Assert.NotNull(loadedData.Schema.GetColumnOrNull("FeatureName"));
            Assert.NotNull(loadedData.Schema.GetColumnOrNull("AreaUnderRocCurve"));
            Assert.NotNull(loadedData.Schema.GetColumnOrNull("Accuracy"));
            Assert.NotNull(loadedData.Schema.GetColumnOrNull("PositivePrecision"));
            Assert.NotNull(loadedData.Schema.GetColumnOrNull("PositiveRecall"));
            Assert.NotNull(loadedData.Schema.GetColumnOrNull("NegativePrecision"));
            Assert.NotNull(loadedData.Schema.GetColumnOrNull("NegativeRecall"));
            Assert.NotNull(loadedData.Schema.GetColumnOrNull("F1Score"));
            Assert.NotNull(loadedData.Schema.GetColumnOrNull("AreaUnderPrecisionRecallCurve"));
            Assert.NotNull(loadedData.Schema.GetColumnOrNull("AreaUnderRocCurveStdErr"));
            Assert.NotNull(loadedData.Schema.GetColumnOrNull("AccuracyStdErr"));
            Assert.NotNull(loadedData.Schema.GetColumnOrNull("PositivePrecisionStdErr"));
            Assert.NotNull(loadedData.Schema.GetColumnOrNull("PositiveRecallStdErr"));
            Assert.NotNull(loadedData.Schema.GetColumnOrNull("NegativePrecisionStdErr"));
            Assert.NotNull(loadedData.Schema.GetColumnOrNull("NegativeRecallStdErr"));
            Assert.NotNull(loadedData.Schema.GetColumnOrNull("F1ScoreStdErr"));
            Assert.NotNull(loadedData.Schema.GetColumnOrNull("AreaUnderPrecisionRecallCurveStdErr"));
        }

        [Fact]
        public void MulticlassPermutationFeatureImportance()
        {
            var inputDataPath = GetDataPath("adult.tiny.with-schema.txt");
            var outputDataPath = DeleteOutputPath("mc_pfi_metrics.idv");

            string inputGraph = string.Format(@"
                {{
                  'Inputs': {{
                    'file': '{0}'
                  }},
                  'Nodes': [
                    {{
                      'Name': 'Data.CustomTextLoader',
                      'Inputs': {{
                        'CustomSchema': 'col=Label:I8:0 col=Workclass:TX:1 col=education:TX:2 col=marital-status:TX:3 col=occupation:TX:4 col=relationship:TX:5 col=ethnicity:TX:6 col=sex:TX:7 col=native-country-region:TX:8 col=age:I8:9 col=fnlwgt:I8:10 col=education-num:I8:11 col=capital-gain:I8:12 col=capital-loss:I8:13 col=hours-per-week:I8:14 quote+ header=+ sep=tab',
                        'InputFile': '$file'
                      }},
                      'Outputs': {{
                        'Data': '$data'
                      }}
                    }},
                    {{
                        'Inputs': {{
                            'Column': [
                                {{
                                    'Name': 'education',
                                    'Source': 'education'
                                }}
                            ],
                            'Data': '$data',
                        }},
                        'Name': 'Transforms.CategoricalOneHotVectorizer',
                        'Outputs': {{
                            'Model': '$output_model1',
                            'OutputData': '$output_data1'
                        }}
                    }},
                    {{
                        'Inputs': {{
                            'Column': [
                                'Label'
                            ],
                            'Data': '$output_data1'
                        }},
                        'Name': 'Transforms.OptionalColumnCreator',
                        'Outputs': {{
                            'Model': '$output_model2',
                            'OutputData': '$output_data2'
                        }}
                    }},
                    {{
                        'Inputs': {{
                            'Data': '$output_data2',
                            'LabelColumn': 'Label',
                            'TextKeyValues': false
                        }},
                        'Name': 'Transforms.LabelColumnKeyBooleanConverter',
                        'Outputs': {{
                            'Model': '$output_model3',
                            'OutputData': '$output_data3'
                        }}
                    }},
                    {{
                        'Inputs': {{
                            'Data': '$output_data3',
                            'Features': [
                                'age',
                                'education'
                            ]
                        }},
                        'Name': 'Transforms.FeatureCombiner',
                        'Outputs': {{
                            'Model': '$output_model4',
                            'OutputData': '$output_data4'
                        }}
                    }},
                    {{
                        'Inputs': {{
                            'TrainingData': '$output_data4',
                            'NumThreads': 1,
                            'MaxIterations': 1
                        }},
                        'Name': 'Trainers.StochasticDualCoordinateAscentClassifier',
                        'Outputs': {{
                            'PredictorModel': '$predictor_model'
                        }}
                    }},
                    {{
                        'Inputs': {{
                            'PredictorModel': '$predictor_model',
                            'TransformModels': [
                                '$output_model1',
                                '$output_model2',
                                '$output_model3',
                                '$output_model4'
                            ]
                        }},
                        'Name': 'Transforms.ManyHeterogeneousModelCombiner',
                        'Outputs': {{
                            'PredictorModel': '$output_model'
                        }}
                    }},
                    {{
                      'Name': 'Transforms.PermutationFeatureImportance',
                      'Inputs': {{
                        'Data': '$data',
                        'PredictorModel': '$output_model',
                        'PermutationCount': 5
                      }},
                      'Outputs': {{
                        'Metrics': '$output_data'
                      }}
                    }}
                  ],
                  'Outputs': {{
                    'output_data': '{1}'
                  }}
                }}", EscapePath(inputDataPath), EscapePath(outputDataPath));

            var jsonPath = DeleteOutputPath("graph.json");
            File.WriteAllLines(jsonPath, new[] { inputGraph });

            var args = new ExecuteGraphCommand.Arguments() { GraphPath = jsonPath };
            var cmd = new ExecuteGraphCommand(Env, args);
            cmd.Run();

            var mlContext = new MLContext(1);
            var loadedData = mlContext.Data.LoadFromBinary(outputDataPath);
            Assert.NotNull(loadedData.Schema.GetColumnOrNull("FeatureName"));
            Assert.NotNull(loadedData.Schema.GetColumnOrNull("MacroAccuracy"));
            Assert.NotNull(loadedData.Schema.GetColumnOrNull("MicroAccuracy"));
            Assert.NotNull(loadedData.Schema.GetColumnOrNull("LogLoss"));
            Assert.NotNull(loadedData.Schema.GetColumnOrNull("LogLossReduction"));
            Assert.NotNull(loadedData.Schema.GetColumnOrNull("TopKAccuracy"));
            Assert.NotNull(loadedData.Schema.GetColumnOrNull("PerClassLogLoss"));
            Assert.NotNull(loadedData.Schema.GetColumnOrNull("MacroAccuracyStdErr"));
            Assert.NotNull(loadedData.Schema.GetColumnOrNull("MicroAccuracyStdErr"));
            Assert.NotNull(loadedData.Schema.GetColumnOrNull("LogLossStdErr"));
            Assert.NotNull(loadedData.Schema.GetColumnOrNull("LogLossReductionStdErr"));
            Assert.NotNull(loadedData.Schema.GetColumnOrNull("TopKAccuracyStdErr"));
            Assert.NotNull(loadedData.Schema.GetColumnOrNull("PerClassLogLossStdErr"));
        }

        [Fact]
        public void MulticlassPermutationFeatureImportanceWithKeyToValue()
        {
            var inputData = GetDataPath("adult.tiny.with-schema.txt");
            var outputDataPath = DeleteOutputPath("mc_ktv_pfi_metrics.idv");

            string inputGraph = string.Format(@"
                {{
                  'Inputs': {{
                    'file': '{0}'
                  }},
                  'Nodes': [
                    {{
                      'Name': 'Data.CustomTextLoader',
                      'Inputs': {{
                        'CustomSchema': 'col=Label:I8:0 col=Workclass:TX:1 col=education:TX:2 col=marital-status:TX:3 col=occupation:TX:4 col=relationship:TX:5 col=ethnicity:TX:6 col=sex:TX:7 col=native-country-region:TX:8 col=age:I8:9 col=fnlwgt:I8:10 col=education-num:I8:11 col=capital-gain:I8:12 col=capital-loss:I8:13 col=hours-per-week:I8:14 quote+ header=+ sep=tab',
                        'InputFile': '$file'
                      }},
                      'Outputs': {{
                        'Data': '$data'
                      }}
                    }},
                    {{
                        'Inputs': {{
                            'Column': [
                                {{
                                    'Name': 'education',
                                    'Source': 'education'
                                }}
                            ],
                            'Data': '$data',
                        }},
                        'Name': 'Transforms.CategoricalOneHotVectorizer',
                        'Outputs': {{
                            'Model': '$output_model1',
                            'OutputData': '$output_data1'
                        }}
                    }},
                    {{
                        'Inputs': {{
                            'Column': [
                                'Label'
                            ],
                            'Data': '$output_data1'
                        }},
                        'Name': 'Transforms.OptionalColumnCreator',
                        'Outputs': {{
                            'Model': '$output_model2',
                            'OutputData': '$output_data2'
                        }}
                    }},
                    {{
                        'Inputs': {{
                            'Data': '$output_data2',
                            'LabelColumn': 'Label',
                            'TextKeyValues': false
                        }},
                        'Name': 'Transforms.LabelColumnKeyBooleanConverter',
                        'Outputs': {{
                            'Model': '$output_model3',
                            'OutputData': '$output_data3'
                        }}
                    }},
                    {{
                        'Inputs': {{
                            'Data': '$output_data3',
                            'Features': [
                                'age',
                                'education'
                            ]
                        }},
                        'Name': 'Transforms.FeatureCombiner',
                        'Outputs': {{
                            'Model': '$output_model4',
                            'OutputData': '$output_data4'
                        }}
                    }},
                    {{
                        'Inputs': {{
                            'TrainingData': '$output_data4',
                            'NumThreads': 1,
                            'MaxIterations': 1
                        }},
                        'Name': 'Trainers.StochasticDualCoordinateAscentClassifier',
                        'Outputs': {{
                            'PredictorModel': '$predictor_model'
                        }}
                    }},
                    {{
                        'Inputs': {{
                            'Data': '$output_data4',
                            'Column': [
                                {{
                                    'Name': 'Label',
                                    'Source': 'Label'
                                }}
                            ],
                        }},
                        'Name': 'Transforms.TextToKeyConverter',
                        'Outputs': {{
                            'Model': '$output_model5',
                            'OutputData': '$output_data5'
                        }}
                    }},
                    {{
                        'Inputs': {{
                            'PredictorModel': '$predictor_model',
                            'TransformModels': [
                                '$output_model1',
                                '$output_model2',
                                '$output_model3',
                                '$output_model4',
                                '$output_model5'
                            ]
                        }},
                        'Name': 'Transforms.ManyHeterogeneousModelCombiner',
                        'Outputs': {{
                            'PredictorModel': '$output_model'
                        }}
                    }},
                    {{
                      'Name': 'Transforms.PermutationFeatureImportance',
                      'Inputs': {{
                        'Data': '$data',
                        'PredictorModel': '$output_model',
                        'PermutationCount': 5
                      }},
                      'Outputs': {{
                        'Metrics': '$output_data'
                      }}
                    }}
                  ],
                  'Outputs': {{
                    'output_data': '{1}'
                  }}
                }}", EscapePath(inputData), EscapePath(outputDataPath));

            var jsonPath = DeleteOutputPath("graph.json");
            File.WriteAllLines(jsonPath, new[] { inputGraph });

            var args = new ExecuteGraphCommand.Arguments() { GraphPath = jsonPath };
            var cmd = new ExecuteGraphCommand(Env, args);
            cmd.Run();

            var mlContext = new MLContext(1);
            var loadedData = mlContext.Data.LoadFromBinary(outputDataPath);
            Assert.NotNull(loadedData.Schema.GetColumnOrNull("FeatureName"));
            Assert.NotNull(loadedData.Schema.GetColumnOrNull("MacroAccuracy"));
            Assert.NotNull(loadedData.Schema.GetColumnOrNull("MicroAccuracy"));
            Assert.NotNull(loadedData.Schema.GetColumnOrNull("LogLoss"));
            Assert.NotNull(loadedData.Schema.GetColumnOrNull("LogLossReduction"));
            Assert.NotNull(loadedData.Schema.GetColumnOrNull("TopKAccuracy"));
            Assert.NotNull(loadedData.Schema.GetColumnOrNull("PerClassLogLoss"));
            Assert.NotNull(loadedData.Schema.GetColumnOrNull("MacroAccuracyStdErr"));
            Assert.NotNull(loadedData.Schema.GetColumnOrNull("MicroAccuracyStdErr"));
            Assert.NotNull(loadedData.Schema.GetColumnOrNull("LogLossStdErr"));
            Assert.NotNull(loadedData.Schema.GetColumnOrNull("LogLossReductionStdErr"));
            Assert.NotNull(loadedData.Schema.GetColumnOrNull("TopKAccuracyStdErr"));
            Assert.NotNull(loadedData.Schema.GetColumnOrNull("PerClassLogLossStdErr"));
        }

        [Fact]
        public void RegressionPermutationFeatureImportance()
        {
            var inputDataPath = GetDataPath("adult.tiny.with-schema.txt");
            var outputDataPath = DeleteOutputPath("reg_pfi_metrics.idv");

            string inputGraph = string.Format(@"
                {{
                  'Inputs': {{
                    'file': '{0}'
                  }},
                  'Nodes': [
                    {{
                      'Name': 'Data.CustomTextLoader',
                      'Inputs': {{
                        'CustomSchema': 'col=Label:I8:0 col=Workclass:TX:1 col=education:TX:2 col=marital-status:TX:3 col=occupation:TX:4 col=relationship:TX:5 col=ethnicity:TX:6 col=sex:TX:7 col=native-country-region:TX:8 col=age:I8:9 col=fnlwgt:I8:10 col=education-num:I8:11 col=capital-gain:I8:12 col=capital-loss:I8:13 col=hours-per-week:I8:14 quote+ header=+ sep=tab',
                        'InputFile': '$file'
                      }},
                      'Outputs': {{
                        'Data': '$data'
                      }}
                    }},
                    {{
                        'Inputs': {{
                            'Column': [
                                {{
                                    'Name': 'education',
                                    'Source': 'education'
                                }}
                            ],
                            'Data': '$data',
                        }},
                        'Name': 'Transforms.CategoricalOneHotVectorizer',
                        'Outputs': {{
                            'Model': '$output_model1',
                            'OutputData': '$output_data1'
                        }}
                    }},
                    {{
                        'Inputs': {{
                            'Column': [
                                'Label'
                            ],
                            'Data': '$output_data1'
                        }},
                        'Name': 'Transforms.OptionalColumnCreator',
                        'Outputs': {{
                            'Model': '$output_model2',
                            'OutputData': '$output_data2'
                        }}
                    }},
                    {{
                        'Inputs': {{
                            'Data': '$output_data2',
                            'LabelColumn': 'Label'
                        }},
                        'Name': 'Transforms.LabelToFloatConverter',
                        'Outputs': {{
                            'Model': '$output_model3',
                            'OutputData': '$output_data3'
                        }}
                    }},
                    {{
                        'Inputs': {{
                            'Data': '$output_data3',
                            'Features': [
                                'age',
                                'education'
                            ]
                        }},
                        'Name': 'Transforms.FeatureCombiner',
                        'Outputs': {{
                            'Model': '$output_model4',
                            'OutputData': '$output_data4'
                        }}
                    }},
                    {{
                        'Inputs': {{
                            'TrainingData': '$output_data4',
                            'NumThreads': 1,
                            'MaxIterations': 1
                        }},
                        'Name': 'Trainers.StochasticDualCoordinateAscentRegressor',
                        'Outputs': {{
                            'PredictorModel': '$predictor_model'
                        }}
                    }},
                    {{
                        'Inputs': {{
                            'PredictorModel': '$predictor_model',
                            'TransformModels': [
                                '$output_model1',
                                '$output_model2',
                                '$output_model3',
                                '$output_model4'
                            ]
                        }},
                        'Name': 'Transforms.ManyHeterogeneousModelCombiner',
                        'Outputs': {{
                            'PredictorModel': '$output_model'
                        }}
                    }},
                    {{
                      'Name': 'Transforms.PermutationFeatureImportance',
                      'Inputs': {{
                        'Data': '$data',
                        'PredictorModel': '$output_model',
                        'PermutationCount': 5
                      }},
                      'Outputs': {{
                        'Metrics': '$output_data'
                      }}
                    }}
                  ],
                  'Outputs': {{
                    'output_data': '{1}'
                  }}
                }}", EscapePath(inputDataPath), EscapePath(outputDataPath));

            var jsonPath = DeleteOutputPath("graph.json");
            File.WriteAllLines(jsonPath, new[] { inputGraph });

            var args = new ExecuteGraphCommand.Arguments() { GraphPath = jsonPath };
            var cmd = new ExecuteGraphCommand(Env, args);
            cmd.Run();
                        
            var mlContext = new MLContext(1);
            var loadedData = mlContext.Data.LoadFromBinary(outputDataPath);
            Assert.NotNull(loadedData.Schema.GetColumnOrNull("FeatureName"));
            Assert.NotNull(loadedData.Schema.GetColumnOrNull("MeanAbsoluteError"));
            Assert.NotNull(loadedData.Schema.GetColumnOrNull("MeanSquaredError"));
            Assert.NotNull(loadedData.Schema.GetColumnOrNull("RootMeanSquaredError"));
            Assert.NotNull(loadedData.Schema.GetColumnOrNull("LossFunction"));
            Assert.NotNull(loadedData.Schema.GetColumnOrNull("RSquared"));
            Assert.NotNull(loadedData.Schema.GetColumnOrNull("MeanAbsoluteErrorStdErr"));
            Assert.NotNull(loadedData.Schema.GetColumnOrNull("MeanSquaredErrorStdErr"));
            Assert.NotNull(loadedData.Schema.GetColumnOrNull("RootMeanSquaredErrorStdErr"));
            Assert.NotNull(loadedData.Schema.GetColumnOrNull("LossFunctionStdErr"));
            Assert.NotNull(loadedData.Schema.GetColumnOrNull("RSquaredStdErr"));
        }

        [Fact]
        public void RankingPermutationFeatureImportance()
        {
            var inputData = GetDataPath("adult.tiny.with-schema.txt");
            var outputDataPath = DeleteOutputPath("rank_pfi_metrics.idv");

            string inputGraph = string.Format(@"
                {{
                  'Inputs': {{
                    'file': '{0}'
                  }},
                  'Nodes': [
                    {{
                        'Inputs': {{
                            'CustomSchema': 'col=Label:I8:0 col=Workclass:TX:1 col=education:TX:2 col=marital-status:TX:3 col=occupation:TX:4 col=relationship:TX:5 col=ethnicity:TX:6 col=sex:TX:7 col=native-country-region:TX:8 col=age:I8:9 col=fnlwgt:I8:10 col=education-num:I8:11 col=capital-gain:I8:12 col=capital-loss:I8:13 col=hours-per-week:I8:14 quote+ header=+ sep=tab',
                            'InputFile': '$file'
                        }},
                        'Name': 'Data.CustomTextLoader',
                        'Outputs': {{
                            'Data': '$input_data'
                        }}
                    }},
                    {{
                        'Inputs': {{
                            'Column': [
                                {{
                                    'Name': 'Workclass',
                                    'Source': 'Workclass'
                                }}
                            ],
                            'Data': '$input_data',
                            'MaxNumTerms': 1000000,
                            'Sort': 'ByOccurrence',
                            'TextKeyValues': false
                        }},
                        'Name': 'Transforms.TextToKeyConverter',
                        'Outputs': {{
                            'Model': '$output_model1',
                            'OutputData': '$output_data1'
                        }}
                    }},
                    {{
                        'Inputs': {{
                            'Column': [
                                'Label'
                            ],
                            'Data': '$output_data1'
                        }},
                        'Name': 'Transforms.OptionalColumnCreator',
                        'Outputs': {{
                            'Model': '$output_model2',
                            'OutputData': '$output_data2'
                        }}
                    }},
                    {{
                        'Inputs': {{
                            'Data': '$output_data2',
                            'LabelColumn': 'Label',
                            'TextKeyValues': false
                        }},
                        'Name': 'Transforms.LabelColumnKeyBooleanConverter',
                        'Outputs': {{
                            'Model': '$output_model3',
                            'OutputData': '$output_data3'
                        }}
                    }},
                    {{
                        'Inputs': {{
                            'Data': '$output_data3',
                            'Features': [
                                'age',
                                'education-num',
                                'capital-gain'
                            ]
                        }},
                        'Name': 'Transforms.FeatureCombiner',
                        'Outputs': {{
                            'Model': '$output_model4',
                            'OutputData': '$output_data4'
                        }}
                    }},
                    {{
                        'Inputs': {{
                            'NumberOfTrees': 1,
                            'RowGroupColumnName': 'Workclass',
                            'TrainingData': '$output_data4',
                            'NumberOfLeaves': 2
                        }},
                        'Name': 'Trainers.FastTreeRanker',
                        'Outputs': {{
                            'PredictorModel': '$predictor_model'
                        }}
                    }},
                    {{
                        'Inputs': {{
                            'PredictorModel': '$predictor_model',
                            'TransformModels': [
                                '$output_model1',
                                '$output_model2',
                                '$output_model3',
                                '$output_model4'
                            ]
                        }},
                        'Name': 'Transforms.ManyHeterogeneousModelCombiner',
                        'Outputs': {{
                            'PredictorModel': '$output_model'
                        }}
                    }},
                    {{
                      'Name': 'Transforms.PermutationFeatureImportance',
                      'Inputs': {{
                        'Data': '$input_data',
                        'PredictorModel': '$output_model',
                        'PermutationCount': 5
                      }},
                      'Outputs': {{
                        'Metrics': '$output_data'
                      }}
                    }}
                  ],
                  'Outputs': {{
                    'output_data': '{1}'
                  }}
                }}", EscapePath(inputData), EscapePath(outputDataPath));

            var jsonPath = DeleteOutputPath("trainingGraph.json");
            File.WriteAllLines(jsonPath, new[] { inputGraph });

            var args = new ExecuteGraphCommand.Arguments() { GraphPath = jsonPath };
            var cmd = new ExecuteGraphCommand(Env, args);
            cmd.Run();

            var mlContext = new MLContext(1);
            var loadedData = mlContext.Data.LoadFromBinary(outputDataPath);
            Assert.NotNull(loadedData.Schema.GetColumnOrNull("FeatureName"));
            Assert.NotNull(loadedData.Schema.GetColumnOrNull("DiscountedCumulativeGains"));
            Assert.NotNull(loadedData.Schema.GetColumnOrNull("NormalizedDiscountedCumulativeGains"));
            Assert.NotNull(loadedData.Schema.GetColumnOrNull("DiscountedCumulativeGainsStdErr"));
            Assert.NotNull(loadedData.Schema.GetColumnOrNull("NormalizedDiscountedCumulativeGainsStdErr"));
        }

        [Fact]
        public void ScoreTransformerChainModel()
        {
            var dataPath = GetDataPath("wikipedia-detox-250-line-data.tsv");
            var modelPath = DeleteOutputPath("score_model.zip");
            var outputDataPath = DeleteOutputPath("scored.idv");

            var mlContext = new MLContext(1);

            var data = new TextLoader(mlContext,
                    new TextLoader.Options()
                    {
                        AllowQuoting = true,
                        Separator = "\t",
                        HasHeader = true,
                        Columns = new[]
                        {
                            new TextLoader.Column("Label", DataKind.Boolean, 0),
                            new TextLoader.Column("SentimentText", DataKind.String, 1)
                        }
                    }).Load(dataPath);

            var pipeline = mlContext.Transforms.Text.FeaturizeText("Features", "SentimentText")
                .Append(mlContext.BinaryClassification.Trainers.AveragedPerceptron());

            var model = pipeline.Fit(data);

            mlContext.Model.Save(model, data.Schema, modelPath);

            string inputGraph = string.Format(@"
                {{
                  'Inputs': {{
                    'file': '{0}',
                    'transform_model': '{1}'
                  }},
                  'Nodes': [
                    {{
                      'Name': 'Data.CustomTextLoader',
                      'Inputs': {{
                        'CustomSchema': 'col=Sentiment:I8:0 col=SentimentText:TX:1 quote+ header=+ sep=tab',
                        'InputFile': '$file'
                      }},
                      'Outputs': {{
                        'Data': '$data'
                      }}
                    }},
                    {{
                      'Name': 'Transforms.DatasetTransformScorer',
                      'Inputs': {{
                        'Data': '$data',
                        'TransformModel': '$transform_model'
                      }},
                      'Outputs': {{
                        'ScoredData': '$scoredVectorData'
                      }}
                    }},
                    {{
                      'Inputs': {{
                        'Data': '$scoredVectorData'
                      }},
                      'Name': 'Transforms.ScoreColumnSelector',
                      'Outputs': {{
                        'OutputData': '$scoreColumnsOnlyData'
                      }}
                    }},
                    {{
                      'Inputs': {{
                        'Data': '$scoreColumnsOnlyData',
                        'PredictedLabelColumn': 'PredictedLabel'
                      }},
                      'Name': 'Transforms.PredictedLabelColumnOriginalValueConverter',
                      'Outputs': {{
                        'OutputData': '$output_data'
                      }}
                    }}
                  ],
                  'Outputs': {{
                    'output_data': '{2}'
                  }}
                }}", EscapePath(dataPath), EscapePath(modelPath), EscapePath(outputDataPath));

            var jsonPath = DeleteOutputPath("graph.json");
            File.WriteAllLines(jsonPath, new[] { inputGraph });

            var args = new ExecuteGraphCommand.Arguments() { GraphPath = jsonPath };
            var cmd = new ExecuteGraphCommand(Env, args);
            cmd.Run();

            var loadedData = mlContext.Data.LoadFromBinary(outputDataPath);

            Assert.NotNull(loadedData.Schema.GetColumnOrNull("PredictedLabel"));
            Assert.NotNull(loadedData.Schema.GetColumnOrNull("Score"));
        }

        //[Fact]
        //public void EntryPointArrayOfVariables()
        //{
        //    string inputGraph = @"
        //        {
        //          ""Nodes"": [
        //            {
        //              ""Name"": ""SchemaManipulation.ConcatColumns"",
        //              ""Inputs"": {
        //                ""Data"": ""$data1"",
        //                ""Column"": [{""Name"":""ColA"", ""Source"":[""Col1"", ""Col2""]}]
        //              },
        //              ""Outputs"": {
        //                ""Model"": ""$model1"",
        //                ""OutputData"": ""$data2""
        //              }
        //            },
        //            {
        //              ""Name"": ""SchemaManipulation.CopyColumns"",
        //              ""Inputs"": {
        //                ""Data"": ""$data2"",
        //                ""Column"": [{""Name"":""ColB"", ""Source"":""Col3""}, {""Name"":""ColC"", ""Source"":""Col4""}]
        //              },
        //              ""Outputs"": {
        //                ""Model"": ""$model2"",
        //                ""OutputData"": ""$data3""
        //              }
        //            },
        //            {
        //              ""Name"": ""ModelOperations.CombineTransformModels"",
        //              ""Inputs"": {
        //                Models: [""$model1"", ""$model2""]
        //              },
        //              ""Outputs"": {
        //                OutputModel: ""$model3""
        //              }
        //            }
        //          ]
        //        }";

        //    JObject graph = JObject.Parse(inputGraph);
        //    var catalog = Env.ComponentCatalog;
        //    var runner = new GraphRunner(Env, catalog, graph[FieldNames.Nodes] as JArray);

        //    var dv1_data = new[]
        //    {
        //        new Dv1 { Col1 = 11, Col2 = 21, Col3 = 31, Col4 = 41 },
        //        new Dv1 { Col1 = 12, Col2 = 22, Col3 = 32, Col4 = 42 },
        //        new Dv1 { Col1 = 13, Col2 = 23, Col3 = 33, Col4 = 43 },
        //    };
        //    var dv1 = Env.CreateDataView(dv1_data);
        //    runner.SetInput("data1", dv1);
        //    runner.RunAll();
        //    var model = runner.GetOutput<ITransformModel>("model3");
        //    Assert.NotNull(model);
        //}

        [Fact]
        public void EntryPointCalibrate()
        {
            var dataView = GetBreastCancerDataView();

            var splitOutput = CVSplit.Split(Env, new CVSplit.Input { Data = dataView, NumFolds = 3 });

            var lrModel = LbfgsLogisticRegressionBinaryTrainer.TrainBinary(Env, new LbfgsLogisticRegressionBinaryTrainer.Options { TrainingData = splitOutput.TestData[0] }).PredictorModel;
            var calibratedLrModel = Calibrate.FixedPlatt(Env,
                new Calibrate.FixedPlattInput { Data = splitOutput.TestData[1], UncalibratedPredictorModel = lrModel }).PredictorModel;

            var scored1 = ScoreModel.Score(Env, new ScoreModel.Input() { Data = splitOutput.TestData[2], PredictorModel = lrModel }).ScoredData;
            scored1 = ScoreModel.SelectColumns(Env, new ScoreModel.ScoreColumnSelectorInput() { Data = scored1, ExtraColumns = new[] { "Label" } }).OutputData;

            var scored2 = ScoreModel.Score(Env, new ScoreModel.Input() { Data = splitOutput.TestData[2], PredictorModel = calibratedLrModel }).ScoredData;
            scored2 = ScoreModel.SelectColumns(Env, new ScoreModel.ScoreColumnSelectorInput() { Data = scored2, ExtraColumns = new[] { "Label" } }).OutputData;

            Assert.Equal(4, scored1.Schema.Count);
            CheckSameValues(scored1, scored2);

            var input = new Calibrate.NoArgumentsInput() { Data = splitOutput.TestData[1], UncalibratedPredictorModel = lrModel };
            calibratedLrModel = Calibrate.Platt(Env, input).PredictorModel;
            calibratedLrModel = Calibrate.Naive(Env, input).PredictorModel;
            calibratedLrModel = Calibrate.Pav(Env, input).PredictorModel;

            // This tests that the SchemaBindableCalibratedPredictor doesn't get confused if its sub-predictor is already calibrated.
            var fastForest = new FastForestBinaryTrainer(Env, "Label", "Features");
            var rmd = new RoleMappedData(splitOutput.TrainData[0], "Label", "Features");
            var ffModel = new PredictorModelImpl(Env, rmd, splitOutput.TrainData[0], fastForest.Train(rmd));
            var calibratedFfModel = Calibrate.Platt(Env,
                new Calibrate.NoArgumentsInput() { Data = splitOutput.TestData[0], UncalibratedPredictorModel = ffModel }).PredictorModel;
            var twiceCalibratedFfModel = Calibrate.Platt(Env,
                new Calibrate.NoArgumentsInput() { Data = splitOutput.TestData[0], UncalibratedPredictorModel = calibratedFfModel }).PredictorModel;
            var scoredFf = ScoreModel.Score(Env, new ScoreModel.Input() { Data = splitOutput.TestData[2], PredictorModel = twiceCalibratedFfModel }).ScoredData;
        }

        [Fact]
        public void EntryPointPipelineEnsemble()
        {
            var dataView = GetBreastCancerDataView();
            const int nModels = 5;
            var splitOutput = CVSplit.Split(Env, new CVSplit.Input { Data = dataView, NumFolds = nModels + 1 });
            var predictorModels = new PredictorModel[nModels];
            var individualScores = new IDataView[nModels];
            for (int i = 0; i < nModels; i++)
            {
                var data = splitOutput.TrainData[i];
                data = new ApproximatedKernelMappingEstimator(Env, new[] {
                    new ApproximatedKernelMappingEstimator.ColumnOptions("Features1", 10, false, "Features"),
                    new ApproximatedKernelMappingEstimator.ColumnOptions("Features2", 10, false, "Features"),
                }).Fit(data).Transform(data);

                data = new ColumnConcatenatingTransformer(Env, "Features", new[] { "Features1", "Features2" }).Transform(data);
                data = new ValueToKeyMappingEstimator(Env, "Label", "Label", keyOrdinality: ValueToKeyMappingEstimator.KeyOrdinality.ByValue).Fit(data).Transform(data);

                var lrInput = new LbfgsLogisticRegressionBinaryTrainer.Options
                {
                    TrainingData = data,
                    L1Regularization = (Single)0.1 * i,
                    L2Regularization = (Single)0.01 * (1 + i),
                    NormalizeFeatures = NormalizeOption.Yes
                };
                predictorModels[i] = LbfgsLogisticRegressionBinaryTrainer.TrainBinary(Env, lrInput).PredictorModel;
                var transformModel = new TransformModelImpl(Env, data, splitOutput.TrainData[i]);

                predictorModels[i] = ModelOperations.CombineTwoModels(Env,
                    new ModelOperations.SimplePredictorModelInput()
                    { PredictorModel = predictorModels[i], TransformModel = transformModel }).PredictorModel;

                individualScores[i] =
                    ScoreModel.Score(Env,
                        new ScoreModel.Input { Data = splitOutput.TestData[nModels], PredictorModel = predictorModels[i] })
                        .ScoredData;
            }

            var binaryEnsembleModel = EnsembleCreator.CreateBinaryPipelineEnsemble(Env,
                new EnsembleCreator.PipelineClassifierInput()
                {
                    ModelCombiner = EnsembleCreator.ClassifierCombiner.Average,
                    Models = predictorModels
                }).PredictorModel;
            var binaryEnsembleCalibrated = Calibrate.Platt(Env,
                new Calibrate.NoArgumentsInput()
                {
                    Data = splitOutput.TestData[nModels],
                    UncalibratedPredictorModel = binaryEnsembleModel
                }).PredictorModel;
            var binaryScored = ScoreModel.Score(Env,
                new ScoreModel.Input
                {
                    Data = splitOutput.TestData[nModels],
                    PredictorModel = binaryEnsembleModel
                }).ScoredData;
            var binaryScoredCalibrated = ScoreModel.Score(Env,
                new ScoreModel.Input
                {
                    Data = splitOutput.TestData[nModels],
                    PredictorModel = binaryEnsembleCalibrated
                }).ScoredData;

            var regressionEnsembleModel = EnsembleCreator.CreateRegressionPipelineEnsemble(Env,
                new EnsembleCreator.PipelineRegressionInput()
                {
                    ModelCombiner = EnsembleCreator.ScoreCombiner.Average,
                    Models = predictorModels
                }).PredictorModel;
            var regressionScored = ScoreModel.Score(Env,
                new ScoreModel.Input
                {
                    Data = splitOutput.TestData[nModels],
                    PredictorModel = regressionEnsembleModel
                }).ScoredData;

            var anomalyEnsembleModel = EnsembleCreator.CreateAnomalyPipelineEnsemble(Env,
                new EnsembleCreator.PipelineAnomalyInput()
                {
                    ModelCombiner = EnsembleCreator.ScoreCombiner.Average,
                    Models = predictorModels
                }).PredictorModel;
            var anomalyScored = ScoreModel.Score(Env,
                new ScoreModel.Input
                {
                    Data = splitOutput.TestData[nModels],
                    PredictorModel = anomalyEnsembleModel
                }).ScoredData;

            // Make sure the scorers have the correct types.
            var scoreCol = binaryScored.Schema.GetColumnOrNull(AnnotationUtils.Const.ScoreValueKind.Score);
            Assert.True(scoreCol.HasValue, "Data scored with binary ensemble does not have a score column");
            var type = binaryScored.Schema[scoreCol.Value.Index].Annotations.Schema.GetColumnOrNull(AnnotationUtils.Kinds.ScoreColumnKind)?.Type;
            Assert.True(type is TextDataViewType, "Binary ensemble scored data does not have correct type of metadata.");
            var kind = default(ReadOnlyMemory<char>);
            binaryScored.Schema[scoreCol.Value.Index].Annotations.GetValue(AnnotationUtils.Kinds.ScoreColumnKind, ref kind);
            Assert.True(ReadOnlyMemoryUtils.EqualsStr(AnnotationUtils.Const.ScoreColumnKind.BinaryClassification, kind),
                $"Binary ensemble scored data column type should be '{AnnotationUtils.Const.ScoreColumnKind.BinaryClassification}', but is instead '{kind}'");

            scoreCol = regressionScored.Schema.GetColumnOrNull(AnnotationUtils.Const.ScoreValueKind.Score);
            Assert.True(scoreCol.HasValue, "Data scored with regression ensemble does not have a score column");
            type = regressionScored.Schema[scoreCol.Value.Index].Annotations.Schema[AnnotationUtils.Kinds.ScoreColumnKind].Type;
            Assert.True(type is TextDataViewType, "Regression ensemble scored data does not have correct type of metadata.");
            regressionScored.Schema[scoreCol.Value.Index].Annotations.GetValue(AnnotationUtils.Kinds.ScoreColumnKind, ref kind);
            Assert.True(ReadOnlyMemoryUtils.EqualsStr(AnnotationUtils.Const.ScoreColumnKind.Regression, kind),
                $"Regression ensemble scored data column type should be '{AnnotationUtils.Const.ScoreColumnKind.Regression}', but is instead '{kind}'");

            scoreCol = anomalyScored.Schema.GetColumnOrNull(AnnotationUtils.Const.ScoreValueKind.Score);
            Assert.True(scoreCol.HasValue, "Data scored with anomaly detection ensemble does not have a score column");
            type = anomalyScored.Schema[scoreCol.Value.Index].Annotations.Schema[AnnotationUtils.Kinds.ScoreColumnKind].Type;
            Assert.True(type is TextDataViewType, "Anomaly detection ensemble scored data does not have correct type of metadata.");
            anomalyScored.Schema[scoreCol.Value.Index].Annotations.GetValue(AnnotationUtils.Kinds.ScoreColumnKind, ref kind);
            Assert.True(ReadOnlyMemoryUtils.EqualsStr(AnnotationUtils.Const.ScoreColumnKind.AnomalyDetection, kind),
                $"Anomaly detection ensemble scored data column type should be '{AnnotationUtils.Const.ScoreColumnKind.AnomalyDetection}', but is instead '{kind}'");

            var modelPath = DeleteOutputPath("SavePipe", "PipelineEnsembleModel.zip");
            using (var file = Env.CreateOutputFile(modelPath))
            using (var strm = file.CreateWriteStream())
                regressionEnsembleModel.Save(Env, strm);

            PredictorModel loadedFromSaved;
            using (var file = Env.OpenInputFile(modelPath))
            using (var strm = file.OpenReadStream())
                loadedFromSaved = new PredictorModelImpl(Env, strm);

            var scoredFromSaved = ScoreModel.Score(Env,
                new ScoreModel.Input()
                {
                    Data = splitOutput.TestData[nModels],
                    PredictorModel = loadedFromSaved
                }).ScoredData;

            using (var cursReg = regressionScored.GetRowCursorForAllColumns())
            using (var cursBin = binaryScored.GetRowCursorForAllColumns())
            using (var cursBinCali = binaryScoredCalibrated.GetRowCursorForAllColumns())
            using (var cursAnom = anomalyScored.GetRowCursorForAllColumns())
            using (var curs0 = individualScores[0].GetRowCursorForAllColumns())
            using (var curs1 = individualScores[1].GetRowCursorForAllColumns())
            using (var curs2 = individualScores[2].GetRowCursorForAllColumns())
            using (var curs3 = individualScores[3].GetRowCursorForAllColumns())
            using (var curs4 = individualScores[4].GetRowCursorForAllColumns())
            using (var cursSaved = scoredFromSaved.GetRowCursorForAllColumns())
            {
                var scoreColumn = curs0.Schema.GetColumnOrNull(AnnotationUtils.Const.ScoreValueKind.Score);
                Assert.True(scoreColumn.HasValue);
                var getter0 = curs0.GetGetter<Single>(scoreColumn.Value);
                scoreColumn = curs1.Schema.GetColumnOrNull(AnnotationUtils.Const.ScoreValueKind.Score);
                Assert.True(scoreColumn.HasValue);
                var getter1 = curs1.GetGetter<Single>(scoreColumn.Value);
                scoreColumn = curs2.Schema.GetColumnOrNull(AnnotationUtils.Const.ScoreValueKind.Score);
                Assert.True(scoreColumn.HasValue);
                var getter2 = curs2.GetGetter<Single>(scoreColumn.Value);
                scoreColumn = curs3.Schema.GetColumnOrNull(AnnotationUtils.Const.ScoreValueKind.Score);
                Assert.True(scoreColumn.HasValue);
                var getter3 = curs3.GetGetter<Single>(scoreColumn.Value);
                scoreColumn = curs4.Schema.GetColumnOrNull(AnnotationUtils.Const.ScoreValueKind.Score);
                Assert.True(scoreColumn.HasValue);
                var getter4 = curs4.GetGetter<Single>(scoreColumn.Value);
                scoreColumn = cursReg.Schema.GetColumnOrNull(AnnotationUtils.Const.ScoreValueKind.Score);
                Assert.True(scoreColumn.HasValue);
                var getterReg = cursReg.GetGetter<Single>(scoreColumn.Value);
                scoreColumn = cursBin.Schema.GetColumnOrNull(AnnotationUtils.Const.ScoreValueKind.Score);
                Assert.True(scoreColumn.HasValue);
                var getterBin = cursBin.GetGetter<Single>(scoreColumn.Value);
                scoreColumn = cursBinCali.Schema.GetColumnOrNull(AnnotationUtils.Const.ScoreValueKind.Score);
                Assert.True(scoreColumn.HasValue);
                var getterBinCali = cursBinCali.GetGetter<Single>(scoreColumn.Value);
                scoreColumn = cursSaved.Schema.GetColumnOrNull(AnnotationUtils.Const.ScoreValueKind.Score);
                Assert.True(scoreColumn.HasValue);
                var getterSaved = cursSaved.GetGetter<Single>(scoreColumn.Value);
                scoreColumn = cursAnom.Schema.GetColumnOrNull(AnnotationUtils.Const.ScoreValueKind.Score);
                Assert.True(scoreColumn.HasValue);
                var getterAnom = cursAnom.GetGetter<Single>(scoreColumn.Value);

                var c = new Average(Env).GetCombiner();
                while (cursReg.MoveNext())
                {
                    Single score = 0;
                    getterReg(ref score);
                    Assert.True(curs0.MoveNext());
                    Assert.True(curs1.MoveNext());
                    Assert.True(curs2.MoveNext());
                    Assert.True(curs3.MoveNext());
                    Assert.True(curs4.MoveNext());
                    Assert.True(cursBin.MoveNext());
                    Assert.True(cursBinCali.MoveNext());
                    Assert.True(cursSaved.MoveNext());
                    Assert.True(cursAnom.MoveNext());
                    Single[] score0 = new Single[5];
                    getter0(ref score0[0]);
                    getter1(ref score0[1]);
                    getter2(ref score0[2]);
                    getter3(ref score0[3]);
                    getter4(ref score0[4]);
                    Single scoreBin = 0;
                    Single scoreBinCali = 0;
                    Single scoreSaved = 0;
                    Single scoreAnom = 0;
                    getterBin(ref scoreBin);
                    getterBinCali(ref scoreBinCali);
                    getterSaved(ref scoreSaved);
                    getterAnom(ref scoreAnom);
                    Assert.True(Single.IsNaN(scoreBin) && Single.IsNaN(score) || scoreBin == score);
                    Assert.True(Single.IsNaN(scoreBinCali) && Single.IsNaN(score) || scoreBinCali == score);
                    Assert.True(Single.IsNaN(scoreSaved) && Single.IsNaN(score) || CompareNumbersWithTolerance(scoreSaved, score, null, 5));
                    Assert.True(Single.IsNaN(scoreAnom) && Single.IsNaN(score) || scoreAnom == score);

                    Single avg = 0;
                    c(ref avg, score0, null);
                    Assert.True(Single.IsNaN(avg) && Single.IsNaN(score) || avg == score);
                }
                Assert.False(curs0.MoveNext());
                Assert.False(curs1.MoveNext());
                Assert.False(curs2.MoveNext());
                Assert.False(curs3.MoveNext());
                Assert.False(curs4.MoveNext());
                Assert.False(cursBin.MoveNext());
                Assert.False(cursBinCali.MoveNext());
                Assert.False(cursSaved.MoveNext());
                Assert.False(cursAnom.MoveNext());
            }
        }


        [Fact]
        public void EntryPointPipelineEnsembleText()
        {
            var dataPath = GetDataPath("lm.sample.txt");
            var inputFile = new SimpleFileHandle(Env, dataPath, false, false);
            var dataView = EntryPoints.ImportTextData.TextLoader(Env, new EntryPoints.ImportTextData.LoaderInput()
            {
                Arguments =
                {
                    HasHeader = true,
                    Columns = new[]
                    {
                        new TextLoader.Column("Label", DataKind.String, 0),
                        new TextLoader.Column("Text", DataKind.String, 3)
                    }
                },

                InputFile = inputFile
            }).Data;

            ValueMapper<ReadOnlyMemory<char>, bool> labelToBinary =
                (in ReadOnlyMemory<char> src, ref bool dst) =>
                {
                    if (ReadOnlyMemoryUtils.EqualsStr("Sport", src))
                        dst = true;
                    else
                        dst = false;
                };
            dataView = LambdaColumnMapper.Create(Env, "TextToBinaryLabel", dataView, "Label", "Label",
                TextDataViewType.Instance, BooleanDataViewType.Instance, labelToBinary);

            const int nModels = 5;
            var splitOutput = CVSplit.Split(Env, new CVSplit.Input { Data = dataView, NumFolds = nModels + 1 });
            var predictorModels = new PredictorModel[nModels];
            var individualScores = new IDataView[nModels];
            for (int i = 0; i < nModels; i++)
            {
                var data = splitOutput.TrainData[i];
                if (i % 2 == 0)
                {
                    data = new TextFeaturizingEstimator(Env, "Features", new List<string> { "Text" },
                        new TextFeaturizingEstimator.Options {
                            StopWordsRemoverOptions = new StopWordsRemovingEstimator.Options(),
                        }).Fit(data).Transform(data);
                }
                else
                {
                    data = WordHashBagProducingTransformer.Create(Env,
                        new WordHashBagProducingTransformer.Options()
                        {
                            Columns =
                                new[]
                                {
                                    new WordHashBagProducingTransformer.Column()
                                        {Name = "Features", Source = new[] {"Text"}},
                                }
                        },
                        data);
                }
                var lrInput = new LbfgsLogisticRegressionBinaryTrainer.Options
                {
                    TrainingData = data,
                    L1Regularization = (Single)0.1 * i,
                    L2Regularization = (Single)0.01 * (1 + i),
                    NormalizeFeatures = NormalizeOption.Yes
                };
                predictorModels[i] = LbfgsLogisticRegressionBinaryTrainer.TrainBinary(Env, lrInput).PredictorModel;
                var transformModel = new TransformModelImpl(Env, data, splitOutput.TrainData[i]);

                predictorModels[i] = ModelOperations.CombineTwoModels(Env,
                    new ModelOperations.SimplePredictorModelInput()
                    { PredictorModel = predictorModels[i], TransformModel = transformModel }).PredictorModel;

                individualScores[i] =
                    ScoreModel.Score(Env,
                        new ScoreModel.Input { Data = splitOutput.TestData[nModels], PredictorModel = predictorModels[i] })
                        .ScoredData;
            }

            var binaryEnsembleModel = EnsembleCreator.CreateBinaryPipelineEnsemble(Env,
                new EnsembleCreator.PipelineClassifierInput()
                {
                    ModelCombiner = EnsembleCreator.ClassifierCombiner.Average,
                    Models = predictorModels
                }).PredictorModel;
            var binaryEnsembleCalibrated = Calibrate.Platt(Env,
                new Calibrate.NoArgumentsInput()
                {
                    Data = splitOutput.TestData[nModels],
                    UncalibratedPredictorModel = binaryEnsembleModel
                }).PredictorModel;
            var binaryScored = ScoreModel.Score(Env,
                new ScoreModel.Input
                {
                    Data = splitOutput.TestData[nModels],
                    PredictorModel = binaryEnsembleModel
                }).ScoredData;
            var binaryScoredCalibrated = ScoreModel.Score(Env,
                new ScoreModel.Input
                {
                    Data = splitOutput.TestData[nModels],
                    PredictorModel = binaryEnsembleCalibrated
                }).ScoredData;

            var regressionEnsembleModel = EnsembleCreator.CreateRegressionPipelineEnsemble(Env,
                new EnsembleCreator.PipelineRegressionInput()
                {
                    ModelCombiner = EnsembleCreator.ScoreCombiner.Average,
                    Models = predictorModels
                }).PredictorModel;
            var regressionScored = ScoreModel.Score(Env,
                new ScoreModel.Input
                {
                    Data = splitOutput.TestData[nModels],
                    PredictorModel = regressionEnsembleModel
                }).ScoredData;

            var modelPath = DeleteOutputPath("SavePipe", "PipelineEnsembleModel.zip");
            using (var file = Env.CreateOutputFile(modelPath))
            using (var strm = file.CreateWriteStream())
                regressionEnsembleModel.Save(Env, strm);

            PredictorModel loadedFromSaved;
            using (var file = Env.OpenInputFile(modelPath))
            using (var strm = file.OpenReadStream())
                loadedFromSaved = new PredictorModelImpl(Env, strm);

            var scoredFromSaved = ScoreModel.Score(Env,
                new ScoreModel.Input()
                {
                    Data = splitOutput.TestData[nModels],
                    PredictorModel = loadedFromSaved
                }).ScoredData;

            using (var cursReg = regressionScored.GetRowCursorForAllColumns())
            using (var cursBin = binaryScored.GetRowCursorForAllColumns())
            using (var cursBinCali = binaryScoredCalibrated.GetRowCursorForAllColumns())
            using (var curs0 = individualScores[0].GetRowCursorForAllColumns())
            using (var curs1 = individualScores[1].GetRowCursorForAllColumns())
            using (var curs2 = individualScores[2].GetRowCursorForAllColumns())
            using (var curs3 = individualScores[3].GetRowCursorForAllColumns())
            using (var curs4 = individualScores[4].GetRowCursorForAllColumns())
            using (var cursSaved = scoredFromSaved.GetRowCursorForAllColumns())
            {
                var scoreColumn = curs0.Schema.GetColumnOrNull(AnnotationUtils.Const.ScoreValueKind.Score);
                Assert.True(scoreColumn.HasValue);
                var getter0 = curs0.GetGetter<Single>(scoreColumn.Value);
                scoreColumn = curs1.Schema.GetColumnOrNull(AnnotationUtils.Const.ScoreValueKind.Score);
                Assert.True(scoreColumn.HasValue);
                var getter1 = curs1.GetGetter<Single>(scoreColumn.Value);
                scoreColumn = curs2.Schema.GetColumnOrNull(AnnotationUtils.Const.ScoreValueKind.Score);
                Assert.True(scoreColumn.HasValue);
                var getter2 = curs2.GetGetter<Single>(scoreColumn.Value);
                scoreColumn = curs3.Schema.GetColumnOrNull(AnnotationUtils.Const.ScoreValueKind.Score);
                Assert.True(scoreColumn.HasValue);
                var getter3 = curs3.GetGetter<Single>(scoreColumn.Value);
                scoreColumn = curs4.Schema.GetColumnOrNull(AnnotationUtils.Const.ScoreValueKind.Score);
                Assert.True(scoreColumn.HasValue);
                var getter4 = curs4.GetGetter<Single>(scoreColumn.Value);
                scoreColumn = cursReg.Schema.GetColumnOrNull(AnnotationUtils.Const.ScoreValueKind.Score);
                Assert.True(scoreColumn.HasValue);
                var getterReg = cursReg.GetGetter<Single>(scoreColumn.Value);
                scoreColumn = cursBin.Schema.GetColumnOrNull(AnnotationUtils.Const.ScoreValueKind.Score);
                Assert.True(scoreColumn.HasValue);
                var getterBin = cursBin.GetGetter<Single>(scoreColumn.Value);
                scoreColumn = cursBinCali.Schema.GetColumnOrNull(AnnotationUtils.Const.ScoreValueKind.Score);
                Assert.True(scoreColumn.HasValue);
                var getterBinCali = cursBinCali.GetGetter<Single>(scoreColumn.Value);
                scoreColumn = cursSaved.Schema.GetColumnOrNull(AnnotationUtils.Const.ScoreValueKind.Score);
                Assert.True(scoreColumn.HasValue);
                var getterSaved = cursSaved.GetGetter<Single>(scoreColumn.Value);

                var c = new Average(Env).GetCombiner();
                while (cursReg.MoveNext())
                {
                    Single score = 0;
                    getterReg(ref score);
                    Assert.True(curs0.MoveNext());
                    Assert.True(curs1.MoveNext());
                    Assert.True(curs2.MoveNext());
                    Assert.True(curs3.MoveNext());
                    Assert.True(curs4.MoveNext());
                    Assert.True(cursBin.MoveNext());
                    Assert.True(cursBinCali.MoveNext());
                    Assert.True(cursSaved.MoveNext());
                    Single[] score0 = new Single[5];
                    getter0(ref score0[0]);
                    getter1(ref score0[1]);
                    getter2(ref score0[2]);
                    getter3(ref score0[3]);
                    getter4(ref score0[4]);
                    Single scoreBin = 0;
                    Single scoreBinCali = 0;
                    Single scoreSaved = 0;
                    getterBin(ref scoreBin);
                    getterBinCali(ref scoreBinCali);
                    getterSaved(ref scoreSaved);
                    Assert.True(Single.IsNaN(scoreBin) && Single.IsNaN(score) || scoreBin == score);
                    Assert.True(Single.IsNaN(scoreBinCali) && Single.IsNaN(score) || scoreBinCali == score);
                    Assert.True(Single.IsNaN(scoreSaved) && Single.IsNaN(score) || scoreSaved == score);

                    Single avg = 0;
                    c(ref avg, score0, null);
                    Assert.True(Single.IsNaN(avg) && Single.IsNaN(score) || avg == score);
                }
                Assert.False(curs0.MoveNext());
                Assert.False(curs1.MoveNext());
                Assert.False(curs2.MoveNext());
                Assert.False(curs3.MoveNext());
                Assert.False(curs4.MoveNext());
                Assert.False(cursBin.MoveNext());
                Assert.False(cursBinCali.MoveNext());
                Assert.False(cursSaved.MoveNext());
            }
        }

        [Fact]
        public void EntryPointMulticlassPipelineEnsemble()
        {
            var dataPath = GetDataPath("iris.txt");
            var inputFile = new SimpleFileHandle(Env, dataPath, false, false);
            var dataView = EntryPoints.ImportTextData.TextLoader(Env, new EntryPoints.ImportTextData.LoaderInput()
            {
                Arguments =
                {
                    Columns = new[]
                    {
                        new TextLoader.Column("Label", DataKind.Single, 0),
                        new TextLoader.Column("Features", DataKind.Single, new [] { new TextLoader.Range(1, 4) })
                    }
                },

                InputFile = inputFile
            }).Data;

            const int nModels = 5;
            var splitOutput = CVSplit.Split(Env, new CVSplit.Input { Data = dataView, NumFolds = nModels + 1 });
            var predictorModels = new PredictorModel[nModels];
            var individualScores = new IDataView[nModels];
            for (int i = 0; i < nModels; i++)
            {
                var data = splitOutput.TrainData[i];
                data = new ApproximatedKernelMappingEstimator(Env, new[] {
                    new ApproximatedKernelMappingEstimator.ColumnOptions("Features1", 10, false, "Features"),
                    new ApproximatedKernelMappingEstimator.ColumnOptions("Features2", 10, false, "Features"),
                }).Fit(data).Transform(data);
                data = new ColumnConcatenatingTransformer(Env, "Features", new[] { "Features1", "Features2" }).Transform(data);

                var mlr = ML.MulticlassClassification.Trainers.LbfgsMaximumEntropy();
                var rmd = new RoleMappedData(data, "Label", "Features");

                predictorModels[i] = new PredictorModelImpl(Env, rmd, data, mlr.Train(rmd));
                var transformModel = new TransformModelImpl(Env, data, splitOutput.TrainData[i]);

                predictorModels[i] = ModelOperations.CombineTwoModels(Env,
                    new ModelOperations.SimplePredictorModelInput()
                    { PredictorModel = predictorModels[i], TransformModel = transformModel }).PredictorModel;

                individualScores[i] =
                    ScoreModel.Score(Env,
                        new ScoreModel.Input { Data = splitOutput.TestData[nModels], PredictorModel = predictorModels[i] })
                        .ScoredData;
            }

            var mcEnsembleModel = EnsembleCreator.CreateMulticlassPipelineEnsemble(Env,
                new EnsembleCreator.PipelineClassifierInput()
                {
                    ModelCombiner = EnsembleCreator.ClassifierCombiner.Average,
                    Models = predictorModels
                }).PredictorModel;
            var mcScored = ScoreModel.Score(Env,
                new ScoreModel.Input
                {
                    Data = splitOutput.TestData[nModels],
                    PredictorModel = mcEnsembleModel
                }).ScoredData;

            var modelPath = DeleteOutputPath("SavePipe", "PipelineEnsembleModel.zip");
            using (var file = Env.CreateOutputFile(modelPath))
            using (var strm = file.CreateWriteStream())
                mcEnsembleModel.Save(Env, strm);

            PredictorModel loadedFromSaved;
            using (var file = Env.OpenInputFile(modelPath))
            using (var strm = file.OpenReadStream())
                loadedFromSaved = new PredictorModelImpl(Env, strm);

            var scoredFromSaved = ScoreModel.Score(Env,
                new ScoreModel.Input()
                {
                    Data = splitOutput.TestData[nModels],
                    PredictorModel = loadedFromSaved
                }).ScoredData;

            using (var curs = mcScored.GetRowCursorForAllColumns())
            using (var cursSaved = scoredFromSaved.GetRowCursorForAllColumns())
            using (var curs0 = individualScores[0].GetRowCursorForAllColumns())
            using (var curs1 = individualScores[1].GetRowCursorForAllColumns())
            using (var curs2 = individualScores[2].GetRowCursorForAllColumns())
            using (var curs3 = individualScores[3].GetRowCursorForAllColumns())
            using (var curs4 = individualScores[4].GetRowCursorForAllColumns())
            {
                var scoreColumn = curs0.Schema.GetColumnOrNull(AnnotationUtils.Const.ScoreValueKind.Score);
                Assert.True(scoreColumn.HasValue);
                var getter0 = curs0.GetGetter<VBuffer<Single>>(scoreColumn.Value);
                scoreColumn = curs1.Schema.GetColumnOrNull(AnnotationUtils.Const.ScoreValueKind.Score);
                Assert.True(scoreColumn.HasValue);
                var getter1 = curs1.GetGetter<VBuffer<Single>>(scoreColumn.Value);
                scoreColumn = curs2.Schema.GetColumnOrNull(AnnotationUtils.Const.ScoreValueKind.Score);
                Assert.True(scoreColumn.HasValue);
                var getter2 = curs2.GetGetter<VBuffer<Single>>(scoreColumn.Value);
                scoreColumn = curs3.Schema.GetColumnOrNull(AnnotationUtils.Const.ScoreValueKind.Score);
                Assert.True(scoreColumn.HasValue);
                var getter3 = curs3.GetGetter<VBuffer<Single>>(scoreColumn.Value);
                scoreColumn = curs4.Schema.GetColumnOrNull(AnnotationUtils.Const.ScoreValueKind.Score);
                Assert.True(scoreColumn.HasValue);
                var getter4 = curs4.GetGetter<VBuffer<Single>>(scoreColumn.Value);
                scoreColumn = curs.Schema.GetColumnOrNull(AnnotationUtils.Const.ScoreValueKind.Score);
                Assert.True(scoreColumn.HasValue);
                var getter = curs.GetGetter<VBuffer<Single>>(scoreColumn.Value);
                scoreColumn = cursSaved.Schema.GetColumnOrNull(AnnotationUtils.Const.ScoreValueKind.Score);
                Assert.True(scoreColumn.HasValue);
                var getterSaved = cursSaved.GetGetter<VBuffer<Single>>(scoreColumn.Value);

                var c = new MultiAverage(Env, new MultiAverage.Options()).GetCombiner();
                VBuffer<Single> score = default(VBuffer<Single>);
                VBuffer<Single>[] score0 = new VBuffer<Single>[5];
                VBuffer<Single> scoreSaved = default(VBuffer<Single>);
                VBuffer<Single> avg = default(VBuffer<Single>);
                VBuffer<Single> dense1 = default(VBuffer<Single>);
                VBuffer<Single> dense2 = default(VBuffer<Single>);
                while (curs.MoveNext())
                {
                    getter(ref score);
                    Assert.True(curs0.MoveNext());
                    Assert.True(curs1.MoveNext());
                    Assert.True(curs2.MoveNext());
                    Assert.True(curs3.MoveNext());
                    Assert.True(curs4.MoveNext());
                    Assert.True(cursSaved.MoveNext());
                    getter0(ref score0[0]);
                    getter1(ref score0[1]);
                    getter2(ref score0[2]);
                    getter3(ref score0[3]);
                    getter4(ref score0[4]);
                    getterSaved(ref scoreSaved);
                    Assert.True(CompareVBuffers(in scoreSaved, in score, ref dense1, ref dense2));
                    c(ref avg, score0, null);
                    Assert.True(CompareVBuffers(in avg, in score, ref dense1, ref dense2));
                }
                Assert.False(curs0.MoveNext());
                Assert.False(curs1.MoveNext());
                Assert.False(curs2.MoveNext());
                Assert.False(curs3.MoveNext());
                Assert.False(curs4.MoveNext());
                Assert.False(cursSaved.MoveNext());
            }
        }

        [LessThanNetCore30OrNotNetCoreFact("netcoreapp3.0 output differs from Baseline")]
        //Skipping test temporarily. This test will be re-enabled once the cause of failures has been determined
        [Trait("Category", "SkipInCI")]
        public void EntryPointPipelineEnsembleGetSummary()
        {
            var dataPath = GetDataPath("breast-cancer-withheader.txt");
            var inputFile = new SimpleFileHandle(Env, dataPath, false, false);
            var dataView =
                EntryPoints.ImportTextData.TextLoader(Env,
                    new EntryPoints.ImportTextData.LoaderInput
                    {
                        InputFile = inputFile,
                        Arguments =
                        {
                            Columns = new[]
                            {
                                new TextLoader.Column("Label", DataKind.Single, 0),
                                new TextLoader.Column("Features", DataKind.Single, new[] { new TextLoader.Range(1, 8) }),
                                new TextLoader.Column("Cat", DataKind.String, 9)
                            },
                            HasHeader = true,
                        }
                    })
                    .Data;

            const int nModels = 4;
            var splitOutput = CVSplit.Split(Env, new CVSplit.Input { Data = dataView, NumFolds = nModels });
            var predictorModels = new PredictorModel[nModels];
            for (int i = 0; i < nModels; i++)
            {
                var data = splitOutput.TrainData[i];
                data = new OneHotEncodingEstimator(Env, "Cat").Fit(data).Transform(data);
                data = new ColumnConcatenatingTransformer(Env, new ColumnConcatenatingTransformer.ColumnOptions("Features", i % 2 == 0 ? new[] { "Features", "Cat" } : new[] { "Cat", "Features" })).Transform(data);
                if (i % 2 == 0)
                {
                    var lrInput = new LbfgsLogisticRegressionBinaryTrainer.Options
                    {
                        TrainingData = data,
                        NormalizeFeatures = NormalizeOption.Yes,
                        NumberOfThreads = 1,
                        ShowTrainingStatistics = true,
                        ComputeStandardDeviation = new ComputeLRTrainingStdThroughMkl()
                    };
                    predictorModels[i] = LbfgsLogisticRegressionBinaryTrainer.TrainBinary(Env, lrInput).PredictorModel;
                    var transformModel = new TransformModelImpl(Env, data, splitOutput.TrainData[i]);

                    predictorModels[i] = ModelOperations.CombineTwoModels(Env,
                        new ModelOperations.SimplePredictorModelInput()
                        { PredictorModel = predictorModels[i], TransformModel = transformModel }).PredictorModel;
                }
                else if (i % 2 == 1)
                {
                    var ftInput = new FastTreeBinaryTrainer.Options
                    {
                        NumberOfThreads = 1,
                        NumberOfLeaves = 5,
                        NumberOfTrees = 2
                    };

                    var trainer = new FastTreeBinaryTrainer(Env, ftInput);
                    var rmd = new RoleMappedData(data, false,
                        RoleMappedSchema.CreatePair(RoleMappedSchema.ColumnRole.Feature, "Features"),
                        RoleMappedSchema.CreatePair(RoleMappedSchema.ColumnRole.Label, "Label"));
                    var predictor = trainer.Train(rmd);
                    predictorModels[i] = new PredictorModelImpl(Env, rmd, splitOutput.TrainData[i], predictor);
                }
            }

            var binaryEnsembleModel = EnsembleCreator.CreateBinaryPipelineEnsemble(Env,
                new EnsembleCreator.PipelineClassifierInput()
                {
                    ModelCombiner = EnsembleCreator.ClassifierCombiner.Average,
                    Models = predictorModels
                }).PredictorModel;
            var binaryEnsembleCalibrated = Calibrate.Platt(Env,
                new Calibrate.NoArgumentsInput()
                {
                    Data = splitOutput.TestData[0],
                    UncalibratedPredictorModel = binaryEnsembleModel
                }).PredictorModel;

            var summaryDataViews = PipelineEnsemble.Summarize(Env,
                new SummarizePredictor.Input() { PredictorModel = binaryEnsembleCalibrated });

            var summarizable = binaryEnsembleCalibrated.Predictor as ICanSaveSummary;
            Assert.NotNull(summarizable);

            using (var ch = Env.Register("LinearPredictorSummary").Start("Save Data Views"))
            {
                for (int i = 0; i < summaryDataViews.Summaries.Length; i++)
                {
                    var summary = DeleteOutputPath(@"../Common/EntryPoints", $"ensemble-model{i}-summary.txt");
                    var saver = Env.CreateSaver("Text");
                    using (var file = Env.CreateOutputFile(summary))
                        DataSaverUtils.SaveDataView(ch, saver, summaryDataViews.Summaries[i], file);
                    CheckEquality(@"../Common/EntryPoints", $"ensemble-model{i}-summary.txt", digitsOfPrecision: 4);

                    if (summaryDataViews.Stats[i] != null)
                    {
                        var stats = DeleteOutputPath(@"../Common/EntryPoints", $"ensemble-model{i}-stats.txt");
                        using (var file = Env.CreateOutputFile(stats))
                            DataSaverUtils.SaveDataView(ch, saver, summaryDataViews.Stats[i], file);
                        CheckEquality(@"../Common/EntryPoints", $"ensemble-model{i}-stats.txt", digitsOfPrecision: 4);
                    }
                }
            }

            var summaryPath = DeleteOutputPath(@"../Common/EntryPoints", "ensemble-summary.txt");
            using (var file = File.OpenWrite(summaryPath))
            using (var writer = Utils.OpenWriter(file))
                summarizable.SaveSummary(writer, null);

            CheckEquality(@"../Common/EntryPoints", "ensemble-summary.txt", digitsOfPrecision: 4);

            var summaryKvps = binaryEnsembleCalibrated.Predictor as ICanGetSummaryInKeyValuePairs;
            Assert.NotNull(summaryKvps);

            var summaryKvpPath = DeleteOutputPath(@"../Common/EntryPoints", "ensemble-summary-key-value-pairs.txt");
            using (var file = File.OpenWrite(summaryKvpPath))
            using (var writer = Utils.OpenWriter(file))
            {
                var kvps = summaryKvps.GetSummaryInKeyValuePairs(null);
                for (int i = 0; i < kvps.Count; i++)
                {
                    var kvp = kvps[i];
                    var list = kvp.Value as IList<KeyValuePair<string, object>>;
                    Assert.NotNull(list);

                    writer.WriteLine(kvp.Key);
                    for (int j = 0; j < list.Count; j++)
                    {
                        kvp = list[j];
                        writer.WriteLine("{0}: {1}", kvp.Key, kvp.Value);
                    }
                }
            }
            CheckEquality(@"../Common/EntryPoints", "ensemble-summary-key-value-pairs.txt", digitsOfPrecision: 4);

            Done();
        }

        private static bool CompareVBuffers(in VBuffer<Single> v1, in VBuffer<Single> v2, ref VBuffer<Single> dense1, ref VBuffer<Single> dense2)
        {
            if (v1.Length != v2.Length)
                return false;
            v1.CopyToDense(ref dense1);
            v2.CopyToDense(ref dense2);
            var dense1Values = dense1.GetValues();
            var dense2Values = dense2.GetValues();
            for (int i = 0; i < dense1.Length; i++)
            {
                if (!Single.IsNaN(dense1Values[i]) && !Single.IsNaN(dense2Values[i]) && dense1Values[i] != dense2Values[i])
                    return false;
            }
            return true;
        }

        [Fact]
        public void EntryPointParseColumns()
        {
            var dataPath = GetDataPath("breast-cancer.txt");
            var outputPath = DeleteOutputPath("data.idv");

            string inputGraph = string.Format(@"
                {{
                  'Nodes': [
                    {{
                      'Name': 'Data.CustomTextLoader',
                      'Inputs': {{
                        'InputFile': '$file1'
                      }},
                      'Outputs': {{
                        'Data': '$data1'
                      }}
                    }},
                    {{
                      'Name': 'Transforms.MinMaxNormalizer',
                      'Inputs': {{
                        'Data': '$data1',
                        'Column': [
                          {{
                            'Name': 'Features',
                            'Source': 'Features',
                            'FixZero': true
                          }}
                        ]
                      }},
                      'Outputs': {{
                        'OutputData': '$data2'
                      }}
                    }}
                  ],
                  'Inputs' : {{
                    'file1' : '{0}'
                  }},
                  'Outputs' : {{
                    'data2' : '{1}'
                  }}
                }}", EscapePath(dataPath), EscapePath(outputPath));

            var jsonPath = DeleteOutputPath("graph.json");
            File.WriteAllLines(jsonPath, new[] { inputGraph });

            var args = new ExecuteGraphCommand.Arguments() { GraphPath = jsonPath };
            var cmd = new ExecuteGraphCommand(Env, args);
            cmd.Run();
        }

        [Fact]
        public void EntryPointCountFeatures()
        {
            var dataPath = GetDataPath("breast-cancer.txt");
            var outputPath = DeleteOutputPath("data.idv");
            string inputGraph = string.Format(@"
                {{
                  'Nodes': [
                    {{
                      'Name': 'Data.CustomTextLoader',
                      'Inputs': {{
                        'InputFile': '$file1'
                      }},
                      'Outputs': {{
                        'Data': '$data1'
                      }}
                    }},
                    {{
                      'Name': 'Transforms.FeatureSelectorByCount',
                      'Inputs': {{
                        'Data': '$data1',
                        'Column': ['Features'],
                        'Count':'2'
                      }},
                      'Outputs': {{
                        'OutputData': '$data2'
                      }}
                    }}
                  ],
                  'Inputs' : {{
                    'file1' : '{0}'
                  }},
                  'Outputs' : {{
                    'data2' : '{1}'
                  }}
                }}", EscapePath(dataPath), EscapePath(outputPath));

            var jsonPath = DeleteOutputPath("graph.json");
            File.WriteAllLines(jsonPath, new[] { inputGraph });

            var args = new ExecuteGraphCommand.Arguments() { GraphPath = jsonPath };
            var cmd = new ExecuteGraphCommand(Env, args);
            cmd.Run();
        }

        [Fact]
        public void EntryPointMutualSelectFeatures()
        {
            var dataPath = GetDataPath("breast-cancer.txt");
            var outputPath = DeleteOutputPath("data.idv");
            string inputGraph = string.Format(@"
                {{
                  'Nodes': [
                    {{
                      'Name': 'Data.CustomTextLoader',
                      'Inputs': {{
                        'InputFile': '$file1'
                      }},
                      'Outputs': {{
                        'Data': '$data1'
                      }}
                    }},
                    {{
                      'Name': 'Transforms.FeatureSelectorByMutualInformation',
                      'Inputs': {{
                         'Data': '$data1',
                         'Column': ['Features'],
                         'TopK':'2',
                         'Bins': '6'
                      }},
                      'Outputs': {{
                        'OutputData': '$data2'
                      }}
                    }}
                  ],
                  'Inputs' : {{
                    'file1' : '{0}'
                  }},
                  'Outputs' : {{
                    'data2' : '{1}'
                  }}
                }}", EscapePath(dataPath), EscapePath(outputPath));

            var jsonPath = DeleteOutputPath("graph.json");
            File.WriteAllLines(jsonPath, new[] { inputGraph });

            var args = new ExecuteGraphCommand.Arguments() { GraphPath = jsonPath };
            var cmd = new ExecuteGraphCommand(Env, args);
            cmd.Run();
        }

        [Fact]
        public void EntryPointTextToKeyToText()
        {
            var dataPath = GetDataPath("iris.data");
            var outputPath = DeleteOutputPath("data.idv");
            string inputGraph = string.Format(@"
                {{
                  'Nodes': [
                    {{
                      'Name': 'Data.CustomTextLoader',
                      'Inputs': {{
                        'InputFile': '$file1',
                        'CustomSchema': 'sep=comma col=Cat:TX:4'
                      }},
                      'Outputs': {{
                        'Data': '$data1'
                      }}
                    }},
                    {{
                      'Name': 'Transforms.TextToKeyConverter',
                      'Inputs': {{
                        'Data': '$data1',
                        'Column': [{{ 'Name': 'Key', 'Source': 'Cat' }}]
                      }},
                      'Outputs': {{
                        'OutputData': '$data2'
                      }}
                    }},
                    {{
                      'Name': 'Transforms.KeyToTextConverter',
                      'Inputs': {{
                        'Data': '$data2',
                        'Column': [{{ 'Name': 'CatValue', 'Source': 'Key' }}]
                      }},
                      'Outputs': {{
                        'OutputData': '$data3'
                      }}
                    }}
                  ],
                  'Inputs' : {{
                    'file1' : '{0}'
                  }},
                  'Outputs' : {{
                    'data3' : '{1}'
                  }}
                }}", EscapePath(dataPath), EscapePath(outputPath));

            var jsonPath = DeleteOutputPath("graph.json");
            File.WriteAllLines(jsonPath, new[] { inputGraph });

            var args = new ExecuteGraphCommand.Arguments() { GraphPath = jsonPath };
            var cmd = new ExecuteGraphCommand(Env, args);
            cmd.Run();

            using (var loader = new BinaryLoader(Env, new BinaryLoader.Arguments(), outputPath))
            {
                using (var cursor = loader.GetRowCursorForAllColumns())
                {
                    ReadOnlyMemory<char> cat = default;
                    ReadOnlyMemory<char> catValue = default;
                    uint catKey = 0;

                    var catColumn = loader.Schema.GetColumnOrNull("Cat");
                    Assert.True(catColumn.HasValue);
                    var catGetter = cursor.GetGetter<ReadOnlyMemory<char>>(catColumn.Value);
                    var catValueCol = loader.Schema.GetColumnOrNull("CatValue");
                    Assert.True(catValueCol.HasValue);
                    var catValueGetter = cursor.GetGetter<ReadOnlyMemory<char>>(catValueCol.Value);
                    var keyColumn = loader.Schema.GetColumnOrNull("Key");
                    Assert.True(keyColumn.HasValue);
                    var keyGetter = cursor.GetGetter<uint>(keyColumn.Value);

                    while (cursor.MoveNext())
                    {
                        catGetter(ref cat);
                        catValueGetter(ref catValue);
                        Assert.Equal(cat.ToString(), catValue.ToString());
                        keyGetter(ref catKey);
                        Assert.True(1 <= catKey && catKey <= 3);
                    }
                }
            }
        }

        private void RunTrainScoreEvaluate(string learner, string evaluator, string dataPath, string warningsPath, string overallMetricsPath,
                    string instanceMetricsPath, string confusionMatrixPath = null, string loader = null, string transforms = null,
                    string splitterInput = "AllData")
        {
            if (string.IsNullOrEmpty(transforms))
                transforms = "";
            loader = string.IsNullOrWhiteSpace(loader) ? "" : string.Format(",'CustomSchema': '{0}'", loader);
            var confusionMatrixVar = confusionMatrixPath != null ? ", 'ConfusionMatrix': '$ConfusionMatrix'" : "";
            confusionMatrixPath = confusionMatrixPath != null ? string.Format(", 'ConfusionMatrix' : '{0}'", EscapePath(confusionMatrixPath)) : "";
            var scorerModel = string.IsNullOrEmpty(transforms) ? "Model" : "CombinedModel";
            string inputGraph = $@"
                {{
                  'Nodes': [
                    {{
                      'Name': 'Data.CustomTextLoader',
                      'Inputs': {{
                        'InputFile': '$file'
                        {loader}
                      }},
                      'Outputs': {{
                        'Data': '$AllData'
                      }}
                    }},
                    {transforms}
                    {{
                      'Name': 'Transforms.TrainTestDatasetSplitter',
                      'Inputs': {{
                        'Data': '${splitterInput}',
                        'Fraction': 0.8
                      }},
                      'Outputs': {{
                        'TrainData': '$TrainData',
                        'TestData': '$TestData'
                      }}
                    }},
                    {{
                      'Name': '{learner}',
                      'Inputs': {{
                        'TrainingData': '$TrainData'
                      }},
                      'Outputs': {{
                        'PredictorModel': '$Model'
                      }}
                    }},
                    {{
                      'Name': 'Transforms.DatasetScorer',
                      'Inputs': {{
                        'Data': '$TestData',
                        'PredictorModel': '$Model'
                      }},
                      'Outputs': {{
                        'ScoredData': '$ScoredData'
                      }}
                    }},
                    {{
                      'Name': '{evaluator}',
                      'Inputs': {{
                        'Data': '$ScoredData'
                      }},
                      'Outputs': {{
                        'Warnings': '$Warnings',
                        'OverallMetrics': '$OverallMetrics',
                        'PerInstanceMetrics': '$PerInstanceMetrics'
                        {confusionMatrixVar}
                      }}
                    }}
                  ],
                  'Inputs' : {{
                    'file' : '{EscapePath(dataPath)}'
                  }},
                  'Outputs' : {{
                    'Warnings' : '{EscapePath(warningsPath)}',
                    'OverallMetrics' : '{EscapePath(overallMetricsPath)}',
                    'PerInstanceMetrics' : '{EscapePath(instanceMetricsPath)}'
                    {confusionMatrixPath}
                  }}
                }}";

            var jsonPath = DeleteOutputPath("graph.json");
            File.WriteAllLines(jsonPath, new[] { inputGraph });

            var args = new ExecuteGraphCommand.Arguments() { GraphPath = jsonPath };
            var cmd = new ExecuteGraphCommand(Env, args);
            cmd.Run();
        }

        [Fact]
        public void EntryPointEvaluateBinary()
        {
            var dataPath = GetDataPath("breast-cancer.txt");
            var warningsPath = DeleteOutputPath("warnings.idv");
            var overallMetricsPath = DeleteOutputPath("overall.idv");
            var instanceMetricsPath = DeleteOutputPath("instance.idv");
            var confusionMatrixPath = DeleteOutputPath("confusion.idv");

            RunTrainScoreEvaluate("Trainers.LogisticRegressionBinaryClassifier", "Models.BinaryClassificationEvaluator", dataPath, warningsPath, overallMetricsPath, instanceMetricsPath, confusionMatrixPath);

            using (var loader = new BinaryLoader(Env, new BinaryLoader.Arguments(), warningsPath))
                Assert.Equal(1, CountRows(loader));

            using (var loader = new BinaryLoader(Env, new BinaryLoader.Arguments(), overallMetricsPath))
                Assert.Equal(1, CountRows(loader));

            using (var loader = new BinaryLoader(Env, new BinaryLoader.Arguments(), instanceMetricsPath))
                Assert.Equal(138, CountRows(loader));

            using (var loader = new BinaryLoader(Env, new BinaryLoader.Arguments(), confusionMatrixPath))
                Assert.Equal(2, CountRows(loader));
        }

        [Fact]
        public void EntryPointEvaluateMulticlass()
        {
            var dataPath = GetDataPath("iris.txt");
            var warningsPath = DeleteOutputPath("warnings.idv");
            var overallMetricsPath = DeleteOutputPath("overall.idv");
            var instanceMetricsPath = DeleteOutputPath("instance.idv");
            var confusionMatrixPath = DeleteOutputPath("confusion.idv");

            RunTrainScoreEvaluate("Trainers.LogisticRegressionClassifier", "Models.ClassificationEvaluator", dataPath, warningsPath, overallMetricsPath, instanceMetricsPath, confusionMatrixPath);

            using (var loader = new BinaryLoader(Env, new BinaryLoader.Arguments(), warningsPath))
                Assert.Equal(0, CountRows(loader));

            using (var loader = new BinaryLoader(Env, new BinaryLoader.Arguments(), overallMetricsPath))
                Assert.Equal(1, CountRows(loader));

            using (var loader = new BinaryLoader(Env, new BinaryLoader.Arguments(), instanceMetricsPath))
                Assert.Equal(34, CountRows(loader));

            using (var loader = new BinaryLoader(Env, new BinaryLoader.Arguments(), confusionMatrixPath))
                Assert.Equal(3, CountRows(loader));
        }

        [Fact]
        public void EntryPointEvaluateRegression()
        {
            var dataPath = GetDataPath(TestDatasets.generatedRegressionDatasetmacro.trainFilename);
            var warningsPath = DeleteOutputPath("warnings.idv");
            var overallMetricsPath = DeleteOutputPath("overall.idv");
            var instanceMetricsPath = DeleteOutputPath("instance.idv");

            RunTrainScoreEvaluate("Trainers.StochasticDualCoordinateAscentRegressor", "Models.RegressionEvaluator",
                dataPath, warningsPath, overallMetricsPath, instanceMetricsPath, loader: TestDatasets.generatedRegressionDatasetmacro.loaderSettings);

            using (var loader = new BinaryLoader(Env, new BinaryLoader.Arguments(), warningsPath))
                Assert.Equal(0, CountRows(loader));

            using (var loader = new BinaryLoader(Env, new BinaryLoader.Arguments(), overallMetricsPath))
                Assert.Equal(1, CountRows(loader));

            using (var loader = new BinaryLoader(Env, new BinaryLoader.Arguments(), instanceMetricsPath))
                Assert.Equal(103, CountRows(loader));
        }

        [Fact]
        public void EntryPointEvaluateRanking()
        {
            var dataPath = GetDataPath(@"adult.tiny.with-schema.txt");
            var warningsPath = DeleteOutputPath("warnings.idv");
            var overallMetricsPath = DeleteOutputPath("overall.idv");
            var instanceMetricsPath = DeleteOutputPath("instance.idv");

            var transforms = @"
                      {
                        'Inputs': {
                            'Column': [
                                {
                                    'Name': 'GroupId',
                                    'Source': 'Workclass'
                                }
                            ],
                            'Data': '$AllData',
                            'MaxNumTerms': 1000000,
                            'Sort': 'ByOccurrence',
                            'TextKeyValues': false
                        },
                        'Name': 'Transforms.TextToKeyConverter',
                        'Outputs': {
                            'Model': '$output_model1',
                            'OutputData': '$output_data1'
                        }
                      },
                      {
                        'Name': 'Transforms.LabelColumnKeyBooleanConverter',
                        'Inputs': {
                            'Data': '$output_data1',
                            'LabelColumn': 'Label',
                            'TextKeyValues': false
                        },
                        'Outputs': {
                            'Model': '$output_model2',
                            'OutputData': '$output_data2'
                        }
                      },
                      {
                        'Name': 'Transforms.ColumnCopier',
                        'Inputs': {
                            'Column': [
                              {
                                'Name': 'Features',
                                'Source': 'NumericFeatures'
                              }
                            ],
                            'Data': '$output_data2'
                        },
                        'Outputs': {
                            'Model': '$output_model3',
                            'OutputData': '$output_data3'
                        }
                      },";

            RunTrainScoreEvaluate("Trainers.FastTreeRanker", "Models.RankingEvaluator",
                dataPath, warningsPath, overallMetricsPath, instanceMetricsPath,
                splitterInput: "output_data3", transforms: transforms);

            using (var loader = new BinaryLoader(Env, new BinaryLoader.Arguments(), warningsPath))
                Assert.Equal(0, CountRows(loader));

            using (var loader = new BinaryLoader(Env, new BinaryLoader.Arguments(), overallMetricsPath))
                Assert.Equal(1, CountRows(loader));

            using (var loader = new BinaryLoader(Env, new BinaryLoader.Arguments(), instanceMetricsPath))
            {
                Assert.Equal(103, CountRows(loader));
                Assert.NotNull(loader.Schema.GetColumnOrNull("GroupId"));
                Assert.NotNull(loader.Schema.GetColumnOrNull("Label"));
            }
        }

        [LightGBMFact]
        public void EntryPointLightGbmBinary()
        {
            Env.ComponentCatalog.RegisterAssembly(typeof(LightGbmBinaryModelParameters).Assembly);
            TestEntryPointRoutine("breast-cancer.txt", "Trainers.LightGbmBinaryClassifier");
        }

        [LightGBMFact]
        public void EntryPointLightGbmMulticlass()
        {
            Env.ComponentCatalog.RegisterAssembly(typeof(LightGbmBinaryModelParameters).Assembly);
            TestEntryPointRoutine(GetDataPath(@"iris.txt"), "Trainers.LightGbmClassifier");
        }

        [Fact]
        public void EntryPointSdcaBinary()
        {
            TestEntryPointRoutine("breast-cancer.txt", "Trainers.StochasticDualCoordinateAscentBinaryClassifier");
        }

        [Fact]
        public void EntryPointSDCAMulticlass()
        {
            TestEntryPointRoutine("iris.txt", "Trainers.StochasticDualCoordinateAscentClassifier");
        }

        [Fact]
        public void EntryPointSDCARegression()
        {
            TestEntryPointRoutine(TestDatasets.generatedRegressionDatasetmacro.trainFilename, "Trainers.StochasticDualCoordinateAscentRegressor", loader: TestDatasets.generatedRegressionDatasetmacro.loaderSettings);
        }

        [Fact]
        public void EntryPointLogisticRegressionMulticlass()
        {
            TestEntryPointRoutine("iris.txt", "Trainers.LogisticRegressionClassifier");
        }

        [Fact]
        public void EntryPointPcaAnomaly()
        {
            TestEntryPointRoutine("MNIST.Train.0-class.tiny.txt", "Trainers.PcaAnomalyDetector", "col=Features:R4:1-784");
        }

        [Fact]
        public void EntryPointPcaTransform()
        {
            TestEntryPointPipelineRoutine(GetDataPath("breast-cancer.txt"), "col=Label:0 col=Features:1-9",
                new[]
                {
                    "Transforms.PcaCalculator",
                    "Transforms.PcaCalculator"
                },
                new[]
                {
                   @"'Column': [{
                    'Name': 'Pca1',
                    'Source': 'Features'
                     }],
                    'Rank' : 4,
                    'Oversampling': 2",
                @"'Column': [{
                    'Name': 'Pca2',
                    'Source': 'Features'
                    }],
                    'Rank' : 6,
                    'Center': 'False'"
                });
        }

        [Fact]
        public void EntryPointLightLdaTransformer()
        {
            string dataFile = DeleteOutputPath("SavePipe", "SavePipeTextLightLda-SampleText.txt");
            File.WriteAllLines(dataFile, new[] {
                "The quick brown fox jumps over the lazy dog.",
                "The five boxing wizards jump quickly."
            });

            TestEntryPointPipelineRoutine(dataFile, "sep={ } col=T:TX:0-**",
                new[]
                {
                    "Transforms.TextFeaturizer",
                    "Transforms.LightLda"
                },
                new[]
                {
                   @"'Column': {
                    'Name': 'T',
                    'Source': [
                        'T'
                    ]

                },
                'VectorNormalizer': 'None'",
                    @"'Column': [
                      {
                        'Name': 'T',
                        'Source': 'T'
                      }]"
                });
        }

        [Fact]
        public void EntryPointAveragePerceptron()
        {
            TestEntryPointRoutine("iris.txt", "Trainers.AveragedPerceptronBinaryClassifier");
        }

        [Fact]
        public void EntryPointOnlineGradientDescent()
        {
            TestEntryPointRoutine("iris.txt", "Trainers.OnlineGradientDescentRegressor");
        }

        [Fact]
        public void EntryPointLinearSVM()
        {
            TestEntryPointRoutine("iris.txt", "Trainers.LinearSvmBinaryClassifier");
        }

        [Fact]
        public void EntryPointBinaryEnsemble()
        {
            TestEntryPointRoutine("iris.txt", "Trainers.EnsembleBinaryClassifier", xfNames:
                new[] { "Transforms.ColumnTypeConverter" },
                xfArgs:
                new[] {
                    @"'Column': [{'Name': 'Label','Source': 'Label','Type': 'BL'}]"
                });
        }

        [Fact]
        public void EntryPointClassificationEnsemble()
        {
            TestEntryPointRoutine("iris.txt", "Trainers.EnsembleClassification", xfNames:
                new[] { "Transforms.TextToKeyConverter" },
                xfArgs:
                new[] {
                    @"'Column': [{'Name': 'Label','Source': 'Label'}]"
                });
        }

        [Fact]
        public void EntryPointRegressionEnsemble()
        {
            TestEntryPointRoutine(TestDatasets.generatedRegressionDatasetmacro.trainFilename, "Trainers.EnsembleRegression", loader: TestDatasets.generatedRegressionDatasetmacro.loaderSettings);
        }

        [Fact]
        public void EntryPointNaiveBayesMulticlass()
        {
            TestEntryPointRoutine("iris.txt", "Trainers.NaiveBayesClassifier");
        }

        [Fact]
        public void EntryPointHogwildSGD()
        {
            TestEntryPointRoutine("breast-cancer.txt", "Trainers.StochasticGradientDescentBinaryClassifier");
        }

        [Fact]
        public void EntryPointPoissonRegression()
        {
            TestEntryPointRoutine(TestDatasets.generatedRegressionDatasetmacro.trainFilename, "Trainers.PoissonRegressor", loader: TestDatasets.generatedRegressionDatasetmacro.loaderSettings);
        }

        [Fact]
        public void EntryPointBootstrap()
        {
            TestEntryPointPipelineRoutine(GetDataPath("breast-cancer.txt"), "col=Label:R4:0 col=Features:R4:1-9",
                new[]
                {
                    "Transforms.ApproximateBootstrapSampler"
                },
                new[]
                {
                    @"'Seed': '1'"
                });
        }

        [Fact]
        public void EntryPointConvert()
        {
            TestEntryPointPipelineRoutine(GetDataPath("breast-cancer.txt"), "col=LT:TX:0 col=LB:BL:0 col=FT:TX:1-9 col=LN:0 col=FN:1-9 col=Key:U2[0-9]:2",
                new[]
                {
                    "Transforms.ColumnTypeConverter",
                    "Transforms.ColumnTypeConverter",
                },
                new[]
                {
                    @"'Column': [
                      {
                        'Name': 'Label',
                        'Source': 'LT'
                      },
                      {
                        'Name': 'Label2',
                        'Source': 'LB'
                      },
                      {
                        'Name': 'Feat',
                        'Source': 'FT',
                        'Type': 'R4'
                      },
                      {
                        'Name': 'Key1',
                        'Source': 'Key',
                        'Range': '0-9'
                      }
                      ]",
                    @"'Column': [
                      {
                        'Name': 'Doubles',
                        'Source': 'Feat'
                      }
                      ],
                      'Type': 'R8'",
                });
        }

        [Fact]
        public void EntryPointGroupingOperations()
        {
            TestEntryPointPipelineRoutine(GetDataPath("breast-cancer.txt"), "col=G1:TX:0 col=G2:R4:0 col=G3:U4[0-100]:1 col=V1:R4:2 col=V2:TX:3 col=V3:U2[0-10]:4 col=V4:I4:5",
                new[]
                {
                    "Transforms.CombinerByContiguousGroupId",
                    "Transforms.Segregator"
                },
                new[]
                {
                    @"'G': [ 'G1', 'G2', 'G3' ],
                      'Col': [ 'V1', 'V2', 'V3', 'V4' ]",
                    @"'Col': [ 'V1', 'V2', 'V3', 'V4' ]"
                });
        }

        [Fact]
        public void EntryPointNAFilter()
        {
            TestEntryPointPipelineRoutine(GetDataPath("breast-cancer.txt"), "col=Features:R4:1-9 header+",
                new[]
                {
                    "Transforms.MissingValuesRowDropper"
                },
                new[]
                {
                    @"'Column': [ 'Features' ]",
                });

            TestEntryPointPipelineRoutine(GetDataPath("breast-cancer.txt"), "col=Features:R4:1-9 header+",
                new[]
                {
                    "Transforms.MissingValuesRowDropper"
                },
                new[]
                {
                    @"'Column': [ 'Features' ],
                      'Complement': 'true'",
                });
        }

        [Fact]
        public void EntryPointGcnTransform()
        {
            TestEntryPointPipelineRoutine(GetDataPath("breast-cancer.txt"), "col=FV1:2-3 col=FV2:3-4 col=FV3:4-5 col=FV4:7-9 col=Label:0",
                new[]
                {
                    "Transforms.LpNormalizer",
                    "Transforms.LpNormalizer",
                    "Transforms.GlobalContrastNormalizer",
                    "Transforms.GlobalContrastNormalizer",
                },
                new[]
                {
                    @"'Column': [
                      {
                        'Name': 'FV1N',
                        'Source': 'FV1'
                      }
                      ]",
                    @"'Column': [
                      {
                        'Name': 'FV2N',
                        'Source': 'FV2'
                      }
                      ],
                      'SubMean': 'false'",
                    @"'Column': [
                      {
                        'Name': 'FV3N',
                        'Source': 'FV3'
                      }
                      ],
                      'UseStd': 'true'",
                    @"'Column': [
                      {
                        'Name': 'FV4N',
                        'Source': 'FV4'
                      },
                      {
                        'Name': 'FV5N',
                        'Source': 'FV4',
                        'Scale': '0.2'
                      }
                      ],
                      'Scale': '0.1'",
                });
        }

        [Fact]
        public void EntryPointGenerateNumber()
        {
            TestEntryPointPipelineRoutine(GetDataPath("breast-cancer.txt"), "col=Label:0",
                new[]
                {
                    "Transforms.RandomNumberGenerator",
                    "Transforms.RandomNumberGenerator",
                },
                new[]
                {
                    @"'Column': [
                      {
                        'Name': 'Random'
                      },
                      {
                        'Name': 'Counter1',
                        'Cnt': 'true'
                      }
                      ],
                      'Seed': '45'",
                    @"'Column': [
                      {
                        'Name': 'Counter2'
                      }
                      ],
                      'Cnt': 'true'",
                });
        }

        [Fact]
        public void EntryPointRangeFilter()
        {
            TestEntryPointPipelineRoutine(GetDataPath("breast-cancer.txt"), "col=Filter:R4:3",
                new[]
                {
                    "Transforms.RowRangeFilter",
                    "Transforms.RowRangeFilter",
                },
                new[]
                {
                    @"'Column': 'Filter',
                      'Min': '3',
                      'Max': '4',
                      'IncludeMax': 'true'",
                    @"'Column': 'Filter',
                      'Min': '2',
                      'Max': '10',
                      'Complement': 'true'",
                });
        }

        [Fact]
        public void EntryPointSkipTakeFilter()
        {
            TestEntryPointPipelineRoutine(GetDataPath("breast-cancer.txt"), "col=Filter:R4:3",
                new[]
                {
                    "Transforms.RowSkipAndTakeFilter",
                    "Transforms.RowTakeFilter",
                    "Transforms.RowSkipFilter",
                },
                new[]
                {
                    @"'Skip': '1',
                      'Take': '20'",
                    @"'Count': '10'",
                    @"'Count': '5'",
                });
        }

        internal void TestEntryPointPipelineRoutine(string dataFile, string schema, string[] xfNames, string[] xfArgs)
        {
            Env.Assert(Utils.Size(xfNames) == Utils.Size(xfArgs));

            var dataPath = GetDataPath(dataFile);
            var outputPath = DeleteOutputPath("model.zip");
            var outputDataPath = DeleteOutputPath("output-data.idv");
            string xfTemplate =
                @"'Name': '{0}',
                    'Inputs': {{
                      'Data': '$data{1}',
                      {2},
                    }},
                    'Outputs': {{
                      'OutputData': '$data{3}',
                      'Model': '$model{1}'
                    }},";

            string inputGraph =
                $@"
                {{
                  'Nodes': [
                    {{
                      'Name': 'Data.CustomTextLoader',
                      'Inputs': {{
                        'InputFile': '$file1',
                        'CustomSchema': '{schema}'
                      }},
                      'Outputs': {{
                        'Data': '$data1'
                      }}
                    }},";

            string models = "";
            string sep = "";
            for (int i = 0; i < Utils.Size(xfNames); i++)
            {
                inputGraph =
                    $@"{inputGraph}
                       {{
                         {string.Format(xfTemplate, xfNames[i], i + 1, xfArgs[i], i + 2)}
                       }},";
                models = $@"{models}{sep}'$model{i + 1}'";

                sep = @",";
            }

            inputGraph =
                $@"{inputGraph}
                    {{
                      'Name': 'Transforms.ModelCombiner',
                      'Inputs': {{
                        'Models': [
                          {models}
                        ]
                      }},
                      'Outputs': {{
                        'OutputModel': '$model'
                      }}
                    }},
                    {{
                      'Name': 'Models.DatasetTransformer',
                      'Inputs': {{
                         'Data': '$data1',
                         'TransformModel': '$model'
                      }},
                      'Outputs': {{
                        'OutputData': '$output'
                      }}
                    }}
                  ],
                  'Inputs' : {{
                    'file1' : '{EscapePath(dataPath)}'
                  }},
                  'Outputs' : {{
                    'model' : '{EscapePath(outputPath)}',
                    'output': '{EscapePath(outputDataPath)}'
                  }}
                }}";

            var jsonPath = DeleteOutputPath("graph.json");
            File.WriteAllLines(jsonPath, new[] { inputGraph });

            var args = new ExecuteGraphCommand.Arguments() { GraphPath = jsonPath };
            var cmd = new ExecuteGraphCommand(Env, args);
            cmd.Run();
        }

        internal void TestEntryPointRoutine(string dataFile, string trainerName, string loader = null, string trainerArgs = null, string[] xfNames = null, string[] xfArgs = null)
        {
            var dataPath = GetDataPath(dataFile);
            var outputPath = DeleteOutputPath("model.zip");
            string xfTemplate =
               @"'Name': '{0}',
                    'Inputs': {{
                      'Data': '$data{1}',
                      {2},
                    }},
                    'Outputs': {{
                      'OutputData': '$data{3}'
                    }}";
            var transforms = "";

            for (int i = 0; i < Utils.Size(xfNames); i++)
            {
                transforms =
                    $@"{transforms}
                       {{
                         {string.Format(xfTemplate, xfNames[i], i + 1, xfArgs[i], i + 2)}
                       }},";
            }
            string inputGraph = string.Format(@"
                {{
                  'Nodes': [
                    {{
                      'Name': 'Data.CustomTextLoader',
                      'Inputs': {{
                        'InputFile': '$file1'
                        {3}
                      }},
                      'Outputs': {{
                        'Data': '$data1'
                      }}
                    }},
                    {5}
                    {{
                      'Name': '{2}',
                      'Inputs': {{
                        'TrainingData': '$data{6}'
                         {4}
                      }},
                      'Outputs': {{
                        'PredictorModel': '$model'
                      }}
                    }}
                  ],
                  'Inputs' : {{
                    'file1' : '{0}'
                  }},
                  'Outputs' : {{
                    'model' : '{1}'
                  }}
                }}", EscapePath(dataPath), EscapePath(outputPath), trainerName,
            string.IsNullOrWhiteSpace(loader) ? "" : string.Format(",'CustomSchema': 'sparse+ {0}'", loader),
            string.IsNullOrWhiteSpace(trainerArgs) ? "" : trainerArgs,
            transforms,
            xfNames != null ? xfNames.Length + 1 : 1
            );

            var jsonPath = DeleteOutputPath("graph.json");
            File.WriteAllLines(jsonPath, new[] { inputGraph });

            var args = new ExecuteGraphCommand.Arguments() { GraphPath = jsonPath };
            var cmd = new ExecuteGraphCommand(Env, args);
            cmd.Run();
        }

        [Fact]
        public void TestInputBuilderBasicArgs()
        {
            var catalog = Env.ComponentCatalog;
            bool success = catalog.TryFindEntryPoint("Transforms.MinMaxNormalizer", out ComponentCatalog.EntryPointInfo info);
            Assert.True(success);
            var inputBuilder = new InputBuilder(Env, info.InputType, catalog);

            var args = new NormalizeTransform.MinMaxArguments()
            {
                Columns = new[]
                {
                    NormalizeTransform.AffineColumn.Parse("A"),
                    new NormalizeTransform.AffineColumn() { Name = "B", Source = "B", EnsureZeroUntouched = false },
                },
                EnsureZeroUntouched = true, // Same as default, should not appear in the generated JSON.
                MaximumExampleCount = 1000
            };

            var inputBindingMap = new Dictionary<string, List<ParameterBinding>>();
            var inputMap = new Dictionary<ParameterBinding, VariableBinding>();

            var parameterBinding = new SimpleParameterBinding("Data");
            inputBindingMap.Add("Data", new List<ParameterBinding>() { parameterBinding });
            inputMap.Add(parameterBinding, new SimpleVariableBinding("data"));

            var result = inputBuilder.GetJsonObject(args, inputBindingMap, inputMap);
            var json = FixWhitespace(result.ToString(Formatting.Indented));

            var expected =
                @"{
  ""Column"": [
    {
      ""Name"": ""A"",
      ""Source"": ""A""
    },
    {
      ""FixZero"": false,
      ""Name"": ""B"",
      ""Source"": ""B""
    }
  ],
  ""MaxTrainingExamples"": 1000,
  ""Data"": ""$data""
}";
            expected = FixWhitespace(expected);
            Assert.Equal(expected, json);
        }

        private static string FixWhitespace(string json)
        {
            return json
                .Trim()
                .Replace("\r", "\n")
                .Replace("\n\n", "\n");
        }

        [Fact]
        public void TestInputBuilderComponentFactories()
        {
            var catalog = Env.ComponentCatalog;
            bool success = catalog.TryFindEntryPoint("Trainers.StochasticDualCoordinateAscentBinaryClassifier", out ComponentCatalog.EntryPointInfo info);
            Assert.True(success);
            var inputBuilder = new InputBuilder(Env, info.InputType, catalog);

            var options = new LegacySdcaBinaryTrainer.Options()
            {
                NormalizeFeatures = NormalizeOption.Yes,
                ConvergenceCheckFrequency = 42
            };

            var inputBindingMap = new Dictionary<string, List<ParameterBinding>>();
            var inputMap = new Dictionary<ParameterBinding, VariableBinding>();

            var parameterBinding = new SimpleParameterBinding("TrainingData");
            inputBindingMap.Add("TrainingData", new List<ParameterBinding>() { parameterBinding });
            inputMap.Add(parameterBinding, new SimpleVariableBinding("data"));

            var result = inputBuilder.GetJsonObject(options, inputBindingMap, inputMap);
            var json = FixWhitespace(result.ToString(Formatting.Indented));

            var expected =
                @"{
  ""ConvergenceCheckFrequency"": 42,
  ""TrainingData"": ""$data"",
  ""NormalizeFeatures"": ""Yes""
}";
            expected = FixWhitespace(expected);
            Assert.Equal(expected, json);

            options.LossFunction = new HingeLoss.Options();
            result = inputBuilder.GetJsonObject(options, inputBindingMap, inputMap);
            json = FixWhitespace(result.ToString(Formatting.Indented));

            expected =
                @"{
  ""LossFunction"": {
    ""Name"": ""HingeLoss""
  },
  ""ConvergenceCheckFrequency"": 42,
  ""TrainingData"": ""$data"",
  ""NormalizeFeatures"": ""Yes""
}";
            expected = FixWhitespace(expected);
            Assert.Equal(expected, json);

            options.LossFunction = new HingeLoss.Options() { Margin = 2 };
            result = inputBuilder.GetJsonObject(options, inputBindingMap, inputMap);
            json = FixWhitespace(result.ToString(Formatting.Indented));

            expected =
                @"{
  ""LossFunction"": {
    ""Name"": ""HingeLoss"",
    ""Settings"": {
      ""Margin"": 2.0
    }
  },
  ""ConvergenceCheckFrequency"": 42,
  ""TrainingData"": ""$data"",
  ""NormalizeFeatures"": ""Yes""
}";
            expected = FixWhitespace(expected);
            Assert.Equal(expected, json);
        }

        [Fact]
        public void EntryPointNormalizeIfNeeded()
        {
            string inputGraph = @"
                {
                  'Nodes': [
                    {
                      'Name': 'Data.CustomTextLoader',
                      'Inputs': {
                        'InputFile': '$file'
                      },
                      'Outputs': {
                        'Data': '$data1'
                      }
                    },
                    {
                      'Name': 'Transforms.ConditionalNormalizer',
                      'Inputs': {
                        'Data': '$data1',
                        'Column': [{ 'Name': 'Features', 'Source': 'Features' }]
                      },
                      'Outputs': {
                        'OutputData': '$data2',
                        'Model': '$transform'
                      }
                    },
                    {
                      'Name': 'Trainers.LogisticRegressionBinaryClassifier',
                      'Inputs': {
                        'TrainingData': '$data2',
                        'NumThreads': 1
                      },
                      'Outputs': {
                        'PredictorModel': '$predictor'
                      }
                    },
                    {
                      'Name': 'Transforms.ManyHeterogeneousModelCombiner',
                      'Inputs': {
                        'TransformModels': ['$transform'],
                        'PredictorModel': '$predictor'
                      },
                      'Outputs': {
                        'PredictorModel': '$model'
                      }
                    }
                  ]
                }";

            JObject graph = JObject.Parse(inputGraph);
            var runner = new GraphRunner(Env, graph[FieldNames.Nodes] as JArray);

            var dataPath = GetDataPath("breast-cancer.txt");
            var inputFile = new SimpleFileHandle(Env, dataPath, false, false);
            runner.SetInput("file", inputFile);

            runner.RunAll();

            var model = runner.GetOutput<PredictorModel>("model");
            Assert.NotNull(model);
        }

        [Fact]
        public void EntryPointTrainTestMacroNoTransformInput()
        {
            string inputGraph = @"
                {
                  'Nodes': [
                    {
                      'Name': 'Data.CustomTextLoader',
                      'Inputs': {
                        'InputFile': '$file'
                      },
                      'Outputs': {
                        'Data': '$data'
                      }
                    },
                    {
                      'Name': 'Transforms.TrainTestDatasetSplitter',
                      'Inputs': {
                        'Data': '$data',
                        'Fraction': 0.8
                      },
                      'Outputs': {
                        'TrainData': '$TrainData',
                        'TestData': '$TestData'
                      }
                    },
                    {
                      'Name': 'Models.TrainTestEvaluator',
                      'Inputs': {
                        'TrainingData': '$TrainData',
                        'TestingData': '$TestData',
                        'Nodes': [
                          {
                            'Name': 'Transforms.ConditionalNormalizer',
                            'Inputs': {
                              'Data': '$data1',
                              'Column': [{ 'Name': 'Features', 'Source': 'Features' }]
                            },
                            'Outputs': {
                              'OutputData': '$data2',
                              'Model': '$transform'
                            }
                          },
                          {
                            'Name': 'Trainers.LogisticRegressionBinaryClassifier',
                            'Inputs': {
                              'TrainingData': '$data2',
                              'NumThreads': 1
                            },
                            'Outputs': {
                              'PredictorModel': '$predictor'
                            }
                          },
                          {
                            'Name': 'Transforms.ManyHeterogeneousModelCombiner',
                            'Inputs': {
                              'TransformModels': ['$transform'],
                              'PredictorModel': '$predictor'
                            },
                            'Outputs': {
                              'PredictorModel': '$model'
                            }
                          }
                        ],
                        'Inputs': {
                          'Data': '$data1'
                        },
                        'Outputs': {
                          'PredictorModel': '$model'
                        }
                      },
                      'Outputs': {
                        'PredictorModel': '$model',
                        'Warnings': '$Warnings',
                        'OverallMetrics': '$OverallMetrics',
                        'PerInstanceMetrics': '$PerInstanceMetrics',
                        'ConfusionMatrix': '$ConfusionMatrix'
                      }
                    },
                  ]
                }";

            JObject graph = JObject.Parse(inputGraph);
            var runner = new GraphRunner(Env, graph[FieldNames.Nodes] as JArray);

            var dataPath = GetDataPath("breast-cancer.txt");
            var inputFile = new SimpleFileHandle(Env, dataPath, false, false);
            runner.SetInput("file", inputFile);

            runner.RunAll();

            var model = runner.GetOutput<PredictorModel>("model");
            Assert.NotNull(model);

            var metrics = runner.GetOutput<IDataView>("OverallMetrics");
            Assert.NotNull(metrics);
            using (var cursor = metrics.GetRowCursorForAllColumns())
            {
                var aucCol = cursor.Schema.GetColumnOrNull("AUC");
                Assert.True(aucCol.HasValue);
                var aucGetter = cursor.GetGetter<double>(aucCol.Value);
                Assert.True(cursor.MoveNext());
                double auc = 0;
                aucGetter(ref auc);
                Assert.True(auc > 0.99);
            }
        }

        [Fact]
        public void EntryPointKMeans()
        {
            TestEntryPointRoutine("Train-Tiny-28x28.txt", "Trainers.KMeansPlusPlusClusterer", "col=Weight:R4:0 col=Features:R4:1-784", ",'InitializationAlgorithm':'KMeansPlusPlus'");
        }

        [Fact]
        public void EntryPointTrainTestMacro()
        {
            string inputGraph = @"
                {
                  'Nodes': [
                    {
                      'Name': 'Data.CustomTextLoader',
                      'Inputs': {
                        'InputFile': '$file'
                      },
                      'Outputs': {
                        'Data': '$data'
                      }
                    },
                    {
                      'Name': 'Transforms.TrainTestDatasetSplitter',
                      'Inputs': {
                        'Data': '$data',
                        'Fraction': 0.8
                      },
                      'Outputs': {
                        'TrainData': '$TrainData',
                        'TestData': '$TestData'
                      }
                    },
                    {
                        'Name': 'Transforms.ConditionalNormalizer',
                        'Inputs': {
                            'Data': '$TrainData',
                            'Column': [{ 'Name': 'Features', 'Source': 'Features' }]
                        },
                        'Outputs': {
                            'OutputData': '$data2',
                            'Model': '$transform'
                        }
                    },
                    {
                      'Name': 'Models.TrainTestEvaluator',
                      'Inputs': {
                        'TrainingData': '$data2',
                        'TestingData': '$TestData',
                        'TransformModel': '$transform',
                        'Nodes': [                          
                          {
                            'Name': 'Trainers.LogisticRegressionBinaryClassifier',
                            'Inputs': {
                              'TrainingData': '$data1',
                              'NumThreads': 1
                            },
                            'Outputs': {
                              'PredictorModel': '$model'
                            }
                          }
                        ],
                        'Inputs': {
                          'Data': '$data1'
                        },
                        'Outputs': {
                          'PredictorModel': '$model'
                        }
                      },
                      'Outputs': {
                        'PredictorModel': '$model',
                        'Warnings': '$Warnings',
                        'OverallMetrics': '$OverallMetrics',
                        'PerInstanceMetrics': '$PerInstanceMetrics',
                        'ConfusionMatrix': '$ConfusionMatrix'
                      }
                    },
                  ]
                }";

            JObject graph = JObject.Parse(inputGraph);
            var runner = new GraphRunner(Env, graph[FieldNames.Nodes] as JArray);

            var dataPath = GetDataPath("breast-cancer.txt");
            var inputFile = new SimpleFileHandle(Env, dataPath, false, false);
            runner.SetInput("file", inputFile);

            runner.RunAll();

            var model = runner.GetOutput<PredictorModel>("model");
            Assert.NotNull(model);

            var metrics = runner.GetOutput<IDataView>("OverallMetrics");
            Assert.NotNull(metrics);
            using (var cursor = metrics.GetRowCursorForAllColumns())
            {
                var aucCol = cursor.Schema.GetColumnOrNull("AUC");
                Assert.True(aucCol.HasValue);
                var aucGetter = cursor.GetGetter<double>(aucCol.Value);
                Assert.True(cursor.MoveNext());
                double auc = 0;
                aucGetter(ref auc);
                Assert.True(auc > 0.99);
            }
        }

        [Fact]
        public void EntryPointChainedTrainTestMacros()
        {
            string inputGraph = @"
                {
                  'Nodes': [
                    {
                      'Name': 'Data.CustomTextLoader',
                      'Inputs': {
                        'InputFile': '$file'
                      },
                      'Outputs': {
                        'Data': '$data'
                      }
                    },
                    {
                      'Name': 'Transforms.TrainTestDatasetSplitter',
                      'Inputs': {
                        'Data': '$data',
                        'Fraction': 0.8
                      },
                      'Outputs': {
                        'TrainData': '$TrainData',
                        'TestData': '$TestData'
                      }
                    },
                    {
                        'Name': 'Transforms.ConditionalNormalizer',
                        'Inputs': {
                            'Data': '$TrainData',
                            'Column': [{ 'Name': 'Features', 'Source': 'Features' }]
                        },
                        'Outputs': {
                            'OutputData': '$data2',
                            'Model': '$transform1'
                        }
                    },
                    {
                    'Name': 'Transforms.ColumnCopier',
                    'Inputs': {
                        'Column': [
                            {
                                'Name': 'Features2',
                                'Source': 'Features'

                            }
                        ],
                        'Data': '$data2'
                    },
                    'Outputs': {
                        'OutputData': '$data3',
                        'Model': '$transform2'
                        }
                    },
                    {
                        'Name': 'Transforms.ModelCombiner',
                        'Inputs': {
                            'Models': [
                                '$transform1',
                                '$transform2'
                            ]
                        },
                        'Outputs': {
                            'OutputModel': '$CombinedModel'
                        }
                    },
                    {
                      'Name': 'Models.TrainTestEvaluator',
                      'Inputs': {
                        'TrainingData': '$data3',
                        'TestingData': '$TestData',
                        'TransformModel': '$CombinedModel',
                        'Nodes': [                          
                          {
                            'Name': 'Trainers.LogisticRegressionBinaryClassifier',
                            'Inputs': {
                              'TrainingData': '$data1',
                              'NumThreads': 1
                            },
                            'Outputs': {
                              'PredictorModel': '$model'
                            }
                          }
                        ],
                        'Inputs': {
                          'Data': '$data1'
                        },
                        'Outputs': {
                          'PredictorModel': '$model'
                        }
                      },
                      'Outputs': {
                        'PredictorModel': '$model',
                        'Warnings': '$Warnings',
                        'OverallMetrics': '$OverallMetrics',
                        'PerInstanceMetrics': '$PerInstanceMetrics',
                        'ConfusionMatrix': '$ConfusionMatrix'
                      }
                    },
                    {
                      'Name': 'Models.TrainTestEvaluator',
                      'Inputs': {
                        'TrainingData': '$data3',
                        'TestingData': '$TestData',
                        'TransformModel': '$CombinedModel',
                        'Nodes': [                          
                          {
                            'Name': 'Trainers.StochasticGradientDescentBinaryClassifier',
                            'Inputs': {
                              'TrainingData': '$data4',
                              'NumThreads': 1
                            },
                            'Outputs': {
                              'PredictorModel': '$model2'
                            }
                          }
                        ],
                        'Inputs': {
                          'Data': '$data4'
                        },
                        'Outputs': {
                          'PredictorModel': '$model2'
                        }
                      },
                      'Outputs': {
                        'PredictorModel': '$model2',
                        'Warnings': '$Warnings2',
                        'OverallMetrics': '$OverallMetrics2',
                        'PerInstanceMetrics': '$PerInstanceMetrics2',
                        'ConfusionMatrix': '$ConfusionMatrix2'
                      }
                    },
                  ]
                }";

            JObject graph = JObject.Parse(inputGraph);
            var runner = new GraphRunner(Env, graph[FieldNames.Nodes] as JArray);

            var dataPath = GetDataPath("breast-cancer.txt");
            var inputFile = new SimpleFileHandle(Env, dataPath, false, false);
            runner.SetInput("file", inputFile);

            runner.RunAll();

            var model = runner.GetOutput<PredictorModel>("model");
            Assert.NotNull(model);

            model = runner.GetOutput<PredictorModel>("model2");
            Assert.NotNull(model);

            var metrics = runner.GetOutput<IDataView>("OverallMetrics");

            Action<IDataView> validateAuc = (metricsIdv) =>
            {
                Assert.NotNull(metricsIdv);
                using (var cursor = metricsIdv.GetRowCursorForAllColumns())
                {
                    var aucCol = cursor.Schema.GetColumnOrNull("AUC");
                    var aucGetter = cursor.GetGetter<double>(aucCol.Value);
                    Assert.True(cursor.MoveNext());
                    double auc = 0;
                    aucGetter(ref auc);
                    Assert.True(auc > 0.99);
                }
            };

            validateAuc(metrics);

            metrics = runner.GetOutput<IDataView>("OverallMetrics2");
            validateAuc(metrics);
        }

        [Fact]
        public void EntryPointChainedCrossValMacros()
        {
            string inputGraph = @"
                {
                  'Nodes': [
                    {
                      'Name': 'Data.CustomTextLoader',
                      'Inputs': {
                        'InputFile': '$file'
                      },
                      'Outputs': {
                        'Data': '$data'
                      }
                    },
                    {
                        'Name': 'Transforms.ConditionalNormalizer',
                        'Inputs': {
                            'Data': '$data',
                            'Column': [{ 'Name': 'Features', 'Source': 'Features' }]
                        },
                        'Outputs': {
                            'OutputData': '$data2',
                            'Model': '$transform1'
                        }
                    },
                    {
                    'Name': 'Transforms.ColumnCopier',
                    'Inputs': {
                        'Column': [
                            {
                                'Name': 'Features2',
                                'Source': 'Features'

                            }
                        ],
                        'Data': '$data2'
                    },
                    'Outputs': {
                        'OutputData': '$data3',
                        'Model': '$transform2'
                        }
                    },
                    {
                        'Name': 'Transforms.ModelCombiner',
                        'Inputs': {
                            'Models': [
                                '$transform1',
                                '$transform2'
                            ]
                        },
                        'Outputs': {
                            'OutputModel': '$CombinedModel'
                        }
                    },
                    {
                      'Name': 'Models.CrossValidator',
                      'Inputs': {
                        'Data': '$data3',
                        'TransformModel': '$CombinedModel',
                        'Kind': 'SignatureBinaryClassifierTrainer',
                        'NumFolds': 3,
                        'Nodes': [                          
                          {
                            'Name': 'Trainers.LogisticRegressionBinaryClassifier',
                            'Inputs': {
                              'TrainingData': '$data6',
                              'NumThreads': 1
                            },
                            'Outputs': {
                              'PredictorModel': '$model'
                            }
                          }
                        ],
                        'Inputs': {
                          'Data': '$data6'
                        },
                        'Outputs': {
                          'PredictorModel': '$model'
                        }
                      },
                      'Outputs': {
                        'PredictorModel': '$model',
                        'Warnings': '$Warnings',
                        'OverallMetrics': '$OverallMetrics',
                        'PerInstanceMetrics': '$PerInstanceMetrics',
                        'ConfusionMatrix': '$ConfusionMatrix'
                      }
                    },
                    {
                      'Name': 'Models.CrossValidator',
                      'Inputs': {
                        'Data': '$data3',
                        'TransformModel': '$CombinedModel',
                        'Kind': 'SignatureBinaryClassifierTrainer',
                        'Nodes': [
                            {
                                'Name': 'Transforms.ColumnCopier',
                                'Inputs': {
                                    'Column': [
                                        {
                                            'Name': 'Features3',
                                            'Source': 'Features'

                                        }
                                    ],
                                    'Data': '$data4'
                                },
                                'Outputs': {
                                    'OutputData': '$data5',
                                    'Model': '$transform3'
                                    }
                               },
                              {
                                'Name': 'Trainers.StochasticDualCoordinateAscentBinaryClassifier',
                                'Inputs': {
                                  'TrainingData': '$data5',
                                  'NumThreads': 1
                                },
                                'Outputs': {
                                  'PredictorModel': '$predictor'
                                }
                              },
                            {
                                'Name': 'Transforms.ManyHeterogeneousModelCombiner',
                                'Inputs': {
                                    'TransformModels': [
                                        '$transform3'
                                    ],
                                    'PredictorModel': '$predictor'
                                },
                                'Outputs': {
                                    'PredictorModel': '$model2'
                                }
                            }
                        ],
                        'Inputs': {
                          'Data': '$data4'
                        },
                        'Outputs': {
                          'PredictorModel': '$model2'
                        }
                      },
                      'Outputs': {
                        'PredictorModel': '$model2',
                        'Warnings': '$Warnings2',
                        'OverallMetrics': '$OverallMetrics2',
                        'PerInstanceMetrics': '$PerInstanceMetrics2',
                        'ConfusionMatrix': '$ConfusionMatrix2'
                      }
                    },   
                  ]
                }";

            JObject graph = JObject.Parse(inputGraph);
            var runner = new GraphRunner(Env, graph[FieldNames.Nodes] as JArray);

            var dataPath = GetDataPath("breast-cancer.txt");
            var inputFile = new SimpleFileHandle(Env, dataPath, false, false);
            runner.SetInput("file", inputFile);

            runner.RunAll();

            var model = runner.GetOutput<PredictorModel[]>("model");
            Assert.NotNull(model[0]);

            model = runner.GetOutput<PredictorModel[]>("model2");
            Assert.NotNull(model[0]);

            var metrics = runner.GetOutput<IDataView>("OverallMetrics");

            Action<IDataView> aucValidate = (metricsIdv) =>
            {
                Assert.NotNull(metricsIdv);
                using (var cursor = metrics.GetRowCursorForAllColumns())
                {
                    var aucColumn = cursor.Schema.GetColumnOrNull("AUC");
                    Assert.True(aucColumn.HasValue);
                    var aucGetter = cursor.GetGetter<double>(aucColumn.Value);
                    Assert.True(cursor.MoveNext());
                    double auc = 0;
                    aucGetter(ref auc);
                    Assert.True(auc > 0.99);
                }
            };

            aucValidate(metrics);

            metrics = runner.GetOutput<IDataView>("OverallMetrics2");
            aucValidate(metrics);
        }

        [Fact]
        public void EntryPointSerialization()
        {
            string inputGraph = @"
                {
                  'Nodes': [
                    {
                      'Name': 'Data.CustomTextLoader',
                      'Inputs': {
                        'InputFile': '$file'
                      },
                      'Outputs': {
                        'Data': '$data1'
                      }
                    },
                    {
                      'Name': 'Transforms.ConditionalNormalizer',
                      'Inputs': {
                        'Data': '$data1',
                        'Column': [{ 'Name': 'Features', 'Source': 'Features' }]
                      },
                      'Outputs': {
                        'OutputData': '$data2',
                        'Model': '$transform'
                      }
                    },
                    {
                      'Name': 'Trainers.LogisticRegressionBinaryClassifier',
                      'Inputs': {
                        'TrainingData': '$data2',
                        'NumThreads': 1
                      },
                      'Outputs': {
                        'PredictorModel': '$predictor'
                      }
                    },
                    {
                      'Name': 'Transforms.ManyHeterogeneousModelCombiner',
                      'Inputs': {
                        'TransformModels': ['$transform'],
                        'PredictorModel': '$predictor'
                      },
                      'Outputs': {
                        'PredictorModel': '$model'
                      }
                    }
                  ]
                }";

            JObject graphJson = JObject.Parse(inputGraph);
            var graph = new EntryPointGraph(Env, graphJson[FieldNames.Nodes] as JArray);
            // Serialize the nodes with ToJson() and then executing them to ensure serialization working correctly.
            var nodes = new JArray(graph.AllNodes.Select(node => node.ToJson()));
            var runner = new GraphRunner(Env, nodes);

            var dataPath = GetDataPath("breast-cancer.txt");
            var inputFile = new SimpleFileHandle(Env, dataPath, false, false);
            runner.SetInput("file", inputFile);

            runner.RunAll();

            var model = runner.GetOutput<PredictorModel>("model");
            Assert.NotNull(model);
        }

        [Fact]
        public void EntryPointNodeSchedulingFields()
        {
            string inputGraph = @"
                {
                  'Nodes': [
                    {
                      'Name': 'Data.CustomTextLoader',
                      'StageId': '5063dee8f19c4dd89a1fc3a9da5351a7',
                      'Inputs': {
                        'InputFile': '$file'
                      },
                      'Outputs': {
                        'Data': '$data1'
                      }
                    },
                    {
                      'Name': 'Transforms.ConditionalNormalizer',
                      'StageId': '2',
                      'Cost': 2.12,
                      'Inputs': {
                        'Data': '$data1',
                        'Column': [{ 'Name': 'Features', 'Source': 'Features' }]
                      },
                      'Outputs': {
                        'OutputData': '$data2',
                        'Model': '$transform'
                      }
                    },
                    {
                      'Name': 'Trainers.LogisticRegressionBinaryClassifier',
                      'Checkpoint': true,
                      'Cost': 3.14159,
                      'Inputs': {
                        'TrainingData': '$data2',
                        'NumThreads': 1
                      },
                      'Outputs': {
                        'PredictorModel': '$predictor'
                      }
                    }
                  ]
                }";
            JObject graphJson = JObject.Parse(inputGraph);
            var graph = new EntryPointGraph(Env, graphJson[FieldNames.Nodes] as JArray);
            for (int i = 0; i < 2; i++)
            {
                var nodes = graph.AllNodes.ToArray();
                Assert.False(nodes[0].Checkpoint);
                Assert.True(float.IsNaN(nodes[0].Cost));
                Assert.True(nodes[0].StageId == "5063dee8f19c4dd89a1fc3a9da5351a7");

                Assert.False(nodes[1].Checkpoint);
                Assert.True(nodes[1].Cost > 2);
                Assert.True(nodes[1].StageId == "2");

                Assert.True(nodes[2].Checkpoint);
                Assert.True(nodes[2].Cost > 3);
                Assert.True(nodes[2].StageId == "");

                // Serialize the graph and verify again.
                var serNodes = new JArray(graph.AllNodes.Select(node => node.ToJson()));
                graph = new EntryPointGraph(Env, serNodes);
            }
        }

        [Fact]
        public void EntryPointLinearPredictorSummary()
        {
            var dataPath = GetDataPath("breast-cancer-withheader.txt");
            var inputFile = new SimpleFileHandle(Env, dataPath, false, false);

            var dataView = EntryPoints.ImportTextData.TextLoader(Env, new EntryPoints.ImportTextData.LoaderInput()
            {
                Arguments =
                {
                    Separators = new []{'\t' },
                    HasHeader = true,
                    Columns = new[]
                    {
                        new TextLoader.Column("Label", DataKind.Single, 0),
                        new TextLoader.Column("Features", DataKind.Single, new [] { new TextLoader.Range(1, 9) })
                    }
                },

                InputFile = inputFile,
            }).Data;

            var lrInput = new LbfgsLogisticRegressionBinaryTrainer.Options
            {
                TrainingData = dataView,
                NormalizeFeatures = NormalizeOption.Yes,
                NumberOfThreads = 1,
                ShowTrainingStatistics = true,
                ComputeStandardDeviation = new ComputeLRTrainingStdThroughMkl()
            };
            var model = LbfgsLogisticRegressionBinaryTrainer.TrainBinary(Env, lrInput).PredictorModel;

            var mcLrInput = new LbfgsMaximumEntropyMulticlassTrainer.Options
            {
                TrainingData = dataView,
                NormalizeFeatures = NormalizeOption.Yes,
                NumberOfThreads = 1,
                ShowTrainingStatistics = true
            };
            var mcModel = LbfgsMaximumEntropyMulticlassTrainer.TrainMulticlass(Env, mcLrInput).PredictorModel;

            var output = SummarizePredictor.Summarize(Env,
                new SummarizePredictor.Input() { PredictorModel = model });

            var mcOutput = SummarizePredictor.Summarize(Env,
                new SummarizePredictor.Input() { PredictorModel = mcModel });

            using (var ch = Env.Register("LinearPredictorSummary").Start("Save Data Views"))
            {
                var weights = DeleteOutputPath(@"../Common/EntryPoints", "lr-weights.txt");
                var saver = Env.CreateSaver("Text");
                using (var file = Env.CreateOutputFile(weights))
                    DataSaverUtils.SaveDataView(ch, saver, output.Summary, file);

                var stats = DeleteOutputPath(@"../Common/EntryPoints", "lr-stats.txt");
                using (var file = Env.CreateOutputFile(stats))
                    DataSaverUtils.SaveDataView(ch, saver, output.Stats, file);

                weights = DeleteOutputPath(@"../Common/EntryPoints", "mc-lr-weights.txt");
                using (var file = Env.CreateOutputFile(weights))
                    DataSaverUtils.SaveDataView(ch, saver, mcOutput.Summary, file);

                stats = DeleteOutputPath(@"../Common/EntryPoints", "mc-lr-stats.txt");
                using (var file = Env.CreateOutputFile(stats))
                    DataSaverUtils.SaveDataView(ch, saver, mcOutput.Stats, file);
            }

            CheckEquality(@"../Common/EntryPoints", "lr-weights.txt", digitsOfPrecision: 4);
            CheckEquality(@"../Common/EntryPoints", "lr-stats.txt", digitsOfPrecision: 3);
            CheckEquality(@"../Common/EntryPoints", "mc-lr-weights.txt", digitsOfPrecision: 3);
            CheckEquality(@"../Common/EntryPoints", "mc-lr-stats.txt", digitsOfPrecision: 5);
            Done();
        }

        [Fact]
        public void EntryPointPcaPredictorSummary()
        {
            var dataPath = GetDataPath("MNIST.Train.0-class.tiny.txt");
            using (var inputFile = new SimpleFileHandle(Env, dataPath, false, false))
            {
                var dataView = EntryPoints.ImportTextData.TextLoader(Env, new EntryPoints.ImportTextData.LoaderInput()
                {
                    Arguments =
                {
                    AllowSparse = true,
                    Separators = new []{'\t' },
                    HasHeader = false,
                    Columns = new[]
                    {
                        new TextLoader.Column("Features", DataKind.Single, new [] { new TextLoader.Range(1, 784) })
                    }
                },

                    InputFile = inputFile,
                }).Data;

                var pcaInput = new RandomizedPcaTrainer.Options
                {
                    TrainingData = dataView,
                };
                var model = RandomizedPcaTrainer.TrainPcaAnomaly(Env, pcaInput).PredictorModel;

                var output = SummarizePredictor.Summarize(Env,
                    new SummarizePredictor.Input() { PredictorModel = model });

                using (var ch = Env.Register("PcaPredictorSummary").Start("Save Data Views"))
                {
                    var weights = DeleteOutputPath(@"../Common/EntryPoints", "pca-weights.txt");
                    var saver = Env.CreateSaver("Text");
                    using (var file = Env.CreateOutputFile(weights))
                        DataSaverUtils.SaveDataView(ch, saver, output.Summary, file);
                }

                CheckEquality(@"../Common/EntryPoints", "pca-weights.txt", digitsOfPrecision: 4);
                Done();
            }
        }

        [Fact]
        public void EntryPointPrepareLabelConvertPredictedLabel()
        {
            var dataPath = GetDataPath("iris.data");
            var outputPath = DeleteOutputPath("prepare-label-data.idv");
            string inputGraph = string.Format(@"
                {{
                  'Nodes': [
                    {{
                      'Name': 'Data.CustomTextLoader',
                      'Inputs': {{
                        'InputFile': '$file1',
                        'CustomSchema': 'sep=comma col=Label:TX:4 col=Features:Num:0-3'
                      }},
                      'Outputs': {{
                        'Data': '$data1'
                      }}
                    }},
                    {{
                      'Name': 'Transforms.LabelColumnKeyBooleanConverter',
                      'Inputs': {{
                        'Data': '$data1',
                        'LabelColumn': 'Label'
                      }},
                      'Outputs': {{
                        'OutputData': '$data2'
                      }}
                    }},
                    {{
                      'Name': 'Trainers.LogisticRegressionClassifier',
                      'Inputs': {{
                        'Data': '$data2'
                      }},
                      'Outputs': {{
                        'PredictorModel': '$model'
                      }}
                    }},
                    {{
                      'Name': 'Transforms.DatasetScorer',
                      'Inputs': {{
                        'Data': '$data2',
                        'PredictorModel': '$model'
                      }},
                      'Outputs': {{
                        'ScoredData': '$data3'
                      }}
                    }},
                    {{
                      'Name': 'Transforms.PredictedLabelColumnOriginalValueConverter',
                      'Inputs': {{
                        'Data': '$data3',
                        'PredictedLabelColumn': 'PredictedLabel'
                      }},
                      'Outputs': {{
                        'OutputData': '$data4'
                      }}
                    }},
                  ],
                  'Inputs' : {{
                    'file1' : '{0}'
                  }},
                  'Outputs' : {{
                    'data4' : '{1}'
                  }}
                }}", EscapePath(dataPath), EscapePath(outputPath));

            var jsonPath = DeleteOutputPath("graph.json");
            File.WriteAllLines(jsonPath, new[] { inputGraph });

            var args = new ExecuteGraphCommand.Arguments() { GraphPath = jsonPath };
            var cmd = new ExecuteGraphCommand(Env, args);
            cmd.Run();

            using (var loader = new BinaryLoader(Env, new BinaryLoader.Arguments(), outputPath))
            {
                using (var cursor = loader.GetRowCursorForAllColumns())
                {
                    ReadOnlyMemory<char> predictedLabel = default;

                    var predictedLabelCol = loader.Schema.GetColumnOrNull("PredictedLabel");
                    Assert.True(predictedLabelCol.HasValue);
                    var predictedLabelGetter = cursor.GetGetter<ReadOnlyMemory<char>>(predictedLabelCol.Value);

                    while (cursor.MoveNext())
                    {
                        predictedLabelGetter(ref predictedLabel);
                        Assert.True(ReadOnlyMemoryUtils.EqualsStr("Iris-setosa", predictedLabel)
                            || ReadOnlyMemoryUtils.EqualsStr("Iris-versicolor", predictedLabel)
                            || ReadOnlyMemoryUtils.EqualsStr("Iris-virginica", predictedLabel));
                    }
                }
            }
        }

        [Fact]
        public void EntryPointTreeLeafFeaturizer()
        {
            var dataPath = GetDataPath("adult.tiny.with-schema.txt");
            var inputFile = new SimpleFileHandle(Env, dataPath, false, false);
#pragma warning disable 0618
            var dataView = EntryPoints.ImportTextData.ImportText(Env, new EntryPoints.ImportTextData.Input { InputFile = inputFile }).Data;
#pragma warning restore 0618
            var cat = Categorical.CatTransformDict(Env, new OneHotEncodingTransformer.Options()
            {
                Data = dataView,
                Columns = new[] { new OneHotEncodingTransformer.Column { Name = "Categories", Source = "Categories" } }
            });
            var concat = SchemaManipulation.ConcatColumns(Env, new ColumnConcatenatingTransformer.Options()
            {
                Data = cat.OutputData,
                Columns = new[] { new ColumnConcatenatingTransformer.Column { Name = "Features", Source = new[] { "Categories", "NumericFeatures" } } }
            });

            var fastTree = Trainers.FastTree.FastTree.TrainBinary(Env, new FastTreeBinaryTrainer.Options
            {
                FeatureColumnName = "Features",
                NumberOfTrees = 5,
                NumberOfLeaves = 4,
                LabelColumnName = DefaultColumnNames.Label,
                TrainingData = concat.OutputData
            });

            var combine = ModelOperations.CombineModels(Env, new ModelOperations.PredictorModelInput()
            {
                PredictorModel = fastTree.PredictorModel,
                TransformModels = new[] { cat.Model, concat.Model }
            });

            var treeLeaf = TreeFeaturize.Featurizer(Env, new TreeEnsembleFeaturizerTransform.ArgumentsForEntryPoint
            {
                Data = dataView,
                PredictorModel = combine.PredictorModel
            });

            var view = treeLeaf.OutputData;
            var treesCol = view.Schema.GetColumnOrNull("Trees");
            Assert.True(treesCol.HasValue);

            var leavesCol = view.Schema.GetColumnOrNull("Leaves");
            Assert.True(leavesCol.HasValue);

            var pathsCol = view.Schema.GetColumnOrNull("Paths");
            Assert.True(pathsCol.HasValue);


            VBuffer<float> treeValues = default(VBuffer<float>);
            VBuffer<float> leafIndicators = default(VBuffer<float>);
            VBuffer<float> pathIndicators = default(VBuffer<float>);
            using (var curs = view.GetRowCursor(treesCol.Value, leavesCol.Value, pathsCol.Value))
            {
                var treesGetter = curs.GetGetter<VBuffer<float>>(treesCol.Value);
                var leavesGetter = curs.GetGetter<VBuffer<float>>(leavesCol.Value);
                var pathsGetter = curs.GetGetter<VBuffer<float>>(pathsCol.Value);
                while (curs.MoveNext())
                {
                    treesGetter(ref treeValues);
                    leavesGetter(ref leafIndicators);
                    pathsGetter(ref pathIndicators);

                    Assert.Equal(5, treeValues.Length);
                    Assert.Equal(5, treeValues.GetValues().Length);
                    Assert.Equal(20, leafIndicators.Length);
                    Assert.Equal(5, leafIndicators.GetValues().Length);
                    Assert.Equal(15, pathIndicators.Length);
                }
            }
        }

        [Fact]
        public void EntryPointWordEmbeddings()
        {
            string dataFile = DeleteOutputPath("SavePipe", "SavePipeTextWordEmbeddings-SampleText.txt");
            File.WriteAllLines(dataFile, new[] {
                "The quick brown fox jumps over the lazy dog.",
                "The five boxing wizards jump quickly."
            });
            var inputFile = new SimpleFileHandle(Env, dataFile, false, false);
            var dataView = EntryPoints.ImportTextData.TextLoader(Env, new EntryPoints.ImportTextData.LoaderInput()
            {
                Arguments =
                {
                    Separators = new []{' '},
                    Columns = new[]
                    {
                        new TextLoader.Column("Text", DataKind.String,
                            new [] { new TextLoader.Range() { Min = 0, VariableEnd=true, ForceVector=true} })
                    }
                },
                InputFile = inputFile,
            }).Data;
            var embedding = Transforms.Text.TextAnalytics.WordEmbeddings(Env, new WordEmbeddingTransformer.Options()
            {
                Data = dataView,
                Columns = new[] { new WordEmbeddingTransformer.Column { Name = "Features", Source = "Text" } },
                ModelKind = WordEmbeddingEstimator.PretrainedModelKind.SentimentSpecificWordEmbedding
            });
            var result = embedding.OutputData;
            using (var cursor = result.GetRowCursorForAllColumns())
            {
                var featColumn = result.Schema.GetColumnOrNull("Features");
                Assert.True(featColumn.HasValue);
                var featGetter = cursor.GetGetter<VBuffer<float>>(featColumn.Value);
                VBuffer<float> feat = default;
                while (cursor.MoveNext())
                {
                    featGetter(ref feat);
                    Assert.Equal(150, feat.GetValues().Length);
                    Assert.NotEqual(0, feat.GetValues()[0]);
                }
            }
        }

        [Fact(Skip = "Needs real time series dataset. https://github.com/dotnet/machinelearning/issues/1120")]
        public void EntryPointSsaChangePoint()
        {
            TestEntryPointPipelineRoutine(GetDataPath(Path.Combine("Timeseries", "A4Benchmark-TS1.csv")), "sep=, col=Features:R4:1 header=+",
                new[]
                {
                    "TimeSeriesProcessingEntryPoints.SsaChangePointDetector",
                    "TimeSeriesProcessingEntryPoints.SsaChangePointDetector",
                },
                new[]
                {
                    @"'Src': 'Features',
                      'Name': 'Anomaly',
                      'Twnd': '500',
                      'Swnd': '50',
                      'Cnf': '93',
                      'Wnd': '20',
                      'Mart': 'Power',
                      'Eps': '0.1'",
                    @"'Src': 'Features',
                      'Name': 'Anomaly2',
                      'Twnd': '500',
                      'Swnd': '50',
                      'Cnf': '93',
                      'Wnd': '20',
                      'Mart': 'Mixture'"
                });
        }

        [Fact]
        public void EntryPointIidSpikeDetector()
        {
            TestEntryPointPipelineRoutine(GetDataPath(Path.Combine("Timeseries", "real_1.csv")), "sep=, col=Features:R4:1 header=+",
                new[]
                {
                    "TimeSeriesProcessingEntryPoints.IidSpikeDetector",
                    "TimeSeriesProcessingEntryPoints.IidSpikeDetector",
                },
                new[]
                {
                    @"'Src': 'Features',
                      'Name': 'Anomaly',
                      'Cnf': '99.5',
                      'Wnd': '200',
                      'Side': 'Positive'",
                    @"'Src': 'Features',
                      'Name': 'Anomaly2',
                      'Cnf': '99.5',
                      'Wnd': '200',
                      'Side': 'Negative'",
                });
        }

        [Fact(Skip = "Needs real time series dataset. https://github.com/dotnet/machinelearning/issues/1120")]
        public void EntryPointSsaSpikeDetector()
        {
            TestEntryPointPipelineRoutine(GetDataPath(Path.Combine("Timeseries", "A4Benchmark-TS2.csv")), "sep=, col=Features:R4:1 header=+",
                new[]
                {
                    "TimeSeriesProcessingEntryPoints.SsaSpikeDetector",
                    "TimeSeriesProcessingEntryPoints.SsaSpikeDetector",
                    "TimeSeriesProcessingEntryPoints.SsaSpikeDetector",
                },
                new[]
                {
                    @"'Src': 'Features',
                      'Name': 'Anomaly',
                      'Twnd': '500',
                      'Swnd': '50',
                      'Err': 'SignedDifference',
                      'Cnf': '99.5',
                      'Wnd': '100',
                      'Side': 'Negative'",
                    @"'Src': 'Features',
                      'Name': 'Anomaly2',
                      'Twnd': '500',
                      'Swnd': '50',
                      'Err': 'SignedDifference',
                      'Cnf': '99.5',
                      'Wnd': '100',
                      'Side': 'Positive'",
                    @"'Src': 'Features',
                      'Name': 'Anomaly3',
                      'Twnd': '500',
                      'Swnd': '50',
                      'Err': 'SignedDifference',
                      'Cnf': '99.5',
                      'Wnd': '100'",
                });
        }

        [Fact]
        public void EntryPointPercentileThreshold()
        {
            TestEntryPointPipelineRoutine(GetDataPath("breast-cancer.txt"), "col=Input:R4:1",
                new[]
                {
                    "TimeSeriesProcessingEntryPoints.PercentileThresholdTransform"
                },
                new[]
                {
                    @"'Src': 'Input',
                      'Name': 'Output',
                      'Wnd': '10',
                      'Pcnt': '10'"
                });
        }

        [Fact]
        public void EntryPointPValue()
        {
            TestEntryPointPipelineRoutine(GetDataPath("breast-cancer.txt"), "col=Input:R4:1",
                new[]
                {
                    "TimeSeriesProcessingEntryPoints.PValueTransform"
                },
                new[]
                {
                    @"'Src': 'Input',
                      'Name': 'Output',
                      'Wnd': '10'"
                });
        }

        [Fact]
        public void EntryPointSlidingWindow()
        {
            TestEntryPointPipelineRoutine(GetDataPath("breast-cancer.txt"), "col=Input:R4:1",
                new[]
                {
                    "TimeSeriesProcessingEntryPoints.SlidingWindowTransform",
                    "TimeSeriesProcessingEntryPoints.SlidingWindowTransform",
                    "TimeSeriesProcessingEntryPoints.SlidingWindowTransform",
                    "TimeSeriesProcessingEntryPoints.SlidingWindowTransform",
                },
                new[]
                {
                    @"'Src': 'Input',
                      'Name': 'Output',
                      'Wnd': '3',
                      'L': '0'",
                    @"'Src': 'Input',
                      'Name': 'Output1',
                      'Wnd': '1',
                      'L': '1'",
                    @"'Src': 'Input',
                      'Name': 'Output2',
                      'Wnd': '1',
                      'L': '2'",
                    @"'Src': 'Input',
                      'Name': 'Output3',
                      'Wnd': '2',
                      'L': '1'"
                });
        }

        [Fact]
        public void EntryPointHashJoinCountTable()
        {
            TestEntryPointPipelineRoutine(GetDataPath("breast-cancer.txt"), "col=Text:Text:1-9 col=Label:0",
                new[]
                {
                    "Transforms.HashConverter",
                },
                new[]
                {
                    @"'Column': [
                      {
                        'Name': 'Temp',
                        'Src': 'Text'
                      },
                      {
                        'Name': 'Temp2',
                        'Src': 'Text',
                        'CustomSlotMap': '0,1;2,3,4,5'
                      }

                      ]"
                });
        }

        [Fact]
        public void TestSimpleExperiment()
        {
            var dataPath = GetDataPath("adult.tiny.with-schema.txt");
            string inputGraph = @"{
                'Nodes':
                [{
                        'Name': 'Data.TextLoader',
                        'Inputs': {
                            'InputFile': '$inputFile',
                            'Arguments': {
                                'UseThreads': true,
                                'HeaderFile': null,
                                'MaxRows': null,
                                'AllowQuoting': false,
                                'AllowSparse': false,
                                'InputSize': null,
                                'Separator': [
                                    '\t'
                                ],
                                'Column': null,
                                'TrimWhitespace': false,
                                'HasHeader': false
                            }
                        },
                        'Outputs': {
                            'Data': '$Var_642faec2bf064255bc9a2b1044e9d116'
                        }
                    }, {
                        'Name': 'Transforms.MinMaxNormalizer',
                        'Inputs': {
                            'Column': [{
                                    'FixZero': null,
                                    'MaxTrainingExamples': null,
                                    'Name': 'NumericFeatures',
                                    'Source': 'NumericFeatures'
                                }
                            ],
                            'FixZero': true,
                            'MaxTrainingExamples': 1000000000,
                            'Data': '$Var_642faec2bf064255bc9a2b1044e9d116'
                        },
                        'Outputs': {
                            'OutputData': '$outputData',
                            'Model': '$Var_9673b095f98f4ebcb19e8eb75a7a12e9'
                        }
                    }
                ]
            }";
            JObject graph = JObject.Parse(inputGraph);
            var runner = new GraphRunner(Env, graph[FieldNames.Nodes] as JArray);
            var inputFile = new SimpleFileHandle(Env, dataPath, false, false);
            runner.SetInput("inputFile", inputFile);
            runner.RunAll();
            var data = runner.GetOutput<IDataView>("outputData");
            var schema = data.Schema;
            Assert.Equal(5, schema.Count);
            var expected = new[] { "Label", "Workclass", "Categories", "NumericFeatures", "NumericFeatures" };
            for (int i = 0; i < schema.Count; i++)
                Assert.Equal(expected[i], schema[i].Name);
        }

        [Fact]
        public void TestSimpleTrainExperiment()
        {
            var dataPath = GetDataPath("adult.tiny.with-schema.txt");
            string inputGraph = @"
            {
                'Nodes':
                [{
                        'Name': 'Data.TextLoader',
                        'Inputs': {
                            'InputFile': '$inputFile',
                            'Arguments': {
                                'UseThreads': true,
                                'HeaderFile': null,
                                'MaxRows': null,
                                'AllowQuoting': false,
                                'AllowSparse': false,
                                'InputSize': null,
                                'Separator': [
                                    '\t'
                                ],
                                'Column': null,
                                'TrimWhitespace': false,
                                'HasHeader': false
                            }
                        },
                        'Outputs': {
                            'Data': '$Var_99eb21288359485f936577da8f2e1061'
                        }
                    }, {
                        'Name': 'Transforms.CategoricalOneHotVectorizer',
                        'Inputs': {
                            'Column': [{
                                    'OutputKind': null,
                                    'MaxNumTerms': null,
                                    'Term': null,
                                    'Sort': null,
                                    'TextKeyValues': null,
                                    'Name': 'Categories',
                                    'Source': 'Categories'
                                }
                            ],
                            'OutputKind': 'Indicator',
                            'MaxNumTerms': 1000000,
                            'Term': null,
                            'Sort': 'ByOccurrence',
                            'TextKeyValues': true,
                            'Data': '$Var_99eb21288359485f936577da8f2e1061'
                        },
                        'Outputs': {
                            'OutputData': '$Var_c9e14b64d1a44114853331e80f1bde57',
                            'Model': '$Var_85534ab1fc57480899180be5bbf20b38'
                        }
                    }, {
                        'Name': 'Transforms.ColumnConcatenator',
                        'Inputs': {
                            'Column': [{
                                    'Name': 'Features',
                                    'Source': [
                                        'Categories',
                                        'NumericFeatures'
                                    ]
                                }
                            ],
                            'Data': '$Var_c9e14b64d1a44114853331e80f1bde57'
                        },
                        'Outputs': {
                            'OutputData': '$Var_51d3ddc9792d4c6eb975e600e87b8cbc',
                            'Model': '$Var_e3888e65f822424ca92959e442827d48'
                        }
                    }, {
                        'Name': 'Trainers.StochasticDualCoordinateAscentBinaryClassifier',
                        'Inputs': {
                            'LossFunction': {
                                'Name': 'HingeLoss',
                                'Settings': {
                                    'Margin': 1.1
                                }
                            },
                            'PositiveInstanceWeight': 1.0,
                            'Calibrator': {
                                'Name': 'PlattCalibrator',
                                'Settings': {}
                            },
                            'MaxCalibrationExamples': 1000000,
                            'L2Const': null,
                            'L1Threshold': null,
                            'NumThreads': 1,
                            'ConvergenceTolerance': 0.1,
                            'MaxIterations': null,
                            'Shuffle': false,
                            'CheckFrequency': null,
                            'BiasLearningRate': 0.0,
                            'LabelColumnName': 'Label',
                            'TrainingData': '$Var_51d3ddc9792d4c6eb975e600e87b8cbc',
                            'FeatureColumnName': 'Features',
                            'NormalizeFeatures': 'Auto',
                            'Caching': 'Auto'
                        },
                        'Outputs': {
                            'PredictorModel': '$Var_e7e860bdbf1c4a628a2a0912673afd36'
                        }
                    }, {
                        'Name': 'Transforms.DatasetScorer',
                        'Inputs': {
                            'Data': '$Var_51d3ddc9792d4c6eb975e600e87b8cbc',
                            'PredictorModel': '$Var_e7e860bdbf1c4a628a2a0912673afd36',
                            'Suffix': null
                        },
                        'Outputs': {
                            'ScoredData': '$Var_be77f9c4e45c43b7a67984304c291bf5',
                            'ScoringTransform': '$Var_826e5697e56a467a81331c5ef3eff37f'
                        }
                    }, {
                        'Name': 'Models.BinaryClassificationEvaluator',
                        'Inputs': {
                            'ProbabilityColumn': null,
                            'Threshold': 0.0,
                            'UseRawScoreThreshold': true,
                            'NumRocExamples': 100000,
                            'MaxAucExamples': -1,
                            'NumAuPrcExamples': 100000,
                            'LabelColumn': null,
                            'WeightColumn': null,
                            'ScoreColumn': null,
                            'StratColumn': null,
                            'Data': '$Var_be77f9c4e45c43b7a67984304c291bf5',
                            'NameColumn': 'Name'
                        },
                        'Outputs': {
                            'ConfusionMatrix': '$Var_cd6d3485a95d4405b469ce65c124e04a',
                            'Warnings': '$Var_94528ba8fca14eb48b7e3f712aced38a',
                            'OverallMetrics': '$Var_2130b277d4e0485f9cc5162c176767fa',
                            'PerInstanceMetrics': '$Var_991a2f8bed28442bb9bd0a0b9ff14e45'
                        }
                    }
                ]
            }";

            JObject graph = JObject.Parse(inputGraph);
            var runner = new GraphRunner(Env, graph[FieldNames.Nodes] as JArray);
            var inputFile = new SimpleFileHandle(Env, dataPath, false, false);
            runner.SetInput("inputFile", inputFile);
            runner.RunAll();
            var data = runner.GetOutput<IDataView>("Var_2130b277d4e0485f9cc5162c176767fa");

            var schema = data.Schema;
            var aucCol = schema.GetColumnOrNull("AUC");
            Assert.True(aucCol.HasValue);
            using (var cursor = data.GetRowCursor(aucCol.Value))
            {
                var getter = cursor.GetGetter<double>(aucCol.Value);
                var b = cursor.MoveNext();
                Assert.True(b);
                double auc = 0;
                getter(ref auc);
                Assert.Equal(0.93, auc, 2);
                b = cursor.MoveNext();
                Assert.False(b);
            }
        }

        [LessThanNetCore30OrNotNetCoreFact("netcoreapp3.0 output differs from Baseline")]
        public void TestCrossValidationMacro()
        {
            var dataPath = GetDataPath(TestDatasets.generatedRegressionDatasetmacro.trainFilename);
            string inputGraph = @"
            {
                'Nodes':
                [{
                        'Name': 'Data.TextLoader',
                        'Inputs': {
                            'InputFile': '$inputFile',
                            'Arguments': {
                                'UseThreads': true,
                                'HeaderFile': null,
                                'MaxRows': null,
                                'AllowQuoting': true,
                                'AllowSparse': true,
                                'InputSize': null,
                                'Separator': [
                                    ';'
                                ],
                                'Column': [{
                                        'Name': 'Label',
                                        'Type': 'R4',
                                        'Source': [{
                                                'Min': 11,
                                                'Max': 11,
                                                'AutoEnd': false,
                                                'VariableEnd': false,
                                                'AllOther': false,
                                                'ForceVector': false
                                            }
                                        ],
                                        'KeyCount': null
                                    }, {
                                        'Name': 'Features',
                                        'Type': 'R4',
                                        'Source': [{
                                                'Min': 0,
                                                'Max': 10,
                                                'AutoEnd': false,
                                                'VariableEnd': false,
                                                'AllOther': false,
                                                'ForceVector': false
                                            }
                                        ],
                                        'KeyCount': null
                                    }
                                ],
                                'TrimWhitespace': false,
                                'HasHeader': true
                            }
                        },
                        'Outputs': {
                            'Data': '$Var_6b6d6b5b5f894374a98904481d876a6e'
                        }
                    }, {
                        'Name': 'Models.CrossValidator',
                        'Inputs': {
                            'Data': '$Var_6b6d6b5b5f894374a98904481d876a6e',
                            'TransformModel': null,
                            'Nodes': [{
                                    'Name': 'Transforms.NoOperation',
                                    'Inputs': {
                                        'Data': '$Var_abda1d0923f64b56bd01dc42fb57db33'
                                    },
                                    'Outputs': {
                                        'OutputData': '$Var_65ecee1d96a84b9d9645f616b278e77e',
                                        'Model': '$Var_6807c0e8cb42452c8fc687545aabc43b'
                                    }
                                }, {
                                    'Name': 'Transforms.RandomNumberGenerator',
                                    'Inputs': {
                                        'Column': [{
                                                'Name': 'Weight1',
                                                'UseCounter': null,
                                                'Seed': null
                                            }
                                        ],
                                        'UseCounter': false,
                                        'Seed': 42,
                                        'Data': '$Var_65ecee1d96a84b9d9645f616b278e77e'
                                    },
                                    'Outputs': {
                                        'OutputData': '$Var_8b36a1e70c9f4504973140ad15eac72f',
                                        'Model': '$Var_94bac81ee2e448ba82e3a21e116c0f9c'
                                    }
                                }, {
                                    'Name': 'Trainers.PoissonRegressor',
                                    'Inputs': {
                                        'L2Weight': 1.0,
                                        'L1Weight': 1.0,
                                        'OptTol': 1E-07,
                                        'MemorySize': 20,
                                        'MaxIterations': 2147483647,
                                        'SgdInitializationTolerance': 0.0,
                                        'Quiet': false,
                                        'InitWtsDiameter': 0.0,
                                        'UseThreads': true,
                                        'NumThreads': 1,
                                        'DenseOptimizer': false,
                                        'EnforceNonNegativity': false,
                                        'ExampleWeightColumnName': 'Weight1',
                                        'LabelColumnName': 'Label',
                                        'TrainingData': '$Var_8b36a1e70c9f4504973140ad15eac72f',
                                        'FeatureColumnName': 'Features',
                                        'NormalizeFeatures': 'Auto',
                                        'Caching': 'Auto'
                                    },
                                    'Outputs': {
                                        'PredictorModel': '$Var_5763097adbdb40e3b161540cb0c88b91'
                                    }
                                }, {
                                    'Name': 'Transforms.ManyHeterogeneousModelCombiner',
                                    'Inputs': {
                                        'TransformModels': [
                                            '$Var_6807c0e8cb42452c8fc687545aabc43b',
                                            '$Var_94bac81ee2e448ba82e3a21e116c0f9c'
                                        ],
                                        'PredictorModel': '$Var_5763097adbdb40e3b161540cb0c88b91'
                                    },
                                    'Outputs': {
                                        'PredictorModel': '$Var_77f3e99700ae453586513565171faf55'
                                    }
                                }
                            ],
                            'Inputs': {
                                'Data': '$Var_abda1d0923f64b56bd01dc42fb57db33'
                            },
                            'Outputs': {
                                'PredictorModel': '$Var_77f3e99700ae453586513565171faf55'
                            },
                            'StratificationColumn': null,
                            'NumFolds': 2,
                            'Kind': 'SignatureRegressorTrainer',
                            'LabelColumn': 'Label',
                            'WeightColumn': 'Weight1',
                            'GroupColumn': null,
                            'NameColumn': null
                        },
                        'Outputs': {
                            'PredictorModel': '$Var_5aaddf0cdc6d4d92b05a2804fcc3a2ee',
                            'Warnings': '$Var_33701e91260c4a7184fd595ce392cb08',
                            'OverallMetrics': '$overallMetrics',
                            'PerInstanceMetrics': '$Var_89681d817cf543ecabbe6421bf37acb2',
                            'ConfusionMatrix': '$Var_43fa86567b5f4e129e58bd12a575c06b'
                        }
                    }
                ]
            }";

            JObject graph = JObject.Parse(inputGraph);
            var runner = new GraphRunner(Env, graph[FieldNames.Nodes] as JArray);
            var inputFile = new SimpleFileHandle(Env, dataPath, false, false);
            runner.SetInput("inputFile", inputFile);
            runner.RunAll();
            var data = runner.GetOutput<IDataView>("overallMetrics");

            var schema = data.Schema;
            var metricCol = schema.GetColumnOrNull("L1(avg)");
            Assert.True(metricCol.HasValue);
            var foldCol = schema.GetColumnOrNull("Fold Index");
            Assert.True(foldCol.HasValue);
            var isWeightedCol = schema.GetColumnOrNull("IsWeighted");
            Assert.True(isWeightedCol.HasValue);
            using (var cursor = data.GetRowCursor(metricCol.Value, foldCol.Value, isWeightedCol.Value))
            {
                var getter = cursor.GetGetter<double>(metricCol.Value);
                var foldGetter = cursor.GetGetter<ReadOnlyMemory<char>>(foldCol.Value);
                ReadOnlyMemory<char> fold = default;
                var isWeightedGetter = cursor.GetGetter<bool>(isWeightedCol.Value);
                bool isWeighted = default;
                double avg = 0;
                double weightedAvg = 0;
                bool b;
                for (int w = 0; w < 2; w++)
                {
                    // Get the average.
                    b = cursor.MoveNext();
                    Assert.True(b);
                    if (w == 1)
                        getter(ref weightedAvg);
                    else
                        getter(ref avg);
                    foldGetter(ref fold);
                    Assert.True(ReadOnlyMemoryUtils.EqualsStr("Average", fold));
                    isWeightedGetter(ref isWeighted);
                    Assert.True(isWeighted == (w == 1));

                    // Get the standard deviation.
                    b = cursor.MoveNext();
                    Assert.True(b);
                    double stdev = 0;
                    getter(ref stdev);
                    foldGetter(ref fold);
                    Assert.True(ReadOnlyMemoryUtils.EqualsStr("Standard Deviation", fold));
                    if (w == 1)
                        Assert.Equal(1.585, stdev, 3);
                    else
                        Assert.Equal(1.39, stdev, 2);
                    isWeightedGetter(ref isWeighted);
                    Assert.True(isWeighted == (w == 1));
                }
                double sum = 0;
                double weightedSum = 0;
                for (int f = 0; f < 2; f++)
                {
                    for (int w = 0; w < 2; w++)
                    {
                        b = cursor.MoveNext();
                        Assert.True(b);
                        double val = 0;
                        getter(ref val);
                        foldGetter(ref fold);
                        if (w == 1)
                            weightedSum += val;
                        else
                            sum += val;
                        Assert.True(ReadOnlyMemoryUtils.EqualsStr("Fold " + f, fold));
                        isWeightedGetter(ref isWeighted);
                        Assert.True(isWeighted == (w == 1));
                    }
                }
                Assert.Equal(weightedAvg, weightedSum / 2);
                Assert.Equal(avg, sum / 2);
                b = cursor.MoveNext();
                Assert.False(b);
            }
        }

        [Fact]
        public void TestCrossValidationMacroWithMulticlass()
        {
            var dataPath = GetDataPath(@"Train-Tiny-28x28.txt");
            string inputGraph = @"
            {
                'Nodes':
                [{
                        'Name': 'Data.TextLoader',
                        'Inputs': {
                            'InputFile': '$inputFile',
                            'Arguments': {
                                'UseThreads': true,
                                'HeaderFile': null,
                                'MaxRows': null,
                                'AllowQuoting': true,
                                'AllowSparse': true,
                                'InputSize': null,
                                'Separator': [
                                    '\t'
                                ],
                                'Column': null,
                                'TrimWhitespace': false,
                                'HasHeader': false
                            }
                        },
                        'Outputs': {
                            'Data': '$Var_48530e4c7d0c4d0889ba9e6e80e6eb73'
                        }
                    }, {
                        'Name': 'Models.CrossValidator',
                        'Inputs': {
                            'Data': '$Var_48530e4c7d0c4d0889ba9e6e80e6eb73',
                            'TransformModel': null,
                            'Nodes': [{
                                    'Name': 'Transforms.NoOperation',
                                    'Inputs': {
                                        'Data': '$Var_1a2f44ae0aec4af4b4d1337d2cc733da'
                                    },
                                    'Outputs': {
                                        'OutputData': '$Var_a060169d8a924964b71447904c0d2ee9',
                                        'Model': '$Var_dbd0f197ee7145ce91ac26ef62936206'
                                    }
                                }, {
                                    'Name': 'Trainers.StochasticDualCoordinateAscentClassifier',
                                    'Inputs': {
                                        'LossFunction': {
                                            'Name': 'LogLoss',
                                            'Settings': {}
                                        },
                                        'L2Const': null,
                                        'L1Threshold': null,
                                        'NumThreads': 1,
                                        'ConvergenceTolerance': 0.1,
                                        'MaxIterations': null,
                                        'Shuffle': true,
                                        'CheckFrequency': null,
                                        'BiasLearningRate': 0.0,
                                        'LabelColumnName': 'Label',
                                        'TrainingData': '$Var_a060169d8a924964b71447904c0d2ee9',
                                        'FeatureColumnName': 'Features',
                                        'NormalizeFeatures': 'Auto',
                                        'Caching': 'Auto'
                                    },
                                    'Outputs': {
                                        'PredictorModel': '$Var_0bb334380a514e0ab6b2215b0c049846'
                                    }
                                }, {
                                    'Name': 'Transforms.ManyHeterogeneousModelCombiner',
                                    'Inputs': {
                                        'TransformModels': [
                                            '$Var_dbd0f197ee7145ce91ac26ef62936206'
                                        ],
                                        'PredictorModel': '$Var_0bb334380a514e0ab6b2215b0c049846'
                                    },
                                    'Outputs': {
                                        'PredictorModel': '$Var_0b4526e0c7534eada0264802128c32c5'
                                    }
                                }
                            ],
                            'Inputs': {
                                'Data': '$Var_1a2f44ae0aec4af4b4d1337d2cc733da'
                            },
                            'Outputs': {
                                'PredictorModel': '$Var_0b4526e0c7534eada0264802128c32c5'
                            },
                            'StratificationColumn': null,
                            'NumFolds': 2,
                            'Kind': 'SignatureMulticlassClassificationTrainer',
                            'LabelColumn': 'Label',
                            'WeightColumn': null,
                            'GroupColumn': null,
                            'NameColumn': null
                        },
                        'Outputs': {
                            'PredictorModel': '$Var_76decfcf71f5447d92869a4dd9200ea6',
                            'Warnings': '$warnings',
                            'OverallMetrics': '$overallMetrics',
                            'PerInstanceMetrics': '$Var_74d0215056034d6c9a99f90485530b89',
                            'ConfusionMatrix': '$confusionMatrix'
                        }
                    }
                ]
            }
            ";
            JObject graph = JObject.Parse(inputGraph);
            var runner = new GraphRunner(Env, graph[FieldNames.Nodes] as JArray);
            var inputFile = new SimpleFileHandle(Env, dataPath, false, false);
            runner.SetInput("inputFile", inputFile);
            runner.RunAll();
            var data = runner.GetOutput<IDataView>("overallMetrics");

            var schema = data.Schema;
            var metricCol = schema.GetColumnOrNull("Accuracy(micro-avg)");
            Assert.True(metricCol.HasValue);
            var foldCol = schema.GetColumnOrNull("Fold Index");
            Assert.True(foldCol.HasValue);
            using (var cursor = data.GetRowCursor(metricCol.Value, foldCol.Value))
            {
                var getter = cursor.GetGetter<double>(metricCol.Value);
                var foldGetter = cursor.GetGetter<ReadOnlyMemory<char>>(foldCol.Value);
                ReadOnlyMemory<char> fold = default;

                // Get the average.
                var b = cursor.MoveNext();
                Assert.True(b);
                double avg = 0;
                getter(ref avg);
                foldGetter(ref fold);
                Assert.True(ReadOnlyMemoryUtils.EqualsStr("Average", fold));

                // Get the standard deviation.
                b = cursor.MoveNext();
                Assert.True(b);
                double stdev = 0;
                getter(ref stdev);
                foldGetter(ref fold);
                Assert.True(ReadOnlyMemoryUtils.EqualsStr("Standard Deviation", fold));
                Assert.Equal(0.024809923969586353, stdev, 3);

                double sum = 0;
                double val = 0;
                for (int f = 0; f < 2; f++)
                {
                    b = cursor.MoveNext();
                    Assert.True(b);
                    getter(ref val);
                    foldGetter(ref fold);
                    sum += val;
                    Assert.True(ReadOnlyMemoryUtils.EqualsStr("Fold " + f, fold));
                }
                Assert.Equal(avg, sum / 2);
                b = cursor.MoveNext();
                Assert.False(b);
            }

            var confusion = runner.GetOutput<IDataView>("confusionMatrix");
            schema = confusion.Schema;
            var countCol = schema.GetColumnOrNull("Count");
            Assert.True(countCol.HasValue);
            foldCol = schema.GetColumnOrNull("Fold Index");
            Assert.True(foldCol.HasValue);
            var type = schema["Count"].Annotations.Schema[AnnotationUtils.Kinds.SlotNames].Type;
            Assert.True(type is VectorDataViewType vecType && vecType.ItemType is TextDataViewType && vecType.Size == 10);
            var slotNames = default(VBuffer<ReadOnlyMemory<char>>);
            schema["Count"].GetSlotNames(ref slotNames);
            var slotNameValues = slotNames.GetValues();
            for (int i = 0; i < slotNameValues.Length; i++)
            {
                Assert.True(ReadOnlyMemoryUtils.EqualsStr(i.ToString(), slotNameValues[i]));
            }
            using (var curs = confusion.GetRowCursorForAllColumns())
            {
                var countGetter = curs.GetGetter<VBuffer<double>>(countCol.Value);
                var foldGetter = curs.GetGetter<ReadOnlyMemory<char>>(foldCol.Value);
                var confCount = default(VBuffer<double>);
                var foldIndex = default(ReadOnlyMemory<char>);
                int rowCount = 0;
                var foldCur = "Fold 0";
                while (curs.MoveNext())
                {
                    countGetter(ref confCount);
                    foldGetter(ref foldIndex);
                    rowCount++;
                    Assert.True(ReadOnlyMemoryUtils.EqualsStr(foldCur, foldIndex));
                    if (rowCount == 10)
                    {
                        rowCount = 0;
                        foldCur = "Fold 1";
                    }
                }
                Assert.Equal(0, rowCount);
            }

            var warnings = runner.GetOutput<IDataView>("warnings");
            using (var cursor = warnings.GetRowCursorForAllColumns())
                Assert.False(cursor.MoveNext());
        }

        [Fact]
        public void TestCrossValidationMacroMulticlassWithWarnings()
        {
            var dataPath = GetDataPath(@"Train-Tiny-28x28.txt");
            string inputGraph = @"
            {
                'Nodes':
                [{
                        'Name': 'Data.TextLoader',
                        'Inputs': {
                            'InputFile': '$inputFile',
                            'Arguments': {
                                'UseThreads': true,
                                'HeaderFile': null,
                                'MaxRows': null,
                                'AllowQuoting': true,
                                'AllowSparse': true,
                                'InputSize': null,
                                'Separator': [
                                    '\t'
                                ],
                                'Column': null,
                                'TrimWhitespace': false,
                                'HasHeader': false
                            }
                        },
                        'Outputs': {
                            'Data': '$Var_48dc3daef3924a22af794e67896272b0'
                        }
                    }, {
                        'Name': 'Transforms.RowRangeFilter',
                        'Inputs': {
                            'Column': 'Label',
                            'Min': 0.0,
                            'Max': 5.0,
                            'Complement': false,
                            'IncludeMin': true,
                            'IncludeMax': null,
                            'Data': '$Var_48dc3daef3924a22af794e67896272b0'
                        },
                        'Outputs': {
                            'OutputData': '$Var_64f1865a99b84b9d9e0c72292c14c3af',
                            'Model': '$Var_4a34fa76d6d04c14b57b8f146010b9ad'
                        }
                    }, {
                        'Name': 'Transforms.TextToKeyConverter',
                        'Inputs': {
                            'Column': [{
                                    'MaxNumTerms': null,
                                    'Term': null,
                                    'Sort': 'ByValue',
                                    'TextKeyValues': null,
                                    'Name': 'Strat',
                                    'Source': 'Label'
                                }
                            ],
                            'MaxNumTerms': 1000000,
                            'Term': null,
                            'Sort': 'ByOccurrence',
                            'TextKeyValues': false,
                            'Data': '$Var_64f1865a99b84b9d9e0c72292c14c3af'
                        },
                        'Outputs': {
                            'OutputData': '$Var_41d7ff9c3dcd45fc869f2691dd628797',
                            'Model': '$Var_ee952a378c624306a7b6b8b65dbb8583'
                        }
                    }, {
                        'Name': 'Models.CrossValidator',
                        'Inputs': {
                            'Data': '$Var_41d7ff9c3dcd45fc869f2691dd628797',
                            'TransformModel': null,
                            'Nodes': [{
                                    'Name': 'Transforms.NoOperation',
                                    'Inputs': {
                                        'Data': '$Var_28af8fabe6dd446a9f20aa97c53c4d4e'
                                    },
                                    'Outputs': {
                                        'OutputData': '$Var_fb8137cb48ac49a7b1b56aa3ed5e0b23',
                                        'Model': '$Var_2cfc22486a4f475f8dc814feccb08f71'
                                    }
                                }, {
                                    'Name': 'Trainers.LogisticRegressionClassifier',
                                    'Inputs': {
                                        'ShowTrainingStats': false,
                                        'L2Weight': 1.0,
                                        'L1Weight': 1.0,
                                        'OptTol': 1E-07,
                                        'MemorySize': 20,
                                        'MaxIterations': 2147483647,
                                        'SgdInitializationTolerance': 0.0,
                                        'Quiet': false,
                                        'InitWtsDiameter': 0.0,
                                        'UseThreads': true,
                                        'NumThreads': 1,
                                        'DenseOptimizer': false,
                                        'EnforceNonNegativity': false,
                                        'ExampleWeightColumnName': null,
                                        'LabelColumnName': 'Label',
                                        'TrainingData': '$Var_fb8137cb48ac49a7b1b56aa3ed5e0b23',
                                        'FeatureColumnName': 'Features',
                                        'NormalizeFeatures': 'Auto',
                                        'Caching': 'Auto'
                                    },
                                    'Outputs': {
                                        'PredictorModel': '$Var_05e29f93f3bb4c31a93d71e051dfbb2a'
                                    }
                                }
                            ],
                            'Inputs': {
                                'Data': '$Var_28af8fabe6dd446a9f20aa97c53c4d4e'
                            },
                            'Outputs': {
                                'PredictorModel': '$Var_05e29f93f3bb4c31a93d71e051dfbb2a'
                            },
                            'StratificationColumn': 'Strat',
                            'NumFolds': 2,
                            'Kind': 'SignatureMulticlassClassificationTrainer',
                            'LabelColumn': 'Label',
                            'WeightColumn': null,
                            'GroupColumn': null,
                            'NameColumn': null
                        },
                        'Outputs': {
                            'PredictorModel': '$Var_2df88bffdbca48d5972decf058c26e3b',
                            'Warnings': '$warning',
                            'OverallMetrics': '$Var_94ec7af856fa4c2aa16f354cf51cee78',
                            'PerInstanceMetrics': '$Var_637187e4984f4eed93cd37ab20685867',
                            'ConfusionMatrix': '$Var_c5fe1a4fbded49898173662f6be2f6cc'
                        }
                    }
                ]
            }
            ";

            JObject graph = JObject.Parse(inputGraph);
            var runner = new GraphRunner(Env, graph[FieldNames.Nodes] as JArray);
            var inputFile = new SimpleFileHandle(Env, dataPath, false, false);
            runner.SetInput("inputFile", inputFile);
            runner.RunAll();
            var warnings = runner.GetOutput<IDataView>("warning");

            var schema = warnings.Schema;
            var warningCol = schema.GetColumnOrNull("WarningText");
            Assert.True(warningCol.HasValue);
            using (var cursor = warnings.GetRowCursor(warningCol.Value))
            {
                var getter = cursor.GetGetter<ReadOnlyMemory<char>>(warningCol.Value);

                var b = cursor.MoveNext();
                Assert.True(b);
                var warning = default(ReadOnlyMemory<char>);
                getter(ref warning);
                Assert.Contains("test instances with class values not seen in the training set.", warning.ToString());
                b = cursor.MoveNext();
                Assert.True(b);
                getter(ref warning);
                Assert.Contains("Detected columns of variable length: SortedScores, SortedClasses", warning.ToString());
                b = cursor.MoveNext();
                Assert.False(b);
            }
        }

        [Fact]
        public void TestCrossValidationMacroWithStratification()
        {
            var dataPath = GetDataPath(@"breast-cancer.txt");
            string inputGraph = @"
            {
                'Nodes':
                [{
                        'Name': 'Data.TextLoader',
                        'Inputs': {
                            'InputFile': '$inputFile',
                            'Arguments': {
                                'UseThreads': true,
                                'HeaderFile': null,
                                'MaxRows': null,
                                'AllowQuoting': true,
                                'AllowSparse': true,
                                'InputSize': null,
                                'Separator': [
                                    '\t'
                                ],
                                'Column': [{
                                        'Name': 'Label',
                                        'Type': null,
                                        'Source': [{
                                                'Min': 0,
                                                'Max': 0,
                                                'AutoEnd': false,
                                                'VariableEnd': false,
                                                'AllOther': false,
                                                'ForceVector': false
                                            }
                                        ],
                                        'KeyCount': null
                                    }, {
                                        'Name': 'Strat',
                                        'Type': null,
                                        'Source': [{
                                                'Min': 1,
                                                'Max': 1,
                                                'AutoEnd': false,
                                                'VariableEnd': false,
                                                'AllOther': false,
                                                'ForceVector': false
                                            }
                                        ],
                                        'KeyCount': null
                                    }, {
                                        'Name': 'Features',
                                        'Type': null,
                                        'Source': [{
                                                'Min': 2,
                                                'Max': 9,
                                                'AutoEnd': false,
                                                'VariableEnd': false,
                                                'AllOther': false,
                                                'ForceVector': false
                                            }
                                        ],
                                        'KeyCount': null
                                    }
                                ],
                                'TrimWhitespace': false,
                                'HasHeader': false
                            }
                        },
                        'Outputs': {
                            'Data': '$Var_95d56835dc384629bd288ea0a8879277'
                        }
                    }, {
                        'Name': 'Models.CrossValidator',
                        'Inputs': {
                            'Data': '$Var_95d56835dc384629bd288ea0a8879277',
                            'TransformModel': null,
                            'Nodes': [{
                                    'Name': 'Transforms.NoOperation',
                                    'Inputs': {
                                        'Data': '$Var_e02622de697b478e9b7d84a5220fee8c'
                                    },
                                    'Outputs': {
                                        'OutputData': '$Var_44f5c60e439b49fe9e5bf372be4613ee',
                                        'Model': '$Var_14976738a67940a58cfeffdf795a74c1'
                                    }
                                }, {
                                    'Name': 'Trainers.StochasticDualCoordinateAscentBinaryClassifier',
                                    'Inputs': {
                                        'LossFunction': {
                                            'Name': 'LogLoss',
                                            'Settings': {}
                                        },
                                        'PositiveInstanceWeight': 1.0,
                                        'Calibrator': {
                                            'Name': 'PlattCalibrator',
                                            'Settings': {}
                                        },
                                        'MaxCalibrationExamples': 1000000,
                                        'L2Const': null,
                                        'L1Threshold': null,
                                        'NumThreads': 1,
                                        'ConvergenceTolerance': 0.1,
                                        'MaxIterations': null,
                                        'Shuffle': true,
                                        'CheckFrequency': null,
                                        'BiasLearningRate': 0.0,
                                        'LabelColumnName': 'Label',
                                        'TrainingData': '$Var_44f5c60e439b49fe9e5bf372be4613ee',
                                        'FeatureColumnName': 'Features',
                                        'NormalizeFeatures': 'Auto',
                                        'Caching': 'Auto'
                                    },
                                    'Outputs': {
                                        'PredictorModel': '$Var_d0c2303905c146b6873693e58ed6e2aa'
                                    }
                                }, {
                                    'Name': 'Transforms.ManyHeterogeneousModelCombiner',
                                    'Inputs': {
                                        'TransformModels': [
                                            '$Var_14976738a67940a58cfeffdf795a74c1'
                                        ],
                                        'PredictorModel': '$Var_d0c2303905c146b6873693e58ed6e2aa'
                                    },
                                    'Outputs': {
                                        'PredictorModel': '$Var_250e906783ab442e85af77298c531199'
                                    }
                                }
                            ],
                            'Inputs': {
                                'Data': '$Var_e02622de697b478e9b7d84a5220fee8c'
                            },
                            'Outputs': {
                                'PredictorModel': '$Var_250e906783ab442e85af77298c531199'
                            },
                            'StratificationColumn': 'Strat',
                            'NumFolds': 2,
                            'Kind': 'SignatureBinaryClassifierTrainer',
                            'LabelColumn': 'Label',
                            'WeightColumn': null,
                            'GroupColumn': null,
                            'NameColumn': null
                        },
                        'Outputs': {
                            'PredictorModel': '$Var_c824c370674e4c358012ca07e04ee79e',
                            'Warnings': '$Var_4f7a5c14043247fdb53ea3a264afcb6f',
                            'OverallMetrics': '$overallmetrics',
                            'PerInstanceMetrics': '$Var_1fe20a06e4a14215bc09ba8ff7ae603b',
                            'ConfusionMatrix': '$Var_d159331c1bca445792a37ddd143b3a25'
                        }
                    }
                ]
            }
            ";

            JObject graph = JObject.Parse(inputGraph);
            var runner = new GraphRunner(Env, graph[FieldNames.Nodes] as JArray);
            var inputFile = new SimpleFileHandle(Env, dataPath, false, false);
            runner.SetInput("inputFile", inputFile);
            runner.RunAll();
            var data = runner.GetOutput<IDataView>("overallmetrics");

            var schema = data.Schema;
            var metricCol = schema.GetColumnOrNull("AUC");
            Assert.True(metricCol.HasValue);
            var foldCol = schema.GetColumnOrNull("Fold Index");
            Assert.True(foldCol.HasValue);
            bool b;
            using (var cursor = data.GetRowCursor(metricCol.Value, foldCol.Value))
            {
                var getter = cursor.GetGetter<double>(metricCol.Value);
                var foldGetter = cursor.GetGetter<ReadOnlyMemory<char>>(foldCol.Value);
                ReadOnlyMemory<char> fold = default;

                // Get the verage.
                b = cursor.MoveNext();
                Assert.True(b);
                double avg = 0;
                getter(ref avg);
                foldGetter(ref fold);
                Assert.True(ReadOnlyMemoryUtils.EqualsStr("Average", fold));

                // Get the standard deviation.
                b = cursor.MoveNext();
                Assert.True(b);
                double stdev = 0;
                getter(ref stdev);
                foldGetter(ref fold);
                Assert.True(ReadOnlyMemoryUtils.EqualsStr("Standard Deviation", fold));
                Assert.Equal(0.00481, stdev, 5);

                double sum = 0;
                double val = 0;
                for (int f = 0; f < 2; f++)
                {
                    b = cursor.MoveNext();
                    Assert.True(b);
                    getter(ref val);
                    foldGetter(ref fold);
                    sum += val;
                    Assert.True(ReadOnlyMemoryUtils.EqualsStr("Fold " + f, fold));
                }
                Assert.Equal(avg, sum / 2);
                b = cursor.MoveNext();
                Assert.False(b);
            }
        }

        [Fact]
        public void TestCrossValidationMacroWithNonDefaultNames()
        {
            string dataPath = GetDataPath(@"adult.tiny.with-schema.txt");
            string inputGraph = @"
            {
            'Nodes': [{
                    'Name': 'Data.TextLoader',
                    'Inputs': {
                        'InputFile': '$inputFile',
                        'Arguments': {
                            'UseThreads': true,
                            'HeaderFile': null,
                            'MaxRows': null,
                            'AllowQuoting': true,
                            'AllowSparse': true,
                            'InputSize': null,
                            'Separator': [
                                '\t'
                            ],
                            'Column': [{
                                    'Name': 'Label',
                                    'Type': null,
                                    'Source': [{
                                            'Min': 0,
                                            'Max': 0,
                                            'AutoEnd': false,
                                            'VariableEnd': false,
                                            'AllOther': false,
                                            'ForceVector': false
                                        }
                                    ],
                                    'KeyCount': null
                                }, {
                                    'Name': 'Workclass',
                                    'Type': 'TX',
                                    'Source': [{
                                            'Min': 1,
                                            'Max': 1,
                                            'AutoEnd': false,
                                            'VariableEnd': false,
                                            'AllOther': false,
                                            'ForceVector': false
                                        }
                                    ],
                                    'KeyCount': null
                                }, {
                                    'Name': 'Features',
                                    'Type': null,
                                    'Source': [{
                                            'Min': 9,
                                            'Max': 14,
                                            'AutoEnd': false,
                                            'VariableEnd': false,
                                            'AllOther': false,
                                            'ForceVector': false
                                        }
                                    ],
                                    'KeyCount': null
                                }
                            ],
                            'TrimWhitespace': false,
                            'HasHeader': true
                        }
                    },
                    'Outputs': {
                        'Data': '$Var_bfb5ef5be6f547de88af2409c8c35443'
                    }
                }, {
                    'Name': 'Models.CrossValidator',
                    'Inputs': {
                        'Data': '$Var_bfb5ef5be6f547de88af2409c8c35443',
                        'TransformModel': null,
                        'Nodes': [{
                                'Name': 'Transforms.TextToKeyConverter',
                                'Inputs': {
                                    'Column': [{
                                            'MaxNumTerms': null,
                                            'Term': null,
                                            'Sort': null,
                                            'TextKeyValues': null,
                                            'Name': 'Label1',
                                            'Source': 'Label'
                                        }
                                    ],
                                    'MaxNumTerms': 1000000,
                                    'Term': null,
                                    'Sort': 'ByOccurrence',
                                    'TextKeyValues': false,
                                    'Data': '$Var_48d35aae527f439398805f51e5f0cfab'
                                },
                                'Outputs': {
                                    'OutputData': '$Var_44ac8ba819da483089dacc0f12bae3d6',
                                    'Model': '$Var_2039a1ba743549c1989de460c105b354'
                                }
                            }, {
                                'Name': 'Transforms.HashConverter',
                                'Inputs': {
                                    'Column': [{
                                            'Join': null,
                                            'CustomSlotMap': null,
                                            'NumberOfBits': null,
                                            'Seed': null,
                                            'Ordered': null,
                                            'Name': 'GroupId1',
                                            'Source': 'Workclass'
                                        }
                                    ],
                                    'Join': true,
                                    'NumberOfBits': 31,
                                    'Seed': 314489979,
                                    'Ordered': true,
                                    'Data': '$Var_44ac8ba819da483089dacc0f12bae3d6'
                                },
                                'Outputs': {
                                    'OutputData': '$Var_8f51ed90f5b642b2a80eeb628d67a5b3',
                                    'Model': '$Var_5d04d6405abb40ed9efb0486c2e1688b'
                                }
                            }, {
                                'Name': 'Trainers.FastTreeRanker',
                                'Inputs': {
                                    'CustomGains': [0,3,7,15,31],
                                    'UseDcg': false,
                                    'SortingAlgorithm': 'DescendingStablePessimistic',
                                    'NdcgTruncationLevel': 100,
                                    'ShiftedNdcg': false,
                                    'CostFunctionParam': 'w',
                                    'DistanceWeight2': false,
                                    'NormalizeQueryLambdas': false,
                                    'BestStepRankingRegressionTrees': false,
                                    'UseLineSearch': false,
                                    'MaximumNumberOfLineSearchSteps': 0,
                                    'MinimumStepSize': 0.0,
                                    'OptimizationAlgorithm': 'GradientDescent',
                                    'EarlyStoppingRule': null,
                                    'EarlyStoppingMetrics': 1,
                                    'EnablePruning': false,
                                    'UseTolerantPruning': false,
                                    'PruningThreshold': 0.004,
                                    'PruningWindowSize': 5,
                                    'LearningRate': 0.2,
                                    'Shrinkage': 1.0,
                                    'DropoutRate': 0.0,
                                    'GetDerivativesSampleRate': 1,
                                    'WriteLastEnsemble': false,
                                    'MaximumTreeOutput': 100.0,
                                    'RandomStart': false,
                                    'FilterZeroLambdas': false,
                                    'BaselineScoresFormula': null,
                                    'BaselineAlphaRisk': null,
                                    'PositionDiscountFreeform': null,
                                    'ParallelTrainer': {
                                        'Name': 'Single',
                                        'Settings': {}
                                    },
                                    'NumberOfThreads': 1,
                                    'Seed': 123,
                                    'FeatureSelectionSeed': 123,
                                    'EntropyCoefficient': 0.0,
                                    'HistogramPoolSize': -1,
                                    'DiskTranspose': null,
                                    'FeatureFlocks': true,
                                    'CategoricalSplit': false,
                                    'MaximumCategoricalGroupCountPerNode': 64,
                                    'MaximumCategoricalSplitPointCount': 64,
                                    'MinimumExampleFractionForCategoricalSplit': 0.001,
                                    'MinimumExamplesForCategoricalSplit': 100,
                                    'Bias': 0.0,
                                    'Bundling': 'None',
                                    'MaximumBinCountPerFeature': 255,
                                    'SparsifyThreshold': 0.7,
                                    'FeatureFirstUsePenalty': 0.0,
                                    'FeatureReusePenalty': 0.0,
                                    'GainConfidenceLevel': 0.0,
                                    'SoftmaxTemperature': 0.0,
                                    'ExecutionTime': false,
                                    'NumberOfLeaves': 20,
                                    'MinimumExampleCountPerLeaf': 10,
                                    'NumberOfTrees': 100,
                                    'FeatureFraction': 1.0,
                                    'BaggingSize': 0,
                                    'BaggingExampleFraction': 0.7,
                                    'FeatureFractionPerSplit': 1.0,
                                    'Smoothing': 0.0,
                                    'AllowEmptyTrees': true,
                                    'FeatureCompressionLevel': 1,
                                    'CompressEnsemble': false,
                                    'PrintTestGraph': false,
                                    'PrintTrainValidGraph': false,
                                    'TestFrequency': 2147483647,
                                    'RowGroupColumnName': 'GroupId1',
                                    'ExampleWeightColumnName': null,
                                    'LabelColumnName': 'Label1',
                                    'TrainingData': '$Var_8f51ed90f5b642b2a80eeb628d67a5b3',
                                    'FeatureColumnName': 'Features',
                                    'NormalizeFeatures': 'Auto',
                                    'Caching': 'Auto'
                                },
                                'Outputs': {
                                    'PredictorModel': '$Var_53eb1dedb8234950affa64daaa770427'
                                }
                            }, {
                                'Name': 'Transforms.ManyHeterogeneousModelCombiner',
                                'Inputs': {
                                    'TransformModels': [
                                        '$Var_2039a1ba743549c1989de460c105b354',
                                        '$Var_5d04d6405abb40ed9efb0486c2e1688b'
                                    ],
                                    'PredictorModel': '$Var_53eb1dedb8234950affa64daaa770427'
                                },
                                'Outputs': {
                                    'PredictorModel': '$Var_dd7bc37a393741aea36b46ed609c72a1'
                                }
                            }
                        ],
                        'Inputs': {
                            'Data': '$Var_48d35aae527f439398805f51e5f0cfab'
                        },
                        'Outputs': {
                            'PredictorModel': '$Var_dd7bc37a393741aea36b46ed609c72a1'
                        },
                        'StratificationColumn': null,
                        'NumFolds': 2,
                        'Kind': 'SignatureRankerTrainer',
                        'LabelColumn': 'Label1',
                        'WeightColumn': null,
                        'GroupColumn': {
                            'Value': 'GroupId1',
                            'IsExplicit': true
                        },
                        'NameColumn': {
                            'Value': 'Workclass',
                            'IsExplicit': true
                        }
                    },
                    'Outputs': {
                        'PredictorModel': '$Var_48c4f33d44c1437bb792a8640703e21e',
                        'Warnings': '$Var_8f3381cecb1b48dda606a58d153dc022',
                        'OverallMetrics': '$overallMetrics',
                        'PerInstanceMetrics': '$perInstanceMetric',
                        'ConfusionMatrix': '$Var_a06599dcbf52480a8dbb5f7414ee08fe'
                    }
                }
            ]
            }";

            JObject graph = JObject.Parse(inputGraph);
            var runner = new GraphRunner(Env, graph[FieldNames.Nodes] as JArray);
            var inputFile = new SimpleFileHandle(Env, dataPath, false, false);
            runner.SetInput("inputFile", inputFile);
            runner.RunAll();

            var data = runner.GetOutput<IDataView>("overallMetrics");

            var schema = data.Schema;
            var metricCol = schema.GetColumnOrNull("NDCG");
            Assert.True(metricCol.HasValue);
            var foldCol = schema.GetColumnOrNull("Fold Index");
            Assert.True(foldCol.HasValue);
            bool b;
            using (var cursor = data.GetRowCursor(metricCol.Value, foldCol.Value))
            {
                var getter = cursor.GetGetter<VBuffer<double>>(metricCol.Value);
                var foldGetter = cursor.GetGetter<ReadOnlyMemory<char>>(foldCol.Value);
                ReadOnlyMemory<char> fold = default;

                // Get the verage.
                b = cursor.MoveNext();
                Assert.True(b);
                var avg = default(VBuffer<double>);
                getter(ref avg);
                foldGetter(ref fold);
                Assert.True(ReadOnlyMemoryUtils.EqualsStr("Average", fold));

                // Get the standard deviation.
                b = cursor.MoveNext();
                Assert.True(b);
                var stdev = default(VBuffer<double>);
                getter(ref stdev);
                foldGetter(ref fold);
                Assert.True(ReadOnlyMemoryUtils.EqualsStr("Standard Deviation", fold));
                var stdevValues = stdev.GetValues();
                Assert.Equal(0.02462, stdevValues[0], 5);
                Assert.Equal(0.02763, stdevValues[1], 5);
                Assert.Equal(0.03273, stdevValues[2], 5);

                var sumBldr = new BufferBuilder<double>(R8Adder.Instance);
                sumBldr.Reset(avg.Length, true);
                var val = default(VBuffer<double>);
                for (int f = 0; f < 2; f++)
                {
                    b = cursor.MoveNext();
                    Assert.True(b);
                    getter(ref val);
                    foldGetter(ref fold);
                    sumBldr.AddFeatures(0, in val);
                    Assert.True(ReadOnlyMemoryUtils.EqualsStr("Fold " + f, fold));
                }
                var sum = default(VBuffer<double>);
                sumBldr.GetResult(ref sum);

                var avgValues = avg.GetValues();
                var sumValues = sum.GetValues();
                for (int i = 0; i < avgValues.Length; i++)
                    Assert.Equal(avgValues[i], sumValues[i] / 2);
                b = cursor.MoveNext();
                Assert.False(b);
            }

            data = runner.GetOutput<IDataView>("perInstanceMetric");
            var nameCol = data.Schema.GetColumnOrNull("Instance");
            Assert.True(nameCol.HasValue);
            using (var cursor = data.GetRowCursor(nameCol.Value))
            {
                var getter = cursor.GetGetter<ReadOnlyMemory<char>>(nameCol.Value);
                while (cursor.MoveNext())
                {
                    ReadOnlyMemory<char> name = default;
                    getter(ref name);
                    Assert.Subset(new HashSet<string>() { "Private", "?", "Federal-gov" }, new HashSet<string>() { name.ToString() });
                    if (cursor.Position > 4)
                        break;
                }
            }
        }

        [Fact]
        public void TestOvaMacro()
        {
            var dataPath = GetDataPath(@"iris.txt");
            string inputGraph = @"
            {
                'Nodes':
                [{
                        'Name': 'Data.TextLoader',
                        'Inputs': {
                            'InputFile': '$inputFile',
                            'Arguments': {
                                'UseThreads': true,
                                'HeaderFile': null,
                                'MaxRows': null,
                                'AllowQuoting': true,
                                'AllowSparse': true,
                                'InputSize': null,
                                'Separator': [
                                    '\t'
                                ],
                                'Column': [{
                                        'Name': 'Label',
                                        'Type': null,
                                        'Source': [{
                                                'Min': 0,
                                                'Max': 0,
                                                'AutoEnd': false,
                                                'VariableEnd': false,
                                                'AllOther': false,
                                                'ForceVector': false
                                            }
                                        ],
                                        'KeyCount': null
                                    }, {
                                        'Name': 'Features',
                                        'Type': null,
                                        'Source': [{
                                                'Min': 1,
                                                'Max': 4,
                                                'AutoEnd': false,
                                                'VariableEnd': false,
                                                'AllOther': false,
                                                'ForceVector': false
                                            }
                                        ],
                                        'KeyCount': null
                                    }
                                ],
                                'TrimWhitespace': false,
                                'HasHeader': false
                            }
                        },
                        'Outputs': {
                            'Data': '$Var_672f860e44304ba8bd1c1a6e4b5ba9c5'
                        }
                    }, {
                        'Name': 'Models.OneVersusAll',
                        'Inputs': {
                            'Nodes': [{
                                    'Name': 'Trainers.StochasticDualCoordinateAscentBinaryClassifier',
                                    'Inputs': {
                                        'LossFunction': {
                                            'Name': 'LogLoss',
                                            'Settings': {}
                                        },
                                        'PositiveInstanceWeight': 1.0,
                                        'Calibrator': {
                                            'Name': 'PlattCalibrator',
                                            'Settings': {}
                                        },
                                        'MaxCalibrationExamples': 1000000,
                                        'L2Const': null,
                                        'L1Threshold': null,
                                        'NumThreads': 1,
                                        'ConvergenceTolerance': 0.1,
                                        'MaxIterations': null,
                                        'Shuffle': true,
                                        'CheckFrequency': null,
                                        'BiasLearningRate': 0.0,
                                        'LabelColumnName': 'Label',
                                        'TrainingData': '$Var_9aa1732198964d7f979a0bbec5db66c2',
                                        'FeatureColumnName': 'Features',
                                        'NormalizeFeatures': 'Auto',
                                        'Caching': 'Auto'
                                    },
                                    'Outputs': {
                                        'PredictorModel': '$Var_6219b70478204e599cef4ab3672656ff'
                                    }
                                }
                            ],
                            'OutputForSubGraph': {
                                'Model': '$Var_a229f40df6494a93a794ffd5480d5549'
                            },
                            'UseProbabilities': true,
                            'ExampleWeightColumnName': null,
                            'LabelColumnName': 'Label',
                            'TrainingData': '$Var_672f860e44304ba8bd1c1a6e4b5ba9c5',
                            'FeatureColumnName': 'Features',
                            'NormalizeFeatures': 'Auto',
                            'Caching': 'Auto'
                        },
                        'Outputs': {
                            'PredictorModel': '$Var_a8423859a7994667b7f1075f8b7b0194'
                        }
                    }, {
                        'Name': 'Transforms.DatasetScorer',
                        'Inputs': {
                            'Data': '$Var_672f860e44304ba8bd1c1a6e4b5ba9c5',
                            'PredictorModel': '$Var_a8423859a7994667b7f1075f8b7b0194',
                            'Suffix': null
                        },
                        'Outputs': {
                            'ScoredData': '$Var_5454fd8c353c40288dd8c2d104be788f',
                            'ScoringTransform': '$Var_df35ea0b6e814ed5a1d8f9d673a663b1'
                        }
                    }, {
                        'Name': 'Models.ClassificationEvaluator',
                        'Inputs': {
                            'OutputTopKAcc': null,
                            'NumTopClassesToOutput': 3,
                            'NumClassesConfusionMatrix': 10,
                            'OutputPerClassStatistics': false,
                            'LabelColumn': null,
                            'WeightColumn': null,
                            'ScoreColumn': null,
                            'StratColumn': null,
                            'Data': '$Var_5454fd8c353c40288dd8c2d104be788f',
                            'NameColumn': 'Name'
                        },
                        'Outputs': {
                            'ConfusionMatrix': '$Var_ed441dd1ebcc46f7bf7e096d18b33fd7',
                            'Warnings': '$Var_bec6f9da6bd647808c4a7a05b7e8b1be',
                            'OverallMetrics': '$overallMetrics',
                            'PerInstanceMetrics': '$Var_cfcc191521dd45c58ed6654ced067a28'
                        }
                    }
                ]
            }
            ";
            JObject graph = JObject.Parse(inputGraph);
            var runner = new GraphRunner(Env, graph[FieldNames.Nodes] as JArray);
            var inputFile = new SimpleFileHandle(Env, dataPath, false, false);
            runner.SetInput("inputFile", inputFile);
            runner.RunAll();

            var data = runner.GetOutput<IDataView>("overallMetrics");
            var schema = data.Schema;
            var accCol = schema.GetColumnOrNull(MulticlassClassificationEvaluator.AccuracyMacro);
            Assert.True(accCol.HasValue);
            bool b;
            using (var cursor = data.GetRowCursor(accCol.Value))
            {
                var getter = cursor.GetGetter<double>(accCol.Value);
                b = cursor.MoveNext();
                Assert.True(b);
                double acc = 0;
                getter(ref acc);
                Assert.Equal(0.96, acc, 2);
                b = cursor.MoveNext();
                Assert.False(b);
            }
        }

        [Fact]
        //Skipping test temporarily. This test will be re-enabled once the cause of failures has been determined
        [Trait("Category", "SkipInCI")]
        public void TestOvaMacroWithUncalibratedLearner()
        {
            var dataPath = GetDataPath(@"iris.txt");
            string inputGraph = @"
            {
                'Nodes':
                [{
                        'Name': 'Data.TextLoader',
                        'Inputs': {
                            'InputFile': '$inputFile',
                            'Arguments': {
                                'UseThreads': true,
                                'HeaderFile': null,
                                'MaxRows': null,
                                'AllowQuoting': true,
                                'AllowSparse': true,
                                'InputSize': null,
                                'Separator': [
                                    '\t'
                                ],
                                'Column': [{
                                        'Name': 'Label',
                                        'Type': null,
                                        'Source': [{
                                                'Min': 0,
                                                'Max': 0,
                                                'AutoEnd': false,
                                                'VariableEnd': false,
                                                'AllOther': false,
                                                'ForceVector': false
                                            }
                                        ],
                                        'KeyCount': null
                                    }, {
                                        'Name': 'Features',
                                        'Type': null,
                                        'Source': [{
                                                'Min': 1,
                                                'Max': 4,
                                                'AutoEnd': false,
                                                'VariableEnd': false,
                                                'AllOther': false,
                                                'ForceVector': false
                                            }
                                        ],
                                        'KeyCount': null
                                    }
                                ],
                                'TrimWhitespace': false,
                                'HasHeader': false
                            }
                        },
                        'Outputs': {
                            'Data': '$Var_f38b99289df746319edd57a3ccfb85a2'
                        }
                    }, {
                        'Name': 'Models.OneVersusAll',
                        'Inputs': {
                            'Nodes': [{
                                    'Name': 'Trainers.AveragedPerceptronBinaryClassifier',
                                    'Inputs': {
                                        'LossFunction': {
                                            'Name': 'HingeLoss',
                                            'Settings': {
                                                'Margin': 1.0
                                            }
                                        },
                                        'Calibrator': {
                                            'Name': 'PlattCalibrator',
                                            'Settings': {}
                                        },
                                        'MaxCalibrationExamples': 1000000,
                                        'LearningRate': 1.0,
                                        'DecreaseLearningRate': false,
                                        'ResetWeightsAfterXExamples': null,
                                        'DoLazyUpdates': true,
                                        'L2RegularizerWeight': 0.0,
                                        'RecencyGain': 0.0,
                                        'RecencyGainMulti': false,
                                        'Averaged': true,
                                        'AveragedTolerance': 0.01,
                                        'NumberOfIterations': 1,
                                        'InitialWeights': null,
                                        'InitialWeightsDiameter': 0.0,
                                        'Shuffle': false,
                                        'LabelColumnName': 'Label',
                                        'TrainingData': '$Var_9ccc8bce4f6540eb8a244ab40585602a',
                                        'FeatureColumnName': 'Features',
                                        'NormalizeFeatures': 'Auto',
                                        'Caching': 'Auto'
                                    },
                                    'Outputs': {
                                        'PredictorModel': '$Var_4f1c140c153e4b5fb03fbe3ffb97a68b'
                                    }
                                }
                            ],
                            'OutputForSubGraph': {
                                'Model': '$Var_b47f7facc1c540e39d8b82ab64df6592'
                            },
                            'UseProbabilities': true,
                            'ExampleWeightColumnName': null,
                            'LabelColumnName': 'Label',
                            'TrainingData': '$Var_f38b99289df746319edd57a3ccfb85a2',
                            'FeatureColumnName': 'Features',
                            'NormalizeFeatures': 'Auto',
                            'Caching': 'Auto'
                        },
                        'Outputs': {
                            'PredictorModel': '$Var_d67eb393a0e849c2962961c174eab3da'
                        }
                    }, {
                        'Name': 'Transforms.DatasetScorer',
                        'Inputs': {
                            'Data': '$Var_f38b99289df746319edd57a3ccfb85a2',
                            'PredictorModel': '$Var_d67eb393a0e849c2962961c174eab3da',
                            'Suffix': null
                        },
                        'Outputs': {
                            'ScoredData': '$Var_a20e37dc58d84bf5a1cb13ed13eae5ba',
                            'ScoringTransform': '$Var_49f9a4a57ff043cda5947704678241a0'
                        }
                    }, {
                        'Name': 'Models.ClassificationEvaluator',
                        'Inputs': {
                            'OutputTopKAcc': null,
                            'NumTopClassesToOutput': 3,
                            'NumClassesConfusionMatrix': 10,
                            'OutputPerClassStatistics': false,
                            'LabelColumn': null,
                            'WeightColumn': null,
                            'ScoreColumn': null,
                            'StratColumn': null,
                            'Data': '$Var_a20e37dc58d84bf5a1cb13ed13eae5ba',
                            'NameColumn': 'Name'
                        },
                        'Outputs': {
                            'ConfusionMatrix': '$Var_7db29303b67942e2a6267c20b9c4be77',
                            'Warnings': '$Var_7751126378244c2385940cdf5a0e76e6',
                            'OverallMetrics': '$overallMetrics',
                            'PerInstanceMetrics': '$Var_67109dcdce504a0894a5c2f5616d21f9'
                        }
                    }
                ]
            }
            ";

            JObject graph = JObject.Parse(inputGraph);
            var runner = new GraphRunner(Env, graph[FieldNames.Nodes] as JArray);
            var inputFile = new SimpleFileHandle(Env, dataPath, false, false);
            runner.SetInput("inputFile", inputFile);
            runner.RunAll();

            var data = runner.GetOutput<IDataView>("overallMetrics");
            var schema = data.Schema;
            var accCol = schema.GetColumnOrNull(MulticlassClassificationEvaluator.AccuracyMacro);
            Assert.True(accCol.HasValue);
            bool b;
            using (var cursor = data.GetRowCursor(accCol.Value))
            {
                var getter = cursor.GetGetter<double>(accCol.Value);
                b = cursor.MoveNext();
                Assert.True(b);
                double acc = 0;
                getter(ref acc);
                Assert.Equal(0.71, acc, 2);
                b = cursor.MoveNext();
                Assert.False(b);
            }
        }

<<<<<<< HEAD
        //[TensorFlowFact]
        //public void EntryPointTensorFlowTransform()
        //{
        //    Env.ComponentCatalog.RegisterAssembly(typeof(TensorFlowTransformer).Assembly);
=======
        [TensorFlowFact]
        //Skipping test temporarily. This test will be re-enabled once the cause of failures has been determined
        [Trait("Category", "SkipInCI")]
        public void EntryPointTensorFlowTransform()
        {
            Env.ComponentCatalog.RegisterAssembly(typeof(TensorFlowTransformer).Assembly);
>>>>>>> 9f276123

        //    TestEntryPointPipelineRoutine(GetDataPath("Train-Tiny-28x28.txt"), "col=Label:R4:0 col=Placeholder:R4:1-784",
        //        new[] { "Transforms.TensorFlowScorer" },
        //        new[]
        //        {
        //            @"'InputColumns': [ 'Placeholder' ],
        //              'ModelLocation': 'mnist_model/frozen_saved_model.pb',
        //              'OutputColumns': [ 'Softmax' ]"
        //        });
        //}

<<<<<<< HEAD
        //[TensorFlowFact]
        //public void TestTensorFlowEntryPoint()
        //{
        //    var dataPath = GetDataPath("Train-Tiny-28x28.txt");
        //    Env.ComponentCatalog.RegisterAssembly(typeof(TensorFlowTransformer).Assembly);
        //    string inputGraph = @"
        //    {
        //        'Nodes':
        //        [{
        //                'Name': 'Data.TextLoader',
        //                'Inputs': {
        //                    'InputFile': '$inputFile',
        //                    'Arguments': {
        //                        'UseThreads': true,
        //                        'HeaderFile': null,
        //                        'MaxRows': null,
        //                        'AllowQuoting': true,
        //                        'AllowSparse': true,
        //                        'InputSize': null,
        //                        'Separator': [
        //                            '\t'
        //                        ],
        //                        'Column': [{
        //                                'Name': 'Label',
        //                                'Type': null,
        //                                'Source': [{
        //                                        'Min': 0,
        //                                        'Max': 0,
        //                                        'AutoEnd': false,
        //                                        'VariableEnd': false,
        //                                        'AllOther': false,
        //                                        'ForceVector': false
        //                                    }
        //                                ],
        //                                'KeyCount': null
        //                            }, {
        //                                'Name': 'Placeholder',
        //                                'Type': null,
        //                                'Source': [{
        //                                        'Min': 1,
        //                                        'Max': 784,
        //                                        'AutoEnd': false,
        //                                        'VariableEnd': false,
        //                                        'AllOther': false,
        //                                        'ForceVector': false
        //                                    }
        //                                ],
        //                                'KeyCount': null
        //                            }
        //                        ],
        //                        'TrimWhitespace': false,
        //                        'HasHeader': false
        //                    }
        //                },
        //                'Outputs': {
        //                    'Data': '$Var_2802f3e485814063828c2303ec60327c'
        //                }
        //            }, {
        //                'Name': 'Transforms.TensorFlowScorer',
        //                'Inputs': {
        //                    'ModelLocation': 'mnist_model/frozen_saved_model.pb',
        //                    'InputColumns': [
        //                        'Placeholder'
        //                    ],
        //                    'OutputColumns': [
        //                        'Softmax'
        //                    ],
        //                    'BatchSize': 64,
        //                    'Data': '$Var_2802f3e485814063828c2303ec60327c'
        //                },
        //                'Outputs': {
        //                    'OutputData': '$outputData',
        //                    'Model': '$Var_c3a191a107c54725acc49e432bfdf104'
        //                }
        //            }
        //        ]
        //    }
        //    ";
        //    JObject graph = JObject.Parse(inputGraph);
        //    var runner = new GraphRunner(Env, graph[FieldNames.Nodes] as JArray);
        //    var inputFile = new SimpleFileHandle(Env, dataPath, false, false);
        //    runner.SetInput("inputFile", inputFile);
        //    runner.RunAll();
=======
        [TensorFlowFact]
        //Skipping test temporarily. This test will be re-enabled once the cause of failures has been determined
        [Trait("Category", "SkipInCI")]
        public void TestTensorFlowEntryPoint()
        {
            var dataPath = GetDataPath("Train-Tiny-28x28.txt");
            Env.ComponentCatalog.RegisterAssembly(typeof(TensorFlowTransformer).Assembly);
            string inputGraph = @"
            {
                'Nodes':
                [{
                        'Name': 'Data.TextLoader',
                        'Inputs': {
                            'InputFile': '$inputFile',
                            'Arguments': {
                                'UseThreads': true,
                                'HeaderFile': null,
                                'MaxRows': null,
                                'AllowQuoting': true,
                                'AllowSparse': true,
                                'InputSize': null,
                                'Separator': [
                                    '\t'
                                ],
                                'Column': [{
                                        'Name': 'Label',
                                        'Type': null,
                                        'Source': [{
                                                'Min': 0,
                                                'Max': 0,
                                                'AutoEnd': false,
                                                'VariableEnd': false,
                                                'AllOther': false,
                                                'ForceVector': false
                                            }
                                        ],
                                        'KeyCount': null
                                    }, {
                                        'Name': 'Placeholder',
                                        'Type': null,
                                        'Source': [{
                                                'Min': 1,
                                                'Max': 784,
                                                'AutoEnd': false,
                                                'VariableEnd': false,
                                                'AllOther': false,
                                                'ForceVector': false
                                            }
                                        ],
                                        'KeyCount': null
                                    }
                                ],
                                'TrimWhitespace': false,
                                'HasHeader': false
                            }
                        },
                        'Outputs': {
                            'Data': '$Var_2802f3e485814063828c2303ec60327c'
                        }
                    }, {
                        'Name': 'Transforms.TensorFlowScorer',
                        'Inputs': {
                            'ModelLocation': 'mnist_model/frozen_saved_model.pb',
                            'InputColumns': [
                                'Placeholder'
                            ],
                            'OutputColumns': [
                                'Softmax'
                            ],
                            'BatchSize': 64,
                            'Data': '$Var_2802f3e485814063828c2303ec60327c'
                        },
                        'Outputs': {
                            'OutputData': '$outputData',
                            'Model': '$Var_c3a191a107c54725acc49e432bfdf104'
                        }
                    }
                ]
            }
            ";
            JObject graph = JObject.Parse(inputGraph);
            var runner = new GraphRunner(Env, graph[FieldNames.Nodes] as JArray);
            var inputFile = new SimpleFileHandle(Env, dataPath, false, false);
            runner.SetInput("inputFile", inputFile);
            runner.RunAll();
>>>>>>> 9f276123

        //    var data = runner.GetOutput<IDataView>("outputData");

        //    var schema = data.Schema;
        //    Assert.Equal(3, schema.Count);
        //    Assert.Equal("Softmax", schema[2].Name);
        //    Assert.Equal(10, (schema[2].Type as VectorDataViewType)?.Size);
        //}

        [Fact]
        public void LoadEntryPointModel()
        {
            var ml = new MLContext(1);
            for (int i = 0; i < 5; i++)
            {
                var modelPath = GetDataPath($"backcompat/ep_model{i}.zip");
                ITransformer loadedModel;
                using (var stream = File.OpenRead(modelPath))
                {
                    loadedModel = ml.Model.Load(stream, out var inputSchema);
                }
            }
        }

        [Fact]
        public void SummarizeEntryPointTest()
        {
            var dataPath = GetDataPath(@"breast-cancer.txt");
            var outputPath = GetOutputPath("EntryPoints", "Summarize.txt");

            string inputGraph = @"
             {
                'Nodes':
                [
                    {
                        'Name': 'Data.TextLoader',
                        'Inputs':
                        {
                            'InputFile': '$inputFile',
                            'Arguments':
                            {
                                'UseThreads': true,
                                'HeaderFile': null,
                                'MaxRows': null,
                                'AllowQuoting': true,
                                'AllowSparse': true,
                                'InputSize': null,
                                'Separator':
                                [
                                    '\t'
                                ],
                                'Column':
                                [
                                    {'Name':'Label','Type':null,'Source':[{'Min':0,'Max':0,'AutoEnd':false,'VariableEnd':false,'AllOther':false,'ForceVector':false}],'KeyCount':null},
                                    {'Name':'Strat','Type':null,'Source':[{'Min':1,'Max':1,'AutoEnd':false,'VariableEnd':false,'AllOther':false,'ForceVector':false}],'KeyCount':null},
                                    {'Name':'Features','Type':null,'Source':[{'Min':2,'Max':9,'AutoEnd':false,'VariableEnd':false,'AllOther':false,'ForceVector':false}],'KeyCount':null}
                                ],
                                'TrimWhitespace': false,
                                'HasHeader': false
                            }
                        },
                        'Outputs':
                        {
                            'Data': '$data'
                        }
                    },
                    {
                        'Name': 'Trainers.FastTreeBinaryClassifier',
                        'Inputs': {'TrainingData':'$data','NumberOfThreads':1},
                        'Outputs': {'PredictorModel':'$model'}
                    },
                    {
                        'Inputs':
                        {
                            'PredictorModel': '$model'
                        },
                        'Name': 'Models.Summarizer',
                        'Outputs':
                        {
                            'Summary': '$output_data'
                        }
                    }
                ]
            }
            ";

            JObject graph = JObject.Parse(inputGraph);
            var runner = new GraphRunner(Env, graph[FieldNames.Nodes] as JArray);
            var inputFile = new SimpleFileHandle(Env, dataPath, false, false);
            runner.SetInput("inputFile", inputFile);
            runner.RunAll();
            var data = runner.GetOutput<IDataView>("output_data");

            using (var f = File.Open(outputPath, FileMode.Create, FileAccess.Write, FileShare.None))
                ML.Data.SaveAsText(data, f);

            CheckEquality("EntryPoints", "Summarize.txt");

            Done();
        }
    }
}<|MERGE_RESOLUTION|>--- conflicted
+++ resolved
@@ -6365,20 +6365,10 @@
             }
         }
 
-<<<<<<< HEAD
         //[TensorFlowFact]
         //public void EntryPointTensorFlowTransform()
         //{
         //    Env.ComponentCatalog.RegisterAssembly(typeof(TensorFlowTransformer).Assembly);
-=======
-        [TensorFlowFact]
-        //Skipping test temporarily. This test will be re-enabled once the cause of failures has been determined
-        [Trait("Category", "SkipInCI")]
-        public void EntryPointTensorFlowTransform()
-        {
-            Env.ComponentCatalog.RegisterAssembly(typeof(TensorFlowTransformer).Assembly);
->>>>>>> 9f276123
-
         //    TestEntryPointPipelineRoutine(GetDataPath("Train-Tiny-28x28.txt"), "col=Label:R4:0 col=Placeholder:R4:1-784",
         //        new[] { "Transforms.TensorFlowScorer" },
         //        new[]
@@ -6389,7 +6379,6 @@
         //        });
         //}
 
-<<<<<<< HEAD
         //[TensorFlowFact]
         //public void TestTensorFlowEntryPoint()
         //{
@@ -6473,94 +6462,6 @@
         //    var inputFile = new SimpleFileHandle(Env, dataPath, false, false);
         //    runner.SetInput("inputFile", inputFile);
         //    runner.RunAll();
-=======
-        [TensorFlowFact]
-        //Skipping test temporarily. This test will be re-enabled once the cause of failures has been determined
-        [Trait("Category", "SkipInCI")]
-        public void TestTensorFlowEntryPoint()
-        {
-            var dataPath = GetDataPath("Train-Tiny-28x28.txt");
-            Env.ComponentCatalog.RegisterAssembly(typeof(TensorFlowTransformer).Assembly);
-            string inputGraph = @"
-            {
-                'Nodes':
-                [{
-                        'Name': 'Data.TextLoader',
-                        'Inputs': {
-                            'InputFile': '$inputFile',
-                            'Arguments': {
-                                'UseThreads': true,
-                                'HeaderFile': null,
-                                'MaxRows': null,
-                                'AllowQuoting': true,
-                                'AllowSparse': true,
-                                'InputSize': null,
-                                'Separator': [
-                                    '\t'
-                                ],
-                                'Column': [{
-                                        'Name': 'Label',
-                                        'Type': null,
-                                        'Source': [{
-                                                'Min': 0,
-                                                'Max': 0,
-                                                'AutoEnd': false,
-                                                'VariableEnd': false,
-                                                'AllOther': false,
-                                                'ForceVector': false
-                                            }
-                                        ],
-                                        'KeyCount': null
-                                    }, {
-                                        'Name': 'Placeholder',
-                                        'Type': null,
-                                        'Source': [{
-                                                'Min': 1,
-                                                'Max': 784,
-                                                'AutoEnd': false,
-                                                'VariableEnd': false,
-                                                'AllOther': false,
-                                                'ForceVector': false
-                                            }
-                                        ],
-                                        'KeyCount': null
-                                    }
-                                ],
-                                'TrimWhitespace': false,
-                                'HasHeader': false
-                            }
-                        },
-                        'Outputs': {
-                            'Data': '$Var_2802f3e485814063828c2303ec60327c'
-                        }
-                    }, {
-                        'Name': 'Transforms.TensorFlowScorer',
-                        'Inputs': {
-                            'ModelLocation': 'mnist_model/frozen_saved_model.pb',
-                            'InputColumns': [
-                                'Placeholder'
-                            ],
-                            'OutputColumns': [
-                                'Softmax'
-                            ],
-                            'BatchSize': 64,
-                            'Data': '$Var_2802f3e485814063828c2303ec60327c'
-                        },
-                        'Outputs': {
-                            'OutputData': '$outputData',
-                            'Model': '$Var_c3a191a107c54725acc49e432bfdf104'
-                        }
-                    }
-                ]
-            }
-            ";
-            JObject graph = JObject.Parse(inputGraph);
-            var runner = new GraphRunner(Env, graph[FieldNames.Nodes] as JArray);
-            var inputFile = new SimpleFileHandle(Env, dataPath, false, false);
-            runner.SetInput("inputFile", inputFile);
-            runner.RunAll();
->>>>>>> 9f276123
-
         //    var data = runner.GetOutput<IDataView>("outputData");
 
         //    var schema = data.Schema;
