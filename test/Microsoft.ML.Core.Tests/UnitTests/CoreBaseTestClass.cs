// Licensed to the .NET Foundation under one or more agreements.
// The .NET Foundation licenses this file to you under the MIT license.
// See the LICENSE file in the project root for more information.

using Microsoft.ML.Runtime.Data;
using Microsoft.ML.Runtime.Internal.Utilities;
using Microsoft.ML.Runtime.RunTests;
using System;
using System.Collections.Generic;
using Xunit;
using Xunit.Abstractions;

namespace Microsoft.ML.Runtime.Core.Tests.UnitTests
{
    public class CoreBaseTestClass : BaseTestBaseline
    {
        public CoreBaseTestClass(ITestOutputHelper output)
            : base(output)
        {
        }

        protected bool Failed()
        {
            return false;
        }

        protected bool EqualTypes(ColumnType type1, ColumnType type2, bool exactTypes)
        {
            Contracts.AssertValue(type1);
            Contracts.AssertValue(type2);

            if (type1.Equals(type2))
                return true;
            return !exactTypes && type1 is VectorType vt1 && type2 is VectorType vt2 && vt1.ItemType.Equals(vt2.ItemType) && vt1.Size == vt2.Size;
        }

<<<<<<< HEAD
        protected Func<bool> GetIdComparer(IRow r1, IRow r2, out ValueGetter<RowId> idGetter)
=======
        protected Func<bool> GetIdComparer(Row r1, Row r2, out ValueGetter<UInt128> idGetter)
>>>>>>> 287bc3e9
        {
            var g1 = r1.GetIdGetter();
            idGetter = g1;
            var g2 = r2.GetIdGetter();
            RowId v1 = default(RowId);
            RowId v2 = default(RowId);
            return
                () =>
                {
                    g1(ref v1);
                    g2(ref v2);
                    return v1.Equals(v2);
                };
        }

        protected Func<bool> GetComparerOne<T>(Row r1, Row r2, int col, Func<T, T, bool> fn)
        {
            var g1 = r1.GetGetter<T>(col);
            var g2 = r2.GetGetter<T>(col);
            T v1 = default(T);
            T v2 = default(T);
            return
                () =>
                {
                    g1(ref v1);
                    g2(ref v2);
                    if (!fn(v1, v2))
                        return false;
                    return true;
                };
        }

        private const Double DoubleEps = 1e-9;
        private static bool EqualWithEps(Double x, Double y)
        {
            // bitwise comparison is needed because Abs(Inf-Inf) and Abs(NaN-NaN) are not 0s.
            return FloatUtils.GetBits(x) == FloatUtils.GetBits(y) || Math.Abs(x - y) < DoubleEps;
        }
        protected Func<bool> GetComparerVec<T>(Row r1, Row r2, int col, int size, Func<T, T, bool> fn)
        {
            var g1 = r1.GetGetter<VBuffer<T>>(col);
            var g2 = r2.GetGetter<VBuffer<T>>(col);
            var v1 = default(VBuffer<T>);
            var v2 = default(VBuffer<T>);
            return
                () =>
                {
                    g1(ref v1);
                    g2(ref v2);
                    return CompareVec<T>(in v1, in v2, size, fn);
                };
        }

        protected bool CompareVec<T>(in VBuffer<T> v1, in VBuffer<T> v2, int size, Func<T, T, bool> fn)
        {
            return CompareVec(in v1, in v2, size, (i, x, y) => fn(x, y));
        }

        protected bool CompareVec<T>(in VBuffer<T> v1, in VBuffer<T> v2, int size, Func<int, T, T, bool> fn)
        {
            Contracts.Assert(size == 0 || v1.Length == size);
            Contracts.Assert(size == 0 || v2.Length == size);
            Contracts.Assert(v1.Length == v2.Length);

            var v1Values = v1.GetValues();
            var v2Values = v2.GetValues();

            if (v1.IsDense && v2.IsDense)
            {
                for (int i = 0; i < v1.Length; i++)
                {
                    var x1 = v1Values[i];
                    var x2 = v2Values[i];
                    if (!fn(i, x1, x2))
                        return false;
                }
                return true;
            }

            Contracts.Assert(!v1.IsDense || !v2.IsDense);
            int iiv1 = 0;
            int iiv2 = 0;
            var v1Indices = v1.GetIndices();
            var v2Indices = v2.GetIndices();
            for (; ; )
            {
                int iv1 = v1.IsDense ? iiv1 : iiv1 < v2Indices.Length ? v1Indices[iiv1] : v1.Length;
                int iv2 = v2.IsDense ? iiv2 : iiv2 < v2Indices.Length ? v2Indices[iiv2] : v2.Length;
                T x1, x2;
                int iv;
                if (iv1 == iv2)
                {
                    if (iv1 == v1.Length)
                        return true;
                    x1 = v1Values[iiv1];
                    x2 = v2Values[iiv2];
                    iv = iv1;
                    iiv1++;
                    iiv2++;
                }
                else if (iv1 < iv2)
                {
                    x1 = v1Values[iiv1];
                    x2 = default(T);
                    iv = iv1;
                    iiv1++;
                }
                else
                {
                    x1 = default(T);
                    x2 = v2Values[iiv2];
                    iv = iv2;
                    iiv2++;
                }
                if (!fn(iv, x1, x2))
                    return false;
            }
        }
        protected Func<bool> GetColumnComparer(Row r1, Row r2, int col, ColumnType type, bool exactDoubles)
        {
            if (type is VectorType vecType)
            {
                int size = vecType.Size;
                Contracts.Assert(size >= 0);
                var result = vecType.ItemType.RawType.TryGetDataKind(out var kind);
                Contracts.Assert(result);

                switch (kind)
                {
                    case DataKind.I1:
                        return GetComparerVec<sbyte>(r1, r2, col, size, (x, y) => x == y);
                    case DataKind.U1:
                        return GetComparerVec<byte>(r1, r2, col, size, (x, y) => x == y);
                    case DataKind.I2:
                        return GetComparerVec<short>(r1, r2, col, size, (x, y) => x == y);
                    case DataKind.U2:
                        return GetComparerVec<ushort>(r1, r2, col, size, (x, y) => x == y);
                    case DataKind.I4:
                        return GetComparerVec<int>(r1, r2, col, size, (x, y) => x == y);
                    case DataKind.U4:
                        return GetComparerVec<uint>(r1, r2, col, size, (x, y) => x == y);
                    case DataKind.I8:
                        return GetComparerVec<long>(r1, r2, col, size, (x, y) => x == y);
                    case DataKind.U8:
                        return GetComparerVec<ulong>(r1, r2, col, size, (x, y) => x == y);
                    case DataKind.R4:
                        return GetComparerVec<Single>(r1, r2, col, size, (x, y) => FloatUtils.GetBits(x) == FloatUtils.GetBits(y));
                    case DataKind.R8:
                        if (exactDoubles)
                            return GetComparerVec<Double>(r1, r2, col, size, (x, y) => FloatUtils.GetBits(x) == FloatUtils.GetBits(y));
                        else
                            return GetComparerVec<Double>(r1, r2, col, size, EqualWithEps);
                    case DataKind.Text:
                        return GetComparerVec<ReadOnlyMemory<char>>(r1, r2, col, size, (a, b) => a.Span.SequenceEqual(b.Span));
                    case DataKind.Bool:
                        return GetComparerVec<bool>(r1, r2, col, size, (x, y) => x == y);
                    case DataKind.TimeSpan:
                        return GetComparerVec<TimeSpan>(r1, r2, col, size, (x, y) => x.Ticks == y.Ticks);
                    case DataKind.DT:
                        return GetComparerVec<DateTime>(r1, r2, col, size, (x, y) => x.Ticks == y.Ticks);
                    case DataKind.DZ:
                        return GetComparerVec<DateTimeOffset>(r1, r2, col, size, (x, y) => x.Equals(y));
                    case DataKind.UG:
                        return GetComparerVec<RowId>(r1, r2, col, size, (x, y) => x.Equals(y));
                }
            }
            else
            {
                var result = type.RawType.TryGetDataKind(out var kind);
                Contracts.Assert(result);
                switch (kind)
                {
                    case DataKind.I1:
                        return GetComparerOne<sbyte>(r1, r2, col, (x, y) => x == y);
                    case DataKind.U1:
                        return GetComparerOne<byte>(r1, r2, col, (x, y) => x == y);
                    case DataKind.I2:
                        return GetComparerOne<short>(r1, r2, col, (x, y) => x == y);
                    case DataKind.U2:
                        return GetComparerOne<ushort>(r1, r2, col, (x, y) => x == y);
                    case DataKind.I4:
                        return GetComparerOne<int>(r1, r2, col, (x, y) => x == y);
                    case DataKind.U4:
                        return GetComparerOne<uint>(r1, r2, col, (x, y) => x == y);
                    case DataKind.I8:
                        return GetComparerOne<long>(r1, r2, col, (x, y) => x == y);
                    case DataKind.U8:
                        return GetComparerOne<ulong>(r1, r2, col, (x, y) => x == y);
                    case DataKind.R4:
                        return GetComparerOne<Single>(r1, r2, col, (x, y) => FloatUtils.GetBits(x) == FloatUtils.GetBits(y));
                    case DataKind.R8:
                        if (exactDoubles)
                            return GetComparerOne<Double>(r1, r2, col, (x, y) => FloatUtils.GetBits(x) == FloatUtils.GetBits(y));
                        else
                            return GetComparerOne<Double>(r1, r2, col, EqualWithEps);
                    case DataKind.Text:
                        return GetComparerOne<ReadOnlyMemory<char>>(r1, r2, col, (a, b) => a.Span.SequenceEqual(b.Span));
                    case DataKind.Bool:
                        return GetComparerOne<bool>(r1, r2, col, (x, y) => x == y);
                    case DataKind.TimeSpan:
                        return GetComparerOne<TimeSpan>(r1, r2, col, (x, y) => x.Ticks == y.Ticks);
                    case DataKind.DT:
                        return GetComparerOne<DateTime>(r1, r2, col, (x, y) => x.Ticks == y.Ticks);
                    case DataKind.DZ:
                        return GetComparerOne<DateTimeOffset>(r1, r2, col, (x, y) => x.Equals(y));
                    case DataKind.UG:
                        return GetComparerOne<RowId>(r1, r2, col, (x, y) => x.Equals(y));
                }
            }

#if !CORECLR // REVIEW: Port Picture type to CoreTLC.
            if (type is PictureType)
            {
                var g1 = r1.GetGetter<Picture>(col);
                var g2 = r2.GetGetter<Picture>(col);
                Picture v1 = null;
                Picture v2 = null;
                return
                    () =>
                    {
                        g1(ref v1);
                        g2(ref v2);
                        return ComparePicture(v1, v2);
                    };
            }
#endif

            throw Contracts.Except("Unknown type in GetColumnComparer: '{0}'", type);
        }

        protected bool CheckSameValues(IDataView view1, IDataView view2, bool exactTypes = true, bool exactDoubles = true, bool checkId = true)
        {
            Contracts.Assert(view1.Schema.ColumnCount == view2.Schema.ColumnCount);

            bool all = true;
            bool tmp;

            using (var curs1 = view1.GetRowCursor(col => true))
            using (var curs2 = view2.GetRowCursor(col => true))
            {
                Check(curs1.Schema == view1.Schema, "Schema of view 1 and its cursor differed");
                Check(curs2.Schema == view2.Schema, "Schema of view 2 and its cursor differed");
                tmp = CheckSameValues(curs1, curs2, exactTypes, exactDoubles, checkId, true);
            }
            Check(tmp, "All same failed");
            all &= tmp;

            using (var curs1 = view1.GetRowCursor(col => true))
            using (var curs2 = view2.GetRowCursor(col => (col & 1) == 0, null))
            {
                Check(curs1.Schema == view1.Schema, "Schema of view 1 and its cursor differed");
                Check(curs2.Schema == view2.Schema, "Schema of view 2 and its cursor differed");
                tmp = CheckSameValues(curs1, curs2, exactTypes, exactDoubles, checkId, false);
            }
            Check(tmp, "Even same failed");
            all &= tmp;

            using (var curs1 = view1.GetRowCursor(col => true))
            using (var curs2 = view2.GetRowCursor(col => (col & 1) != 0, null))
            {
                Check(curs1.Schema == view1.Schema, "Schema of view 1 and its cursor differed");
                Check(curs2.Schema == view2.Schema, "Schema of view 2 and its cursor differed");
                tmp = CheckSameValues(curs1, curs2, exactTypes, exactDoubles, checkId, false);
            }
            Check(tmp, "Odd same failed");

            using (var curs1 = view1.GetRowCursor(col => true))
            {
                Check(curs1.Schema == view1.Schema, "Schema of view 1 and its cursor differed");
                tmp = CheckSameValues(curs1, view2, exactTypes, exactDoubles, checkId);
            }
            Check(tmp, "Single value same failed");

            all &= tmp;
            return all;
        }

        protected bool CheckSameValues(RowCursor curs1, RowCursor curs2, bool exactTypes, bool exactDoubles, bool checkId, bool checkIdCollisions = true)
        {
            Contracts.Assert(curs1.Schema.ColumnCount == curs2.Schema.ColumnCount);

            // Get the comparison delegates for each column.
            int colLim = curs1.Schema.ColumnCount;
            Func<bool>[] comps = new Func<bool>[colLim];
            for (int col = 0; col < colLim; col++)
            {
                var f1 = curs1.IsColumnActive(col);
                var f2 = curs2.IsColumnActive(col);

                if (f1 && f2)
                {
                    var type1 = curs1.Schema.GetColumnType(col);
                    var type2 = curs2.Schema.GetColumnType(col);
                    if (!EqualTypes(type1, type2, exactTypes))
                    {
                        Fail($"Different types {type1} and {type2}");
                        return Failed();
                    }
                    comps[col] = GetColumnComparer(curs1, curs2, col, type1, exactDoubles);
                }
            }
            ValueGetter<RowId> idGetter = null;
            Func<bool> idComp = checkId ? GetIdComparer(curs1, curs2, out idGetter) : null;
            HashSet<RowId> idsSeen = null;
            if (checkIdCollisions && idGetter == null)
                idGetter = curs1.GetIdGetter();
            long idCollisions = 0;
            RowId id = default(RowId);

            for (; ; )
            {
                bool f1 = curs1.MoveNext();
                bool f2 = curs2.MoveNext();
                if (f1 != f2)
                {
                    if (f1)
                        Fail("Left has more rows at position: {0}", curs1.Position);
                    else
                        Fail("Right has more rows at position: {0}", curs2.Position);
                    return Failed();
                }

                if (!f1)
                {
                    if (idCollisions > 0)
                        Fail("{0} id collisions among {1} items", idCollisions, Utils.Size(idsSeen) + idCollisions);
                    return idCollisions == 0;
                }
                else if (checkIdCollisions)
                {
                    idGetter(ref id);
                    if (!Utils.Add(ref idsSeen, id))
                    {
                        if (idCollisions == 0)
                            idCollisions++;
                    }
                }

                Contracts.Assert(curs1.Position == curs2.Position);

                for (int col = 0; col < colLim; col++)
                {
                    var comp = comps[col];
                    if (comp != null && !comp())
                    {
                        Fail("Different values in column {0} of row {1}", col, curs1.Position);
                        return Failed();
                    }
                    if (idComp != null && !idComp())
                    {
                        Fail("Different values in ID of row {0}", curs1.Position);
                        return Failed();
                    }
                }
            }
        }

        protected bool CheckSameValues(RowCursor curs1, IDataView view2, bool exactTypes = true, bool exactDoubles = true, bool checkId = true)
        {
            Contracts.Assert(curs1.Schema.ColumnCount == view2.Schema.ColumnCount);

            // Get a cursor for each column.
            int colLim = curs1.Schema.ColumnCount;
            var cursors = new RowCursor[colLim];
            try
            {
                for (int col = 0; col < colLim; col++)
                {
                    // curs1 should have all columns active (for simplicity of the code here).
                    Contracts.Assert(curs1.IsColumnActive(col));
                    cursors[col] = view2.GetRowCursor(c => c == col);
                }

                // Get the comparison delegates for each column.
                Func<bool>[] comps = new Func<bool>[colLim];
                // We have also one ID comparison delegate for each cursor.
                Func<bool>[] idComps = new Func<bool>[cursors.Length];
                for (int col = 0; col < colLim; col++)
                {
                    Contracts.Assert(cursors[col] != null);
                    var type1 = curs1.Schema.GetColumnType(col);
                    var type2 = cursors[col].Schema.GetColumnType(col);
                    if (!EqualTypes(type1, type2, exactTypes))
                    {
                        Fail("Different types");
                        return Failed();
                    }
                    comps[col] = GetColumnComparer(curs1, cursors[col], col, type1, exactDoubles);
                    ValueGetter<RowId> idGetter;
                    idComps[col] = checkId ? GetIdComparer(curs1, cursors[col], out idGetter) : null;
                }

                for (; ; )
                {
                    bool f1 = curs1.MoveNext();
                    for (int col = 0; col < colLim; col++)
                    {
                        bool f2 = cursors[col].MoveNext();
                        if (f1 != f2)
                        {
                            if (f1)
                                Fail("Left has more rows at position: {0}", curs1.Position);
                            else
                                Fail("Right {0} has more rows at position: {1}", col, cursors[2].Position);
                            return Failed();
                        }
                    }

                    if (!f1)
                        return true;

                    for (int col = 0; col < colLim; col++)
                    {
                        Contracts.Assert(curs1.Position == cursors[col].Position);
                        var comp = comps[col];
                        if (comp != null && !comp())
                        {
                            Fail("Different values in column {0} of row {1}", col, curs1.Position);
                            return Failed();
                        }
                        comp = idComps[col];
                        if (comp != null && !comp())
                        {
                            Fail("Different values in ID values for column {0} cursor of row {1}", col, curs1.Position);
                            return Failed();
                        }
                    }
                }
            }
            finally
            {
                for (int col = 0; col < colLim; col++)
                {
                    var c = cursors[col];
                    if (c != null)
                        c.Dispose();
                }
            }
        }
    }
}<|MERGE_RESOLUTION|>--- conflicted
+++ resolved
@@ -34,11 +34,7 @@
             return !exactTypes && type1 is VectorType vt1 && type2 is VectorType vt2 && vt1.ItemType.Equals(vt2.ItemType) && vt1.Size == vt2.Size;
         }
 
-<<<<<<< HEAD
-        protected Func<bool> GetIdComparer(IRow r1, IRow r2, out ValueGetter<RowId> idGetter)
-=======
-        protected Func<bool> GetIdComparer(Row r1, Row r2, out ValueGetter<UInt128> idGetter)
->>>>>>> 287bc3e9
+        protected Func<bool> GetIdComparer(Row r1, Row r2, out ValueGetter<RowId> idGetter)
         {
             var g1 = r1.GetIdGetter();
             idGetter = g1;
