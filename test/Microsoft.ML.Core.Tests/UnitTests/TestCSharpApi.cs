// Licensed to the .NET Foundation under one or more agreements.
// The .NET Foundation licenses this file to you under the MIT license.
// See the LICENSE file in the project root for more information.

<<<<<<< HEAD
using System;
using System.Collections.Generic;
using System.Linq;
using Microsoft.ML.Data;
=======
using Microsoft.ML.Legacy.Data;
>>>>>>> 350f77fb
using Microsoft.ML.Runtime.Data;
using Microsoft.ML.Runtime.EntryPoints;
using Microsoft.ML.TestFramework;
using System.Collections.Generic;
using System.Linq;
using Xunit;
using Xunit.Abstractions;

namespace Microsoft.ML.Runtime.RunTests
{
    public class TestCSharpApi : BaseTestClass
    {
        public TestCSharpApi(ITestOutputHelper output) : base(output)
        {
        }

        [Fact]
        public void TestSimpleExperiment()
        {
            var dataPath = GetDataPath("adult.tiny.with-schema.txt");
            using (var env = new ConsoleEnvironment())
            {
                var experiment = env.CreateExperiment();

                var importInput = new Legacy.Data.TextLoader(dataPath);
                var importOutput = experiment.Add(importInput);

                var normalizeInput = new Legacy.Transforms.MinMaxNormalizer
                {
                    Data = importOutput.Data
                };
                normalizeInput.AddColumn("NumericFeatures");
                var normalizeOutput = experiment.Add(normalizeInput);

                experiment.Compile();
                experiment.SetInput(importInput.InputFile, new SimpleFileHandle(env, dataPath, false, false));
                experiment.Run();
                var data = experiment.GetOutput(normalizeOutput.OutputData);

                var schema = data.Schema;
                Assert.Equal(5, schema.ColumnCount);
                var expected = new[] { "Label", "Workclass", "Categories", "NumericFeatures", "NumericFeatures" };
                for (int i = 0; i < schema.ColumnCount; i++)
                    Assert.Equal(expected[i], schema.GetColumnName(i));
            }
        }

        [Fact]
        public void TestSimpleTrainExperiment()
        {
            var dataPath = GetDataPath("adult.tiny.with-schema.txt");
            using (var env = new ConsoleEnvironment())
            {
                var experiment = env.CreateExperiment();

                var importInput = new Legacy.Data.TextLoader(dataPath);
                var importOutput = experiment.Add(importInput);

                var catInput = new Legacy.Transforms.CategoricalOneHotVectorizer
                {
                    Data = importOutput.Data
                };
                catInput.AddColumn("Categories");
                var catOutput = experiment.Add(catInput);

                var concatInput = new Legacy.Transforms.ColumnConcatenator
                {
                    Data = catOutput.OutputData
                };
                concatInput.AddColumn("Features", "Categories", "NumericFeatures");
                var concatOutput = experiment.Add(concatInput);

                var sdcaInput = new Legacy.Trainers.StochasticDualCoordinateAscentBinaryClassifier
                {
                    TrainingData = concatOutput.OutputData,
                    LossFunction = new HingeLossSDCAClassificationLossFunction() { Margin = 1.1f },
                    NumThreads = 1,
                    Shuffle = false
                };
                var sdcaOutput = experiment.Add(sdcaInput);

                var scoreInput = new Legacy.Transforms.DatasetScorer
                {
                    Data = concatOutput.OutputData,
                    PredictorModel = sdcaOutput.PredictorModel
                };
                var scoreOutput = experiment.Add(scoreInput);

                var evalInput = new Legacy.Models.BinaryClassificationEvaluator
                {
                    Data = scoreOutput.ScoredData
                };
                var evalOutput = experiment.Add(evalInput);

                experiment.Compile();
                experiment.SetInput(importInput.InputFile, new SimpleFileHandle(env, dataPath, false, false));
                experiment.Run();
                var data = experiment.GetOutput(evalOutput.OverallMetrics);

                var schema = data.Schema;
                var b = schema.TryGetColumnIndex("AUC", out int aucCol);
                Assert.True(b);
                using (var cursor = data.GetRowCursor(col => col == aucCol))
                {
                    var getter = cursor.GetGetter<double>(aucCol);
                    b = cursor.MoveNext();
                    Assert.True(b);
                    double auc = 0;
                    getter(ref auc);
                    Assert.Equal(0.93, auc, 2);
                    b = cursor.MoveNext();
                    Assert.False(b);
                }
            }
        }

        [Fact]
        public void TestTrainTestMacro()
        {
            var dataPath = GetDataPath("adult.tiny.with-schema.txt");
            using (var env = new ConsoleEnvironment())
            {
                var subGraph = env.CreateExperiment();

                var catInput = new Legacy.Transforms.CategoricalOneHotVectorizer();
                catInput.AddColumn("Categories");
                var catOutput = subGraph.Add(catInput);

                var concatInput = new Legacy.Transforms.ColumnConcatenator
                {
                    Data = catOutput.OutputData
                };
                concatInput.AddColumn("Features", "Categories", "NumericFeatures");
                var concatOutput = subGraph.Add(concatInput);

                var sdcaInput = new Legacy.Trainers.StochasticDualCoordinateAscentBinaryClassifier
                {
                    TrainingData = concatOutput.OutputData,
                    LossFunction = new HingeLossSDCAClassificationLossFunction() { Margin = 1.1f },
                    NumThreads = 1,
                    Shuffle = false
                };
                var sdcaOutput = subGraph.Add(sdcaInput);

                var modelCombine = new Legacy.Transforms.ManyHeterogeneousModelCombiner
                {
                    TransformModels = new ArrayVar<ITransformModel>(catOutput.Model, concatOutput.Model),
                    PredictorModel = sdcaOutput.PredictorModel
                };
                var modelCombineOutput = subGraph.Add(modelCombine);

                var experiment = env.CreateExperiment();

                var importInput = new Legacy.Data.TextLoader(dataPath);
                var importOutput = experiment.Add(importInput);

                var trainTestInput = new Legacy.Models.TrainTestBinaryEvaluator
                {
                    TrainingData = importOutput.Data,
                    TestingData = importOutput.Data,
                    Nodes = subGraph
                };
                trainTestInput.Inputs.Data = catInput.Data;
                trainTestInput.Outputs.Model = modelCombineOutput.PredictorModel;
                var trainTestOutput = experiment.Add(trainTestInput);

                experiment.Compile();
                experiment.SetInput(importInput.InputFile, new SimpleFileHandle(env, dataPath, false, false));
                experiment.Run();
                var data = experiment.GetOutput(trainTestOutput.OverallMetrics);

                var schema = data.Schema;
                var b = schema.TryGetColumnIndex("AUC", out int aucCol);
                Assert.True(b);
                using (var cursor = data.GetRowCursor(col => col == aucCol))
                {
                    var getter = cursor.GetGetter<double>(aucCol);
                    b = cursor.MoveNext();
                    Assert.True(b);
                    double auc = 0;
                    getter(ref auc);
                    Assert.Equal(0.93, auc, 2);
                    b = cursor.MoveNext();
                    Assert.False(b);
                }
            }
        }

        [Fact]
        public void TestCrossValidationBinaryMacro()
        {
            var dataPath = GetDataPath("adult.tiny.with-schema.txt");
            using (var env = new ConsoleEnvironment())
            {
                var subGraph = env.CreateExperiment();

                var catInput = new Legacy.Transforms.CategoricalOneHotVectorizer();
                catInput.AddColumn("Categories");
                var catOutput = subGraph.Add(catInput);

                var concatInput = new Legacy.Transforms.ColumnConcatenator
                {
                    Data = catOutput.OutputData
                };
                concatInput.AddColumn("Features", "Categories", "NumericFeatures");
                var concatOutput = subGraph.Add(concatInput);

                var lrInput = new Legacy.Trainers.LogisticRegressionBinaryClassifier
                {
                    TrainingData = concatOutput.OutputData,
                    NumThreads = 1
                };
                var lrOutput = subGraph.Add(lrInput);

                var modelCombine = new Legacy.Transforms.ManyHeterogeneousModelCombiner
                {
                    TransformModels = new ArrayVar<ITransformModel>(catOutput.Model, concatOutput.Model),
                    PredictorModel = lrOutput.PredictorModel
                };
                var modelCombineOutput = subGraph.Add(modelCombine);

                var experiment = env.CreateExperiment();

                var importInput = new Legacy.Data.TextLoader(dataPath);
                var importOutput = experiment.Add(importInput);

                var crossValidateBinary = new Legacy.Models.BinaryCrossValidator
                {
                    Data = importOutput.Data,
                    Nodes = subGraph
                };
                crossValidateBinary.Inputs.Data = catInput.Data;
                crossValidateBinary.Outputs.Model = modelCombineOutput.PredictorModel;
                var crossValidateOutput = experiment.Add(crossValidateBinary);

                experiment.Compile();
                importInput.SetInput(env, experiment);
                experiment.Run();
                var data = experiment.GetOutput(crossValidateOutput.OverallMetrics[0]);

                var schema = data.Schema;
                var b = schema.TryGetColumnIndex("AUC", out int aucCol);
                Assert.True(b);
                using (var cursor = data.GetRowCursor(col => col == aucCol))
                {
                    var getter = cursor.GetGetter<double>(aucCol);
                    b = cursor.MoveNext();
                    Assert.True(b);
                    double auc = 0;
                    getter(ref auc);
                    Assert.Equal(0.87, auc, 1);
                    b = cursor.MoveNext();
                    Assert.False(b);
                }
            }
        }

        [Fact]
        public void TestCrossValidationMacro()
        {
            var dataPath = GetDataPath(TestDatasets.winequalitymacro.trainFilename);
            using (var env = new ConsoleEnvironment(42))
            {
                var subGraph = env.CreateExperiment();

                var nop = new Legacy.Transforms.NoOperation();
                var nopOutput = subGraph.Add(nop);

                var generate = new Legacy.Transforms.RandomNumberGenerator();
                generate.Column = new[] { new Legacy.Transforms.GenerateNumberTransformColumn() { Name = "Weight1" } };
                generate.Data = nopOutput.OutputData;
                var generateOutput = subGraph.Add(generate);

                var learnerInput = new Legacy.Trainers.PoissonRegressor
                {
                    TrainingData = generateOutput.OutputData,
                    NumThreads = 1,
                    WeightColumn = "Weight1"
                };
                var learnerOutput = subGraph.Add(learnerInput);

                var modelCombine = new Legacy.Transforms.ManyHeterogeneousModelCombiner
                {
                    TransformModels = new ArrayVar<ITransformModel>(nopOutput.Model, generateOutput.Model),
                    PredictorModel = learnerOutput.PredictorModel
                };
                var modelCombineOutput = subGraph.Add(modelCombine);

                var experiment = env.CreateExperiment();
                var importInput = new Legacy.Data.TextLoader(dataPath)
                {
                    Arguments = new Legacy.Data.TextLoaderArguments
                    {
                        Separator = new[] { ';' },
                        HasHeader = true,
                        Column = new[]
                    {
                        new TextLoaderColumn()
                        {
                            Name = "Label",
                            Source = new [] { new TextLoaderRange(11) },
                            Type = Legacy.Data.DataKind.Num
                        },

                        new TextLoaderColumn()
                        {
                            Name = "Features",
                            Source = new [] { new TextLoaderRange(0,10) },
                            Type = Legacy.Data.DataKind.Num
                        }
                    }
                    }
                };
                var importOutput = experiment.Add(importInput);

                var crossValidate = new Legacy.Models.CrossValidator
                {
                    Data = importOutput.Data,
                    Nodes = subGraph,
                    Kind = Legacy.Models.MacroUtilsTrainerKinds.SignatureRegressorTrainer,
                    TransformModel = null,
                    WeightColumn = "Weight1"
                };
                crossValidate.Inputs.Data = nop.Data;
                crossValidate.Outputs.PredictorModel = modelCombineOutput.PredictorModel;
                var crossValidateOutput = experiment.Add(crossValidate);

                experiment.Compile();
                importInput.SetInput(env, experiment);
                experiment.Run();
                var data = experiment.GetOutput(crossValidateOutput.OverallMetrics);

                var schema = data.Schema;
                var b = schema.TryGetColumnIndex("L1(avg)", out int metricCol);
                Assert.True(b);
                b = schema.TryGetColumnIndex("Fold Index", out int foldCol);
                Assert.True(b);
                b = schema.TryGetColumnIndex("IsWeighted", out int isWeightedCol);
                using (var cursor = data.GetRowCursor(col => col == metricCol || col == foldCol || col == isWeightedCol))
                {
                    var getter = cursor.GetGetter<double>(metricCol);
                    var foldGetter = cursor.GetGetter<ReadOnlyMemory<char>>(foldCol);
                    ReadOnlyMemory<char> fold = default;
                    var isWeightedGetter = cursor.GetGetter<bool>(isWeightedCol);
                    bool isWeighted = default;
                    double avg = 0;
                    double weightedAvg = 0;
                    for (int w = 0; w < 2; w++)
                    {
                        // Get the average.
                        b = cursor.MoveNext();
                        Assert.True(b);
                        if (w == 1)
                            getter(ref weightedAvg);
                        else
                            getter(ref avg);
                        foldGetter(ref fold);
                        Assert.True(ReadOnlyMemoryUtils.EqualsStr("Average", fold));
                        isWeightedGetter(ref isWeighted);
                        Assert.True(isWeighted == (w == 1));

                        // Get the standard deviation.
                        b = cursor.MoveNext();
                        Assert.True(b);
                        double stdev = 0;
                        getter(ref stdev);
                        foldGetter(ref fold);
                        Assert.True(ReadOnlyMemoryUtils.EqualsStr("Standard Deviation", fold));
                        if (w == 1)
                            Assert.Equal(0.004557, stdev, 6);
                        else
                            Assert.Equal(0.000393, stdev, 6);
                        isWeightedGetter(ref isWeighted);
                        Assert.True(isWeighted == (w == 1));
                    }
                    double sum = 0;
                    double weightedSum = 0;
                    for (int f = 0; f < 2; f++)
                    {
                        for (int w = 0; w < 2; w++)
                        {
                            b = cursor.MoveNext();
                            Assert.True(b);
                            double val = 0;
                            getter(ref val);
                            foldGetter(ref fold);
                            if (w == 1)
                                weightedSum += val;
                            else
                                sum += val;
                            Assert.True(ReadOnlyMemoryUtils.EqualsStr("Fold " + f, fold));
                            isWeightedGetter(ref isWeighted);
                            Assert.True(isWeighted == (w == 1));
                        }
                    }
                    Assert.Equal(weightedAvg, weightedSum / 2);
                    Assert.Equal(avg, sum / 2);
                    b = cursor.MoveNext();
                    Assert.False(b);
                }
            }
        }

        [Fact]
        public void TestCrossValidationMacroWithMultiClass()
        {
            var dataPath = GetDataPath(@"Train-Tiny-28x28.txt");
            using (var env = new ConsoleEnvironment(42))
            {
                var subGraph = env.CreateExperiment();

                var nop = new Legacy.Transforms.NoOperation();
                var nopOutput = subGraph.Add(nop);

                var learnerInput = new Legacy.Trainers.StochasticDualCoordinateAscentClassifier
                {
                    TrainingData = nopOutput.OutputData,
                    NumThreads = 1
                };
                var learnerOutput = subGraph.Add(learnerInput);

                var modelCombine = new Legacy.Transforms.ManyHeterogeneousModelCombiner
                {
                    TransformModels = new ArrayVar<ITransformModel>(nopOutput.Model),
                    PredictorModel = learnerOutput.PredictorModel
                };
                var modelCombineOutput = subGraph.Add(modelCombine);

                var experiment = env.CreateExperiment();
                var importInput = new Legacy.Data.TextLoader(dataPath);
                var importOutput = experiment.Add(importInput);

                var crossValidate = new Legacy.Models.CrossValidator
                {
                    Data = importOutput.Data,
                    Nodes = subGraph,
                    Kind = Legacy.Models.MacroUtilsTrainerKinds.SignatureMultiClassClassifierTrainer,
                    TransformModel = null
                };
                crossValidate.Inputs.Data = nop.Data;
                crossValidate.Outputs.PredictorModel = modelCombineOutput.PredictorModel;
                var crossValidateOutput = experiment.Add(crossValidate);

                experiment.Compile();
                importInput.SetInput(env, experiment);
                experiment.Run();
                var data = experiment.GetOutput(crossValidateOutput.OverallMetrics);

                var schema = data.Schema;
                var b = schema.TryGetColumnIndex("Accuracy(micro-avg)", out int metricCol);
                Assert.True(b);
                b = schema.TryGetColumnIndex("Fold Index", out int foldCol);
                Assert.True(b);
                using (var cursor = data.GetRowCursor(col => col == metricCol || col == foldCol))
                {
                    var getter = cursor.GetGetter<double>(metricCol);
                    var foldGetter = cursor.GetGetter<ReadOnlyMemory<char>>(foldCol);
                    ReadOnlyMemory<char> fold = default;

                    // Get the average.
                    b = cursor.MoveNext();
                    Assert.True(b);
                    double avg = 0;
                    getter(ref avg);
                    foldGetter(ref fold);
                    Assert.True(ReadOnlyMemoryUtils.EqualsStr("Average", fold));

                    // Get the standard deviation.
                    b = cursor.MoveNext();
                    Assert.True(b);
                    double stdev = 0;
                    getter(ref stdev);
                    foldGetter(ref fold);
                    Assert.True(ReadOnlyMemoryUtils.EqualsStr("Standard Deviation", fold));
                    Assert.Equal(0.025, stdev, 3);

                    double sum = 0;
                    double val = 0;
                    for (int f = 0; f < 2; f++)
                    {
                        b = cursor.MoveNext();
                        Assert.True(b);
                        getter(ref val);
                        foldGetter(ref fold);
                        sum += val;
                        Assert.True(ReadOnlyMemoryUtils.EqualsStr("Fold " + f, fold));
                    }
                    Assert.Equal(avg, sum / 2);
                    b = cursor.MoveNext();
                    Assert.False(b);
                }

                var confusion = experiment.GetOutput(crossValidateOutput.ConfusionMatrix);
                schema = confusion.Schema;
                b = schema.TryGetColumnIndex("Count", out int countCol);
                Assert.True(b);
                b = schema.TryGetColumnIndex("Fold Index", out foldCol);
                Assert.True(b);
                var type = schema.GetMetadataTypeOrNull(MetadataUtils.Kinds.SlotNames, countCol);
                Assert.True(type != null && type.ItemType.IsText && type.VectorSize == 10);
                var slotNames = default(VBuffer<ReadOnlyMemory<char>>);
                schema.GetMetadata(MetadataUtils.Kinds.SlotNames, countCol, ref slotNames);
                Assert.True(slotNames.Values.Select((s, i) => ReadOnlyMemoryUtils.EqualsStr(i.ToString(), s)).All(x => x));
                using (var curs = confusion.GetRowCursor(col => true))
                {
                    var countGetter = curs.GetGetter<VBuffer<double>>(countCol);
                    var foldGetter = curs.GetGetter<ReadOnlyMemory<char>>(foldCol);
                    var confCount = default(VBuffer<double>);
                    var foldIndex = default(ReadOnlyMemory<char>);
                    int rowCount = 0;
                    var foldCur = "Fold 0";
                    while (curs.MoveNext())
                    {
                        countGetter(ref confCount);
                        foldGetter(ref foldIndex);
                        rowCount++;
                        Assert.True(ReadOnlyMemoryUtils.EqualsStr(foldCur, foldIndex));
                        if (rowCount == 10)
                        {
                            rowCount = 0;
                            foldCur = "Fold 1";
                        }
                    }
                    Assert.Equal(0, rowCount);
                }

                var warnings = experiment.GetOutput(crossValidateOutput.Warnings);
                using (var cursor = warnings.GetRowCursor(col => true))
                    Assert.False(cursor.MoveNext());
            }
        }

        [Fact]
        public void TestCrossValidationMacroMultiClassWithWarnings()
        {
            var dataPath = GetDataPath(@"Train-Tiny-28x28.txt");
            using (var env = new ConsoleEnvironment(42))
            {
                var subGraph = env.CreateExperiment();

                var nop = new Legacy.Transforms.NoOperation();
                var nopOutput = subGraph.Add(nop);

                var learnerInput = new Legacy.Trainers.LogisticRegressionClassifier
                {
                    TrainingData = nopOutput.OutputData,
                    NumThreads = 1
                };
                var learnerOutput = subGraph.Add(learnerInput);

                var experiment = env.CreateExperiment();
                var importInput = new Legacy.Data.TextLoader(dataPath);
                var importOutput = experiment.Add(importInput);

                var filter = new Legacy.Transforms.RowRangeFilter();
                filter.Data = importOutput.Data;
                filter.Column = "Label";
                filter.Min = 0;
                filter.Max = 5;
                var filterOutput = experiment.Add(filter);

                var term = new Legacy.Transforms.TextToKeyConverter();
                term.Column = new[]
                {
                    new Legacy.Transforms.TermTransformColumn()
                    {
                        Source = "Label", Name = "Strat", Sort = Legacy.Transforms.TermTransformSortOrder.Value
                    }
                };
                term.Data = filterOutput.OutputData;
                var termOutput = experiment.Add(term);

                var crossValidate = new Legacy.Models.CrossValidator
                {
                    Data = termOutput.OutputData,
                    Nodes = subGraph,
                    Kind = Legacy.Models.MacroUtilsTrainerKinds.SignatureMultiClassClassifierTrainer,
                    TransformModel = null,
                    StratificationColumn = "Strat"
                };
                crossValidate.Inputs.Data = nop.Data;
                crossValidate.Outputs.PredictorModel = learnerOutput.PredictorModel;
                var crossValidateOutput = experiment.Add(crossValidate);

                experiment.Compile();
                importInput.SetInput(env, experiment);
                experiment.Run();
                var warnings = experiment.GetOutput(crossValidateOutput.Warnings);

                var schema = warnings.Schema;
                var b = schema.TryGetColumnIndex("WarningText", out int warningCol);
                Assert.True(b);
                using (var cursor = warnings.GetRowCursor(col => col == warningCol))
                {
                    var getter = cursor.GetGetter<ReadOnlyMemory<char>>(warningCol);

                    b = cursor.MoveNext();
                    Assert.True(b);
                    var warning = default(ReadOnlyMemory<char>);
                    getter(ref warning);
                    Assert.Contains("test instances with class values not seen in the training set.", warning.ToString());
                    b = cursor.MoveNext();
                    Assert.True(b);
                    getter(ref warning);
                    Assert.Contains("Detected columns of variable length: SortedScores, SortedClasses", warning.ToString());
                    b = cursor.MoveNext();
                    Assert.False(b);
                }
            }
        }

        [Fact]
        public void TestCrossValidationMacroWithStratification()
        {
            var dataPath = GetDataPath(@"breast-cancer.txt");
            using (var env = new ConsoleEnvironment(42))
            {
                var subGraph = env.CreateExperiment();

                var nop = new Legacy.Transforms.NoOperation();
                var nopOutput = subGraph.Add(nop);

                var learnerInput = new Legacy.Trainers.StochasticDualCoordinateAscentBinaryClassifier
                {
                    TrainingData = nopOutput.OutputData,
                    NumThreads = 1
                };
                var learnerOutput = subGraph.Add(learnerInput);

                var modelCombine = new Legacy.Transforms.ManyHeterogeneousModelCombiner
                {
                    TransformModels = new ArrayVar<ITransformModel>(nopOutput.Model),
                    PredictorModel = learnerOutput.PredictorModel
                };
                var modelCombineOutput = subGraph.Add(modelCombine);

                var experiment = env.CreateExperiment();
                var importInput = new Legacy.Data.TextLoader(dataPath);
                importInput.Arguments.Column = new Legacy.Data.TextLoaderColumn[]
                {
                    new Legacy.Data.TextLoaderColumn { Name = "Label", Source = new[] { new Legacy.Data.TextLoaderRange(0) } },
                    new Legacy.Data.TextLoaderColumn { Name = "Strat", Source = new[] { new Legacy.Data.TextLoaderRange(1) } },
                    new Legacy.Data.TextLoaderColumn { Name = "Features", Source = new[] { new Legacy.Data.TextLoaderRange(2, 9) } }
                };
                var importOutput = experiment.Add(importInput);

                var crossValidate = new Legacy.Models.CrossValidator
                {
                    Data = importOutput.Data,
                    Nodes = subGraph,
                    TransformModel = null,
                    StratificationColumn = "Strat"
                };
                crossValidate.Inputs.Data = nop.Data;
                crossValidate.Outputs.PredictorModel = modelCombineOutput.PredictorModel;
                var crossValidateOutput = experiment.Add(crossValidate);
                experiment.Compile();
                experiment.SetInput(importInput.InputFile, new SimpleFileHandle(env, dataPath, false, false));
                experiment.Run();
                var data = experiment.GetOutput(crossValidateOutput.OverallMetrics);

                var schema = data.Schema;
                var b = schema.TryGetColumnIndex("AUC", out int metricCol);
                Assert.True(b);
                b = schema.TryGetColumnIndex("Fold Index", out int foldCol);
                Assert.True(b);
                using (var cursor = data.GetRowCursor(col => col == metricCol || col == foldCol))
                {
                    var getter = cursor.GetGetter<double>(metricCol);
                    var foldGetter = cursor.GetGetter<ReadOnlyMemory<char>>(foldCol);
                    ReadOnlyMemory<char> fold = default;

                    // Get the verage.
                    b = cursor.MoveNext();
                    Assert.True(b);
                    double avg = 0;
                    getter(ref avg);
                    foldGetter(ref fold);
                    Assert.True(ReadOnlyMemoryUtils.EqualsStr("Average", fold));

                    // Get the standard deviation.
                    b = cursor.MoveNext();
                    Assert.True(b);
                    double stdev = 0;
                    getter(ref stdev);
                    foldGetter(ref fold);
                    Assert.True(ReadOnlyMemoryUtils.EqualsStr("Standard Deviation", fold));
                    Assert.Equal(0.00485, stdev, 5);

                    double sum = 0;
                    double val = 0;
                    for (int f = 0; f < 2; f++)
                    {
                        b = cursor.MoveNext();
                        Assert.True(b);
                        getter(ref val);
                        foldGetter(ref fold);
                        sum += val;
                        Assert.True(ReadOnlyMemoryUtils.EqualsStr("Fold " + f, fold));
                    }
                    Assert.Equal(avg, sum / 2);
                    b = cursor.MoveNext();
                    Assert.False(b);
                }
            }
        }

        [Fact]
        public void TestCrossValidationMacroWithNonDefaultNames()
        {
            string dataPath = GetDataPath(@"adult.tiny.with-schema.txt");
            using (var env = new ConsoleEnvironment(42))
            {
                var subGraph = env.CreateExperiment();

                var textToKey = new Legacy.Transforms.TextToKeyConverter();
                textToKey.Column = new[] { new Legacy.Transforms.TermTransformColumn() { Name = "Label1", Source = "Label" } };
                var textToKeyOutput = subGraph.Add(textToKey);

                var hash = new Legacy.Transforms.HashConverter();
                hash.Column = new[] { new Legacy.Transforms.HashJoinTransformColumn() { Name = "GroupId1", Source = "Workclass" } };
                hash.Data = textToKeyOutput.OutputData;
                var hashOutput = subGraph.Add(hash);

                var learnerInput = new Legacy.Trainers.FastTreeRanker
                {
                    TrainingData = hashOutput.OutputData,
                    NumThreads = 1,
                    LabelColumn = "Label1",
                    GroupIdColumn = "GroupId1"
                };
                var learnerOutput = subGraph.Add(learnerInput);

                var modelCombine = new Legacy.Transforms.ManyHeterogeneousModelCombiner
                {
                    TransformModels = new ArrayVar<ITransformModel>(textToKeyOutput.Model, hashOutput.Model),
                    PredictorModel = learnerOutput.PredictorModel
                };
                var modelCombineOutput = subGraph.Add(modelCombine);

                var experiment = env.CreateExperiment();
                var importInput = new Legacy.Data.TextLoader(dataPath);
                importInput.Arguments.HasHeader = true;
                importInput.Arguments.Column = new TextLoaderColumn[]
                {
                    new TextLoaderColumn { Name = "Label", Source = new[] { new TextLoaderRange(0) } },
                    new TextLoaderColumn { Name = "Workclass", Source = new[] { new TextLoaderRange(1) }, Type = Legacy.Data.DataKind.Text },
                    new TextLoaderColumn { Name = "Features", Source = new[] { new TextLoaderRange(9, 14) } }
                };
                var importOutput = experiment.Add(importInput);

                var crossValidate = new Legacy.Models.CrossValidator
                {
                    Data = importOutput.Data,
                    Nodes = subGraph,
                    TransformModel = null,
                    LabelColumn = "Label1",
                    GroupColumn = "GroupId1",
                    NameColumn = "Workclass",
                    Kind = Legacy.Models.MacroUtilsTrainerKinds.SignatureRankerTrainer
                };
                crossValidate.Inputs.Data = textToKey.Data;
                crossValidate.Outputs.PredictorModel = modelCombineOutput.PredictorModel;
                var crossValidateOutput = experiment.Add(crossValidate);
                experiment.Compile();
                experiment.SetInput(importInput.InputFile, new SimpleFileHandle(env, dataPath, false, false));
                experiment.Run();
                var data = experiment.GetOutput(crossValidateOutput.OverallMetrics);

                var schema = data.Schema;
                var b = schema.TryGetColumnIndex("NDCG", out int metricCol);
                Assert.True(b);
                b = schema.TryGetColumnIndex("Fold Index", out int foldCol);
                Assert.True(b);
                using (var cursor = data.GetRowCursor(col => col == metricCol || col == foldCol))
                {
                    var getter = cursor.GetGetter<VBuffer<double>>(metricCol);
                    var foldGetter = cursor.GetGetter<ReadOnlyMemory<char>>(foldCol);
                    ReadOnlyMemory<char> fold = default;

                    // Get the verage.
                    b = cursor.MoveNext();
                    Assert.True(b);
                    var avg = default(VBuffer<double>);
                    getter(ref avg);
                    foldGetter(ref fold);
                    Assert.True(ReadOnlyMemoryUtils.EqualsStr("Average", fold));

                    // Get the standard deviation.
                    b = cursor.MoveNext();
                    Assert.True(b);
                    var stdev = default(VBuffer<double>);
                    getter(ref stdev);
                    foldGetter(ref fold);
                    Assert.True(ReadOnlyMemoryUtils.EqualsStr("Standard Deviation", fold));
                    Assert.Equal(2.462, stdev.Values[0], 3);
                    Assert.Equal(2.763, stdev.Values[1], 3);
                    Assert.Equal(3.273, stdev.Values[2], 3);

                    var sumBldr = new BufferBuilder<double>(R8Adder.Instance);
                    sumBldr.Reset(avg.Length, true);
                    var val = default(VBuffer<double>);
                    for (int f = 0; f < 2; f++)
                    {
                        b = cursor.MoveNext();
                        Assert.True(b);
                        getter(ref val);
                        foldGetter(ref fold);
                        sumBldr.AddFeatures(0, ref val);
                        Assert.True(ReadOnlyMemoryUtils.EqualsStr("Fold " + f, fold));
                    }
                    var sum = default(VBuffer<double>);
                    sumBldr.GetResult(ref sum);
                    for (int i = 0; i < avg.Length; i++)
                        Assert.Equal(avg.Values[i], sum.Values[i] / 2);
                    b = cursor.MoveNext();
                    Assert.False(b);
                }

                data = experiment.GetOutput(crossValidateOutput.PerInstanceMetrics);
                Assert.True(data.Schema.TryGetColumnIndex("Instance", out int nameCol));
                using (var cursor = data.GetRowCursor(col => col == nameCol))
                {
                    var getter = cursor.GetGetter<ReadOnlyMemory<char>>(nameCol);
                    while (cursor.MoveNext())
                    {
                        ReadOnlyMemory<char> name = default;
                        getter(ref name);
                        Assert.Subset(new HashSet<string>() { "Private", "?", "Federal-gov" }, new HashSet<string>() { name.ToString() });
                        if (cursor.Position > 4)
                            break;
                    }
                }
            }
        }

        [Fact]
        public void TestOvaMacro()
        {
            var dataPath = GetDataPath(@"iris.txt");
            using (var env = new ConsoleEnvironment(42))
            {
                // Specify subgraph for OVA
                var subGraph = env.CreateExperiment();
                var learnerInput = new Legacy.Trainers.StochasticDualCoordinateAscentBinaryClassifier { NumThreads = 1 };
                var learnerOutput = subGraph.Add(learnerInput);
                // Create pipeline with OVA and multiclass scoring.
                var experiment = env.CreateExperiment();
                var importInput = new Legacy.Data.TextLoader(dataPath);
                importInput.Arguments.Column = new TextLoaderColumn[]
                {
                    new TextLoaderColumn { Name = "Label", Source = new[] { new TextLoaderRange(0) } },
                    new TextLoaderColumn { Name = "Features", Source = new[] { new TextLoaderRange(1,4) } }
                };
                var importOutput = experiment.Add(importInput);
                var oneVersusAll = new Legacy.Models.OneVersusAll
                {
                    TrainingData = importOutput.Data,
                    Nodes = subGraph,
                    UseProbabilities = true,
                };
                var ovaOutput = experiment.Add(oneVersusAll);
                var scoreInput = new Legacy.Transforms.DatasetScorer
                {
                    Data = importOutput.Data,
                    PredictorModel = ovaOutput.PredictorModel
                };
                var scoreOutput = experiment.Add(scoreInput);
                var evalInput = new Legacy.Models.ClassificationEvaluator
                {
                    Data = scoreOutput.ScoredData
                };
                var evalOutput = experiment.Add(evalInput);
                experiment.Compile();
                experiment.SetInput(importInput.InputFile, new SimpleFileHandle(env, dataPath, false, false));
                experiment.Run();

                var data = experiment.GetOutput(evalOutput.OverallMetrics);
                var schema = data.Schema;
                var b = schema.TryGetColumnIndex(MultiClassClassifierEvaluator.AccuracyMacro, out int accCol);
                Assert.True(b);
                using (var cursor = data.GetRowCursor(col => col == accCol))
                {
                    var getter = cursor.GetGetter<double>(accCol);
                    b = cursor.MoveNext();
                    Assert.True(b);
                    double acc = 0;
                    getter(ref acc);
                    Assert.Equal(0.96, acc, 2);
                    b = cursor.MoveNext();
                    Assert.False(b);
                }
            }
        }

        [Fact]
        public void TestOvaMacroWithUncalibratedLearner()
        {
            var dataPath = GetDataPath(@"iris.txt");
            using (var env = new ConsoleEnvironment(42))
            {
                // Specify subgraph for OVA
                var subGraph = env.CreateExperiment();
                var learnerInput = new Legacy.Trainers.AveragedPerceptronBinaryClassifier { Shuffle = false };
                var learnerOutput = subGraph.Add(learnerInput);
                // Create pipeline with OVA and multiclass scoring.
                var experiment = env.CreateExperiment();
                var importInput = new Legacy.Data.TextLoader(dataPath);
                importInput.Arguments.Column = new TextLoaderColumn[]
                {
                    new TextLoaderColumn { Name = "Label", Source = new[] { new TextLoaderRange(0) } },
                    new TextLoaderColumn { Name = "Features", Source = new[] { new TextLoaderRange(1,4) } }
                };
                var importOutput = experiment.Add(importInput);
                var oneVersusAll = new Legacy.Models.OneVersusAll
                {
                    TrainingData = importOutput.Data,
                    Nodes = subGraph,
                    UseProbabilities = true,
                };
                var ovaOutput = experiment.Add(oneVersusAll);
                var scoreInput = new Legacy.Transforms.DatasetScorer
                {
                    Data = importOutput.Data,
                    PredictorModel = ovaOutput.PredictorModel
                };
                var scoreOutput = experiment.Add(scoreInput);
                var evalInput = new Legacy.Models.ClassificationEvaluator
                {
                    Data = scoreOutput.ScoredData
                };
                var evalOutput = experiment.Add(evalInput);
                experiment.Compile();
                experiment.SetInput(importInput.InputFile, new SimpleFileHandle(env, dataPath, false, false));
                experiment.Run();

                var data = experiment.GetOutput(evalOutput.OverallMetrics);
                var schema = data.Schema;
                var b = schema.TryGetColumnIndex(MultiClassClassifierEvaluator.AccuracyMacro, out int accCol);
                Assert.True(b);
                using (var cursor = data.GetRowCursor(col => col == accCol))
                {
                    var getter = cursor.GetGetter<double>(accCol);
                    b = cursor.MoveNext();
                    Assert.True(b);
                    double acc = 0;
                    getter(ref acc);
                    Assert.Equal(0.71, acc, 2);
                    b = cursor.MoveNext();
                    Assert.False(b);
                }
            }
        }

        [Fact]
        public void TestTensorFlowEntryPoint()
        {
            var dataPath = GetDataPath("Train-Tiny-28x28.txt");
            using (var env = new ConsoleEnvironment(42))
            {
                var experiment = env.CreateExperiment();

                var importInput = new Legacy.Data.TextLoader(dataPath);
                importInput.Arguments.Column = new TextLoaderColumn[]
                {
                    new TextLoaderColumn { Name = "Label", Source = new[] { new TextLoaderRange(0) } },
                    new TextLoaderColumn { Name = "Placeholder", Source = new[] { new TextLoaderRange(1, 784) } }
                };
                var importOutput = experiment.Add(importInput);

                var tfTransformInput = new Legacy.Transforms.TensorFlowScorer
                {
                    Data = importOutput.Data,
                    InputColumns = new[] { "Placeholder" },
                    OutputColumns = new[] { "Softmax" },
                    ModelFile = "mnist_model/frozen_saved_model.pb"
                };
                var tfTransformOutput = experiment.Add(tfTransformInput);

                experiment.Compile();
                experiment.SetInput(importInput.InputFile, new SimpleFileHandle(env, dataPath, false, false));
                experiment.Run();
                var data = experiment.GetOutput(tfTransformOutput.OutputData);

                var schema = data.Schema;
                Assert.Equal(3, schema.ColumnCount);
                Assert.Equal("Softmax", schema.GetColumnName(2));
                Assert.Equal(10, schema.GetColumnType(2).VectorSize);
            }
        }
    }
}<|MERGE_RESOLUTION|>--- conflicted
+++ resolved
@@ -2,14 +2,7 @@
 // The .NET Foundation licenses this file to you under the MIT license.
 // See the LICENSE file in the project root for more information.
 
-<<<<<<< HEAD
-using System;
-using System.Collections.Generic;
-using System.Linq;
-using Microsoft.ML.Data;
-=======
 using Microsoft.ML.Legacy.Data;
->>>>>>> 350f77fb
 using Microsoft.ML.Runtime.Data;
 using Microsoft.ML.Runtime.EntryPoints;
 using Microsoft.ML.TestFramework;
