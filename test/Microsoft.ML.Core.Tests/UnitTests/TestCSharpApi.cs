// Licensed to the .NET Foundation under one or more agreements.
// The .NET Foundation licenses this file to you under the MIT license.
// See the LICENSE file in the project root for more information.

<<<<<<< HEAD
using System.Linq;
=======
using ML = Microsoft.ML;
using Microsoft.ML.Runtime;
using Microsoft.ML.Data;
>>>>>>> 35b8134e
using Microsoft.ML.Runtime.Data;
using Microsoft.ML.Runtime.EntryPoints;
using Microsoft.ML.TestFramework;
using Xunit;
using Xunit.Abstractions;

namespace Microsoft.ML.Runtime.RunTests
{
    public class TestCSharpApi : BaseTestClass
    {
        public TestCSharpApi(ITestOutputHelper output) : base(output)
        {
        }

        [Fact]
        public void TestSimpleExperiment()
        {
            var dataPath = GetDataPath(@"adult.tiny.with-schema.txt");
            using (var env = new TlcEnvironment())
            {
                var experiment = env.CreateExperiment();

                var importInput = new ML.Data.TextLoader(dataPath);
                var importOutput = experiment.Add(importInput);

                var normalizeInput = new ML.Transforms.MinMaxNormalizer
                {
                    Data = importOutput.Data
                };
                normalizeInput.AddColumn("NumericFeatures");
                var normalizeOutput = experiment.Add(normalizeInput);

                experiment.Compile();
                experiment.SetInput(importInput.InputFile, new SimpleFileHandle(env, dataPath, false, false));
                experiment.Run();
                var data = experiment.GetOutput(normalizeOutput.OutputData);

                var schema = data.Schema;
                Assert.Equal(5, schema.ColumnCount);
                var expected = new[] { "Label", "Workclass", "Categories", "NumericFeatures", "NumericFeatures" };
                for (int i = 0; i < schema.ColumnCount; i++)
                    Assert.Equal(expected[i], schema.GetColumnName(i));
            }
        }

        [Fact]
        public void TestSimpleTrainExperiment()
        {
            var dataPath = GetDataPath(@"adult.tiny.with-schema.txt");
            using (var env = new TlcEnvironment())
            {
                var experiment = env.CreateExperiment();

                var importInput = new ML.Data.TextLoader(dataPath);
                var importOutput = experiment.Add(importInput);

                var catInput = new ML.Transforms.CategoricalOneHotVectorizer
                {
                    Data = importOutput.Data
                };
                catInput.AddColumn("Categories");
                var catOutput = experiment.Add(catInput);

                var concatInput = new ML.Transforms.ColumnConcatenator
                {
                    Data = catOutput.OutputData
                };
                concatInput.AddColumn("Features", "Categories", "NumericFeatures");
                var concatOutput = experiment.Add(concatInput);

                var sdcaInput = new ML.Trainers.StochasticDualCoordinateAscentBinaryClassifier
                {
                    TrainingData = concatOutput.OutputData,
                    LossFunction = new HingeLossSDCAClassificationLossFunction() { Margin = 1.1f },
                    NumThreads = 1,
                    Shuffle = false
                };
                var sdcaOutput = experiment.Add(sdcaInput);

                var scoreInput = new ML.Transforms.DatasetScorer
                {
                    Data = concatOutput.OutputData,
                    PredictorModel = sdcaOutput.PredictorModel
                };
                var scoreOutput = experiment.Add(scoreInput);

                var evalInput = new ML.Models.BinaryClassificationEvaluator
                {
                    Data = scoreOutput.ScoredData
                };
                var evalOutput = experiment.Add(evalInput);

                experiment.Compile();
                experiment.SetInput(importInput.InputFile, new SimpleFileHandle(env, dataPath, false, false));
                experiment.Run();
                var data = experiment.GetOutput(evalOutput.OverallMetrics);

                var schema = data.Schema;
                var b = schema.TryGetColumnIndex("AUC", out int aucCol);
                Assert.True(b);
                using (var cursor = data.GetRowCursor(col => col == aucCol))
                {
                    var getter = cursor.GetGetter<double>(aucCol);
                    b = cursor.MoveNext();
                    Assert.True(b);
                    double auc = 0;
                    getter(ref auc);
                    Assert.Equal(0.93, auc, 2);
                    b = cursor.MoveNext();
                    Assert.False(b);
                }
            }
        }

        [Fact]
        public void TestTrainTestMacro()
        {
            var dataPath = GetDataPath(@"adult.tiny.with-schema.txt");
            using (var env = new TlcEnvironment())
            {
                var subGraph = env.CreateExperiment();

                var catInput = new ML.Transforms.CategoricalOneHotVectorizer();
                catInput.AddColumn("Categories");
                var catOutput = subGraph.Add(catInput);

                var concatInput = new ML.Transforms.ColumnConcatenator
                {
                    Data = catOutput.OutputData
                };
                concatInput.AddColumn("Features", "Categories", "NumericFeatures");
                var concatOutput = subGraph.Add(concatInput);

                var sdcaInput = new ML.Trainers.StochasticDualCoordinateAscentBinaryClassifier
                {
                    TrainingData = concatOutput.OutputData,
                    LossFunction = new HingeLossSDCAClassificationLossFunction() { Margin = 1.1f },
                    NumThreads = 1,
                    Shuffle = false
                };
                var sdcaOutput = subGraph.Add(sdcaInput);

                var modelCombine = new ML.Transforms.ManyHeterogeneousModelCombiner
                {
                    TransformModels = new ArrayVar<ITransformModel>(catOutput.Model, concatOutput.Model),
                    PredictorModel = sdcaOutput.PredictorModel
                };
                var modelCombineOutput = subGraph.Add(modelCombine);

                var experiment = env.CreateExperiment();

                var importInput = new ML.Data.TextLoader(dataPath);
                var importOutput = experiment.Add(importInput);

                var trainTestInput = new ML.Models.TrainTestBinaryEvaluator
                {
                    TrainingData = importOutput.Data,
                    TestingData = importOutput.Data,
                    Nodes = subGraph
                };
                trainTestInput.Inputs.Data = catInput.Data;
                trainTestInput.Outputs.Model = modelCombineOutput.PredictorModel;
                var trainTestOutput = experiment.Add(trainTestInput);

                experiment.Compile();
                experiment.SetInput(importInput.InputFile, new SimpleFileHandle(env, dataPath, false, false));
                experiment.Run();
                var data = experiment.GetOutput(trainTestOutput.OverallMetrics);

                var schema = data.Schema;
                var b = schema.TryGetColumnIndex("AUC", out int aucCol);
                Assert.True(b);
                using (var cursor = data.GetRowCursor(col => col == aucCol))
                {
                    var getter = cursor.GetGetter<double>(aucCol);
                    b = cursor.MoveNext();
                    Assert.True(b);
                    double auc = 0;
                    getter(ref auc);
                    Assert.Equal(0.93, auc, 2);
                    b = cursor.MoveNext();
                    Assert.False(b);
                }
            }
        }

        [Fact]
        public void TestCrossValidationBinaryMacro()
        {
            var dataPath = GetDataPath(@"adult.tiny.with-schema.txt");
            using (var env = new TlcEnvironment())
            {
                var subGraph = env.CreateExperiment();

                var catInput = new ML.Transforms.CategoricalOneHotVectorizer();
                catInput.AddColumn("Categories");
                var catOutput = subGraph.Add(catInput);

                var concatInput = new ML.Transforms.ColumnConcatenator
                {
                    Data = catOutput.OutputData
                };
                concatInput.AddColumn("Features", "Categories", "NumericFeatures");
                var concatOutput = subGraph.Add(concatInput);

                var lrInput = new ML.Trainers.LogisticRegressionBinaryClassifier
                {
                    TrainingData = concatOutput.OutputData,
                    NumThreads = 1
                };
                var lrOutput = subGraph.Add(lrInput);

                var modelCombine = new ML.Transforms.ManyHeterogeneousModelCombiner
                {
                    TransformModels = new ArrayVar<ITransformModel>(catOutput.Model, concatOutput.Model),
                    PredictorModel = lrOutput.PredictorModel
                };
                var modelCombineOutput = subGraph.Add(modelCombine);

                var experiment = env.CreateExperiment();

                var importInput = new ML.Data.TextLoader(dataPath);
                var importOutput = experiment.Add(importInput);

                var crossValidateBinary = new ML.Models.BinaryCrossValidator
                {
                    Data = importOutput.Data,
                    Nodes = subGraph
                };
                crossValidateBinary.Inputs.Data = catInput.Data;
                crossValidateBinary.Outputs.Model = modelCombineOutput.PredictorModel;
                var crossValidateOutput = experiment.Add(crossValidateBinary);

                experiment.Compile();
                importInput.SetInput(env, experiment);
                experiment.Run();
                var data = experiment.GetOutput(crossValidateOutput.OverallMetrics[0]);

                var schema = data.Schema;
                var b = schema.TryGetColumnIndex("AUC", out int aucCol);
                Assert.True(b);
                using (var cursor = data.GetRowCursor(col => col == aucCol))
                {
                    var getter = cursor.GetGetter<double>(aucCol);
                    b = cursor.MoveNext();
                    Assert.True(b);
                    double auc = 0;
                    getter(ref auc);
                    Assert.Equal(0.87, auc, 1);
                    b = cursor.MoveNext();
                    Assert.False(b);
                }
            }
        }

        [Fact]
        public void TestCrossValidationMacro()
        {
<<<<<<< HEAD
            var dataPath = GetDataPath(@"Train-Tiny-28x28.txt");
            using (var env = new TlcEnvironment(42))
=======
            var dataPath = GetDataPath(TestDatasets.winequality.trainFilename);
            using (var env = new TlcEnvironment())
>>>>>>> 35b8134e
            {
                var subGraph = env.CreateExperiment();

                var nop = new ML.Transforms.NoOperation();
                var nopOutput = subGraph.Add(nop);

                var learnerInput = new ML.Trainers.StochasticDualCoordinateAscentRegressor
                {
                    TrainingData = nopOutput.OutputData,
                    NumThreads = 1
                };
                var learnerOutput = subGraph.Add(learnerInput);

                var modelCombine = new ML.Transforms.ManyHeterogeneousModelCombiner
                {
                    TransformModels = new ArrayVar<ITransformModel>(nopOutput.Model),
                    PredictorModel = learnerOutput.PredictorModel
                };
                var modelCombineOutput = subGraph.Add(modelCombine);

                var experiment = env.CreateExperiment();
                var importInput = new ML.Data.TextLoader(dataPath)
                {
                    Arguments = new TextLoaderArguments
                    {
                        Separator = new[] { ';' },
                        HasHeader = true,
                        Column = new[]
                    {
                        new TextLoaderColumn()
                        {
                            Name = "Label",
                            Source = new [] { new TextLoaderRange(11) },
                            Type = DataKind.Num
                        },

                        new TextLoaderColumn()
                        {
                            Name = "Features",
                            Source = new [] { new TextLoaderRange(0,10) },
                            Type = DataKind.Num
                        }
                    }
                    }
                };
                var importOutput = experiment.Add(importInput);

                var crossValidate = new ML.Models.CrossValidator
                {
                    Data = importOutput.Data,
                    Nodes = subGraph,
                    Kind = ML.Models.MacroUtilsTrainerKinds.SignatureRegressorTrainer,
                    TransformModel = null
                };
                crossValidate.Inputs.Data = nop.Data;
                crossValidate.Outputs.Model = modelCombineOutput.PredictorModel;
                var crossValidateOutput = experiment.Add(crossValidate);

                experiment.Compile();
                importInput.SetInput(env, experiment);
                experiment.Run();
                var data = experiment.GetOutput(crossValidateOutput.OverallMetrics);

                var schema = data.Schema;
                var b = schema.TryGetColumnIndex("L1(avg)", out int metricCol);
                Assert.True(b);
                b = schema.TryGetColumnIndex("Fold Index", out int foldCol);
                Assert.True(b);
                using (var cursor = data.GetRowCursor(col => col == metricCol || col == foldCol))
                {
                    var getter = cursor.GetGetter<double>(metricCol);
                    var foldGetter = cursor.GetGetter<DvText>(foldCol);
                    DvText fold = default;

                    // Get the verage.
                    b = cursor.MoveNext();
                    Assert.True(b);
                    double avg = 0;
                    getter(ref avg);
                    foldGetter(ref fold);
                    Assert.True(fold.EqualsStr("Average"));

                    // Get the standard deviation.
                    b = cursor.MoveNext();
                    Assert.True(b);
                    double stdev = 0;
                    getter(ref stdev);
                    foldGetter(ref fold);
                    Assert.True(fold.EqualsStr("Standard Deviation"));
                    Assert.Equal(0.096, stdev, 3);

                    double sum = 0;
                    double val = 0;
                    for (int f = 0; f < 2; f++)
                    {
                        b = cursor.MoveNext();
                        Assert.True(b);
                        getter(ref val);
                        foldGetter(ref fold);
                        sum += val;
                        Assert.True(fold.EqualsStr("Fold " + f));
                    }
                    Assert.Equal(avg, sum / 2);
                    b = cursor.MoveNext();
                    Assert.False(b);
                }
            }
        }

        [Fact]
        public void TestCrossValidationMacroWithMultiClass()
        {
            var dataPath = GetDataPath(@"Train-Tiny-28x28.txt");
            using (var env = new TlcEnvironment(42))
            {
                var subGraph = env.CreateExperiment();

                var nop = new ML.Transforms.NoOperation();
                var nopOutput = subGraph.Add(nop);

                var learnerInput = new ML.Trainers.StochasticDualCoordinateAscentClassifier
                {
                    TrainingData = nopOutput.OutputData,
                    NumThreads = 1
                };
                var learnerOutput = subGraph.Add(learnerInput);

                var modelCombine = new ML.Transforms.ManyHeterogeneousModelCombiner
                {
                    TransformModels = new ArrayVar<ITransformModel>(nopOutput.Model),
                    PredictorModel = learnerOutput.PredictorModel
                };
                var modelCombineOutput = subGraph.Add(modelCombine);

                var experiment = env.CreateExperiment();
                var importInput = new ML.Data.TextLoader(dataPath);
                var importOutput = experiment.Add(importInput);

                var crossValidate = new ML.Models.CrossValidator
                {
                    Data = importOutput.Data,
                    Nodes = subGraph,
                    Kind = ML.Models.MacroUtilsTrainerKinds.SignatureMultiClassClassifierTrainer,
                    TransformModel = null
                };
                crossValidate.Inputs.Data = nop.Data;
                crossValidate.Outputs.Model = modelCombineOutput.PredictorModel;
                var crossValidateOutput = experiment.Add(crossValidate);

                experiment.Compile();
                importInput.SetInput(env, experiment);
                experiment.Run();
                var data = experiment.GetOutput(crossValidateOutput.OverallMetrics);

                var schema = data.Schema;
                var b = schema.TryGetColumnIndex("Accuracy(micro-avg)", out int metricCol);
                Assert.True(b);
                b = schema.TryGetColumnIndex("Fold Index", out int foldCol);
                Assert.True(b);
                using (var cursor = data.GetRowCursor(col => col == metricCol || col == foldCol))
                {
                    var getter = cursor.GetGetter<double>(metricCol);
                    var foldGetter = cursor.GetGetter<DvText>(foldCol);
                    DvText fold = default;

                    // Get the verage.
                    b = cursor.MoveNext();
                    Assert.True(b);
                    double avg = 0;
                    getter(ref avg);
                    foldGetter(ref fold);
                    Assert.True(fold.EqualsStr("Average"));

                    // Get the standard deviation.
                    b = cursor.MoveNext();
                    Assert.True(b);
                    double stdev = 0;
                    getter(ref stdev);
                    foldGetter(ref fold);
                    Assert.True(fold.EqualsStr("Standard Deviation"));
                    Assert.Equal(0.025, stdev, 3);

                    double sum = 0;
                    double val = 0;
<<<<<<< HEAD
                    for (int f = 0; f < 2; f++)
                    {
                        b = cursor.MoveNext();
                        Assert.True(b);
                        getter(ref val);
                        foldGetter(ref fold);
                        sum += val;
                        Assert.True(fold.EqualsStr("Fold " + f));
                    }
                    Assert.Equal(avg, sum / 2);
=======
                    getter(ref val);
                    Assert.Equal(0.58, val, 1);
>>>>>>> 35b8134e
                    b = cursor.MoveNext();
                    Assert.False(b);
                }

                var confusion = experiment.GetOutput(crossValidateOutput.ConfusionMatrix);
                schema = confusion.Schema;
                b = schema.TryGetColumnIndex("Count", out int countCol);
                Assert.True(b);
                b = schema.TryGetColumnIndex("Fold Index", out foldCol);
                Assert.True(b);
                var type = schema.GetMetadataTypeOrNull(MetadataUtils.Kinds.SlotNames, countCol);
                Assert.True(type != null && type.ItemType.IsText && type.VectorSize == 10);
                var slotNames = default(VBuffer<DvText>);
                schema.GetMetadata(MetadataUtils.Kinds.SlotNames, countCol, ref slotNames);
                Assert.True(slotNames.Values.Select((s, i) => s.EqualsStr(i.ToString())).All(x => x));
                using (var curs = confusion.GetRowCursor(col => true))
                {
                    var countGetter = curs.GetGetter<VBuffer<double>>(countCol);
                    var foldGetter = curs.GetGetter<DvText>(foldCol);
                    var confCount = default(VBuffer<double>);
                    var foldIndex = default(DvText);
                    int rowCount = 0;
                    var foldCur = "Fold 0";
                    while (curs.MoveNext())
                    {
                        countGetter(ref confCount);
                        foldGetter(ref foldIndex);
                        rowCount++;
                        Assert.True(foldIndex.EqualsStr(foldCur));
                        if (rowCount == 10)
                        {
                            rowCount = 0;
                            foldCur = "Fold 1";
                        }
                    }
                    Assert.Equal(0, rowCount);
                }
            }
        }

        [Fact]
        public void TestCrossValidationMacroWithStratification()
        {
            var dataPath = GetDataPath(@"breast-cancer.txt");
            using (var env = new TlcEnvironment(42))
            {
                var subGraph = env.CreateExperiment();

                var nop = new ML.Transforms.NoOperation();
                var nopOutput = subGraph.Add(nop);

                var learnerInput = new ML.Trainers.StochasticDualCoordinateAscentBinaryClassifier
                {
                    TrainingData = nopOutput.OutputData,
                    NumThreads = 1
                };
                var learnerOutput = subGraph.Add(learnerInput);

                var modelCombine = new ML.Transforms.ManyHeterogeneousModelCombiner
                {
                    TransformModels = new ArrayVar<ITransformModel>(nopOutput.Model),
                    PredictorModel = learnerOutput.PredictorModel
                };
                var modelCombineOutput = subGraph.Add(modelCombine);

                var experiment = env.CreateExperiment();
                var importInput = new ML.Data.TextLoader(dataPath);
                importInput.Arguments.Column = new ML.Data.TextLoaderColumn[]
                {
                    new ML.Data.TextLoaderColumn { Name = "Label", Source = new[] { new ML.Data.TextLoaderRange(0) } },
                    new ML.Data.TextLoaderColumn { Name = "Strat", Source = new[] { new ML.Data.TextLoaderRange(1) } },
                    new ML.Data.TextLoaderColumn { Name = "Features", Source = new[] { new ML.Data.TextLoaderRange(2, 9) } }
                };
                var importOutput = experiment.Add(importInput);

                var crossValidate = new ML.Models.CrossValidator
                {
                    Data = importOutput.Data,
                    Nodes = subGraph,
                    TransformModel = null,
                    StratificationColumn = "Strat"
                };
                crossValidate.Inputs.Data = nop.Data;
                crossValidate.Outputs.Model = modelCombineOutput.PredictorModel;
                var crossValidateOutput = experiment.Add(crossValidate);
                experiment.Compile();
                experiment.SetInput(importInput.InputFile, new SimpleFileHandle(env, dataPath, false, false));
                experiment.Run();
                var data = experiment.GetOutput(crossValidateOutput.OverallMetrics);

                var schema = data.Schema;
                var b = schema.TryGetColumnIndex("AUC", out int metricCol);
                Assert.True(b);
                b = schema.TryGetColumnIndex("Fold Index", out int foldCol);
                Assert.True(b);
                using (var cursor = data.GetRowCursor(col => col == metricCol || col == foldCol))
                {
                    var getter = cursor.GetGetter<double>(metricCol);
                    var foldGetter = cursor.GetGetter<DvText>(foldCol);
                    DvText fold = default;

                    // Get the verage.
                    b = cursor.MoveNext();
                    Assert.True(b);
                    double avg = 0;
                    getter(ref avg);
                    foldGetter(ref fold);
                    Assert.True(fold.EqualsStr("Average"));

                    // Get the standard deviation.
                    b = cursor.MoveNext();
                    Assert.True(b);
                    double stdev = 0;
                    getter(ref stdev);
                    foldGetter(ref fold);
                    Assert.True(fold.EqualsStr("Standard Deviation"));
                    Assert.Equal(0.00485, stdev, 5);

                    double sum = 0;
                    double val = 0;
                    for (int f = 0; f < 2; f++)
                    {
                        b = cursor.MoveNext();
                        Assert.True(b);
                        getter(ref val);
                        foldGetter(ref fold);
                        sum += val;
                        Assert.True(fold.EqualsStr("Fold " + f));
                    }
                    Assert.Equal(avg, sum / 2);
                    b = cursor.MoveNext();
                    Assert.False(b);
                }
            }
        }
    }
}<|MERGE_RESOLUTION|>--- conflicted
+++ resolved
@@ -2,13 +2,7 @@
 // The .NET Foundation licenses this file to you under the MIT license.
 // See the LICENSE file in the project root for more information.
 
-<<<<<<< HEAD
 using System.Linq;
-=======
-using ML = Microsoft.ML;
-using Microsoft.ML.Runtime;
-using Microsoft.ML.Data;
->>>>>>> 35b8134e
 using Microsoft.ML.Runtime.Data;
 using Microsoft.ML.Runtime.EntryPoints;
 using Microsoft.ML.TestFramework;
@@ -267,13 +261,8 @@
         [Fact]
         public void TestCrossValidationMacro()
         {
-<<<<<<< HEAD
-            var dataPath = GetDataPath(@"Train-Tiny-28x28.txt");
-            using (var env = new TlcEnvironment(42))
-=======
             var dataPath = GetDataPath(TestDatasets.winequality.trainFilename);
             using (var env = new TlcEnvironment())
->>>>>>> 35b8134e
             {
                 var subGraph = env.CreateExperiment();
 
@@ -458,7 +447,6 @@
 
                     double sum = 0;
                     double val = 0;
-<<<<<<< HEAD
                     for (int f = 0; f < 2; f++)
                     {
                         b = cursor.MoveNext();
@@ -469,10 +457,6 @@
                         Assert.True(fold.EqualsStr("Fold " + f));
                     }
                     Assert.Equal(avg, sum / 2);
-=======
-                    getter(ref val);
-                    Assert.Equal(0.58, val, 1);
->>>>>>> 35b8134e
                     b = cursor.MoveNext();
                     Assert.False(b);
                 }
