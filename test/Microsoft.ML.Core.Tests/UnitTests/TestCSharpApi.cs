// Licensed to the .NET Foundation under one or more agreements.
// The .NET Foundation licenses this file to you under the MIT license.
// See the LICENSE file in the project root for more information.

using ML = Microsoft.ML;
using Microsoft.ML.Runtime;
using Microsoft.ML.Runtime.Data;
using Microsoft.ML.Runtime.EntryPoints;
using Microsoft.ML.TestFramework;
using Xunit;
using Xunit.Abstractions;
using System.Linq;
/*using Categorical = Microsoft.ML.Transforms;
using Commands = Microsoft.ML.Transforms;
using Evaluate = Microsoft.ML;
using ImportTextData = Microsoft.ML.Data;
using LogisticRegression = Microsoft.ML.Trainers;
using ModelOperations = Microsoft.ML.Transforms;
using Normalize = Microsoft.ML.Transforms;
using SchemaManipulation = Microsoft.ML.Transforms;
using ScoreModel = Microsoft.ML.Transforms;
using Sdca = Microsoft.ML.Trainers;*/

namespace Microsoft.ML.Runtime.RunTests
{
    public class TestCSharpApi : BaseTestClass
    {
        public TestCSharpApi(ITestOutputHelper output) : base(output)
        {
        }

        [Fact]
        public void TestSimpleExperiment()
        {
            var dataPath = GetDataPath(@"adult.tiny.with-schema.txt");
            using (var env = new TlcEnvironment())
            {
                var experiment = env.CreateExperiment();

                var importInput = new ML.Data.TextLoader(dataPath);
                var importOutput = experiment.Add(importInput);

                var normalizeInput = new ML.Transforms.MinMaxNormalizer
                {
                    Data = importOutput.Data
                };
                normalizeInput.AddColumn("NumericFeatures");
                var normalizeOutput = experiment.Add(normalizeInput);

                experiment.Compile();
                experiment.SetInput(importInput.InputFile, new SimpleFileHandle(env, dataPath, false, false));
                experiment.Run();
                var data = experiment.GetOutput(normalizeOutput.OutputData);

                var schema = data.Schema;
                Assert.Equal(5, schema.ColumnCount);
                var expected = new[] { "Label", "Workclass", "Categories", "NumericFeatures", "NumericFeatures" };
                for (int i = 0; i < schema.ColumnCount; i++)
                    Assert.Equal(expected[i], schema.GetColumnName(i));
            }
        }

        [Fact]
        public void TestSimpleTrainExperiment()
        {
            var dataPath = GetDataPath(@"adult.tiny.with-schema.txt");
            using (var env = new TlcEnvironment())
            {
                var experiment = env.CreateExperiment();

                var importInput = new ML.Data.TextLoader(dataPath);
                var importOutput = experiment.Add(importInput);

                var catInput = new ML.Transforms.CategoricalOneHotVectorizer
                {
                    Data = importOutput.Data
                };
                catInput.AddColumn("Categories");
                var catOutput = experiment.Add(catInput);

                var concatInput = new ML.Transforms.ColumnConcatenator
                {
                    Data = catOutput.OutputData
                };
                concatInput.AddColumn("Features", "Categories", "NumericFeatures");
                var concatOutput = experiment.Add(concatInput);

                var sdcaInput = new ML.Trainers.StochasticDualCoordinateAscentBinaryClassifier
                {
                    TrainingData = concatOutput.OutputData,
                    LossFunction = new HingeLossSDCAClassificationLossFunction() { Margin = 1.1f },
                    NumThreads = 1,
                    Shuffle = false
                };
                var sdcaOutput = experiment.Add(sdcaInput);

                var scoreInput = new ML.Transforms.DatasetScorer
                {
                    Data = concatOutput.OutputData,
                    PredictorModel = sdcaOutput.PredictorModel
                };
                var scoreOutput = experiment.Add(scoreInput);

                var evalInput = new ML.Models.BinaryClassificationEvaluator
                {
                    Data = scoreOutput.ScoredData
                };
                var evalOutput = experiment.Add(evalInput);

                experiment.Compile();
                experiment.SetInput(importInput.InputFile, new SimpleFileHandle(env, dataPath, false, false));
                experiment.Run();
                var data = experiment.GetOutput(evalOutput.OverallMetrics);

                var schema = data.Schema;
                var b = schema.TryGetColumnIndex("AUC", out int aucCol);
                Assert.True(b);
                using (var cursor = data.GetRowCursor(col => col == aucCol))
                {
                    var getter = cursor.GetGetter<double>(aucCol);
                    b = cursor.MoveNext();
                    Assert.True(b);
                    double auc = 0;
                    getter(ref auc);
                    Assert.Equal(0.93, auc, 2);
                    b = cursor.MoveNext();
                    Assert.False(b);
                }
            }
        }

        [Fact]
        public void TestTrainTestMacro()
        {
            var dataPath = GetDataPath(@"adult.tiny.with-schema.txt");
            using (var env = new TlcEnvironment())
            {
                var subGraph = env.CreateExperiment();

                var catInput = new ML.Transforms.CategoricalOneHotVectorizer();
                catInput.AddColumn("Categories");
                var catOutput = subGraph.Add(catInput);

                var concatInput = new ML.Transforms.ColumnConcatenator
                {
                    Data = catOutput.OutputData
                };
                concatInput.AddColumn("Features", "Categories", "NumericFeatures");
                var concatOutput = subGraph.Add(concatInput);

                var sdcaInput = new ML.Trainers.StochasticDualCoordinateAscentBinaryClassifier
                {
                    TrainingData = concatOutput.OutputData,
                    LossFunction = new HingeLossSDCAClassificationLossFunction() { Margin = 1.1f },
                    NumThreads = 1,
                    Shuffle = false
                };
                var sdcaOutput = subGraph.Add(sdcaInput);

                var modelCombine = new ML.Transforms.ManyHeterogeneousModelCombiner
                {
                    TransformModels = new ArrayVar<ITransformModel>(catOutput.Model, concatOutput.Model),
                    PredictorModel = sdcaOutput.PredictorModel
                };
                var modelCombineOutput = subGraph.Add(modelCombine);

                var experiment = env.CreateExperiment();

                var importInput = new ML.Data.TextLoader(dataPath);
                var importOutput = experiment.Add(importInput);

                var trainTestInput = new ML.Models.TrainTestBinaryEvaluator
                {
                    TrainingData = importOutput.Data,
                    TestingData = importOutput.Data,
                    Nodes = subGraph
                };
                trainTestInput.Inputs.Data = catInput.Data;
                trainTestInput.Outputs.Model = modelCombineOutput.PredictorModel;
                var trainTestOutput = experiment.Add(trainTestInput);

                experiment.Compile();
                experiment.SetInput(importInput.InputFile, new SimpleFileHandle(env, dataPath, false, false));
                experiment.Run();
                var data = experiment.GetOutput(trainTestOutput.OverallMetrics);

                var schema = data.Schema;
                var b = schema.TryGetColumnIndex("AUC", out int aucCol);
                Assert.True(b);
                using (var cursor = data.GetRowCursor(col => col == aucCol))
                {
                    var getter = cursor.GetGetter<double>(aucCol);
                    b = cursor.MoveNext();
                    Assert.True(b);
                    double auc = 0;
                    getter(ref auc);
                    Assert.Equal(0.93, auc, 2);
                    b = cursor.MoveNext();
                    Assert.False(b);
                }
            }
        }

        [Fact]
        public void TestCrossValidationBinaryMacro()
        {
            var dataPath = GetDataPath(@"adult.tiny.with-schema.txt");
            using (var env = new TlcEnvironment())
            {
                var subGraph = env.CreateExperiment();

                var catInput = new ML.Transforms.CategoricalOneHotVectorizer();
                catInput.AddColumn("Categories");
                var catOutput = subGraph.Add(catInput);

                var concatInput = new ML.Transforms.ColumnConcatenator
                {
                    Data = catOutput.OutputData
                };
                concatInput.AddColumn("Features", "Categories", "NumericFeatures");
                var concatOutput = subGraph.Add(concatInput);

                var lrInput = new ML.Trainers.LogisticRegressionBinaryClassifier
                {
                    TrainingData = concatOutput.OutputData,
                    NumThreads = 1
                };
                var lrOutput = subGraph.Add(lrInput);

                var modelCombine = new ML.Transforms.ManyHeterogeneousModelCombiner
                {
                    TransformModels = new ArrayVar<ITransformModel>(catOutput.Model, concatOutput.Model),
                    PredictorModel = lrOutput.PredictorModel
                };
                var modelCombineOutput = subGraph.Add(modelCombine);

                var experiment = env.CreateExperiment();

                var importInput = new ML.Data.TextLoader(dataPath);
                var importOutput = experiment.Add(importInput);

                var crossValidateBinary = new ML.Models.BinaryCrossValidator
                {
                    Data = importOutput.Data,
                    Nodes = subGraph
                };
                crossValidateBinary.Inputs.Data = catInput.Data;
                crossValidateBinary.Outputs.Model = modelCombineOutput.PredictorModel;
                var crossValidateOutput = experiment.Add(crossValidateBinary);

                experiment.Compile();
                importInput.SetInput(env, experiment);
                experiment.Run();
                var data = experiment.GetOutput(crossValidateOutput.OverallMetrics[0]);

                var schema = data.Schema;
                var b = schema.TryGetColumnIndex("AUC", out int aucCol);
                Assert.True(b);
                using (var cursor = data.GetRowCursor(col => col == aucCol))
                {
                    var getter = cursor.GetGetter<double>(aucCol);
                    b = cursor.MoveNext();
                    Assert.True(b);
                    double auc = 0;
                    getter(ref auc);
                    Assert.Equal(0.87, auc, 1);
                    b = cursor.MoveNext();
                    Assert.False(b);
                }
            }
        }

        [Fact]
        public void TestCrossValidationMacro()
        {
            var dataPath = GetDataPath(@"Train-Tiny-28x28.txt");
            using (var env = new TlcEnvironment(42))
            {
                var subGraph = env.CreateExperiment();

                var nop = new ML.Transforms.NoOperation();
                var nopOutput = subGraph.Add(nop);

                var learnerInput = new ML.Trainers.StochasticDualCoordinateAscentRegressor
                {
                    TrainingData = nopOutput.OutputData,
                    NumThreads = 1
                };
                var learnerOutput = subGraph.Add(learnerInput);

                var modelCombine = new ML.Transforms.ManyHeterogeneousModelCombiner
                {
                    TransformModels = new ArrayVar<ITransformModel>(nopOutput.Model),
                    PredictorModel = learnerOutput.PredictorModel
                };
                var modelCombineOutput = subGraph.Add(modelCombine);

                var experiment = env.CreateExperiment();
                var importInput = new ML.Data.TextLoader(dataPath);
                var importOutput = experiment.Add(importInput);

                var crossValidate = new ML.Models.CrossValidator
                {
                    Data = importOutput.Data,
                    Nodes = subGraph,
                    Kind = ML.Models.MacroUtilsTrainerKinds.SignatureRegressorTrainer,
                    TransformModel = null
                };
                crossValidate.Inputs.Data = nop.Data;
                crossValidate.Outputs.Model = modelCombineOutput.PredictorModel;
                var crossValidateOutput = experiment.Add(crossValidate);

                experiment.Compile();
                importInput.SetInput(env, experiment);
                experiment.Run();
                var data = experiment.GetOutput(crossValidateOutput.OverallMetrics);

                var schema = data.Schema;
                var b = schema.TryGetColumnIndex("L1(avg)", out int metricCol);
                Assert.True(b);
                b = schema.TryGetColumnIndex("Fold Index", out int foldCol);
                Assert.True(b);
                using (var cursor = data.GetRowCursor(col => col == metricCol || col == foldCol))
                {
                    var getter = cursor.GetGetter<double>(metricCol);
                    var foldGetter = cursor.GetGetter<DvText>(foldCol);
                    DvText fold = default;

                    // Get the verage.
                    b = cursor.MoveNext();
                    Assert.True(b);
                    double avg = 0;
                    getter(ref avg);
                    foldGetter(ref fold);
                    Assert.True(fold.EqualsStr("Average"));

                    // Get the standard deviation.
                    b = cursor.MoveNext();
                    Assert.True(b);
                    double stdev = 0;
                    getter(ref stdev);
                    foldGetter(ref fold);
                    Assert.True(fold.EqualsStr("Standard Deviation"));
                    Assert.Equal(0.096, stdev, 3);

                    double sum = 0;
                    double val = 0;
                    for (int f = 0; f < 2; f++)
                    {
                        b = cursor.MoveNext();
                        Assert.True(b);
                        getter(ref val);
                        foldGetter(ref fold);
                        sum += val;
                        Assert.True(fold.EqualsStr("Fold " + f));
                    }
                    Assert.Equal(avg, sum / 2);
                    b = cursor.MoveNext();
                    Assert.False(b);
                }
            }
        }

        [Fact]
<<<<<<< HEAD
        public void TestCrossValidationMacroWithMultiClass()
        {
            var dataPath = GetDataPath(@"Train-Tiny-28x28.txt");
            using (var env = new TlcEnvironment(42))
=======
        public void TestCrossValidationMacroWithStratification()
        {
            var dataPath = GetDataPath(@"breast-cancer.txt");
            using (var env = new TlcEnvironment())
>>>>>>> 73d894be
            {
                var subGraph = env.CreateExperiment();

                var nop = new ML.Transforms.NoOperation();
                var nopOutput = subGraph.Add(nop);

<<<<<<< HEAD
                var learnerInput = new ML.Trainers.StochasticDualCoordinateAscentClassifier
=======
                var learnerInput = new ML.Trainers.StochasticDualCoordinateAscentBinaryClassifier
>>>>>>> 73d894be
                {
                    TrainingData = nopOutput.OutputData,
                    NumThreads = 1
                };
                var learnerOutput = subGraph.Add(learnerInput);

                var modelCombine = new ML.Transforms.ManyHeterogeneousModelCombiner
                {
                    TransformModels = new ArrayVar<ITransformModel>(nopOutput.Model),
                    PredictorModel = learnerOutput.PredictorModel
                };
                var modelCombineOutput = subGraph.Add(modelCombine);

                var experiment = env.CreateExperiment();
                var importInput = new ML.Data.TextLoader(dataPath);
<<<<<<< HEAD
=======
                importInput.Arguments.Column = new ML.Data.TextLoaderColumn[]
                {
                    new ML.Data.TextLoaderColumn { Name = "Label", Source = new[] { new ML.Data.TextLoaderRange(0) } },
                    new ML.Data.TextLoaderColumn { Name = "Strat", Source = new[] { new ML.Data.TextLoaderRange(1) } },
                    new ML.Data.TextLoaderColumn { Name = "Features", Source = new[] { new ML.Data.TextLoaderRange(2, 9) } }
                };
>>>>>>> 73d894be
                var importOutput = experiment.Add(importInput);

                var crossValidate = new ML.Models.CrossValidator
                {
                    Data = importOutput.Data,
                    Nodes = subGraph,
<<<<<<< HEAD
                    Kind = ML.Models.MacroUtilsTrainerKinds.SignatureMultiClassClassifierTrainer,
                    TransformModel = null
=======
                    TransformModel = null,
                    StratificationColumn = "Strat"
>>>>>>> 73d894be
                };
                crossValidate.Inputs.Data = nop.Data;
                crossValidate.Outputs.Model = modelCombineOutput.PredictorModel;
                var crossValidateOutput = experiment.Add(crossValidate);

                experiment.Compile();
<<<<<<< HEAD
                importInput.SetInput(env, experiment);
                experiment.Run();
                var data = experiment.GetOutput(crossValidateOutput.OverallMetrics);

                var schema = data.Schema;
                var b = schema.TryGetColumnIndex("Accuracy(micro-avg)", out int metricCol);
                Assert.True(b);
                b = schema.TryGetColumnIndex("Fold Index", out int foldCol);
                Assert.True(b);
                using (var cursor = data.GetRowCursor(col => col == metricCol || col == foldCol))
                {
                    var getter = cursor.GetGetter<double>(metricCol);
                    var foldGetter = cursor.GetGetter<DvText>(foldCol);
                    DvText fold = default;

                    // Get the verage.
                    b = cursor.MoveNext();
                    Assert.True(b);
                    double avg = 0;
                    getter(ref avg);
                    foldGetter(ref fold);
                    Assert.True(fold.EqualsStr("Average"));

                    // Get the standard deviation.
                    b = cursor.MoveNext();
                    Assert.True(b);
                    double stdev = 0;
                    getter(ref stdev);
                    foldGetter(ref fold);
                    Assert.True(fold.EqualsStr("Standard Deviation"));
                    Assert.Equal(0.025, stdev, 3);

                    double sum = 0;
                    double val = 0;
                    for (int f = 0; f < 2; f++)
                    {
                        b = cursor.MoveNext();
                        Assert.True(b);
                        getter(ref val);
                        foldGetter(ref fold);
                        sum += val;
                        Assert.True(fold.EqualsStr("Fold " + f));
                    }
                    Assert.Equal(avg, sum / 2);
                    b = cursor.MoveNext();
                    Assert.False(b);
                }

                var confusion = experiment.GetOutput(crossValidateOutput.ConfusionMatrix);
                schema = confusion.Schema;
                b = schema.TryGetColumnIndex("Count", out int countCol);
                Assert.True(b);
                b = schema.TryGetColumnIndex("Fold Index", out foldCol);
                Assert.True(b);
                var type = schema.GetMetadataTypeOrNull(MetadataUtils.Kinds.SlotNames, countCol);
                Assert.True(type != null && type.ItemType.IsText && type.VectorSize == 10);
                var slotNames = default(VBuffer<DvText>);
                schema.GetMetadata(MetadataUtils.Kinds.SlotNames, countCol, ref slotNames);
                Assert.True(slotNames.Values.Select((s, i) => s.EqualsStr(i.ToString())).All(x => x));
                using (var curs = confusion.GetRowCursor(col => true))
                {
                    var countGetter = curs.GetGetter<VBuffer<double>>(countCol);
                    var foldGetter = curs.GetGetter<DvText>(foldCol);
                    var confCount = default(VBuffer<double>);
                    var foldIndex = default(DvText);
                    int rowCount = 0;
                    var foldCur = "Fold 0";
                    while (curs.MoveNext())
                    {
                        countGetter(ref confCount);
                        foldGetter(ref foldIndex);
                        rowCount++;
                        Assert.True(foldIndex.EqualsStr(foldCur));
                        if (rowCount == 10)
                        {
                            rowCount = 0;
                            foldCur = "Fold 1";
                        }
                    }
                    Assert.Equal(0, rowCount);
                }
=======
                experiment.SetInput(importInput.InputFile, new SimpleFileHandle(env, dataPath, false, false));
                experiment.Run();
                var data = experiment.GetOutput(crossValidateOutput.OverallMetrics[0]);

                var schema = data.Schema;
                var b = schema.TryGetColumnIndex("AUC", out int metricCol);
                Assert.True(b);
                using (var cursor = data.GetRowCursor(col => col == metricCol))
                {
                    var getter = cursor.GetGetter<double>(metricCol);
                    b = cursor.MoveNext();
                    Assert.True(b);
                    double val = 0;
                    getter(ref val);
                    Assert.Equal(0.99, val, 2);
                    b = cursor.MoveNext();
                    Assert.False(b);
                }
>>>>>>> 73d894be
            }
        }
    }
}<|MERGE_RESOLUTION|>--- conflicted
+++ resolved
@@ -362,28 +362,17 @@
         }
 
         [Fact]
-<<<<<<< HEAD
         public void TestCrossValidationMacroWithMultiClass()
         {
             var dataPath = GetDataPath(@"Train-Tiny-28x28.txt");
             using (var env = new TlcEnvironment(42))
-=======
-        public void TestCrossValidationMacroWithStratification()
-        {
-            var dataPath = GetDataPath(@"breast-cancer.txt");
-            using (var env = new TlcEnvironment())
->>>>>>> 73d894be
             {
                 var subGraph = env.CreateExperiment();
 
                 var nop = new ML.Transforms.NoOperation();
                 var nopOutput = subGraph.Add(nop);
 
-<<<<<<< HEAD
                 var learnerInput = new ML.Trainers.StochasticDualCoordinateAscentClassifier
-=======
-                var learnerInput = new ML.Trainers.StochasticDualCoordinateAscentBinaryClassifier
->>>>>>> 73d894be
                 {
                     TrainingData = nopOutput.OutputData,
                     NumThreads = 1
@@ -399,35 +388,20 @@
 
                 var experiment = env.CreateExperiment();
                 var importInput = new ML.Data.TextLoader(dataPath);
-<<<<<<< HEAD
-=======
-                importInput.Arguments.Column = new ML.Data.TextLoaderColumn[]
-                {
-                    new ML.Data.TextLoaderColumn { Name = "Label", Source = new[] { new ML.Data.TextLoaderRange(0) } },
-                    new ML.Data.TextLoaderColumn { Name = "Strat", Source = new[] { new ML.Data.TextLoaderRange(1) } },
-                    new ML.Data.TextLoaderColumn { Name = "Features", Source = new[] { new ML.Data.TextLoaderRange(2, 9) } }
-                };
->>>>>>> 73d894be
                 var importOutput = experiment.Add(importInput);
 
                 var crossValidate = new ML.Models.CrossValidator
                 {
                     Data = importOutput.Data,
                     Nodes = subGraph,
-<<<<<<< HEAD
                     Kind = ML.Models.MacroUtilsTrainerKinds.SignatureMultiClassClassifierTrainer,
                     TransformModel = null
-=======
-                    TransformModel = null,
-                    StratificationColumn = "Strat"
->>>>>>> 73d894be
                 };
                 crossValidate.Inputs.Data = nop.Data;
                 crossValidate.Outputs.Model = modelCombineOutput.PredictorModel;
                 var crossValidateOutput = experiment.Add(crossValidate);
 
                 experiment.Compile();
-<<<<<<< HEAD
                 importInput.SetInput(env, experiment);
                 experiment.Run();
                 var data = experiment.GetOutput(crossValidateOutput.OverallMetrics);
@@ -509,7 +483,56 @@
                     }
                     Assert.Equal(0, rowCount);
                 }
-=======
+            }
+        }
+
+        [Fact]
+        public void TestCrossValidationMacroWithStratification()
+        {
+            var dataPath = GetDataPath(@"breast-cancer.txt");
+            using (var env = new TlcEnvironment())
+            {
+                var subGraph = env.CreateExperiment();
+
+                var nop = new ML.Transforms.NoOperation();
+                var nopOutput = subGraph.Add(nop);
+
+                var learnerInput = new ML.Trainers.StochasticDualCoordinateAscentBinaryClassifier
+                {
+                    TrainingData = nopOutput.OutputData,
+                    NumThreads = 1
+                };
+                var learnerOutput = subGraph.Add(learnerInput);
+
+                var modelCombine = new ML.Transforms.ManyHeterogeneousModelCombiner
+                {
+                    TransformModels = new ArrayVar<ITransformModel>(nopOutput.Model),
+                    PredictorModel = learnerOutput.PredictorModel
+                };
+                var modelCombineOutput = subGraph.Add(modelCombine);
+
+                var experiment = env.CreateExperiment();
+                var importInput = new ML.Data.TextLoader(dataPath);
+                importInput.Arguments.Column = new ML.Data.TextLoaderColumn[]
+                {
+                    new ML.Data.TextLoaderColumn { Name = "Label", Source = new[] { new ML.Data.TextLoaderRange(0) } },
+                    new ML.Data.TextLoaderColumn { Name = "Strat", Source = new[] { new ML.Data.TextLoaderRange(1) } },
+                    new ML.Data.TextLoaderColumn { Name = "Features", Source = new[] { new ML.Data.TextLoaderRange(2, 9) } }
+                };
+                var importOutput = experiment.Add(importInput);
+
+                var crossValidate = new ML.Models.CrossValidator
+                {
+                    Data = importOutput.Data,
+                    Nodes = subGraph,
+                    TransformModel = null,
+                    StratificationColumn = "Strat"
+                };
+                crossValidate.Inputs.Data = nop.Data;
+                crossValidate.Outputs.Model = modelCombineOutput.PredictorModel;
+                var crossValidateOutput = experiment.Add(crossValidate);
+
+                experiment.Compile();
                 experiment.SetInput(importInput.InputFile, new SimpleFileHandle(env, dataPath, false, false));
                 experiment.Run();
                 var data = experiment.GetOutput(crossValidateOutput.OverallMetrics[0]);
@@ -528,7 +551,6 @@
                     b = cursor.MoveNext();
                     Assert.False(b);
                 }
->>>>>>> 73d894be
             }
         }
     }
