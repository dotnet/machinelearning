--- conflicted
+++ resolved
@@ -663,97 +663,11 @@
             dim.Add("DataCenter", _aggSymbol);
 
             return dim;
-<<<<<<< HEAD
-=======
         }
 
         private static DateTime GetCurrentTimestamp()
         {
             return new DateTime(2020, 3, 23, 0, 0, 0);
->>>>>>> b07ad280
-        }
-
-        private static DateTime GetCurrentTimestamp()
-        {
-            return new DateTime(2020, 3, 23, 0, 0, 0);
-        }
-
-
-        private static List<Point> GetRootCauseLocalizationPoints()
-        {
-            List<Point> points = new List<Point>();
-
-            Dictionary<string, string> dic1 = new Dictionary<string, string>();
-            dic1.Add("Country", "UK");
-            dic1.Add("DeviceType", "Laptop");
-            dic1.Add("DataCenter", "DC1");
-            points.Add(new Point(200, 100, true, dic1));
-
-            Dictionary<string, string> dic2 = new Dictionary<string, string>();
-            dic2.Add("Country", "UK");
-            dic2.Add("DeviceType", "Mobile");
-            dic2.Add("DataCenter", "DC1");
-            points.Add(new Point(1000, 100, true, dic2));
-
-            Dictionary<string, string> dic3 = new Dictionary<string, string>();
-            dic3.Add("Country", "UK");
-            dic3.Add("DeviceType", _aggSymbol);
-            dic3.Add("DataCenter", "DC1");
-            points.Add(new Point(1200, 200, true, dic3));
-
-            Dictionary<string, string> dic4 = new Dictionary<string, string>();
-            dic4.Add("Country", "UK");
-            dic4.Add("DeviceType", "Laptop");
-            dic4.Add("DataCenter", "DC2");
-            points.Add(new Point(100, 100, false, dic4));
-
-            Dictionary<string, string> dic5 = new Dictionary<string, string>();
-            dic5.Add("Country", "UK");
-            dic5.Add("DeviceType", "Mobile");
-            dic5.Add("DataCenter", "DC2");
-            points.Add(new Point(200, 200, false, dic5));
-
-            Dictionary<string, string> dic6 = new Dictionary<string, string>();
-            dic6.Add("Country", "UK");
-            dic6.Add("DeviceType", _aggSymbol);
-            dic6.Add("DataCenter", "DC2");
-            points.Add(new Point(300, 300, false, dic6));
-
-            Dictionary<string, string> dic7 = new Dictionary<string, string>();
-            dic7.Add("Country", "UK");
-            dic7.Add("DeviceType", _aggSymbol);
-            dic7.Add("DataCenter", _aggSymbol);
-            points.Add(new Point(1500, 500, true, dic7));
-
-            Dictionary<string, string> dic8 = new Dictionary<string, string>();
-            dic8.Add("Country", "UK");
-            dic8.Add("DeviceType", "Laptop");
-            dic8.Add("DataCenter", _aggSymbol);
-            points.Add(new Point(300, 200, true, dic8));
-
-            Dictionary<string, string> dic9 = new Dictionary<string, string>();
-            dic9.Add("Country", "UK");
-            dic9.Add("DeviceType", "Mobile");
-            dic9.Add("DataCenter", _aggSymbol);
-            points.Add(new Point(1200, 300, true, dic9));
-
-            return points;
-        }
-
-        private static Dictionary<string, string> GetAnomalyDimension()
-        {
-            Dictionary<string, string> dim = new Dictionary<string, string>();
-            dim.Add("Country", "UK");
-            dim.Add("DeviceType", _aggSymbol);
-            dim.Add("DataCenter", _aggSymbol);
-
-            return dim;
-        }
-
-        private static DateTime GetCurrentTimestamp()
-        {
-            return new DateTime();
-        }
-
+        }
     }
 }