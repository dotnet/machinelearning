--- conflicted
+++ resolved
@@ -40,19 +40,18 @@
             // X4Rand: 3
 
             // For the following metrics lower is better, so maximum delta means more important feature, and vice versa
-<<<<<<< HEAD
-            Assert.True(MinDeltaIndex(pfi, m => m.L1.Mean) == 3);
-            Assert.True(MaxDeltaIndex(pfi, m => m.L1.Mean) == 1);
-
-            Assert.True(MinDeltaIndex(pfi, m => m.L2.Mean) == 3);
-            Assert.True(MaxDeltaIndex(pfi, m => m.L2.Mean) == 1);
-
-            Assert.True(MinDeltaIndex(pfi, m => m.Rms.Mean) == 3);
-            Assert.True(MaxDeltaIndex(pfi, m => m.Rms.Mean) == 1);
-
-            // For the following metrics higher is better, so minimum delta means more important feature, and vice versa
-            Assert.True(MaxDeltaIndex(pfi, m => m.RSquared.Mean) == 3);
-            Assert.True(MinDeltaIndex(pfi, m => m.RSquared.Mean) == 1);
+            Assert.Equal(3, MinDeltaIndex(pfi, m => m.L1.Mean));
+            Assert.Equal(1, MaxDeltaIndex(pfi, m => m.L1.Mean));
+
+            Assert.Equal(3, MinDeltaIndex(pfi, m => m.L2.Mean));
+            Assert.Equal(1, MaxDeltaIndex(pfi, m => m.L2.Mean));
+
+            Assert.Equal(3, MinDeltaIndex(pfi, m => m.Rms.Mean));
+            Assert.Equal(1, MaxDeltaIndex(pfi, m => m.Rms.Mean));
+
+            // For the following metrics higher is better, so minimum delta means more important feature, and vice versa
+            Assert.Equal(1, MinDeltaIndex(pfi, m => m.RSquared.Mean));
+            Assert.Equal(3, MaxDeltaIndex(pfi, m => m.RSquared.Mean));
 
             Done();
         }
@@ -78,48 +77,33 @@
 
             // For these metrics, the magnitude of the difference will be greatest for 1, least for 3
             // Stardard Deviation will scale with the magnitude of the measure
-            Assert.True(MinDeltaIndex(pfi, m => m.L1.StandardDeviation) == 3);
-            Assert.True(MaxDeltaIndex(pfi, m => m.L1.StandardDeviation) == 1);
-
-            Assert.True(MinDeltaIndex(pfi, m => m.L2.StandardDeviation) == 3);
-            Assert.True(MaxDeltaIndex(pfi, m => m.L2.StandardDeviation) == 1);
-
-            Assert.True(MinDeltaIndex(pfi, m => m.Rms.StandardDeviation) == 3);
-            Assert.True(MaxDeltaIndex(pfi, m => m.Rms.StandardDeviation) == 1);
-
-            Assert.True(MaxDeltaIndex(pfi, m => m.RSquared.StandardDeviation) == 1);
-            Assert.True(MinDeltaIndex(pfi, m => m.RSquared.StandardDeviation) == 3);
-
+            Assert.Equal(3, MinDeltaIndex(pfi, m => m.L1.StandardDeviation));
+            Assert.Equal(1, MaxDeltaIndex(pfi, m => m.L1.StandardDeviation));
+
+            Assert.Equal(3, MinDeltaIndex(pfi, m => m.L2.StandardDeviation));
+            Assert.Equal(1, MaxDeltaIndex(pfi, m => m.L2.StandardDeviation));
+
+            Assert.Equal(3, MinDeltaIndex(pfi, m => m.Rms.StandardDeviation));
+            Assert.Equal(1, MaxDeltaIndex(pfi, m => m.Rms.StandardDeviation));
+
+            Assert.Equal(3, MinDeltaIndex(pfi, m => m.RSquared.StandardDeviation));
+            Assert.Equal(1, MaxDeltaIndex(pfi, m => m.RSquared.StandardDeviation));
+            
             // Stardard Error will scale with the magnitude of the measure (as it's SD/sqrt(N))
-            Assert.True(MinDeltaIndex(pfi, m => m.L1.StandardError) == 3);
-            Assert.True(MaxDeltaIndex(pfi, m => m.L1.StandardError) == 1);
-
-            Assert.True(MinDeltaIndex(pfi, m => m.L2.StandardError) == 3);
-            Assert.True(MaxDeltaIndex(pfi, m => m.L2.StandardError) == 1);
-
-            Assert.True(MinDeltaIndex(pfi, m => m.Rms.StandardError) == 3);
-            Assert.True(MaxDeltaIndex(pfi, m => m.Rms.StandardError) == 1);
-
-            Assert.True(MaxDeltaIndex(pfi, m => m.RSquared.StandardError) == 1);
-            Assert.True(MinDeltaIndex(pfi, m => m.RSquared.StandardError) == 3);
+            Assert.Equal(3, MinDeltaIndex(pfi, m => m.L1.StandardError));
+            Assert.Equal(1, MaxDeltaIndex(pfi, m => m.L1.StandardError));
+
+            Assert.Equal(3, MinDeltaIndex(pfi, m => m.L2.StandardError));
+            Assert.Equal(1, MaxDeltaIndex(pfi, m => m.L2.StandardError));
+
+            Assert.Equal(3, MinDeltaIndex(pfi, m => m.Rms.StandardError));
+            Assert.Equal(1, MaxDeltaIndex(pfi, m => m.Rms.StandardError));
+
+            Assert.Equal(3, MinDeltaIndex(pfi, m => m.RSquared.StandardError));
+            Assert.Equal(1, MaxDeltaIndex(pfi, m => m.RSquared.StandardError));
 
             // And test that the Standard Deviation and Standard Error are related as we expect
-            Assert.True(MathUtils.AlmostEqual((float)pfi[0].Rms.StandardError,
-                (float)(pfi[0].Rms.StandardDeviation / Math.Sqrt(pfi[0].Rms.Count))));
-=======
-            Assert.Equal(3, MinDeltaIndex(pfi, m => m.L1));
-            Assert.Equal(1, MaxDeltaIndex(pfi, m => m.L1));
-
-            Assert.Equal(3, MinDeltaIndex(pfi, m => m.L2));
-            Assert.Equal(1, MaxDeltaIndex(pfi, m => m.L2));
-
-            Assert.Equal(3, MinDeltaIndex(pfi, m => m.Rms));
-            Assert.Equal(1, MaxDeltaIndex(pfi, m => m.Rms));
-
-            // For the following metrics higher is better, so minimum delta means more important feature, and vice versa
-            Assert.Equal(3, MaxDeltaIndex(pfi, m => m.RSquared));
-            Assert.Equal(1, MinDeltaIndex(pfi, m => m.RSquared));
->>>>>>> 7faa46c4
+            Assert.Equal(pfi[0].Rms.StandardError, pfi[0].Rms.StandardDeviation / Math.Sqrt(pfi[0].Rms.Count));
 
             Done();
         }
@@ -144,33 +128,18 @@
 
             // Permuted X2VBuffer-Slot-1 lot (f2) should have min impact on SGD metrics, X3Important -- max impact.
             // For the following metrics lower is better, so maximum delta means more important feature, and vice versa
-<<<<<<< HEAD
-            Assert.True(MinDeltaIndex(results, m => m.L1.Mean) == 2);
-            Assert.True(MaxDeltaIndex(results, m => m.L1.Mean) == 5);
-
-            Assert.True(MinDeltaIndex(results, m => m.L2.Mean) == 2);
-            Assert.True(MaxDeltaIndex(results, m => m.L2.Mean) == 5);
-
-            Assert.True(MinDeltaIndex(results, m => m.Rms.Mean) == 2);
-            Assert.True(MaxDeltaIndex(results, m => m.Rms.Mean) == 5);
-
-            // For the following metrics higher is better, so minimum delta means more important feature, and vice versa
-            Assert.True(MaxDeltaIndex(results, m => m.RSquared.Mean) == 2);
-            Assert.True(MinDeltaIndex(results, m => m.RSquared.Mean) == 5);
-=======
-            Assert.Equal(2, MinDeltaIndex(results, m => m.L1));
-            Assert.Equal(5, MaxDeltaIndex(results, m => m.L1));
-
-            Assert.Equal(2, MinDeltaIndex(results, m => m.L2));
-            Assert.Equal(5, MaxDeltaIndex(results, m => m.L2));
-
-            Assert.Equal(2, MinDeltaIndex(results, m => m.Rms));
-            Assert.Equal(5, MaxDeltaIndex(results, m => m.Rms));
-
-            // For the following metrics higher is better, so minimum delta means more important feature, and vice versa
-            Assert.Equal(2, MaxDeltaIndex(results, m => m.RSquared));
-            Assert.Equal(5, MinDeltaIndex(results, m => m.RSquared));
->>>>>>> 7faa46c4
+            Assert.Equal(2, MinDeltaIndex(results, m => m.L1.Mean));
+            Assert.Equal(5, MaxDeltaIndex(results, m => m.L1.Mean));
+
+            Assert.Equal(2, MinDeltaIndex(results, m => m.L2.Mean));
+            Assert.Equal(5, MaxDeltaIndex(results, m => m.L2.Mean));
+
+            Assert.Equal(2, MinDeltaIndex(results, m => m.Rms.Mean));
+            Assert.Equal(5, MaxDeltaIndex(results, m => m.Rms.Mean));
+
+            // For the following metrics higher is better, so minimum delta means more important feature, and vice versa
+            Assert.Equal(2, MaxDeltaIndex(results, m => m.RSquared.Mean));
+            Assert.Equal(5, MinDeltaIndex(results, m => m.RSquared.Mean));
         }
 
         #endregion
@@ -193,41 +162,22 @@
             // X4Rand: 3
 
             // For the following metrics higher is better, so minimum delta means more important feature, and vice versa
-<<<<<<< HEAD
-            Assert.True(MaxDeltaIndex(pfi, m => m.Auc.Mean) == 3);
-            Assert.True(MinDeltaIndex(pfi, m => m.Auc.Mean) == 1);
-            Assert.True(MaxDeltaIndex(pfi, m => m.Accuracy.Mean) == 3);
-            Assert.True(MinDeltaIndex(pfi, m => m.Accuracy.Mean) == 1);
-            Assert.True(MaxDeltaIndex(pfi, m => m.PositivePrecision.Mean) == 3);
-            Assert.True(MinDeltaIndex(pfi, m => m.PositivePrecision.Mean) == 1);
-            Assert.True(MaxDeltaIndex(pfi, m => m.PositiveRecall.Mean) == 3);
-            Assert.True(MinDeltaIndex(pfi, m => m.PositiveRecall.Mean) == 1);
-            Assert.True(MaxDeltaIndex(pfi, m => m.NegativePrecision.Mean) == 3);
-            Assert.True(MinDeltaIndex(pfi, m => m.NegativePrecision.Mean) == 1);
-            Assert.True(MaxDeltaIndex(pfi, m => m.NegativeRecall.Mean) == 3);
-            Assert.True(MinDeltaIndex(pfi, m => m.NegativeRecall.Mean) == 1);
-            Assert.True(MaxDeltaIndex(pfi, m => m.F1Score.Mean) == 3);
-            Assert.True(MinDeltaIndex(pfi, m => m.F1Score.Mean) == 1);
-            Assert.True(MaxDeltaIndex(pfi, m => m.Auprc.Mean) == 3);
-            Assert.True(MinDeltaIndex(pfi, m => m.Auprc.Mean) == 1);
-=======
-            Assert.Equal(3, MaxDeltaIndex(pfi, m => m.Auc));
-            Assert.Equal(1, MinDeltaIndex(pfi, m => m.Auc));
-            Assert.Equal(3, MaxDeltaIndex(pfi, m => m.Accuracy));
-            Assert.Equal(1, MinDeltaIndex(pfi, m => m.Accuracy));
-            Assert.Equal(3, MaxDeltaIndex(pfi, m => m.PositivePrecision));
-            Assert.Equal(1, MinDeltaIndex(pfi, m => m.PositivePrecision));
-            Assert.Equal(3, MaxDeltaIndex(pfi, m => m.PositiveRecall));
-            Assert.Equal(1, MinDeltaIndex(pfi, m => m.PositiveRecall));
-            Assert.Equal(3, MaxDeltaIndex(pfi, m => m.NegativePrecision));
-            Assert.Equal(1, MinDeltaIndex(pfi, m => m.NegativePrecision));
-            Assert.Equal(3, MaxDeltaIndex(pfi, m => m.NegativeRecall));
-            Assert.Equal(1, MinDeltaIndex(pfi, m => m.NegativeRecall));
-            Assert.Equal(3, MaxDeltaIndex(pfi, m => m.F1Score));
-            Assert.Equal(1, MinDeltaIndex(pfi, m => m.F1Score));
-            Assert.Equal(3, MaxDeltaIndex(pfi, m => m.Auprc));
-            Assert.Equal(1, MinDeltaIndex(pfi, m => m.Auprc));
->>>>>>> 7faa46c4
+            Assert.Equal(3, MaxDeltaIndex(pfi, m => m.Auc.Mean));
+            Assert.Equal(1, MinDeltaIndex(pfi, m => m.Auc.Mean));
+            Assert.Equal(3, MaxDeltaIndex(pfi, m => m.Accuracy.Mean));
+            Assert.Equal(1, MinDeltaIndex(pfi, m => m.Accuracy.Mean));
+            Assert.Equal(3, MaxDeltaIndex(pfi, m => m.PositivePrecision.Mean));
+            Assert.Equal(1, MinDeltaIndex(pfi, m => m.PositivePrecision.Mean));
+            Assert.Equal(3, MaxDeltaIndex(pfi, m => m.PositiveRecall.Mean));
+            Assert.Equal(1, MinDeltaIndex(pfi, m => m.PositiveRecall.Mean));
+            Assert.Equal(3, MaxDeltaIndex(pfi, m => m.NegativePrecision.Mean));
+            Assert.Equal(1, MinDeltaIndex(pfi, m => m.NegativePrecision.Mean));
+            Assert.Equal(3, MaxDeltaIndex(pfi, m => m.NegativeRecall.Mean));
+            Assert.Equal(1, MinDeltaIndex(pfi, m => m.NegativeRecall.Mean));
+            Assert.Equal(3, MaxDeltaIndex(pfi, m => m.F1Score.Mean));
+            Assert.Equal(1, MinDeltaIndex(pfi, m => m.F1Score.Mean));
+            Assert.Equal(3, MaxDeltaIndex(pfi, m => m.Auprc.Mean));
+            Assert.Equal(1, MinDeltaIndex(pfi, m => m.Auprc.Mean));
 
             Done();
         }
@@ -251,41 +201,22 @@
             // X3Important: 5
 
             // For the following metrics higher is better, so minimum delta means more important feature, and vice versa
-<<<<<<< HEAD
-            Assert.True(MaxDeltaIndex(pfi, m => m.Auc.Mean) == 2);
-            Assert.True(MinDeltaIndex(pfi, m => m.Auc.Mean) == 5);
-            Assert.True(MaxDeltaIndex(pfi, m => m.Accuracy.Mean) == 2);
-            Assert.True(MinDeltaIndex(pfi, m => m.Accuracy.Mean) == 5);
-            Assert.True(MaxDeltaIndex(pfi, m => m.PositivePrecision.Mean) == 2);
-            Assert.True(MinDeltaIndex(pfi, m => m.PositivePrecision.Mean) == 5);
-            Assert.True(MaxDeltaIndex(pfi, m => m.PositiveRecall.Mean) == 2);
-            Assert.True(MinDeltaIndex(pfi, m => m.PositiveRecall.Mean) == 5);
-            Assert.True(MaxDeltaIndex(pfi, m => m.NegativePrecision.Mean) == 2);
-            Assert.True(MinDeltaIndex(pfi, m => m.NegativePrecision.Mean) == 5);
-            Assert.True(MaxDeltaIndex(pfi, m => m.NegativeRecall.Mean) == 2);
-            Assert.True(MinDeltaIndex(pfi, m => m.NegativeRecall.Mean) == 5);
-            Assert.True(MaxDeltaIndex(pfi, m => m.F1Score.Mean) == 2);
-            Assert.True(MinDeltaIndex(pfi, m => m.F1Score.Mean) == 5);
-            Assert.True(MaxDeltaIndex(pfi, m => m.Auprc.Mean) == 2);
-            Assert.True(MinDeltaIndex(pfi, m => m.Auprc.Mean) == 5);
-=======
-            Assert.Equal(2, MaxDeltaIndex(pfi, m => m.Auc));
-            Assert.Equal(5, MinDeltaIndex(pfi, m => m.Auc));
-            Assert.Equal(2, MaxDeltaIndex(pfi, m => m.Accuracy));
-            Assert.Equal(5, MinDeltaIndex(pfi, m => m.Accuracy));
-            Assert.Equal(2, MaxDeltaIndex(pfi, m => m.PositivePrecision));
-            Assert.Equal(5, MinDeltaIndex(pfi, m => m.PositivePrecision));
-            Assert.Equal(2, MaxDeltaIndex(pfi, m => m.PositiveRecall));
-            Assert.Equal(5, MinDeltaIndex(pfi, m => m.PositiveRecall));
-            Assert.Equal(2, MaxDeltaIndex(pfi, m => m.NegativePrecision));
-            Assert.Equal(5, MinDeltaIndex(pfi, m => m.NegativePrecision));
-            Assert.Equal(2, MaxDeltaIndex(pfi, m => m.NegativeRecall));
-            Assert.Equal(5, MinDeltaIndex(pfi, m => m.NegativeRecall));
-            Assert.Equal(2, MaxDeltaIndex(pfi, m => m.F1Score));
-            Assert.Equal(5, MinDeltaIndex(pfi, m => m.F1Score));
-            Assert.Equal(2, MaxDeltaIndex(pfi, m => m.Auprc));
-            Assert.Equal(5, MinDeltaIndex(pfi, m => m.Auprc));
->>>>>>> 7faa46c4
+            Assert.Equal(2, MaxDeltaIndex(pfi, m => m.Auc.Mean));
+            Assert.Equal(5, MinDeltaIndex(pfi, m => m.Auc.Mean));
+            Assert.Equal(2, MaxDeltaIndex(pfi, m => m.Accuracy.Mean));
+            Assert.Equal(5, MinDeltaIndex(pfi, m => m.Accuracy.Mean));
+            Assert.Equal(2, MaxDeltaIndex(pfi, m => m.PositivePrecision.Mean));
+            Assert.Equal(5, MinDeltaIndex(pfi, m => m.PositivePrecision.Mean));
+            Assert.Equal(2, MaxDeltaIndex(pfi, m => m.PositiveRecall.Mean));
+            Assert.Equal(5, MinDeltaIndex(pfi, m => m.PositiveRecall.Mean));
+            Assert.Equal(2, MaxDeltaIndex(pfi, m => m.NegativePrecision.Mean));
+            Assert.Equal(5, MinDeltaIndex(pfi, m => m.NegativePrecision.Mean));
+            Assert.Equal(2, MaxDeltaIndex(pfi, m => m.NegativeRecall.Mean));
+            Assert.Equal(5, MinDeltaIndex(pfi, m => m.NegativeRecall.Mean));
+            Assert.Equal(2, MaxDeltaIndex(pfi, m => m.F1Score.Mean));
+            Assert.Equal(5, MinDeltaIndex(pfi, m => m.F1Score.Mean));
+            Assert.Equal(2, MaxDeltaIndex(pfi, m => m.Auprc.Mean));
+            Assert.Equal(5, MinDeltaIndex(pfi, m => m.Auprc.Mean));
 
             Done();
         }
@@ -309,39 +240,21 @@
             // X4Rand: 3
 
             // For the following metrics higher is better, so minimum delta means more important feature, and vice versa
-<<<<<<< HEAD
-            Assert.True(MaxDeltaIndex(pfi, m => m.AccuracyMicro.Mean) == 3);
-            Assert.True(MinDeltaIndex(pfi, m => m.AccuracyMicro.Mean) == 1);
-            Assert.True(MaxDeltaIndex(pfi, m => m.AccuracyMacro.Mean) == 3);
-            Assert.True(MinDeltaIndex(pfi, m => m.AccuracyMacro.Mean) == 1);
-            Assert.True(MaxDeltaIndex(pfi, m => m.LogLossReduction.Mean) == 3);
-            Assert.True(MinDeltaIndex(pfi, m => m.LogLossReduction.Mean) == 1);
+            Assert.Equal(3, MaxDeltaIndex(pfi, m => m.AccuracyMicro.Mean));
+            Assert.Equal(1, MinDeltaIndex(pfi, m => m.AccuracyMicro.Mean));
+            Assert.Equal(3, MaxDeltaIndex(pfi, m => m.AccuracyMacro.Mean));
+            Assert.Equal(1, MinDeltaIndex(pfi, m => m.AccuracyMacro.Mean));
+            Assert.Equal(3, MaxDeltaIndex(pfi, m => m.LogLossReduction.Mean));
+            Assert.Equal(1, MinDeltaIndex(pfi, m => m.LogLossReduction.Mean));
 
             // For the following metrics-delta lower is better, so maximum delta means more important feature, and vice versa
             //  Because they are _negative_, the difference will be positive for worse classifiers.
-            Assert.True(MaxDeltaIndex(pfi, m => m.LogLoss.Mean) == 1);
-            Assert.True(MinDeltaIndex(pfi, m => m.LogLoss.Mean) == 3);
+            Assert.Equal(1, MaxDeltaIndex(pfi, m => m.LogLoss.Mean));
+            Assert.Equal(3, MinDeltaIndex(pfi, m => m.LogLoss.Mean));
             for (int i = 0; i < pfi[0].PerClassLogLoss.Length; i++)
             {
                 Assert.True(MaxDeltaIndex(pfi, m => m.PerClassLogLoss[i].Mean) == 1);
                 Assert.True(MinDeltaIndex(pfi, m => m.PerClassLogLoss[i].Mean) == 3);
-=======
-            Assert.Equal(3, MaxDeltaIndex(pfi, m => m.AccuracyMicro));
-            Assert.Equal(1, MinDeltaIndex(pfi, m => m.AccuracyMicro));
-            Assert.Equal(3, MaxDeltaIndex(pfi, m => m.AccuracyMacro));
-            Assert.Equal(1, MinDeltaIndex(pfi, m => m.AccuracyMacro));
-            Assert.Equal(3, MaxDeltaIndex(pfi, m => m.LogLossReduction));
-            Assert.Equal(1, MinDeltaIndex(pfi, m => m.LogLossReduction));
-
-            // For the following metrics-delta lower is better, so maximum delta means more important feature, and vice versa
-            //  Because they are _negative_, the difference will be positive for worse classifiers.
-            Assert.Equal(1, MaxDeltaIndex(pfi, m => m.LogLoss));
-            Assert.Equal(3, MinDeltaIndex(pfi, m => m.LogLoss));
-            for (int i = 0; i < pfi[0].PerClassLogLoss.Length; i++)
-            {
-                Assert.Equal(1, MaxDeltaIndex(pfi, m => m.PerClassLogLoss[i]));
-                Assert.Equal(3, MinDeltaIndex(pfi, m => m.PerClassLogLoss[i]));
->>>>>>> 7faa46c4
             }
 
             Done();
@@ -366,39 +279,21 @@
             // X3Important: 5 // Most important
 
             // For the following metrics higher is better, so minimum delta means more important feature, and vice versa
-<<<<<<< HEAD
-            Assert.True(MaxDeltaIndex(pfi, m => m.AccuracyMicro.Mean) == 2);
-            Assert.True(MinDeltaIndex(pfi, m => m.AccuracyMicro.Mean) == 5);
-            Assert.True(MaxDeltaIndex(pfi, m => m.AccuracyMacro.Mean) == 2);
-            Assert.True(MinDeltaIndex(pfi, m => m.AccuracyMacro.Mean) == 5);
-            Assert.True(MaxDeltaIndex(pfi, m => m.LogLossReduction.Mean) == 2);
-            Assert.True(MinDeltaIndex(pfi, m => m.LogLossReduction.Mean) == 5);
+            Assert.Equal(2, MaxDeltaIndex(pfi, m => m.AccuracyMicro.Mean));
+            Assert.Equal(5, MinDeltaIndex(pfi, m => m.AccuracyMicro.Mean));
+            Assert.Equal(2, MaxDeltaIndex(pfi, m => m.AccuracyMacro.Mean));
+            Assert.Equal(5, MinDeltaIndex(pfi, m => m.AccuracyMacro.Mean));
+            Assert.Equal(2, MaxDeltaIndex(pfi, m => m.LogLossReduction.Mean));
+            Assert.Equal(5, MinDeltaIndex(pfi, m => m.LogLossReduction.Mean));
 
             // For the following metrics-delta lower is better, so maximum delta means more important feature, and vice versa
             //  Because they are negative metrics, the _difference_ will be positive for worse classifiers.
-            Assert.True(MaxDeltaIndex(pfi, m => m.LogLoss.Mean) == 5);
-            Assert.True(MinDeltaIndex(pfi, m => m.LogLoss.Mean) == 2);
+            Assert.Equal(5, MaxDeltaIndex(pfi, m => m.LogLoss.Mean));
+            Assert.Equal(2, MinDeltaIndex(pfi, m => m.LogLoss.Mean));
             for (int i = 0; i < pfi[0].PerClassLogLoss.Length; i++)
             {
-                Assert.True(MaxDeltaIndex(pfi, m => m.PerClassLogLoss[i].Mean) == 5);
-                Assert.True(MinDeltaIndex(pfi, m => m.PerClassLogLoss[i].Mean) == 2);
-=======
-            Assert.Equal(2, MaxDeltaIndex(pfi, m => m.AccuracyMicro));
-            Assert.Equal(5, MinDeltaIndex(pfi, m => m.AccuracyMicro));
-            Assert.Equal(2, MaxDeltaIndex(pfi, m => m.AccuracyMacro));
-            Assert.Equal(5, MinDeltaIndex(pfi, m => m.AccuracyMacro));
-            Assert.Equal(2, MaxDeltaIndex(pfi, m => m.LogLossReduction));
-            Assert.Equal(5, MinDeltaIndex(pfi, m => m.LogLossReduction));
-
-            // For the following metrics-delta lower is better, so maximum delta means more important feature, and vice versa
-            //  Because they are negative metrics, the _difference_ will be positive for worse classifiers.
-            Assert.Equal(5, MaxDeltaIndex(pfi, m => m.LogLoss));
-            Assert.Equal(2, MinDeltaIndex(pfi, m => m.LogLoss));
-            for (int i = 0; i < pfi[0].PerClassLogLoss.Length; i++)
-            {
-                Assert.Equal(5, MaxDeltaIndex(pfi, m => m.PerClassLogLoss[i]));
-                Assert.Equal(2, MinDeltaIndex(pfi, m => m.PerClassLogLoss[i]));
->>>>>>> 7faa46c4
+                Assert.Equal(5, MaxDeltaIndex(pfi, m => m.PerClassLogLoss[i].Mean));
+                Assert.Equal(2, MinDeltaIndex(pfi, m => m.PerClassLogLoss[i].Mean));
             }
 
             Done();
@@ -425,23 +320,13 @@
             // For the following metrics higher is better, so minimum delta means more important feature, and vice versa
             for (int i = 0; i < pfi[0].Dcg.Length; i++)
             {
-<<<<<<< HEAD
-                Assert.True(MaxDeltaIndex(pfi, m => m.Dcg[i].Mean) == 0);
-                Assert.True(MinDeltaIndex(pfi, m => m.Dcg[i].Mean) == 1);
+                Assert.Equal(0, MaxDeltaIndex(pfi, m => m.Dcg[i].Mean));
+                Assert.Equal(1, MinDeltaIndex(pfi, m => m.Dcg[i].Mean));
             }
             for (int i = 0; i < pfi[0].Ndcg.Length; i++)
             {
-                Assert.True(MaxDeltaIndex(pfi, m => m.Ndcg[i].Mean) == 0);
-                Assert.True(MinDeltaIndex(pfi, m => m.Ndcg[i].Mean) == 1);
-=======
-                Assert.Equal(0, MaxDeltaIndex(pfi, m => m.Dcg[i]));
-                Assert.Equal(1, MinDeltaIndex(pfi, m => m.Dcg[i]));
-            }
-            for (int i = 0; i < pfi[0].Ndcg.Length; i++)
-            {
-                Assert.Equal(0, MaxDeltaIndex(pfi, m => m.Ndcg[i]));
-                Assert.Equal(1, MinDeltaIndex(pfi, m => m.Ndcg[i]));
->>>>>>> 7faa46c4
+                Assert.Equal(0, MaxDeltaIndex(pfi, m => m.Ndcg[i].Mean));
+                Assert.Equal(1, MinDeltaIndex(pfi, m => m.Ndcg[i].Mean));
             }
 
             Done();
@@ -468,65 +353,19 @@
             // For the following metrics higher is better, so minimum delta means more important feature, and vice versa
             for (int i = 0; i < pfi[0].Dcg.Length; i++)
             {
-<<<<<<< HEAD
-                Assert.True(MaxDeltaIndex(pfi, m => m.Dcg[i].Mean) == 2);
-                Assert.True(MinDeltaIndex(pfi, m => m.Dcg[i].Mean) == 5);
+                Assert.Equal(2, MaxDeltaIndex(pfi, m => m.Dcg[i].Mean));
+                Assert.Equal(5, MinDeltaIndex(pfi, m => m.Dcg[i].Mean));
             }
             for (int i = 0; i < pfi[0].Ndcg.Length; i++)
             {
-                Assert.True(MaxDeltaIndex(pfi, m => m.Ndcg[i].Mean) == 2);
-                Assert.True(MinDeltaIndex(pfi, m => m.Ndcg[i].Mean) == 5);
-=======
-                Assert.Equal(2, MaxDeltaIndex(pfi, m => m.Dcg[i]));
-                Assert.Equal(5, MinDeltaIndex(pfi, m => m.Dcg[i]));
-            }
-            for (int i = 0; i < pfi[0].Ndcg.Length; i++)
-            {
-                Assert.Equal(2, MaxDeltaIndex(pfi, m => m.Ndcg[i]));
-                Assert.Equal(5, MinDeltaIndex(pfi, m => m.Ndcg[i]));
->>>>>>> 7faa46c4
+                Assert.Equal(2, MaxDeltaIndex(pfi, m => m.Ndcg[i].Mean));
+                Assert.Equal(5, MinDeltaIndex(pfi, m => m.Ndcg[i].Mean));
             }
 
             Done();
         }
         #endregion
 
-<<<<<<< HEAD
-=======
-        #region Clustering Tests
-        /// <summary>
-        /// Test PFI Clustering for Dense Features
-        /// </summary>
-        [Fact]
-        public void TestPfiClusteringOnDenseFeatures()
-        {
-            var data = GetDenseClusteringDataset();
-
-            var preview = data.Preview();
-
-            var model = ML.Clustering.Trainers.KMeans("Features", clustersCount: 5,
-                advancedSettings: args =>{ args.NormalizeFeatures = NormalizeOption.No; args.NumThreads = 1; })
-                .Fit(data);
-            var pfi = ML.Clustering.PermutationFeatureImportance(model, data);
-
-            // Pfi Indices:
-            // X1: 0 -- middling importance for clustering (middling range)
-            // X2Important: 1 -- most important for clustering (largest range)
-            // X3: 2 -- Least important for clustering (smallest range)
-
-            // For the following metrics lower is better, so maximum delta means more important feature, and vice versa
-            Assert.Equal(0, MinDeltaIndex(pfi, m => m.AvgMinScore));
-            Assert.Equal(2, MaxDeltaIndex(pfi, m => m.AvgMinScore));
-
-            // For the following metrics higher is better, so minimum delta means more important feature, and vice versa
-            Assert.Equal(2, MinDeltaIndex(pfi, m => m.Nmi));
-            Assert.Equal(0, MaxDeltaIndex(pfi, m => m.Nmi));
-
-            Done();
-        }
-        #endregion
-
->>>>>>> 7faa46c4
         #region Helpers
         /// <summary>
         /// Features: x1, x2, x3, xRand; y = 10*x1 + 20x2 + 5.5x3 + e, xRand- random and Label y is to dependant on xRand.
@@ -535,8 +374,6 @@
         /// </summary>
         private IDataView GetDenseDataset(TaskType task = TaskType.Regression)
         {
-            Contracts.Assert(task != TaskType.Clustering, $"TaskType {nameof(TaskType.Clustering)} not supported.");
-
             // Setup synthetic dataset.
             const int numberOfInstances = 1000;
             var rand = new Random(10);
@@ -737,8 +574,7 @@
             Regression,
             BinaryClassification,
             MulticlassClassification,
-            Ranking,
-            Clustering
+            Ranking
         }
         #endregion
     }
