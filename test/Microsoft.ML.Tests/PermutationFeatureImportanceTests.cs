--- conflicted
+++ resolved
@@ -270,11 +270,8 @@
         {
             var data = GetSparseDataset(TaskType.MulticlassClassification);
             var model = ML.MulticlassClassification.Trainers.LogisticRegression(
-<<<<<<< HEAD
-                new LogisticRegressionMulticlassClassificationTrainer.Options { NumberOfIterations = 1000 }).Fit(data);
-=======
-                new MulticlassLogisticRegression.Options { MaximumNumberOfIterations = 1000 }).Fit(data);
->>>>>>> fc033530
+                new LogisticRegressionMulticlassClassificationTrainer.Options { MaximumNumberOfIterations = 1000 }).Fit(data);
+
             var pfi = ML.MulticlassClassification.PermutationFeatureImportance(model, data);
 
             // Pfi Indices:
