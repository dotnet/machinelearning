--- conflicted
+++ resolved
@@ -63,12 +63,5 @@
     <EmbeddedResource Include="ExpressionLanguageTests\TestData\ExprEvalInput.txt" />
     <EmbeddedResource Include="ExpressionLanguageTests\TestData\ExprParseInput.txt" />
   </ItemGroup>
-<<<<<<< HEAD
 
-  <ItemGroup>
-    <Folder Include="Properties\" />
-  </ItemGroup>
-
-=======
->>>>>>> 54fa44fb
 </Project>