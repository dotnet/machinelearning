﻿<Project Sdk="Microsoft.NET.Sdk">

  <ItemGroup>
    <Compile Remove="Scenarios\Api\AspirationalExamples.cs" />
  </ItemGroup>

  <ItemGroup>
    <ProjectReference Include="..\..\src\Microsoft.ML.Ensemble\Microsoft.ML.Ensemble.csproj" />
    <ProjectReference Include="..\..\src\Microsoft.ML.HalLearners\Microsoft.ML.HalLearners.csproj" />
    <ProjectReference Include="..\..\src\Microsoft.ML.ImageAnalytics\Microsoft.ML.ImageAnalytics.csproj" />
    <ProjectReference Include="..\..\src\Microsoft.ML.KMeansClustering\Microsoft.ML.KMeansClustering.csproj" />
    <ProjectReference Include="..\..\src\Microsoft.ML.Maml\Microsoft.ML.Maml.csproj" />
    <ProjectReference Include="..\..\src\Microsoft.ML.PCA\Microsoft.ML.PCA.csproj" />
    <ProjectReference Include="..\..\src\Microsoft.ML.KMeansClustering\Microsoft.ML.KMeansClustering.csproj" />
    <ProjectReference Include="..\..\src\Microsoft.ML.PipelineInference\Microsoft.ML.PipelineInference.csproj" />
    <ProjectReference Include="..\..\src\Microsoft.ML.StandardLearners\Microsoft.ML.StandardLearners.csproj" />
    <ProjectReference Include="..\..\src\Microsoft.ML.Onnx\Microsoft.ML.Onnx.csproj" />
    <ProjectReference Include="..\..\src\Microsoft.ML\Microsoft.ML.csproj" />
    <ProjectReference Include="..\Microsoft.ML.Predictor.Tests\Microsoft.ML.Predictor.Tests.csproj" />
    <ProjectReference Include="..\Microsoft.ML.TestFramework\Microsoft.ML.TestFramework.csproj" />
  </ItemGroup>
  
  <ItemGroup>
    <NativeAssemblyReference Include="CpuMathNative" />
    <NativeAssemblyReference Include="FastTreeNative" />
    <NativeAssemblyReference Include="LdaNative" />
    <NativeAssemblyReference Include="SymSgdNative" />
    <NativeAssemblyReference Include="MklImports" />
  </ItemGroup>
  
  <ItemGroup>
<<<<<<< HEAD
    <PackageReference Include="System.Memory" Version="4.5.1" />
=======
    <None Include="Scenarios\Api\AspirationalExamples.cs" />
>>>>>>> 73b03087
  </ItemGroup>
</Project><|MERGE_RESOLUTION|>--- conflicted
+++ resolved
@@ -1,4 +1,4 @@
-﻿<Project Sdk="Microsoft.NET.Sdk">
+<Project Sdk="Microsoft.NET.Sdk">
 
   <ItemGroup>
     <Compile Remove="Scenarios\Api\AspirationalExamples.cs" />
@@ -29,10 +29,7 @@
   </ItemGroup>
   
   <ItemGroup>
-<<<<<<< HEAD
     <PackageReference Include="System.Memory" Version="4.5.1" />
-=======
     <None Include="Scenarios\Api\AspirationalExamples.cs" />
->>>>>>> 73b03087
   </ItemGroup>
 </Project>