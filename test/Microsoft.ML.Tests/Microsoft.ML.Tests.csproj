--- conflicted
+++ resolved
@@ -1,14 +1,9 @@
 ﻿<Project Sdk="Microsoft.NET.Sdk">
-<<<<<<< HEAD
-  <PropertyGroup>
-    <TargetFramework>netcoreapp2.0</TargetFramework>
-  </PropertyGroup>
+
   <ItemGroup>
     <Compile Remove="Scenarios\Api\AspirationalExamples.cs" />
   </ItemGroup>
 
-=======
->>>>>>> aa1809ba
   <ItemGroup>
     <ProjectReference Include="..\..\src\Microsoft.ML.Ensemble\Microsoft.ML.Ensemble.csproj" />
     <ProjectReference Include="..\..\src\Microsoft.ML.HalLearners\Microsoft.ML.HalLearners.csproj" />
