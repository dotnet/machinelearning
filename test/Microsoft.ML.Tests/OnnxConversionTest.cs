﻿// Licensed to the .NET Foundation under one or more agreements.
// The .NET Foundation licenses this file to you under the MIT license.
// See the LICENSE file in the project root for more information.

using System;
using System.Collections.Generic;
using System.IO;
using System.Linq;
using System.Runtime.InteropServices;
using System.Text.RegularExpressions;
using Google.Protobuf;
using Microsoft.ML.Data;
using Microsoft.ML.EntryPoints;
using Microsoft.ML.Model.OnnxConverter;
using Microsoft.ML.RunTests;
using Microsoft.ML.Runtime;
using Microsoft.ML.TestFramework.Attributes;
using Microsoft.ML.TestFrameworkCommon;
using Microsoft.ML.TestFrameworkCommon.Attributes;
using Microsoft.ML.Tools;
using Microsoft.ML.Trainers;
using Microsoft.ML.Transforms;
using Microsoft.ML.Transforms.Onnx;
using Microsoft.ML.Transforms.Text;
using Newtonsoft.Json;
using Xunit;
using Xunit.Abstractions;
using static Microsoft.ML.Model.OnnxConverter.OnnxCSharpToProtoWrapper;

namespace Microsoft.ML.Tests
{
    public class OnnxConversionTest : BaseTestBaseline
    {
        private class AdultData
        {
            [LoadColumn(0, 10), ColumnName("FeatureVector")]
            public float Features { get; set; }

            [LoadColumn(11)]
            public float Target { get; set; }
        }

        public OnnxConversionTest(ITestOutputHelper output) : base(output)
        {
        }

        private bool IsOnnxRuntimeSupported()
        {
            return OnnxFactAttribute.IsOnnxRuntimeSupported;
        }

        /// <summary>
        /// In this test, we convert a trained <see cref="TransformerChain"/> into ONNX <see cref="ModelProto"/> file and then
        /// call <see cref="OnnxScoringEstimator"/> to evaluate that file. The outputs of <see cref="OnnxScoringEstimator"/> are checked against the original
        /// ML.NET model's outputs.
        /// </summary>
        [Fact]
        public void SimpleEndToEndOnnxConversionTest()
        {
            // Step 1: Create and train a ML.NET pipeline.
            var trainDataPath = GetDataPath(TestDatasets.generatedRegressionDataset.trainFilename);
            var mlContext = new MLContext(seed: 1);
            var data = mlContext.Data.LoadFromTextFile<AdultData>(trainDataPath,
                separatorChar: ';'
,
                hasHeader: true);
            var cachedTrainData = mlContext.Data.Cache(data);
            var dynamicPipeline =
                mlContext.Transforms.NormalizeMinMax("FeatureVector")
                .AppendCacheCheckpoint(mlContext)
                .Append(mlContext.Regression.Trainers.Sdca(new SdcaRegressionTrainer.Options() {
                    LabelColumnName = "Target",
                    FeatureColumnName = "FeatureVector",
                    NumberOfThreads = 1
                }));
            var model = dynamicPipeline.Fit(data);
            var transformedData = model.Transform(data);

            // Step 2: Convert ML.NET model to ONNX format and save it as a file.
            var onnxModel = mlContext.Model.ConvertToOnnxProtobuf(model, data);
            var onnxFileName = "model.onnx";
            var onnxModelPath = GetOutputPath(onnxFileName);
            SaveOnnxModel(onnxModel, onnxModelPath, null);

            if (RuntimeInformation.IsOSPlatform(OSPlatform.Windows) && Environment.Is64BitProcess)
            {
                // Step 3: Evaluate the saved ONNX model using the data used to train the ML.NET pipeline.
                string[] inputNames = onnxModel.Graph.Input.Select(valueInfoProto => valueInfoProto.Name).ToArray();
                string[] outputNames = onnxModel.Graph.Output.Select(valueInfoProto => valueInfoProto.Name).ToArray();
                var onnxEstimator = mlContext.Transforms.ApplyOnnxModel(outputNames, inputNames, onnxModelPath);
                var onnxTransformer = onnxEstimator.Fit(data);
                var onnxResult = onnxTransformer.Transform(data);

                // Step 4: Compare ONNX and ML.NET results.
                CompareSelectedR4ScalarColumns("Score", "Score0", transformedData, onnxResult, 1);
            }

            // Step 5: Check ONNX model's text format. This test will be not necessary if Step 3 and Step 4 can run on Linux and
            // Mac to support cross-platform tests.
            var subDir = Path.Combine("..", "..", "BaselineOutput", "Common", "Onnx", "Regression", "Adult");
            var onnxTextName = "SimplePipeline.txt";
            var onnxTextPath = GetOutputPath(subDir, onnxTextName);
            SaveOnnxModel(onnxModel, null, onnxTextPath);
            CheckEquality(subDir, onnxTextName, digitsOfPrecision: 3);

            Done();
        }

        private class BreastCancerFeatureVector
        {
            [LoadColumn(1, 9), VectorType(9)]
            public float[] Features;
        }

        private class BreastCancerCatFeatureExample
        {
            [LoadColumn(0)]
            public bool Label;

            [LoadColumn(1)]
            public float F1;

            [LoadColumn(2)]
            public string F2;
        }

        private class BreastCancerMulticlassExample
        {
            [LoadColumn(1)]
            public string Label;

            [LoadColumn(2, 9), VectorType(8)]
            public float[] Features;
        }

        [LessThanNetCore30OrNotNetCoreFact("netcoreapp3.0 output differs from Baseline. Tracked by https://github.com/dotnet/machinelearning/issues/2087")]
        public void KmeansOnnxConversionTest()
        {
            // Create a new context for ML.NET operations. It can be used for exception tracking and logging, 
            // as a catalog of available operations and as the source of randomness.
            var mlContext = new MLContext(seed: 1);

            string dataPath = GetDataPath("breast-cancer.txt");
            // Now read the file (remember though, readers are lazy, so the actual reading will happen when the data is accessed).
            var data = mlContext.Data.LoadFromTextFile<BreastCancerFeatureVector>(dataPath,
                separatorChar: '\t',
                hasHeader: true);

            var pipeline = mlContext.Transforms.NormalizeMinMax("Features").
                Append(mlContext.Clustering.Trainers.KMeans(new Trainers.KMeansTrainer.Options
                {
                    FeatureColumnName = DefaultColumnNames.Features,
                    MaximumNumberOfIterations = 1,
                    NumberOfClusters = 4,
                    NumberOfThreads = 1,
                    InitializationAlgorithm = Trainers.KMeansTrainer.InitializationAlgorithm.Random
                }));

            var model = pipeline.Fit(data);
            var transformedData = model.Transform(data);

            var onnxModel = mlContext.Model.ConvertToOnnxProtobuf(model, data);

            // Compare results produced by ML.NET and ONNX's runtime.
            if (RuntimeInformation.IsOSPlatform(OSPlatform.Windows) && Environment.Is64BitProcess)
            {
                var onnxFileName = "model.onnx";
                var onnxModelPath = GetOutputPath(onnxFileName);
                SaveOnnxModel(onnxModel, onnxModelPath, null);

                // Evaluate the saved ONNX model using the data used to train the ML.NET pipeline.
                string[] inputNames = onnxModel.Graph.Input.Select(valueInfoProto => valueInfoProto.Name).ToArray();
                string[] outputNames = onnxModel.Graph.Output.Select(valueInfoProto => valueInfoProto.Name).ToArray();
                var onnxEstimator = mlContext.Transforms.ApplyOnnxModel(outputNames, inputNames, onnxModelPath);
                var onnxTransformer = onnxEstimator.Fit(data);
                var onnxResult = onnxTransformer.Transform(data);
                CompareSelectedR4VectorColumns("Score", "Score0", transformedData, onnxResult, 3);
            }

            // Check ONNX model's text format. We save the produced ONNX model as a text file and compare it against
            // the associated file in ML.NET repo. Such a comparison can be retired if ONNXRuntime ported to ML.NET
            // can support Linux and Mac.
            var subDir = Path.Combine("..", "..", "BaselineOutput", "Common", "Onnx", "Cluster", "BreastCancer");
            var onnxTextName = "Kmeans.txt";
            var onnxTextPath = GetOutputPath(subDir, onnxTextName);
            SaveOnnxModel(onnxModel, null, onnxTextPath);
            CheckEquality(subDir, onnxTextName, digitsOfPrecision: 2);
            Done();
        }

        private class DataPoint
        {
            [VectorType(3)]
            public float[] Features { get; set; }
        }

        [Fact]
        void LpNormOnnxConversionTest()
        {
            var mlContext = new MLContext(seed: 1);

            var samples = new List<DataPoint>()
            {
                new DataPoint() { Features = new float[3] {0.01f, 0.02f, 0.03f} },
                new DataPoint() { Features = new float[3] {0.04f, 0.05f, 0.06f} },
                new DataPoint() { Features = new float[3] {0.07f, 0.08f, 0.09f} },
                new DataPoint() { Features = new float[3] {0.10f, 0.11f, 0.12f} },
                new DataPoint() { Features = new float[3] {0.13f, 0.14f, 0.15f} }
            };
            var dataView = mlContext.Data.LoadFromEnumerable(samples);

            LpNormNormalizingEstimatorBase.NormFunction[] norms =
            {
                LpNormNormalizingEstimatorBase.NormFunction.L1,
                LpNormNormalizingEstimatorBase.NormFunction.L2,
                LpNormNormalizingEstimatorBase.NormFunction.Infinity,
                LpNormNormalizingEstimatorBase.NormFunction.StandardDeviation
            };

            bool[] ensureZeroMeans = { true, false};
            foreach (var ensureZeroMean in ensureZeroMeans)
            {
                foreach (var norm in norms)
                {
                    var pipe = mlContext.Transforms.NormalizeLpNorm(nameof(DataPoint.Features), norm:norm, ensureZeroMean: ensureZeroMean);

                    var model = pipe.Fit(dataView);
                    var transformedData = model.Transform(dataView);
                    var onnxModel = mlContext.Model.ConvertToOnnxProtobuf(model, dataView);

                    var onnxFileName = $"LpNorm-{norm.ToString()}-{ensureZeroMean}.onnx";
                    var onnxModelPath = GetOutputPath(onnxFileName);

                    SaveOnnxModel(onnxModel, onnxModelPath, null);

                    // Compare results produced by ML.NET and ONNX's runtime.
                    if (RuntimeInformation.IsOSPlatform(OSPlatform.Windows) && Environment.Is64BitProcess)
                    {
                        // Evaluate the saved ONNX model using the data used to train the ML.NET pipeline.
                        string[] inputNames = onnxModel.Graph.Input.Select(valueInfoProto => valueInfoProto.Name).ToArray();
                        string[] outputNames = onnxModel.Graph.Output.Select(valueInfoProto => valueInfoProto.Name).ToArray();
                        var onnxEstimator = mlContext.Transforms.ApplyOnnxModel(outputNames, inputNames, onnxModelPath);
                        var onnxTransformer = onnxEstimator.Fit(dataView);
                        var onnxResult = onnxTransformer.Transform(dataView);
                        CompareSelectedR4VectorColumns(nameof(DataPoint.Features), outputNames[0], transformedData, onnxResult, 3);
                    }
                }
            }

            Done();
        }

        [Fact]
        void CommandLineOnnxConversionTest()
        {
            string dataPath = GetDataPath("breast-cancer.txt");
            string modelPath = GetOutputPath("ModelWithLessIO.zip");
            var trainingPathArgs = $"data={dataPath} out={modelPath}";
            var trainingArgs = " loader=text{col=Label:BL:0 col=F1:R4:1-8 col=F2:TX:9} xf=Cat{col=F2} xf=Concat{col=Features:F1,F2} tr=ft{numberOfThreads=1 numberOfLeaves=8 numberOfTrees=3} seed=1";
            Assert.Equal(0, Maml.Main(new[] { "train " + trainingPathArgs + trainingArgs }));

            var subDir = Path.Combine("..", "..", "BaselineOutput", "Common", "Onnx", "BinaryClassification", "BreastCancer");
            var onnxTextName = "ModelWithLessIO.txt";
            var onnxFileName = "ModelWithLessIO.onnx";
            var onnxTextPath = GetOutputPath(subDir, onnxTextName);
            var onnxFilePath = GetOutputPath(subDir, onnxFileName);
            string conversionCommand = $"saveonnx in={modelPath} onnx={onnxFilePath} json={onnxTextPath} domain=machinelearning.dotnet name=modelWithLessIO inputsToDrop=Label outputsToDrop=F1,F2,Features,Label";
            Assert.Equal(0, Maml.Main(new[] { conversionCommand }));

            var fileText = File.ReadAllText(onnxTextPath);
            fileText = Regex.Replace(fileText, "\"producerVersion\": \".*\"", "\"producerVersion\": \"##VERSION##\"");
            File.WriteAllText(onnxTextPath, fileText);

            CheckEquality(subDir, onnxTextName);
            Done();
        }

        [Fact]
        public void KeyToVectorWithBagOnnxConversionTest()
        {
            var mlContext = new MLContext(seed: 1);

            string dataPath = GetDataPath("breast-cancer.txt");

            var data = mlContext.Data.LoadFromTextFile<BreastCancerCatFeatureExample>(dataPath,
                separatorChar: '\t',
                hasHeader: true);

            var pipeline = mlContext.Transforms.Categorical.OneHotEncoding("F2", "F2", Transforms.OneHotEncodingEstimator.OutputKind.Bag)
            .Append(mlContext.Transforms.ReplaceMissingValues(new MissingValueReplacingEstimator.ColumnOptions("F2")))
            .Append(mlContext.Transforms.Concatenate("Features", "F1", "F2"))
            .Append(mlContext.BinaryClassification.Trainers.FastTree(labelColumnName: "Label", featureColumnName: "Features", numberOfLeaves: 2, numberOfTrees: 1, minimumExampleCountPerLeaf: 2));

            var model = pipeline.Fit(data);
            var onnxModel = mlContext.Model.ConvertToOnnxProtobuf(model, data);

            // Check ONNX model's text format. We save the produced ONNX model as a text file and compare it against
            // the associated file in ML.NET repo. Such a comparison can be retired if ONNXRuntime ported to ML.NET
            // can support Linux and Mac.
            var subDir = Path.Combine("..", "..", "BaselineOutput", "Common", "Onnx", "BinaryClassification", "BreastCancer");
            var onnxTextName = "OneHotBagPipeline.txt";
            var onnxFileName = "OneHotBagPipeline.onnx";
            var onnxTextPath = GetOutputPath(subDir, onnxTextName);
            var onnxFilePath = GetOutputPath(subDir, onnxFileName);
            SaveOnnxModel(onnxModel, onnxFilePath, onnxTextPath);
            CheckEquality(subDir, onnxTextName);
            Done();
        }

        [Fact]
        public void InitializerCreationTest()
        {
            var env = new MLContext();
            // Create the actual implementation
            var ctxImpl = new OnnxContextImpl(env, "model", "ML.NET", "0", 0, "com.test", Model.OnnxConverter.OnnxVersion.Stable);

            // Use implementation as in the actual conversion code
            var ctx = ctxImpl as OnnxContext;
            ctx.AddInitializer(9.4f, "float");
            ctx.AddInitializer(17L, "int64");
            ctx.AddInitializer("36", "string");
            ctx.AddInitializer(new List<float> { 9.4f, 1.7f, 3.6f }, new List<long> { 1, 3 }, "floats");
            ctx.AddInitializer(new List<long> { 94L, 17L, 36L }, new List<long> { 1, 3 }, "int64s");
            ctx.AddInitializer(new List<string> { "94", "17", "36" }, new List<long> { 1, 3 }, "strings");

            var model = ctxImpl.MakeModel();

            var floatScalar = model.Graph.Initializer[0];
            Assert.True(floatScalar.Name == "float");
            Assert.True(floatScalar.Dims.Count == 0);
            Assert.True(floatScalar.FloatData.Count == 1);
            Assert.True(floatScalar.FloatData[0] == 9.4f);

            var int64Scalar = model.Graph.Initializer[1];
            Assert.True(int64Scalar.Name == "int64");
            Assert.True(int64Scalar.Dims.Count == 0);
            Assert.True(int64Scalar.Int64Data.Count == 1);
            Assert.True(int64Scalar.Int64Data[0] == 17L);

            var stringScalar = model.Graph.Initializer[2];
            Assert.True(stringScalar.Name == "string");
            Assert.True(stringScalar.Dims.Count == 0);
            Assert.True(stringScalar.StringData.Count == 1);
            Assert.True(stringScalar.StringData[0].ToStringUtf8() == "36");

            var floatsTensor = model.Graph.Initializer[3];
            Assert.True(floatsTensor.Name == "floats");
            Assert.True(floatsTensor.Dims.Count == 2);
            Assert.True(floatsTensor.Dims[0] == 1);
            Assert.True(floatsTensor.Dims[1] == 3);
            Assert.True(floatsTensor.FloatData.Count == 3);
            Assert.True(floatsTensor.FloatData[0] == 9.4f);
            Assert.True(floatsTensor.FloatData[1] == 1.7f);
            Assert.True(floatsTensor.FloatData[2] == 3.6f);

            var int64sTensor = model.Graph.Initializer[4];
            Assert.True(int64sTensor.Name == "int64s");
            Assert.True(int64sTensor.Dims.Count == 2);
            Assert.True(int64sTensor.Dims[0] == 1);
            Assert.True(int64sTensor.Dims[1] == 3);
            Assert.True(int64sTensor.Int64Data.Count == 3);
            Assert.True(int64sTensor.Int64Data[0] == 94L);
            Assert.True(int64sTensor.Int64Data[1] == 17L);
            Assert.True(int64sTensor.Int64Data[2] == 36L);

            var stringsTensor = model.Graph.Initializer[5];
            Assert.True(stringsTensor.Name == "strings");
            Assert.True(stringsTensor.Dims.Count == 2);
            Assert.True(stringsTensor.Dims[0] == 1);
            Assert.True(stringsTensor.Dims[1] == 3);
            Assert.True(stringsTensor.StringData.Count == 3);
            Assert.True(stringsTensor.StringData[0].ToStringUtf8() == "94");
            Assert.True(stringsTensor.StringData[1].ToStringUtf8() == "17");
            Assert.True(stringsTensor.StringData[2].ToStringUtf8() == "36");
        }

        [Fact]
        public void LogisticRegressionOnnxConversionTest()
        {
            // Step 1: Create and train a ML.NET pipeline.
            var trainDataPath = GetDataPath(TestDatasets.generatedRegressionDataset.trainFilename);
            var mlContext = new MLContext(seed: 1);
            var data = mlContext.Data.LoadFromTextFile<AdultData>(trainDataPath,
                separatorChar: ';'
,
                hasHeader: true);
            var cachedTrainData = mlContext.Data.Cache(data);
            var dynamicPipeline =
                mlContext.Transforms.NormalizeMinMax("FeatureVector")
                .AppendCacheCheckpoint(mlContext)
                .Append(mlContext.Regression.Trainers.Sdca(new SdcaRegressionTrainer.Options() {
                    LabelColumnName = "Target",
                    FeatureColumnName = "FeatureVector",
                    NumberOfThreads = 1
                }));
            var model = dynamicPipeline.Fit(data);

            // Step 2: Convert ML.NET model to ONNX format and save it as a file.
            var onnxModel = mlContext.Model.ConvertToOnnxProtobuf(model, data);

            // Step 3: Save ONNX model as binary and text files.
            var subDir = Path.Combine("..", "..", "BaselineOutput", "Common", "Onnx", "BinaryClassification", "BreastCancer");
            var onnxFileName = "LogisticRegressionSaveModelToOnnxTest.onnx";
            var onnxFilePath = GetOutputPath(subDir, onnxFileName);
            var onnxTextName = "LogisticRegressionSaveModelToOnnxTest.txt";
            var onnxTextPath = GetOutputPath(subDir, onnxTextName);
            SaveOnnxModel(onnxModel, onnxFilePath, onnxTextPath);

            // Step 4: Check ONNX model's text format.
            CheckEquality(subDir, onnxTextName, digitsOfPrecision: 3);
            Done();
        }

        [LightGBMFact]
        public void LightGbmBinaryClassificationOnnxConversionTest()
        {
            // Step 1: Create and train a ML.NET pipeline.
            var trainDataPath = GetDataPath(TestDatasets.generatedRegressionDataset.trainFilename);
            var mlContext = new MLContext(seed: 1);
            var data = mlContext.Data.LoadFromTextFile<AdultData>(trainDataPath,
                separatorChar: ';'
,
                hasHeader: true);
            var cachedTrainData = mlContext.Data.Cache(data);
            var dynamicPipeline =
                mlContext.Transforms.NormalizeMinMax("FeatureVector")
                .AppendCacheCheckpoint(mlContext)
                .Append(mlContext.Regression.Trainers.LightGbm(labelColumnName: "Target", featureColumnName: "FeatureVector", numberOfIterations: 3, numberOfLeaves: 16, minimumExampleCountPerLeaf: 100));
            var model = dynamicPipeline.Fit(data);

            // Step 2: Convert ML.NET model to ONNX format and save it as a file.
            var onnxModel = mlContext.Model.ConvertToOnnxProtobuf(model, data);

            // Step 3: Save ONNX model as binary and text files.
            var subDir = Path.Combine("..", "..", "BaselineOutput", "Common", "Onnx", "BinaryClassification", "BreastCancer");
            var onnxFileName = "LightGbmBinaryClassificationOnnxConversionTest.onnx";
            var onnxFilePath = GetOutputPath(subDir, onnxFileName);
            var onnxTextName = "LightGbmBinaryClassificationOnnxConversionTest.txt";
            var onnxTextPath = GetOutputPath(subDir, onnxTextName);
            SaveOnnxModel(onnxModel, onnxFilePath, onnxTextPath);

            // Step 4: Check ONNX model's text format.
            CheckEquality(subDir, onnxTextName, digitsOfPrecision: 3);
            Done();
        }

        [Fact]
        public void MulticlassLogisticRegressionOnnxConversionTest()
        {
            var mlContext = new MLContext(seed: 1);

            string dataPath = GetDataPath("breast-cancer.txt");
            var data = mlContext.Data.LoadFromTextFile<BreastCancerMulticlassExample>(dataPath,
                separatorChar: '\t',
                hasHeader: true);

            var pipeline = mlContext.Transforms.NormalizeMinMax("Features").
                Append(mlContext.Transforms.Conversion.MapValueToKey("Label")).
                Append(mlContext.MulticlassClassification.Trainers.LbfgsMaximumEntropy(new LbfgsMaximumEntropyMulticlassTrainer.Options() { NumberOfThreads = 1 }));

            var model = pipeline.Fit(data);
            var transformedData = model.Transform(data);
            var onnxModel = mlContext.Model.ConvertToOnnxProtobuf(model, data);

            var subDir = Path.Combine("..", "..", "BaselineOutput", "Common", "Onnx", "MultiClassClassification", "BreastCancer");
            var onnxFileName = "MultiClassificationLogisticRegressionSaveModelToOnnxTest.onnx";
            var onnxFilePath = GetOutputPath(subDir, onnxFileName);
            var onnxTextName = "MultiClassificationLogisticRegressionSaveModelToOnnxTest.txt";
            var onnxTextPath = GetOutputPath(subDir, onnxTextName);

            SaveOnnxModel(onnxModel, onnxFilePath, onnxTextPath);

            CheckEquality(subDir, onnxTextName, digitsOfPrecision: 2);
            Done();
        }

        [Fact]
        public void LoadingPredictorModelAndOnnxConversionTest()
        {
            string dataPath = GetDataPath("iris.txt");
            string modelPath = Path.GetTempPath() + Guid.NewGuid().ToString() + ".model.bin";
            string onnxPath = Path.GetTempPath() + Guid.NewGuid().ToString() + ".model.onnx";
            string onnxJsonPath = Path.GetTempPath() + Guid.NewGuid().ToString() + ".model.onnx.json";

            string inputGraph = string.Format(@"
            {{
                'Inputs': {{
                    'inputFile': '{0}'
                }},
                'Nodes': [
                    {{
                        'Name': 'Data.TextLoader',
                        'Inputs':
                        {{
                            'InputFile': '$inputFile',
                            'Arguments':
                            {{
                                'UseThreads': true,
                                'HeaderFile': null,
                                'MaxRows': null,
                                'AllowQuoting': true,
                                'AllowSparse': true,
                                'InputSize': null,
                                'TrimWhitespace': false,
                                'HasHeader': false,
                                'Column':
                                [
                                    {{'Name':'Sepal_Width','Type':null,'Source':[{{'Min':2,'Max':2,'AutoEnd':false,'VariableEnd':false,'AllOther':false,'ForceVector':false}}],'KeyCount':null}},
                                    {{'Name':'Petal_Length','Type':null,'Source':[{{'Min':3,'Max':4,'AutoEnd':false,'VariableEnd':false,'AllOther':false,'ForceVector':false}}],'KeyCount':null}},
                                ]
                            }}
                        }},
                        'Outputs':
                        {{
                            'Data': '$training_data'
                        }}
                    }},
                    {{
                        'Inputs': {{
                            'FeatureColumnName': 'Petal_Length',
                            'LabelColumnName': 'Sepal_Width',
                            'TrainingData': '$training_data',
                        }},
                        'Name': 'Trainers.StochasticDualCoordinateAscentRegressor',
                        'Outputs': {{
                            'PredictorModel': '$output_model'
                        }}
                    }}
                ],
                'Outputs': {{
                    'output_model': '{1}'
                }}
            }}", dataPath.Replace("\\", "\\\\"), modelPath.Replace("\\", "\\\\"));

            // Write entry point graph into file so that it can be invoke by graph runner below.
            var jsonPath = DeleteOutputPath("graph.json");
            File.WriteAllLines(jsonPath, new[] { inputGraph });

            // Execute the saved entry point graph to produce a predictive model.
            var args = new ExecuteGraphCommand.Arguments() { GraphPath = jsonPath };
            var cmd = new ExecuteGraphCommand(Env, args);
            cmd.Run();

            // Make entry point graph to conduct ONNX conversion.
            inputGraph = string.Format(@"
            {{
                'Inputs': {{
                    'model': '{0}'
                }},
                'Nodes': [
                    {{
                        'Inputs': {{
                            'Domain': 'com.microsoft.models',
                            'Json': '{1}',
                            'PredictiveModel': '$model',
                            'Onnx': '{2}',
                            'OnnxVersion': 'Experimental'
                        }},
                        'Name': 'Models.OnnxConverter',
                        'Outputs': {{}}
                    }}
                ],
                'Outputs': {{}}
            }}
            ", modelPath.Replace("\\", "\\\\"), onnxJsonPath.Replace("\\", "\\\\"), onnxPath.Replace("\\", "\\\\"));

            // Write entry point graph for ONNX conversion into file so that it can be invoke by graph runner below.
            jsonPath = DeleteOutputPath("graph.json");
            File.WriteAllLines(jsonPath, new[] { inputGraph });

            // Onnx converter's assembly is not loaded by default, so we need to register it before calling it.
            Env.ComponentCatalog.RegisterAssembly(typeof(OnnxExportExtensions).Assembly);

            // Execute the saved entry point graph to convert the saved model to ONNX format.
            args = new ExecuteGraphCommand.Arguments() { GraphPath = jsonPath };
            cmd = new ExecuteGraphCommand(Env, args);
            cmd.Run();

            // Load the resulted ONNX model from the file so that we can check if the conversion looks good.
            var model = new OnnxCSharpToProtoWrapper.ModelProto();
            using (var modelStream = File.OpenRead(onnxPath))
                model = OnnxCSharpToProtoWrapper.ModelProto.Parser.ParseFrom(modelStream);

            // Make sure a PredictorModel is loaded by seeing if a predictive model exists. In this the
            // predictive model is "LinearRegressor" (converted from StochasticDualCoordinateAscentRegressor
            // in the original training entry-point graph.
            Assert.Equal("Scaler", model.Graph.Node[0].OpType);
            Assert.Equal("LinearRegressor", model.Graph.Node[1].OpType);

            File.Delete(modelPath);
            File.Delete(onnxPath);
            File.Delete(onnxJsonPath);

            Done();
        }


        [Fact]
        public void RemoveVariablesInPipelineTest()
        {
            var mlContext = new MLContext(seed: 1);

            string dataPath = GetDataPath("breast-cancer.txt");
            var data = mlContext.Data.LoadFromTextFile<BreastCancerCatFeatureExample>(dataPath,
                separatorChar: '\t',
                hasHeader: true);

            var pipeline = mlContext.Transforms.Categorical.OneHotEncoding("F2", "F2", Transforms.OneHotEncodingEstimator.OutputKind.Bag)
            .Append(mlContext.Transforms.ReplaceMissingValues(new MissingValueReplacingEstimator.ColumnOptions("F2")))
            .Append(mlContext.Transforms.Concatenate("Features", "F1", "F2"))
            .Append(mlContext.Transforms.NormalizeMinMax("Features"))
            .Append(mlContext.BinaryClassification.Trainers.FastTree(labelColumnName: "Label", featureColumnName: "Features", numberOfLeaves: 2, numberOfTrees: 1, minimumExampleCountPerLeaf: 2));

            var model = pipeline.Fit(data);
            var transformedData = model.Transform(data);

            var onnxConversionContext = new OnnxContextImpl(mlContext, "A Simple Pipeline", "ML.NET", "0", 0, "machinelearning.dotnet", OnnxVersion.Stable);

            LinkedList<ITransformCanSaveOnnx> transforms = null;
            using (var conversionChannel = (mlContext as IChannelProvider).Start("ONNX conversion"))
            {
                SaveOnnxCommand.GetPipe(onnxConversionContext, conversionChannel, transformedData, out IDataView root, out IDataView sink, out transforms);
                // Input columns' names to be excluded in the resulted ONNX model.
                var redundantInputColumnNames = new HashSet<string> { "Label" };
                // Output columns' names to be excluded in the resulted ONNX model.
                var redundantOutputColumnNames = new HashSet<string> { "Label", "F1", "F2", "Features" };
                var onnxModel = SaveOnnxCommand.ConvertTransformListToOnnxModel(onnxConversionContext, conversionChannel, root, sink, transforms,
                    redundantInputColumnNames, redundantOutputColumnNames);

                // Check ONNX model's text format. We save the produced ONNX model as a text file and compare it against
                // the associated file in ML.NET repo. Such a comparison can be retired if ONNXRuntime ported to ML.NET
                // can support Linux and Mac.
                var subDir = Path.Combine("..", "..", "BaselineOutput", "Common", "Onnx", "BinaryClassification", "BreastCancer");
                var onnxTextName = "ExcludeVariablesInOnnxConversion.txt";
                var onnxFileName = "ExcludeVariablesInOnnxConversion.onnx";
                var onnxTextPath = GetOutputPath(subDir, onnxTextName);
                var onnxFilePath = GetOutputPath(subDir, onnxFileName);
                SaveOnnxModel(onnxModel, onnxFilePath, onnxTextPath);
                CheckEquality(subDir, onnxTextName, digitsOfPrecision: 3);
            }
            Done();
        }

        private class SmallSentimentExample
        {
            [LoadColumn(0, 3), VectorType(4)]
            public string[] Tokens;
        }

        [Fact]
        public void WordEmbeddingsTest()
        {
            var mlContext = new MLContext(seed: 1);
            var dataPath = GetDataPath(@"small-sentiment-test.tsv");
            var embedNetworkPath = GetDataPath(@"shortsentiment.emd");
            var data = mlContext.Data.LoadFromTextFile<SmallSentimentExample>(dataPath, separatorChar: '\t', hasHeader: false);

            var pipeline = mlContext.Transforms.Text.ApplyWordEmbedding("Embed", embedNetworkPath, "Tokens");
            var model = pipeline.Fit(data);
            var transformedData = model.Transform(data);

            var subDir = Path.Combine("..", "..", "BaselineOutput", "Common", "Onnx", "Transforms", "Sentiment");
            var onnxTextName = "SmallWordEmbed.txt";
            var onnxFileName = "SmallWordEmbed.onnx";
            var onnxTextPath = GetOutputPath(subDir, onnxTextName);
            var onnxFilePath = GetOutputPath(subDir, onnxFileName);
            var onnxModel = mlContext.Model.ConvertToOnnxProtobuf(model, data);
            SaveOnnxModel(onnxModel, onnxFilePath, onnxTextPath);

            CheckEquality(subDir, onnxTextName, parseOption: NumberParseOption.UseSingle);
            Done();
        }

        [Fact]
        public void OnnxTypeConversionTest()
        {
            var mlContext = new MLContext(seed: 1);
            string filePath = GetDataPath("type-conversion.txt");

            // These are the supported conversions
            // ML.NET does not allow any conversions between signed and unsigned numeric types
            // Onnx does not seem to support casting a string to any type
            // Though the onnx docs claim support for byte and sbyte, 
            // CreateNamedOnnxValue in OnnxUtils.cs throws a NotImplementedException for those two
            DataKind[,] supportedConversions = new[,]
            {
                { DataKind.Int16, DataKind.Int16},
                { DataKind.Int16, DataKind.Int32},
                { DataKind.Int16, DataKind.Int64},
                { DataKind.Int16, DataKind.Single},
                { DataKind.Int16, DataKind.Double},
                { DataKind.UInt16, DataKind.UInt16},
                { DataKind.UInt16, DataKind.UInt32},
                { DataKind.UInt16, DataKind.UInt64},
                { DataKind.UInt16, DataKind.Single},
                { DataKind.UInt16, DataKind.Double},
                { DataKind.Int32, DataKind.Int16},
                { DataKind.Int32, DataKind.Int32},
                { DataKind.Int32, DataKind.Int64},
                { DataKind.Int32, DataKind.Single},
                { DataKind.Int32, DataKind.Double},
                { DataKind.Int64, DataKind.Int16},
                { DataKind.Int64, DataKind.Int32},
                { DataKind.Int64, DataKind.Int64},
                { DataKind.Int64, DataKind.Single},
                { DataKind.Int64, DataKind.Double},
                { DataKind.UInt64, DataKind.UInt16},
                { DataKind.UInt64, DataKind.UInt32},
                { DataKind.UInt64, DataKind.UInt64},
                { DataKind.UInt64, DataKind.Single},
                { DataKind.UInt64, DataKind.Double},
                { DataKind.Single, DataKind.Single},
                { DataKind.Single, DataKind.Double},
                { DataKind.Double, DataKind.Single},
                { DataKind.Double, DataKind.Double}
            };

            for (int i = 0; i < supportedConversions.GetLength(0); i++)
            {
                var fromKind = supportedConversions[i, 0];
                var toKind = supportedConversions[i, 1];

                TextLoader.Column[] columns = new []
                {
                    new TextLoader.Column("Value", fromKind, 0, 0)
                };
                var dataView = mlContext.Data.LoadFromTextFile(filePath, columns);

                var pipeline = mlContext.Transforms.Conversion.ConvertType("ValueConverted", "Value", outputKind: toKind);
                var model = pipeline.Fit(dataView);
                var mlnetResult = model.Transform(dataView);

                var onnxModel = mlContext.Model.ConvertToOnnxProtobuf(model, dataView);
                var onnxFileName = "typeconversion.onnx";
                var onnxModelPath = GetOutputPath(onnxFileName);
                SaveOnnxModel(onnxModel, onnxModelPath, null);

                if (RuntimeInformation.IsOSPlatform(OSPlatform.Windows) && Environment.Is64BitProcess)
                {
                    string[] inputNames = onnxModel.Graph.Input.Select(valueInfoProto => valueInfoProto.Name).ToArray();
                    string[] outputNames = onnxModel.Graph.Output.Select(valueInfoProto => valueInfoProto.Name).ToArray();
                    var onnxEstimator = mlContext.Transforms.ApplyOnnxModel(outputNames, inputNames, onnxModelPath);
                    var onnxTransformer = onnxEstimator.Fit(dataView);
                    var onnxResult = onnxTransformer.Transform(dataView);

                    CompareResults(model.ColumnPairs[0].outputColumnName, outputNames[1], mlnetResult, onnxResult);
                }
            }
            Done();
        }

        [Fact]
        public void PcaOnnxConversionTest()
        {
            var dataSource = GetDataPath(TestDatasets.generatedRegressionDataset.trainFilename);

            var mlContext = new MLContext(seed: 1);
            var dataView = mlContext.Data.LoadFromTextFile(dataSource, new[] {
                new TextLoader.Column("label", DataKind.Single, 11),
                new TextLoader.Column("features", DataKind.Single, 0, 10)
            }, hasHeader: true, separatorChar: ';');

            bool[] zeroMeans = { true, false };
            foreach (var zeroMean in zeroMeans)
            {
                var pipeline = ML.Transforms.ProjectToPrincipalComponents("pca", "features", rank: 5, seed: 1, ensureZeroMean: zeroMean);
                var model = pipeline.Fit(dataView);
                var transformedData = model.Transform(dataView);
                var onnxModel = mlContext.Model.ConvertToOnnxProtobuf(model, dataView);

                var onnxFileName = "pca.onnx";
                var onnxModelPath = GetOutputPath(onnxFileName);

                SaveOnnxModel(onnxModel, onnxModelPath, null);

                if (RuntimeInformation.IsOSPlatform(OSPlatform.Windows) && Environment.Is64BitProcess)
                {
                    // Evaluate the saved ONNX model using the data used to train the ML.NET pipeline.
                    string[] inputNames = onnxModel.Graph.Input.Select(valueInfoProto => valueInfoProto.Name).ToArray();
                    string[] outputNames = onnxModel.Graph.Output.Select(valueInfoProto => valueInfoProto.Name).ToArray();
                    var onnxEstimator = mlContext.Transforms.ApplyOnnxModel(outputNames, inputNames, onnxModelPath);
                    var onnxTransformer = onnxEstimator.Fit(dataView);
                    var onnxResult = onnxTransformer.Transform(dataView);
                    CompareSelectedR4VectorColumns(model.ColumnPairs[0].outputColumnName, outputNames[2], transformedData, onnxResult);
                }
            }

            Done();
        }

        private class TransformedDataPoint : DataPoint, IEquatable<TransformedDataPoint>
        {
            [VectorType(3)]
            public int[] MissingIndicator { get; set; }

            public bool Equals(TransformedDataPoint other)
            {
                return Enumerable.SequenceEqual(MissingIndicator, other.MissingIndicator);
            }
        }

        [Fact]
        void IndicateMissingValuesOnnxConversionTest()
        {
            var mlContext = new MLContext(seed: 1);

            var samples = new List<DataPoint>()
            {
                new DataPoint() { Features = new float[3] {1, 1, 0}, },
                new DataPoint() { Features = new float[3] {0, float.NaN, 1}, },
                new DataPoint() { Features = new float[3] {-1, float.NaN, float.PositiveInfinity}, },
            };
            var dataView = mlContext.Data.LoadFromEnumerable(samples);

            // IsNaN outputs a binary tensor. Support for this has been added in the latest version
            // of Onnxruntime, but that hasn't been released yet.
            // So we need to convert its type to Int32 until then. 
            // ConvertType part of the pipeline can be removed once we pick up a new release of the Onnx runtime

            var pipeline = mlContext.Transforms.IndicateMissingValues(new[] { new InputOutputColumnPair("MissingIndicator", "Features"), })
                            .Append(mlContext.Transforms.Conversion.ConvertType("MissingIndicator", outputKind: DataKind.Int32));

            var model = pipeline.Fit(dataView);
            var transformedData = model.Transform(dataView);
            var mlnetData = mlContext.Data.CreateEnumerable<TransformedDataPoint>(transformedData, false);
            var onnxModel = mlContext.Model.ConvertToOnnxProtobuf(model, dataView);

            var subDir = Path.Combine("..", "..", "BaselineOutput", "Common", "Onnx", "Transforms");
            var onnxFileName = "IndicateMissingValues.onnx";
            var onnxTextName = "IndicateMissingValues.txt";
            var onnxModelPath = GetOutputPath(onnxFileName);
            var onnxTextPath = GetOutputPath(subDir, onnxTextName);

            SaveOnnxModel(onnxModel, onnxModelPath, onnxTextPath);

            // Compare results produced by ML.NET and ONNX's runtime.
            if (IsOnnxRuntimeSupported())
            {
                // Evaluate the saved ONNX model using the data used to train the ML.NET pipeline.
                string[] inputNames = onnxModel.Graph.Input.Select(valueInfoProto => valueInfoProto.Name).ToArray();
                string[] outputNames = onnxModel.Graph.Output.Select(valueInfoProto => valueInfoProto.Name).ToArray();
                var onnxEstimator = mlContext.Transforms.ApplyOnnxModel(outputNames, inputNames, onnxModelPath);
                var onnxTransformer = onnxEstimator.Fit(dataView);
                var onnxResult = onnxTransformer.Transform(dataView);
                CompareSelectedVectorColumns<int>(model.LastTransformer.ColumnPairs[0].outputColumnName, outputNames[1], transformedData, onnxResult);
            }

            CheckEquality(subDir, onnxTextName, parseOption: NumberParseOption.UseSingle);
            Done();
        }

        [Fact]
        void ValueToKeyMappingOnnxConversionTest()
        {
            var mlContext = new MLContext(seed: 1);
            string filePath = GetDataPath("type-conversion.txt");

            DataKind[] supportedValueTypes = new[]
            {
                DataKind.Single,
                DataKind.String
            };

            for (int i = 0; i < supportedValueTypes.Length; i++)
            {
                var valueType = supportedValueTypes[i];

                TextLoader.Column[] columns = new[]
                {
                    new TextLoader.Column("Value", valueType, 0, 0)
                };
                var dataView = mlContext.Data.LoadFromTextFile(filePath, columns);

                var pipeline = mlContext.Transforms.Conversion.MapValueToKey("Key", "Value");
                var model = pipeline.Fit(dataView);
                var mlnetResult = model.Transform(dataView);

                var onnxModel = mlContext.Model.ConvertToOnnxProtobuf(model, dataView);
                var onnxFileName = "ValueToKey.onnx";
                var onnxModelPath = GetOutputPath(onnxFileName);
                SaveOnnxModel(onnxModel, onnxModelPath, null);

                if (IsOnnxRuntimeSupported())
                {
                    string[] inputNames = onnxModel.Graph.Input.Select(valueInfoProto => valueInfoProto.Name).ToArray();
                    string[] outputNames = onnxModel.Graph.Output.Select(valueInfoProto => valueInfoProto.Name).ToArray();
                    var onnxEstimator = mlContext.Transforms.ApplyOnnxModel(outputNames, inputNames, onnxModelPath);
                    var onnxTransformer = onnxEstimator.Fit(dataView);
                    var onnxResult = onnxTransformer.Transform(dataView);

                    CompareSelectedVectorColumns<UInt32>(model.ColumnPairs[0].outputColumnName, outputNames[1], mlnetResult, onnxResult);
                }
            }
            Done();
        }

        private class TextData
        {
            public string Text { get; set; }
        }

        [Fact]
        void WordTokenizerOnnxConversionTest()
        {
            var mlContext = new MLContext(seed: 1);

            var samples = new List<TextData>()
            {
                new TextData(){ Text = "cat sat on mat" },
                new TextData(){ Text = "mat not fit cat" },
                new TextData(){ Text = "cat think mat bad" },
            };

            var dataView = mlContext.Data.LoadFromEnumerable(samples);

            var pipe = mlContext.Transforms.Text.TokenizeIntoWords("Tokens", "Text", new[] { ' ' });

            var model = pipe.Fit(dataView);
            var transformedData = model.Transform(dataView);

            var onnxModel = mlContext.Model.ConvertToOnnxProtobuf(model, dataView);
            var onnxFilename = "Tokenizer.onnx";
            var onnxFilePath = GetOutputPath(onnxFilename);
            SaveOnnxModel(onnxModel, onnxFilePath, null);
            if (IsOnnxRuntimeSupported())
            {
                // Evaluate the saved ONNX model using the data used to train the ML.NET pipeline.
                string[] inputNames = onnxModel.Graph.Input.Select(valueInfoProto => valueInfoProto.Name).ToArray();
                string[] outputNames = onnxModel.Graph.Output.Select(valueInfoProto => valueInfoProto.Name).ToArray();
                var onnxEstimator = mlContext.Transforms.ApplyOnnxModel(outputNames, inputNames, onnxFilePath);
                var onnxTransformer = onnxEstimator.Fit(dataView);
                var onnxResult = onnxTransformer.Transform(dataView);
                CompareSelectedVectorColumns<ReadOnlyMemory<char>>(transformedData.Schema[1].Name, outputNames[1], transformedData, onnxResult);
            }

            Done();
        }


        [Fact]
        void NgramOnnxConnversionTest()
        {
            var mlContext = new MLContext(seed: 1);

            var samples = new List<TextData>()
            {
                new TextData(){ Text = "cat sat on mat" },
                new TextData(){ Text = "mat not fit cat" },
                new TextData(){ Text = "cat think mat bad" },
            };

            int[] ngramLengths = { 1, 2, 3 };
            bool[] useAllLengths = { true, false};
            NgramExtractingEstimator.WeightingCriteria[] weightingCriteria = 
            {
                NgramExtractingEstimator.WeightingCriteria.Tf, 
                NgramExtractingEstimator.WeightingCriteria.Idf,
                NgramExtractingEstimator.WeightingCriteria.TfIdf 
            };

            var paramCombinations = from ngramLength in ngramLengths
                                    from useAllLength in useAllLengths
                                    from weighting in weightingCriteria
                                    select new { ngramLength, useAllLength, weighting };


            foreach (var combination in paramCombinations)
            {
                // Convert training data to IDataView.
                var dataView = mlContext.Data.LoadFromEnumerable(samples);

                var pipe = mlContext.Transforms.Text.TokenizeIntoWords("Tokens", "Text", new[] { ' ' }) 
                                .Append(mlContext.Transforms.Conversion.MapValueToKey("Tokens"))
                                .Append(mlContext.Transforms.Text.ProduceNgrams("NGrams", "Tokens",
                                            ngramLength: combination.ngramLength,
                                            useAllLengths:combination.useAllLength,
                                            weighting: combination.weighting));

                var model = pipe.Fit(dataView);
                var transformedData = model.Transform(dataView);

                var onnxModel = mlContext.Model.ConvertToOnnxProtobuf(model, dataView);
                var onnxFilename = "Ngram.onnx";
                var onnxFilePath = GetOutputPath(onnxFilename);
                SaveOnnxModel(onnxModel, onnxFilePath, null);
                if (RuntimeInformation.IsOSPlatform(OSPlatform.Windows) && Environment.Is64BitProcess)
                {
                    // Evaluate the saved ONNX model using the data used to train the ML.NET pipeline.
                    string[] inputNames = onnxModel.Graph.Input.Select(valueInfoProto => valueInfoProto.Name).ToArray();
                    string[] outputNames = onnxModel.Graph.Output.Select(valueInfoProto => valueInfoProto.Name).ToArray();
                    var onnxEstimator = mlContext.Transforms.ApplyOnnxModel(outputNames, inputNames, onnxFilePath);
                    var onnxTransformer = onnxEstimator.Fit(dataView);
                    var onnxResult = onnxTransformer.Transform(dataView);
                    CompareSelectedR4VectorColumns(transformedData.Schema[3].Name, outputNames[2], transformedData, onnxResult, 3);
                }
            }
            Done();
        }

<<<<<<< HEAD
        private class HashData
        {
            public ReadOnlyMemory<char> Education { get; set; }
        }

        [Fact]
        public void MurmurHashTest()
        {
            var mlContext = new MLContext();

            var samples = new[]
            {
                new HashData {Education = "alibaba".AsMemory()},
                //new DataP {Education = "0-5yrs"},
                //new DataP {Education = "6-11yrs"},
                //new DataP {Education = "6-11yrs"},
                //new DataP {Education = "11-15yrs"}
            };

            IDataView data = mlContext.Data.LoadFromEnumerable(samples);
            //ta.GetRowCursor.Schema[0].Type = KeyDataViewType;

            var hashEstimator = new HashingEstimator(Env, "Education");
            //var modelPath = "MurmurHashModel.zip";
            var model = hashEstimator.Fit(data);
            //mlContext.Model.Save(model, data.Schema, modelPath);
            var hashTransformedData = model.Transform(data);
            var onnxModel = mlContext.Model.ConvertToOnnxProtobuf(model, data);

            var onnxFileName = "MurmurHashV2.onnx";
            var onnxTextName = "MurmurHashV2.txt";
            var onnxModelPath = GetOutputPath(onnxFileName);
            var onnxTextPath = GetOutputPath(onnxTextName);

            SaveOnnxModel(onnxModel, onnxModelPath, onnxTextPath);

            if (RuntimeInformation.IsOSPlatform(OSPlatform.Windows) && Environment.Is64BitProcess)
=======
        [Fact]
        public void OptionalColumnOnnxTest()
        {
            var mlContext = new MLContext(seed: 1);

            var samples = new List<BreastCancerCatFeatureExample>()
            {
                new BreastCancerCatFeatureExample() { Label = false, F1 = 0.0f, F2 = "F2"},
                new BreastCancerCatFeatureExample() { Label = true, F1 = 0.1f, F2 = "F2"},
            };
            IHostEnvironment env = mlContext as IHostEnvironment;
            var dataView = mlContext.Data.LoadFromEnumerable(samples);
            var args = new OptionalColumnTransform.Arguments { Columns = new[] { "F1" }, Data = dataView };
            var transform = OptionalColumnTransform.MakeOptional(env, args);

            var ctx = new OnnxContextImpl(mlContext, "model", "ML.NET", "0", 0, "machinelearning.dotnet", OnnxVersion.Stable);
            var outputData = transform.OutputData;
            LinkedList<ITransformCanSaveOnnx> transforms = null;
            ModelProto onnxModel;
            using (var ch = env.Start("ONNX conversion"))
            {
                SaveOnnxCommand.GetPipe(ctx, ch, outputData, out IDataView root, out IDataView sink, out transforms);
                onnxModel = SaveOnnxCommand.ConvertTransformListToOnnxModel(ctx, ch, root, sink, transforms, null, null);
            }

            var onnxFileName = "optionalcol.onnx";
            var onnxModelPath = GetOutputPath(onnxFileName);
            var onnxTextFileName = "optionalcol.txt";
            var onnxTextPath = GetOutputPath(onnxTextFileName);

            SaveOnnxModel(onnxModel, onnxModelPath, onnxTextPath);
            if (IsOnnxRuntimeSupported())
            {
                string[] inputNames = onnxModel.Graph.Input.Select(valueInfoProto => valueInfoProto.Name).ToArray();
                string[] outputNames = onnxModel.Graph.Output.Select(valueInfoProto => valueInfoProto.Name).ToArray();
                var onnxEstimator = mlContext.Transforms.ApplyOnnxModel(outputNames, inputNames, onnxModelPath);
                var onnxTransformer = onnxEstimator.Fit(dataView);
                var onnxResult = onnxTransformer.Transform(dataView);
                CompareSelectedR4ScalarColumns(transform.Model.OutputSchema[2].Name, outputNames[1], outputData, onnxResult);
            }
            Done();
        }

        [Fact]
        private void KeyToValueOnnxConversionTest()
        {
            var mlContext = new MLContext(seed: 1);

            string dataPath = GetDataPath("breast-cancer.txt");
            var dataView = mlContext.Data.LoadFromTextFile<BreastCancerMulticlassExample>(dataPath,
                separatorChar: '\t',
                hasHeader: true);

            var pipeline = mlContext.Transforms.Conversion.MapValueToKey("LabelKey", "Label").
                Append(mlContext.Transforms.Conversion.MapKeyToValue("LabelValue", "LabelKey"));

            var model = pipeline.Fit(dataView);
            var transformedData = model.Transform(dataView);
            var onnxModel = mlContext.Model.ConvertToOnnxProtobuf(model, dataView);

            var onnxFileName = "KeyToValue.onnx";
            var onnxModelPath = GetOutputPath(onnxFileName);

            SaveOnnxModel(onnxModel, onnxModelPath, null);

            if (IsOnnxRuntimeSupported())
>>>>>>> b7db4fa4
            {
                // Evaluate the saved ONNX model using the data used to train the ML.NET pipeline.
                string[] inputNames = onnxModel.Graph.Input.Select(valueInfoProto => valueInfoProto.Name).ToArray();
                string[] outputNames = onnxModel.Graph.Output.Select(valueInfoProto => valueInfoProto.Name).ToArray();
                var onnxEstimator = mlContext.Transforms.ApplyOnnxModel(outputNames, inputNames, onnxModelPath);
<<<<<<< HEAD
                var onnxTransformer = onnxEstimator.Fit(data);
                var onnxResult = onnxTransformer.Transform(data);
                CompareSelectedScalarColumns<uint>("Education", outputNames[0], hashTransformedData, onnxResult);
=======
                var onnxTransformer = onnxEstimator.Fit(dataView);
                var onnxResult = onnxTransformer.Transform(dataView);
                CompareSelectedScalarColumns<ReadOnlyMemory<Char>>(transformedData.Schema[3].Name, outputNames[3], transformedData, onnxResult);
>>>>>>> b7db4fa4
            }

            Done();
        }
<<<<<<< HEAD
        
=======

>>>>>>> b7db4fa4
        private void CreateDummyExamplesToMakeComplierHappy()
        {
            var dummyExample = new BreastCancerFeatureVector() { Features = null };
            var dummyExample1 = new BreastCancerCatFeatureExample() { Label = false, F1 = 0, F2 = "Amy" };
            var dummyExample2 = new BreastCancerMulticlassExample() { Label = "Amy", Features = null };
            var dummyExample3 = new SmallSentimentExample() { Tokens = null };
        }

        private void CompareResults(string leftColumnName, string rightColumnName, IDataView left, IDataView right)
        {
            var leftColumn = left.Schema[leftColumnName];
            var rightColumn = right.Schema[rightColumnName];
            var leftType = leftColumn.Type.GetItemType();
            var rightType = rightColumn.Type.GetItemType();
            Assert.Equal(leftType, rightType);

            if (leftType == NumberDataViewType.SByte)
                CompareSelectedVectorColumns<sbyte>(leftColumnName, rightColumnName, left, right);
            else if (leftType == NumberDataViewType.Byte)
                CompareSelectedVectorColumns<byte>(leftColumnName, rightColumnName, left, right);
            else if (leftType == NumberDataViewType.Int16)
                CompareSelectedVectorColumns<short>(leftColumnName, rightColumnName, left, right);
            else if (leftType == NumberDataViewType.UInt16)
                CompareSelectedVectorColumns<ushort>(leftColumnName, rightColumnName, left, right);
            else if (leftType == NumberDataViewType.Int32)
                CompareSelectedVectorColumns<int>(leftColumnName, rightColumnName, left, right);
            else if (leftType == NumberDataViewType.UInt32)
                CompareSelectedVectorColumns<uint>(leftColumnName, rightColumnName, left, right);
            else if (leftType == NumberDataViewType.Int64)
                CompareSelectedVectorColumns<long>(leftColumnName, rightColumnName, left, right);
            else if (leftType == NumberDataViewType.UInt64)
                CompareSelectedVectorColumns<ulong>(leftColumnName, rightColumnName, left, right);
            else if (leftType == NumberDataViewType.Single)
                CompareSelectedR4VectorColumns(leftColumnName, rightColumnName, left, right);
            else if (leftType == NumberDataViewType.Double)
                CompareSelectedVectorColumns<double>(leftColumnName, rightColumnName, left, right);
        }

        private void CompareSelectedScalarColumns<T>(string leftColumnName, string rightColumnName, IDataView left, IDataView right)
        {
            var leftColumn = left.Schema[leftColumnName];
            var rightColumn = right.Schema[rightColumnName];

            using (var expectedCursor = left.GetRowCursor(leftColumn))
            using (var actualCursor = right.GetRowCursor(rightColumn))
            {
                T expected = default;
                VBuffer<T> actual = default;
                var expectedGetter = expectedCursor.GetGetter<T>(leftColumn);
                var actualGetter = actualCursor.GetGetter<VBuffer<T>>(rightColumn);
                while (expectedCursor.MoveNext() && actualCursor.MoveNext())
                {
                    expectedGetter(ref expected);
                    actualGetter(ref actual);

                    Assert.Equal(1, actual.Length);
                    Assert.Equal(expected, actual.GetItemOrDefault(0));
                }
            }
        }

        private void CompareSelectedVectorColumns<T>(string leftColumnName, string rightColumnName, IDataView left, IDataView right)
        {
            var leftColumn = left.Schema[leftColumnName];
            var rightColumn = right.Schema[rightColumnName];

            using (var expectedCursor = left.GetRowCursor(leftColumn))
            using (var actualCursor = right.GetRowCursor(rightColumn))
            {
                VBuffer<T> expected = default;
                VBuffer<T> actual = default;
                var expectedGetter = expectedCursor.GetGetter<VBuffer<T>>(leftColumn);
                var actualGetter = actualCursor.GetGetter<VBuffer<T>>(rightColumn);
                while (expectedCursor.MoveNext() && actualCursor.MoveNext())
                {
                    expectedGetter(ref expected);
                    actualGetter(ref actual);

                    Assert.Equal(expected.Length, actual.Length);
                    for (int i = 0; i < expected.Length; ++i)
                        if (typeof(T) == typeof(ReadOnlyMemory<char>))
                            Assert.Equal(expected.GetItemOrDefault(i).ToString(), actual.GetItemOrDefault(i).ToString());
                        else
                            Assert.Equal(expected.GetItemOrDefault(i), actual.GetItemOrDefault(i));
                }
            }
        }

        private void CompareSelectedScalarColumns<T>(string leftColumnName, string rightColumnName, IDataView left, IDataView right)
        {
            var leftColumn = left.Schema[leftColumnName];
            var rightColumn = right.Schema[rightColumnName];

            using (var expectedCursor = left.GetRowCursor(leftColumn))
            using (var actualCursor = right.GetRowCursor(rightColumn))
            {
                T expected = default;
                VBuffer<T> actual = default;
                var expectedGetter = expectedCursor.GetGetter<T>(leftColumn);
                var actualGetter = actualCursor.GetGetter<VBuffer<T>>(rightColumn);
                while (expectedCursor.MoveNext() && actualCursor.MoveNext())
                {
                    expectedGetter(ref expected);
                    actualGetter(ref actual);
                    var actualVal = actual.GetItemOrDefault(0);

                    Assert.Equal(1, actual.Length);

                    if (typeof(T) == typeof(ReadOnlyMemory<Char>))
                        Assert.Equal(expected.ToString(), actualVal.ToString());
                    else
                        Assert.Equal(expected, actualVal);
                }
            }
        }

        private void CompareSelectedR8VectorColumns(string leftColumnName, string rightColumnName, IDataView left, IDataView right, int precision = 6)
        {
            var leftColumn = left.Schema[leftColumnName];
            var rightColumn = right.Schema[rightColumnName];

            using (var expectedCursor = left.GetRowCursor(leftColumn))
            using (var actualCursor = right.GetRowCursor(rightColumn))
            {
                VBuffer<double> expected = default;
                VBuffer<double> actual = default;
                var expectedGetter = expectedCursor.GetGetter<VBuffer<double>>(leftColumn);
                var actualGetter = actualCursor.GetGetter<VBuffer<double>>(rightColumn);
                while (expectedCursor.MoveNext() && actualCursor.MoveNext())
                {
                    expectedGetter(ref expected);
                    actualGetter(ref actual);

                    Assert.Equal(expected.Length, actual.Length);
                    for (int i = 0; i < expected.Length; ++i)
                        Assert.Equal(expected.GetItemOrDefault(i), actual.GetItemOrDefault(i), precision);
                }
            }
        }

        private void CompareSelectedR4VectorColumns(string leftColumnName, string rightColumnName, IDataView left, IDataView right, int precision = 6)
        {
            var leftColumn = left.Schema[leftColumnName];
            var rightColumn = right.Schema[rightColumnName];

            using (var expectedCursor = left.GetRowCursor(leftColumn))
            using (var actualCursor = right.GetRowCursor(rightColumn))
            {
                VBuffer<float> expected = default;
                VBuffer<float> actual = default;
                var expectedGetter = expectedCursor.GetGetter<VBuffer<float>>(leftColumn);
                var actualGetter = actualCursor.GetGetter<VBuffer<float>>(rightColumn);
                while (expectedCursor.MoveNext() && actualCursor.MoveNext())
                {
                    expectedGetter(ref expected);
                    actualGetter(ref actual);

                    Assert.Equal(expected.Length, actual.Length);
                    for (int i = 0; i < expected.Length; ++i)
                    {
                        // We are using float values. But the Assert.Equal function takes doubles.
                        // And sometimes the converted doubles are different in their precision.
                        // So make sure we compare floats
                        float exp = expected.GetItemOrDefault(i);
                        float act = actual.GetItemOrDefault(i);
                        CompareNumbersWithTolerance(exp, act, null, precision);
                    }
                }
            }
        }

        private void CompareSelectedR4ScalarColumns(string leftColumnName, string rightColumnName, IDataView left, IDataView right, int precision = 6)
        {
            var leftColumn = left.Schema[leftColumnName];
            var rightColumn = right.Schema[rightColumnName];

            using (var expectedCursor = left.GetRowCursor(leftColumn))
            using (var actualCursor = right.GetRowCursor(rightColumn))
            {
                float expected = default;
                VBuffer<float> actual = default;
                var expectedGetter = expectedCursor.GetGetter<float>(leftColumn);
                var actualGetter = actualCursor.GetGetter<VBuffer<float>>(rightColumn);
                while (expectedCursor.MoveNext() && actualCursor.MoveNext())
                {
                    expectedGetter(ref expected);
                    actualGetter(ref actual);

                    // Scalar such as R4 (float) is converted to [1, 1]-tensor in ONNX format for consitency of making batch prediction.
                    Assert.Equal(1, actual.Length);
                    Assert.Equal(expected, actual.GetItemOrDefault(0), precision);
                }
            }
        }

        private void SaveOnnxModel(ModelProto model, string binaryFormatPath, string textFormatPath)
        {
            DeleteOutputPath(binaryFormatPath); // Clean if such a file exists.
            DeleteOutputPath(textFormatPath);

            if (binaryFormatPath != null)
                using (var file = Env.CreateOutputFile(binaryFormatPath))
                using (var stream = file.CreateWriteStream())
                    model.WriteTo(stream);

            if (textFormatPath != null)
            {
                using (var file = Env.CreateOutputFile(textFormatPath))
                using (var stream = file.CreateWriteStream())
                using (var writer = new StreamWriter(stream))
                {
                    var parsedJson = JsonConvert.DeserializeObject(model.ToString());
                    writer.Write(JsonConvert.SerializeObject(parsedJson, Formatting.Indented));
                }

                // Strip the version information.
                var fileText = File.ReadAllText(textFormatPath);

                fileText = Regex.Replace(fileText, "\"producerVersion\": \".*\"", "\"producerVersion\": \"##VERSION##\"");
                File.WriteAllText(textFormatPath, fileText);
            }
        }
    }
}<|MERGE_RESOLUTION|>--- conflicted
+++ resolved
@@ -997,7 +997,6 @@
             Done();
         }
 
-<<<<<<< HEAD
         private class HashData
         {
             public ReadOnlyMemory<char> Education { get; set; }
@@ -1035,7 +1034,18 @@
             SaveOnnxModel(onnxModel, onnxModelPath, onnxTextPath);
 
             if (RuntimeInformation.IsOSPlatform(OSPlatform.Windows) && Environment.Is64BitProcess)
-=======
+            {
+                // Evaluate the saved ONNX model using the data used to train the ML.NET pipeline.
+                string[] inputNames = onnxModel.Graph.Input.Select(valueInfoProto => valueInfoProto.Name).ToArray();
+                string[] outputNames = onnxModel.Graph.Output.Select(valueInfoProto => valueInfoProto.Name).ToArray();
+                var onnxEstimator = mlContext.Transforms.ApplyOnnxModel(outputNames, inputNames, onnxModelPath);
+                var onnxTransformer = onnxEstimator.Fit(data);
+                var onnxResult = onnxTransformer.Transform(data);
+                CompareSelectedScalarColumns<uint>("Education", outputNames[0], hashTransformedData, onnxResult);
+            }
+            Done();
+        }
+
         [Fact]
         public void OptionalColumnOnnxTest()
         {
@@ -1102,30 +1112,19 @@
             SaveOnnxModel(onnxModel, onnxModelPath, null);
 
             if (IsOnnxRuntimeSupported())
->>>>>>> b7db4fa4
             {
                 // Evaluate the saved ONNX model using the data used to train the ML.NET pipeline.
                 string[] inputNames = onnxModel.Graph.Input.Select(valueInfoProto => valueInfoProto.Name).ToArray();
                 string[] outputNames = onnxModel.Graph.Output.Select(valueInfoProto => valueInfoProto.Name).ToArray();
                 var onnxEstimator = mlContext.Transforms.ApplyOnnxModel(outputNames, inputNames, onnxModelPath);
-<<<<<<< HEAD
-                var onnxTransformer = onnxEstimator.Fit(data);
-                var onnxResult = onnxTransformer.Transform(data);
-                CompareSelectedScalarColumns<uint>("Education", outputNames[0], hashTransformedData, onnxResult);
-=======
                 var onnxTransformer = onnxEstimator.Fit(dataView);
                 var onnxResult = onnxTransformer.Transform(dataView);
                 CompareSelectedScalarColumns<ReadOnlyMemory<Char>>(transformedData.Schema[3].Name, outputNames[3], transformedData, onnxResult);
->>>>>>> b7db4fa4
-            }
-
-            Done();
-        }
-<<<<<<< HEAD
-        
-=======
-
->>>>>>> b7db4fa4
+            }
+
+            Done();
+        }
+
         private void CreateDummyExamplesToMakeComplierHappy()
         {
             var dummyExample = new BreastCancerFeatureVector() { Features = null };
@@ -1164,29 +1163,7 @@
                 CompareSelectedVectorColumns<double>(leftColumnName, rightColumnName, left, right);
         }
 
-        private void CompareSelectedScalarColumns<T>(string leftColumnName, string rightColumnName, IDataView left, IDataView right)
-        {
-            var leftColumn = left.Schema[leftColumnName];
-            var rightColumn = right.Schema[rightColumnName];
-
-            using (var expectedCursor = left.GetRowCursor(leftColumn))
-            using (var actualCursor = right.GetRowCursor(rightColumn))
-            {
-                T expected = default;
-                VBuffer<T> actual = default;
-                var expectedGetter = expectedCursor.GetGetter<T>(leftColumn);
-                var actualGetter = actualCursor.GetGetter<VBuffer<T>>(rightColumn);
-                while (expectedCursor.MoveNext() && actualCursor.MoveNext())
-                {
-                    expectedGetter(ref expected);
-                    actualGetter(ref actual);
-
-                    Assert.Equal(1, actual.Length);
-                    Assert.Equal(expected, actual.GetItemOrDefault(0));
-                }
-            }
-        }
-
+ 
         private void CompareSelectedVectorColumns<T>(string leftColumnName, string rightColumnName, IDataView left, IDataView right)
         {
             var leftColumn = left.Schema[leftColumnName];
