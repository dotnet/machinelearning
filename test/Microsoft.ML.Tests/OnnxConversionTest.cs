--- conflicted
+++ resolved
@@ -847,47 +847,6 @@
             Done();
         }
 
-<<<<<<< HEAD
-        [Fact]
-        public void OptionalColumnOnnxTest()
-        {
-            var mlContext = new MLContext(seed: 1);
-
-            var samples = new List<BreastCancerCatFeatureExample>()
-            {
-                new BreastCancerCatFeatureExample() { Label = false, F1 = 0.0f, F2 = "F2"},
-                new BreastCancerCatFeatureExample() { Label = true, F1 = 0.1f, F2 = "F2"},
-            };
-            IHostEnvironment env = mlContext as IHostEnvironment;
-            var dataView = mlContext.Data.LoadFromEnumerable(samples);
-            var args = new OptionalColumnTransform.Arguments { Columns = new[] { "F1" }, Data = dataView };
-            var transform = OptionalColumnTransform.MakeOptional(env, args);
-
-            var ctx = new OnnxContextImpl(mlContext, "model", "ML.NET", "0", 0, "machinelearning.dotnet", OnnxVersion.Stable);
-            var outputData = transform.OutputData;
-            LinkedList<ITransformCanSaveOnnx> transforms = null;
-            ModelProto onnxModel;
-            using (var ch = env.Start("ONNX conversion"))
-            {
-                SaveOnnxCommand.GetPipe(ctx, ch, outputData, out IDataView root, out IDataView sink, out transforms);
-                onnxModel = SaveOnnxCommand.ConvertTransformListToOnnxModel(ctx, ch, root, sink, transforms, null, null);
-            }
-
-            var onnxFileName = "optionalcol.onnx";
-            var onnxModelPath = GetOutputPath(onnxFileName);
-            var onnxTextFileName = "optionalcol.txt";
-            var onnxTextPath = GetOutputPath(onnxTextFileName);
-
-            SaveOnnxModel(onnxModel, onnxModelPath, onnxTextPath);
-            if (IsOnnxRuntimeSupported())
-            {
-                string[] inputNames = onnxModel.Graph.Input.Select(valueInfoProto => valueInfoProto.Name).ToArray();
-                string[] outputNames = onnxModel.Graph.Output.Select(valueInfoProto => valueInfoProto.Name).ToArray();
-                var onnxEstimator = mlContext.Transforms.ApplyOnnxModel(outputNames, inputNames, onnxModelPath);
-                var onnxTransformer = onnxEstimator.Fit(dataView);
-                var onnxResult = onnxTransformer.Transform(dataView);
-                //CompareSelectedVectorColumns<int>(model.LastTransformer.ColumnPairs[0].outputColumnName, outputNames[1], transformedData, onnxResult);
-=======
         private class TextData
         {
             public string Text { get; set; }
@@ -949,7 +908,49 @@
                     var onnxResult = onnxTransformer.Transform(dataView);
                     CompareSelectedR4VectorColumns(transformedData.Schema[3].Name, outputNames[2], transformedData, onnxResult, 3);
                 }
->>>>>>> a4746238
+            }
+            Done();
+        }
+
+        [Fact]
+        public void OptionalColumnOnnxTest()
+        {
+            var mlContext = new MLContext(seed: 1);
+
+            var samples = new List<BreastCancerCatFeatureExample>()
+            {
+                new BreastCancerCatFeatureExample() { Label = false, F1 = 0.0f, F2 = "F2"},
+                new BreastCancerCatFeatureExample() { Label = true, F1 = 0.1f, F2 = "F2"},
+            };
+            IHostEnvironment env = mlContext as IHostEnvironment;
+            var dataView = mlContext.Data.LoadFromEnumerable(samples);
+            var args = new OptionalColumnTransform.Arguments { Columns = new[] { "F1" }, Data = dataView };
+            var transform = OptionalColumnTransform.MakeOptional(env, args);
+
+            var ctx = new OnnxContextImpl(mlContext, "model", "ML.NET", "0", 0, "machinelearning.dotnet", OnnxVersion.Stable);
+            var outputData = transform.OutputData;
+            LinkedList<ITransformCanSaveOnnx> transforms = null;
+            ModelProto onnxModel;
+            using (var ch = env.Start("ONNX conversion"))
+            {
+                SaveOnnxCommand.GetPipe(ctx, ch, outputData, out IDataView root, out IDataView sink, out transforms);
+                onnxModel = SaveOnnxCommand.ConvertTransformListToOnnxModel(ctx, ch, root, sink, transforms, null, null);
+            }
+
+            var onnxFileName = "optionalcol.onnx";
+            var onnxModelPath = GetOutputPath(onnxFileName);
+            var onnxTextFileName = "optionalcol.txt";
+            var onnxTextPath = GetOutputPath(onnxTextFileName);
+
+            SaveOnnxModel(onnxModel, onnxModelPath, onnxTextPath);
+            if (IsOnnxRuntimeSupported())
+            {
+                string[] inputNames = onnxModel.Graph.Input.Select(valueInfoProto => valueInfoProto.Name).ToArray();
+                string[] outputNames = onnxModel.Graph.Output.Select(valueInfoProto => valueInfoProto.Name).ToArray();
+                var onnxEstimator = mlContext.Transforms.ApplyOnnxModel(outputNames, inputNames, onnxModelPath);
+                var onnxTransformer = onnxEstimator.Fit(dataView);
+                var onnxResult = onnxTransformer.Transform(dataView);
+                //CompareSelectedVectorColumns<int>(model.LastTransformer.ColumnPairs[0].outputColumnName, outputNames[1], transformedData, onnxResult);
             }
             Done();
         }
