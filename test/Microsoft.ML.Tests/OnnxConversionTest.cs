--- conflicted
+++ resolved
@@ -1656,78 +1656,6 @@
             Done();
         }
 
-<<<<<<< HEAD
-        private class BreastCancerMulticlassExampleNonDefaultColNames
-        {
-            [LoadColumn(1)]
-            public string Label;
-
-            [LoadColumn(2, 9), VectorType(8)]
-            public float[] MyFeatureVector;
-        }
-
-        private class BreastCancerBinaryClassificationNonDefaultColNames
-        {
-            [LoadColumn(0)]
-            public bool Label;
-
-            [LoadColumn(2, 9), VectorType(8)]
-            public float[] MyFeatureVector;
-        }
-
-        [Fact]
-        public void NonDefaultColNamesBinaryClassificationOnnxConversionTest()
-        {
-            var mlContext = new MLContext(seed: 1);
-            string dataPath = GetDataPath("breast-cancer.txt");
-            // Now read the file (remember though, readers are lazy, so the actual reading will happen when the data is accessed).
-            var dataView = mlContext.Data.LoadFromTextFile<BreastCancerBinaryClassificationNonDefaultColNames>(dataPath, separatorChar: '\t', hasHeader: true);
-            List<IEstimator<ITransformer>> estimators = new List<IEstimator<ITransformer>>()
-            {
-                mlContext.BinaryClassification.Trainers.AveragedPerceptron("Label", "MyFeatureVector"),
-                mlContext.BinaryClassification.Trainers.FastForest("Label", "MyFeatureVector"),
-                mlContext.BinaryClassification.Trainers.FastTree("Label", "MyFeatureVector"),
-                mlContext.BinaryClassification.Trainers.LbfgsLogisticRegression("Label", "MyFeatureVector"),
-                mlContext.BinaryClassification.Trainers.LinearSvm("Label", "MyFeatureVector"),
-                mlContext.BinaryClassification.Trainers.Prior(),
-                mlContext.BinaryClassification.Trainers.SdcaLogisticRegression("Label", "MyFeatureVector"),
-                mlContext.BinaryClassification.Trainers.SdcaNonCalibrated("Label", "MyFeatureVector"),
-                mlContext.BinaryClassification.Trainers.SgdCalibrated("Label", "MyFeatureVector"),
-                mlContext.BinaryClassification.Trainers.SgdNonCalibrated("Label", "MyFeatureVector"),
-                mlContext.BinaryClassification.Trainers.SymbolicSgdLogisticRegression("Label", "MyFeatureVector"),
-            };
-            if (Environment.Is64BitProcess)
-            {
-                estimators.Add(mlContext.BinaryClassification.Trainers.LightGbm("Label", "MyFeatureVector"));
-            }
-
-            var initialPipeline = mlContext.Transforms.ReplaceMissingValues("MyFeatureVector").
-                Append(mlContext.Transforms.NormalizeMinMax("MyFeatureVector"));
-            foreach (var estimator in estimators)
-            {
-                var pipeline = initialPipeline.Append(estimator);
-                var model = pipeline.Fit(dataView);
-                var transformedData = model.Transform(dataView);
-                var onnxModel = mlContext.Model.ConvertToOnnxProtobuf(model, dataView);
-
-                var onnxFileName = $"{estimator.ToString()}.onnx";
-                var onnxModelPath = GetOutputPath(onnxFileName);
-                SaveOnnxModel(onnxModel, onnxModelPath, null);
-
-                // Compare model scores produced by ML.NET and ONNX's runtime.
-                if (IsOnnxRuntimeSupported())
-                {
-                    // Evaluate the saved ONNX model using the data used to train the ML.NET pipeline.
-                    var onnxEstimator = mlContext.Transforms.ApplyOnnxModel(onnxModelPath);
-                    var onnxTransformer = onnxEstimator.Fit(dataView);
-                    var onnxResult = onnxTransformer.Transform(dataView);
-                    CompareSelectedColumns<float>("Score", "Score", transformedData, onnxResult, 3); //compare scores
-                    CompareSelectedColumns<bool>("PredictedLabel", "PredictedLabel", transformedData, onnxResult); //compare predicted labels
-                }
-            }
-            Done();
-        }
-
         [Fact]
         public void NonDefaultColNamesMultiClassificationOnnxConversionTest()
         {
@@ -1772,235 +1700,6 @@
             foreach (var estimator in estimators)
             {
                 var pipeline = initialPipeline.Append(estimator);
-                var model = pipeline.Fit(dataView);
-                var transformedData = model.Transform(dataView);
-
-                var onnxModel = mlContext.Model.ConvertToOnnxProtobuf(model, dataView);
-                var onnxFileName = $"{estimator.ToString()}.onnx";
-                var onnxModelPath = GetOutputPath(onnxFileName);
-
-                SaveOnnxModel(onnxModel, onnxModelPath, null);
-
-                // Compare results produced by ML.NET and ONNX's runtime.
-                if (IsOnnxRuntimeSupported())
-                {
-                    // Evaluate the saved ONNX model using the data used to train the ML.NET pipeline.
-                    var onnxEstimator = mlContext.Transforms.ApplyOnnxModel(onnxModelPath);
-                    var onnxTransformer = onnxEstimator.Fit(dataView);
-                    var onnxResult = onnxTransformer.Transform(dataView);
-                    CompareSelectedColumns<uint>("PredictedLabel", "PredictedLabel", transformedData, onnxResult);
-                    CompareSelectedColumns<float>("Score", "Score", transformedData, onnxResult, 4);
-                }
-            }
-            Done();
-        }
-
-        [Theory]
-        [CombinatorialData]
-        public void NormalizingEstimatorConversionTests(
-            bool fixZero)
-        {
-            // Shared variables.
-            var columnsToCompare = new string[] { "Features" };
-            IEstimator<ITransformer> pipe;
-            string onnxFileName;
-
-            // Data for vector inputs.
-            var vecSamples = new DataPoint[]
-            {
-                new DataPoint { Features = new float[3] {0.01f, 0.02f, 0.03f} },
-                new DataPoint { Features = new float[3] {0.04f, 0.05f, 0.06f} },
-                new DataPoint { Features = new float[3] {0.07f, 0.08f, 0.09f} },
-                new DataPoint { Features = new float[3] {0.10f, 0.11f, 0.12f} },
-                new DataPoint { Features = new float[3] {0.13f, 0.14f, 0.15f} }
-            };
-
-            // Data for scalar inputs.
-            var scalarSamples = new[]
-            {
-                new { Features = 0.03f },
-                new { Features = 0.06f },
-                new { Features = 0.09f },
-                new { Features = 0.12f },
-                new { Features = 0.15f }
-            };
-
-            // Test vector input NormalizeMinMax.
-            pipe = ML.Transforms.NormalizeMinMax(nameof(DataPoint.Features), fixZero: fixZero);
-            onnxFileName = $"NormMinMaxVec-{fixZero}.onnx";
-            TestPipeline(pipe, vecSamples, onnxFileName, columnsToCompare);
-
-            // Test scalar input NormalizeMinMax.
-            pipe = ML.Transforms.NormalizeMinMax(nameof(DataPoint.Features), fixZero: fixZero);
-            onnxFileName = $"NormMinMaxScalar-{fixZero}.onnx";
-            TestPipeline(pipe, scalarSamples, onnxFileName, columnsToCompare);
-
-            // Test vector input NormalizeMeanVariance.
-            pipe = ML.Transforms.NormalizeMeanVariance(nameof(DataPoint.Features), fixZero: fixZero);
-            onnxFileName = $"NormMeanVarVec-{fixZero}.onnx";
-            TestPipeline(pipe, vecSamples, onnxFileName, columnsToCompare);
-
-            // Test scalar input NormalizeMeanVariance.
-            pipe = ML.Transforms.NormalizeMeanVariance(nameof(DataPoint.Features), fixZero: fixZero);
-            onnxFileName = $"NormMeanVarScalar-{fixZero}.onnx";
-            TestPipeline(pipe, scalarSamples, onnxFileName, columnsToCompare);
-
-            // Test vector input NormalizeLogMeanVariance.
-            pipe = ML.Transforms.NormalizeLogMeanVariance(nameof(DataPoint.Features), fixZero: fixZero, useCdf: false);
-            onnxFileName = $"NormLogMeanVarVec-{fixZero}.onnx";
-            TestPipeline(pipe, vecSamples, onnxFileName, columnsToCompare);
-
-            // Test scalar input NormalizeLogMeanVariance.
-            pipe = ML.Transforms.NormalizeLogMeanVariance(nameof(DataPoint.Features), fixZero: fixZero, useCdf: false);
-            onnxFileName = $"NormLogMeanVarScalar-{fixZero}.onnx";
-            TestPipeline(pipe, scalarSamples, onnxFileName, columnsToCompare);
-
-            // Test vector input NormalizeRobustScaling.
-            pipe = ML.Transforms.NormalizeRobustScaling(nameof(DataPoint.Features), centerData: fixZero);
-            onnxFileName = $"NormRobScalVec-{fixZero}.onnx";
-            TestPipeline(pipe, vecSamples, onnxFileName, columnsToCompare);
-
-            // Test scalar input NormalizeRobustScaling.
-            pipe = ML.Transforms.NormalizeRobustScaling(nameof(DataPoint.Features), centerData: fixZero);
-            onnxFileName = $"NormRobScalScalar-{fixZero}.onnx";
-            TestPipeline(pipe, scalarSamples, onnxFileName, columnsToCompare);
-
-            Done();
-        }
-
-        /// <summary>
-        /// Helper method that takes a single IEstimator{ITransformer} and an IEnumerable{TRow} and converts the IEstimator{ITransformer} to an
-        /// EstimatorChain{ITransformer} and the IEnumerable{TRow} into an IDataView and then calls the actual testing method.
-        /// </summary>
-        /// <typeparam name="TRow">The type of the IEnumerable, will be auto detected.</typeparam>
-        /// <param name="pipeline">A single IEstimator{ITransformer} to be tested.</param>
-        /// <param name="data">The test data as a IEnumerable{TRow}.</param>
-        /// <param name="onnxFileName">Name to save the ONNX model file.</param>
-        /// <param name="columnsToCompare">Which columns you want to compare. This assumes that the column name in ONNX is the same as ML.Net, so only 1 name per column is provided.</param>
-        /// <param name="schemaDefinition">Optional schema definition for the IEnumerable{TRow}.</param>
-        private void TestPipeline<TRow>(IEstimator<ITransformer> pipeline, IEnumerable<TRow> data, string onnxFileName, string[] columnsToCompare, SchemaDefinition schemaDefinition = null)
-            where TRow : class
-        {
-            var dataView = ML.Data.LoadFromEnumerable(data, schemaDefinition);
-            TestPipeline(pipeline, dataView, onnxFileName, columnsToCompare);
-        }
-
-        /// <summary>
-        /// Helper method that takes a single IEstimator{ITransformer} and an IDataView and converts the IEstimator{ITransformer} to an
-        /// EstimatorChain{ITransformer} and then calls the actual testing method.
-        /// </summary>
-        /// <param name="pipeline">A single IEstimator{ITransformer} to be tested.</param>
-        /// <param name="dataView">The test data.</param>
-        /// <param name="onnxFileName">Name to save the ONNX model file.</param>
-        /// <param name="columnsToCompare">Which columns you want to compare. This assumes that the column name in ONNX is the same as ML.Net, so only 1 name per column is provided.</param>
-        private void TestPipeline(IEstimator<ITransformer> pipeline, IDataView dataView, string onnxFileName, string[] columnsToCompare)
-        {
-            var chain = new EstimatorChain<ITransformer>().Append(pipeline);
-            TestPipeline(chain, dataView, onnxFileName, columnsToCompare);
-        }
-
-        /// <summary>
-        /// Helper method that takes an EstimatorChain{TLastTransformer} and an IEnumerable{TRow} and converts the IEnumerable{TRow} into an IDataView and then
-        /// calls the actual testing method.
-        /// </summary>
-        /// <typeparam name="TLastTransformer">The type of for the EstimatorChain. Will be auto detected.</typeparam>
-        /// <typeparam name="TRow">The type of the IEnumerable. Will be auto detected.</typeparam>
-        /// <param name="pipeline">A single IEstimator{ITransformer} to be tested.</param>
-        /// <param name="data">The test data as a IEnumerable{TRow}.</param>
-        /// <param name="onnxFileName">Name to save the ONNX model file.</param>
-        /// <param name="columnsToCompare">Which columns you want to compare. This assumes that the column name in ONNX is the same as ML.Net, so only 1 name per column is provided.</param>
-        /// <param name="schemaDefinition">Optional schema definition for the IEnumerable{TRow}.</param>
-        private void TestPipeline<TLastTransformer, TRow>(EstimatorChain<TLastTransformer> pipeline, IEnumerable<TRow> data, string onnxFileName, string[] columnsToCompare, SchemaDefinition schemaDefinition = null)
-            where TLastTransformer : class, ITransformer
-            where TRow : class
-        {
-            var dataView = ML.Data.LoadFromEnumerable(data, schemaDefinition);
-            TestPipeline(pipeline, dataView, onnxFileName, columnsToCompare);
-        }
-
-        /// <summary>
-        /// Testing method that takes an EstimatorChain{TLastTransformer} and an IDataView and converst the IEnumerable{TRow} into an IDataView and then
-        /// converts the chain to an ONNX model and compares the results.
-        /// </summary>
-        /// <typeparam name="TLastTransformer">The type of for the EstimatorChain. Will be auto detected.</typeparam>
-        /// <param name="pipeline">A single IEstimator{ITransformer} to be tested.</param>
-        /// <param name="dataView">The test data.</param>
-        /// <param name="onnxFileName">Name to save the ONNX model file.</param>
-        /// <param name="columnsToCompare">Which columns you want to compare. This assumes that the column name in ONNX is the same as ML.Net, so only 1 name per column is provided.</param>
-        private void TestPipeline<TLastTransformer>(EstimatorChain<TLastTransformer> pipeline, IDataView dataView, string onnxFileName, params string[] columnsToCompare)
-            where TLastTransformer : class, ITransformer
-        {
-            var model = pipeline.Fit(dataView);
-            var transformedData = model.Transform(dataView);
-            var onnxModel = ML.Model.ConvertToOnnxProtobuf(model, dataView);
-
-            var onnxModelPath = GetOutputPath(onnxFileName);
-
-            SaveOnnxModel(onnxModel, onnxModelPath, null);
-
-            // Compare results produced by ML.NET and ONNX's runtime.
-            if (IsOnnxRuntimeSupported())
-            {
-                // Evaluate the saved ONNX model using the data used to train the ML.NET pipeline.
-                var onnxEstimator = ML.Transforms.ApplyOnnxModel(onnxModelPath);
-                var onnxTransformer = onnxEstimator.Fit(dataView);
-                var onnxResult = onnxTransformer.Transform(dataView);
-
-                // Compare all the columns between ML.Net and ONNX.
-                foreach(var column in columnsToCompare)
-                {
-                    CompareResults(column, column, transformedData, onnxResult);
-                }
-            }
-        }
-
-        private void CompareResults(string leftColumnName, string rightColumnName, IDataView left, IDataView right, int precision = 6)
-=======
-        [Fact]
-        public void NonDefaultColNamesMultiClassificationOnnxConversionTest()
->>>>>>> 8df11b59
-        {
-            var mlContext = new MLContext(seed: 1);
-
-            string dataPath = GetDataPath("breast-cancer.txt");
-            var dataView = mlContext.Data.LoadFromTextFile<BreastCancerMulticlassExampleNonDefaultColNames>(dataPath, separatorChar: '\t', hasHeader: true);
-
-            List<IEstimator<ITransformer>> estimators = new List<IEstimator<ITransformer>>()
-            {
-                mlContext.MulticlassClassification.Trainers.LbfgsMaximumEntropy("Label", "MyFeatureVector"),
-                mlContext.MulticlassClassification.Trainers.NaiveBayes("Label", "MyFeatureVector"),
-                mlContext.MulticlassClassification.Trainers.OneVersusAll(
-                    mlContext.BinaryClassification.Trainers.AveragedPerceptron("Label", "MyFeatureVector")),
-                mlContext.MulticlassClassification.Trainers.OneVersusAll(
-                    mlContext.BinaryClassification.Trainers.AveragedPerceptron("Label", "MyFeatureVector"), useProbabilities:false),
-                mlContext.MulticlassClassification.Trainers.OneVersusAll(
-                    mlContext.BinaryClassification.Trainers.LbfgsLogisticRegression("Label", "MyFeatureVector")),
-                mlContext.MulticlassClassification.Trainers.OneVersusAll(
-                    mlContext.BinaryClassification.Trainers.LbfgsLogisticRegression("Label", "MyFeatureVector"), useProbabilities:false),
-                mlContext.MulticlassClassification.Trainers.OneVersusAll(
-                    mlContext.BinaryClassification.Trainers.LinearSvm("Label", "MyFeatureVector")),
-                mlContext.MulticlassClassification.Trainers.OneVersusAll(
-                    mlContext.BinaryClassification.Trainers.LinearSvm("Label", "MyFeatureVector"), useProbabilities:false),
-                mlContext.MulticlassClassification.Trainers.OneVersusAll(
-                    mlContext.BinaryClassification.Trainers.FastForest("Label", "MyFeatureVector")),
-                mlContext.MulticlassClassification.Trainers.OneVersusAll(
-                    mlContext.BinaryClassification.Trainers.FastForest("Label", "MyFeatureVector"), useProbabilities:false),
-                mlContext.MulticlassClassification.Trainers.SdcaMaximumEntropy("Label", "MyFeatureVector"),
-                mlContext.MulticlassClassification.Trainers.SdcaNonCalibrated("Label", "MyFeatureVector")
-            };
-
-            if (Environment.Is64BitProcess)
-            {
-                estimators.Add(mlContext.MulticlassClassification.Trainers.LightGbm("Label", "MyFeatureVector"));
-            }
-
-            var initialPipeline = mlContext.Transforms.ReplaceMissingValues("MyFeatureVector")
-                .Append(mlContext.Transforms.NormalizeMinMax("MyFeatureVector"))
-                .Append(mlContext.Transforms.Conversion.MapValueToKey("Label"));
-
-            foreach (var estimator in estimators)
-            {
-                var pipeline = initialPipeline.Append(estimator);
                 var onnxFileName = $"{estimator}.onnx";
 
                 TestPipeline(pipeline, dataView, onnxFileName, new ColumnComparison[] { new ColumnComparison("Score", 4), new ColumnComparison("PredictedLabel") });
