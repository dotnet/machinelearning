--- conflicted
+++ resolved
@@ -310,100 +310,6 @@
         }
 
         [Fact]
-<<<<<<< HEAD
-        public void PlattCalibratorOnnxConversionTest()
-        {
-            var mlContext = new MLContext(seed: 1);
-            string dataPath = GetDataPath("breast-cancer.txt");
-            // Now read the file (remember though, readers are lazy, so the actual reading will happen when the data is accessed).
-            var dataView = mlContext.Data.LoadFromTextFile<BreastCancerBinaryClassification>(dataPath, separatorChar: '\t', hasHeader: true);
-            List<IEstimator<ITransformer>> estimators = new List<IEstimator<ITransformer>>()
-            {
-                mlContext.BinaryClassification.Trainers.AveragedPerceptron(),
-                mlContext.BinaryClassification.Trainers.FastForest(),
-                mlContext.BinaryClassification.Trainers.FastTree(),
-                mlContext.BinaryClassification.Trainers.LbfgsLogisticRegression(),
-                mlContext.BinaryClassification.Trainers.LinearSvm(),
-                mlContext.BinaryClassification.Trainers.Prior(),
-                mlContext.BinaryClassification.Trainers.SdcaLogisticRegression(),
-                mlContext.BinaryClassification.Trainers.SdcaNonCalibrated(),
-                mlContext.BinaryClassification.Trainers.SgdCalibrated(),
-                mlContext.BinaryClassification.Trainers.SgdNonCalibrated(),
-                mlContext.BinaryClassification.Trainers.SymbolicSgdLogisticRegression(),
-            };
-            if (Environment.Is64BitProcess)
-            {
-                estimators.Add(mlContext.BinaryClassification.Trainers.LightGbm());
-            }
-
-            var initialPipeline = mlContext.Transforms.ReplaceMissingValues("Features").
-                Append(mlContext.Transforms.NormalizeMinMax("Features"));
-            foreach (var estimator in estimators)
-            {
-                // var pipeline = initialPipeline.Append(estimator);
-                var pipeline = initialPipeline.Append(estimator).Append(mlContext.BinaryClassification.Calibrators.Platt());
-                var model = pipeline.Fit(dataView);
-                var outputSchema = model.GetOutputSchema(dataView.Schema);
-                var transformedData = model.Transform(dataView);
-                var onnxModel = mlContext.Model.ConvertToOnnxProtobuf(model, dataView);
-                
-                // Compare model scores produced by ML.NET and ONNX's runtime. 
-                if (IsOnnxRuntimeSupported())
-                {
-                    var onnxFileName = $"{estimator.ToString()}-WithPlattCalibrator.onnx";
-                    var onnxModelPath = GetOutputPath(onnxFileName);
-                    SaveOnnxModel(onnxModel, onnxModelPath, null);
-                    // Evaluate the saved ONNX model using the data used to train the ML.NET pipeline.
-                    string[] inputNames = onnxModel.Graph.Input.Select(valueInfoProto => valueInfoProto.Name).ToArray();
-                    string[] outputNames = onnxModel.Graph.Output.Select(valueInfoProto => valueInfoProto.Name).ToArray();
-                    var onnxEstimator = mlContext.Transforms.ApplyOnnxModel(outputNames, inputNames, onnxModelPath);
-                    var onnxTransformer = onnxEstimator.Fit(dataView);
-                    var onnxResult = onnxTransformer.Transform(dataView);
-                    CompareSelectedR4ScalarColumns(transformedData.Schema[5].Name, outputNames[3], transformedData, onnxResult, 3); //compare scores
-                    CompareSelectedScalarColumns<Boolean>(transformedData.Schema[4].Name, outputNames[2], transformedData, onnxResult); //compare predicted labels
-                    CompareSelectedR4ScalarColumns(transformedData.Schema.Last().Name, outputNames.Last(), transformedData, onnxResult, 3); //compare probabilities
-                }
-            }
-            Done();
-        }
-
-        class PlattModelInput
-        {
-            public bool Label { get; set; }
-            public float Score { get; set; }
-        }
-
-        static IEnumerable<PlattModelInput> PlattGetData()
-        {
-            for(int i = 0; i < 100; i++)
-            {
-                yield return new PlattModelInput { Score = i, Label = i % 2 == 0 };
-            }
-        }
-
-        [Fact]
-        public void PlattCalibratorOnnxConversionTest2()
-        {
-            // Test PlattCalibrator without any binary prediction trainer
-            var mlContext = new MLContext(seed: 0);
-
-            IDataView data = mlContext.Data.LoadFromEnumerable(PlattGetData());
-
-            var calibratorEstimator = mlContext.BinaryClassification.Calibrators
-                .Platt();
-
-            var calibratorTransformer = calibratorEstimator.Fit(data);
-            var transformedData = calibratorTransformer.Transform(data);
-            var onnxModel = mlContext.Model.ConvertToOnnxProtobuf(calibratorTransformer, data);
-            
-            // Compare model scores produced by ML.NET and ONNX's runtime.
-            if (IsOnnxRuntimeSupported())
-            {
-                var onnxFileName = $"{calibratorTransformer.ToString()}.onnx";
-                var onnxModelPath = GetOutputPath(onnxFileName);
-                SaveOnnxModel(onnxModel, onnxModelPath, null);
-
-=======
         public void TestVectorWhiteningOnnxConversionTest()
         {
             var mlContext = new MLContext(seed: 1);
@@ -425,27 +331,16 @@
                 var onnxFileName = $"VectorWhitening.onnx";
                 var onnxModelPath = GetOutputPath(onnxFileName);
                 SaveOnnxModel(onnxModel, onnxModelPath, null);
->>>>>>> 2267f8d7
                 // Evaluate the saved ONNX model using the data used to train the ML.NET pipeline.
                 string[] inputNames = onnxModel.Graph.Input.Select(valueInfoProto => valueInfoProto.Name).ToArray();
                 string[] outputNames = onnxModel.Graph.Output.Select(valueInfoProto => valueInfoProto.Name).ToArray();
                 var onnxEstimator = mlContext.Transforms.ApplyOnnxModel(outputNames, inputNames, onnxModelPath);
-<<<<<<< HEAD
-                var onnxTransformer = onnxEstimator.Fit(data);
-                var onnxResult = onnxTransformer.Transform(data);
-                CompareSelectedR4ScalarColumns(transformedData.Schema.Last().Name, outputNames.Last(), transformedData, onnxResult, 3); //compare probabilities
-            }
-
-            Done();
-
-=======
                 var onnxTransformer = onnxEstimator.Fit(dataView);
                 var onnxResult = onnxTransformer.Transform(dataView);
                 CompareSelectedR4VectorColumns(transformedData.Schema[2].Name, outputNames[2], transformedData, onnxResult); // whitened1
                 CompareSelectedR4VectorColumns(transformedData.Schema[3].Name, outputNames[3], transformedData, onnxResult); // whitened2
             }
             Done();
->>>>>>> 2267f8d7
         }
 
         private class DataPoint
