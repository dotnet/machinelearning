﻿// Licensed to the .NET Foundation under one or more agreements.
// The .NET Foundation licenses this file to you under the MIT license.
// See the LICENSE file in the project root for more information.

using System;
using System.Collections.Generic;
using System.IO;
using System.Linq;
using System.Text.RegularExpressions;
using Google.Protobuf;
using Microsoft.ML.Data;
using Microsoft.ML.EntryPoints;
using Microsoft.ML.Model.OnnxConverter;
using Microsoft.ML.RunTests;
using Microsoft.ML.Runtime;
using Microsoft.ML.TestFramework.Attributes;
using Microsoft.ML.TestFrameworkCommon;
using Microsoft.ML.TestFrameworkCommon.Attributes;
using Microsoft.ML.Tools;
using Microsoft.ML.Trainers;
using Microsoft.ML.Trainers.LightGbm;
using Microsoft.ML.Transforms;
using Microsoft.ML.Transforms.Onnx;
using Microsoft.ML.Transforms.Text;
using Newtonsoft.Json;
using Xunit;
using Xunit.Abstractions;
using static Microsoft.ML.Model.OnnxConverter.OnnxCSharpToProtoWrapper;

#pragma warning disable CS0649 // Field 'fieldName' is never assigned to, and will always have its default value null

namespace Microsoft.ML.Tests
{
    public class OnnxConversionTest : BaseTestBaseline
    {
        private class AdultData
        {
            [LoadColumn(0, 10), ColumnName("FeatureVector")]
            public float Features { get; set; }

            [LoadColumn(11)]
            public float Target { get; set; }
        }

        public OnnxConversionTest(ITestOutputHelper output) : base(output)
        {
        }

        private bool IsOnnxRuntimeSupported()
        {
            return OnnxFactAttribute.IsOnnxRuntimeSupported;
        }

        /// <summary>
        /// In this test, we convert a trained <see cref="TransformerChain"/> into ONNX <see cref="ModelProto"/> file and then
        /// call <see cref="OnnxScoringEstimator"/> to evaluate that file. The outputs of <see cref="OnnxScoringEstimator"/> are checked against the original
        /// ML.NET model's outputs.
        /// </summary>
        [Fact]
        public void SimpleEndToEndOnnxConversionTest()
        {
            // Step 1: Create and train a ML.NET pipeline.
            var trainDataPath = GetDataPath(TestDatasets.generatedRegressionDataset.trainFilename);
            var mlContext = new MLContext(seed: 1);
            var data = mlContext.Data.LoadFromTextFile<AdultData>(trainDataPath,
                separatorChar: ';'
,
                hasHeader: true);
            var cachedTrainData = mlContext.Data.Cache(data);
            var dynamicPipeline =
                mlContext.Transforms.NormalizeMinMax("FeatureVector")
                .AppendCacheCheckpoint(mlContext)
                .Append(mlContext.Regression.Trainers.Sdca(new SdcaRegressionTrainer.Options()
                {
                    LabelColumnName = "Target",
                    FeatureColumnName = "FeatureVector",
                    NumberOfThreads = 1
                }));

            var onnxFileName = "model.onnx";
            var subDir = Path.Combine("..", "..", "BaselineOutput", "Common", "Onnx", "Regression", "Adult");
            var onnxTextName = "SimplePipeline.txt";

            // Step 2: Convert ML.NET model to ONNX format and save it as a model file and a text file.
            TestPipeline(dynamicPipeline, cachedTrainData, onnxFileName, new ColumnComparison[] { new ColumnComparison ("Score", 1) }, onnxTextName, subDir);

            // Step 3: Check ONNX model's text format. This test will be not necessary if Step 2 can run on Linux and
            // Mac to support cross-platform tests.
            
            CheckEquality(subDir, onnxTextName, digitsOfPrecision: 3);

            Done();
        }

        private class BreastCancerFeatureVector
        {
            [LoadColumn(1, 9), VectorType(9)]
            public float[] Features;
        }

        private class BreastCancerCatFeatureExample
        {
            [LoadColumn(0)]
            public bool Label;

            [LoadColumn(1)]
            public float F1;

            [LoadColumn(2)]
            public string F2;

            [LoadColumn(3, 7), VectorType(6)]
            public string[] F3;
        }

        private class BreastCancerMulticlassExample
        {
            [LoadColumn(1)]
            public string Label;

            [LoadColumn(2, 9), VectorType(8)]
            public float[] Features;
        }

        private class BreastCancerBinaryClassification
        {
            [LoadColumn(0)]
            public bool Label;

            [LoadColumn(2, 9), VectorType(8)]
            public float[] Features;
        }

        [Fact]
        public void KmeansOnnxConversionTest()
        {
            // Create a new context for ML.NET operations. It can be used for exception tracking and logging, 
            // as a catalog of available operations and as the source of randomness.
            var mlContext = new MLContext(seed: 1);

            string dataPath = GetDataPath(TestDatasets.breastCancer.trainFilename);
            // Now read the file (remember though, readers are lazy, so the actual reading will happen when the data is accessed).
            var data = mlContext.Data.LoadFromTextFile<BreastCancerFeatureVector>(dataPath,
                separatorChar: '\t',
                hasHeader: false);

            var pipeline = mlContext.Transforms.NormalizeMinMax("Features").
                Append(mlContext.Clustering.Trainers.KMeans(new Trainers.KMeansTrainer.Options
                {
                    FeatureColumnName = DefaultColumnNames.Features,
                    MaximumNumberOfIterations = 1,
                    NumberOfClusters = 4,
                    NumberOfThreads = 1,
                    InitializationAlgorithm = Trainers.KMeansTrainer.InitializationAlgorithm.Random
                }));


            var onnxFileName = "model.onnx";
            var subDir = Path.Combine("..", "..", "BaselineOutput", "Common", "Onnx", "Cluster", "BreastCancer");
            var onnxTextName = "Kmeans.txt";

            // Step 2: Convert ML.NET model to ONNX format and save it as a model file and a text file.
            TestPipeline(pipeline, data, onnxFileName, new ColumnComparison[] { new ColumnComparison("Score", 3) }, onnxTextName, subDir);

            CheckEquality(subDir, onnxTextName, digitsOfPrecision: 2);
            Done();
        }

        [Fact]
        public void RegressionTrainersOnnxConversionTest()
        {
            var mlContext = new MLContext(seed: 1);
            string dataPath = GetDataPath(TestDatasets.generatedRegressionDataset.trainFilename);

            // Now read the file (remember though, readers are lazy, so the actual reading will happen when the data is accessed).
            var dataView = mlContext.Data.LoadFromTextFile<AdultData>(dataPath,
                separatorChar: ';',
                hasHeader: true);
            List<IEstimator<ITransformer>> estimators = new List<IEstimator<ITransformer>>()
            {
                // TODO TEST_STABILITY: Sdca has developed some instability with failures in comparison against baseline. Disabling it for now.
                //mlContext.Regression.Trainers.Sdca("Target","FeatureVector"),
                mlContext.Regression.Trainers.Ols("Target","FeatureVector"),
                mlContext.Regression.Trainers.OnlineGradientDescent("Target","FeatureVector"),
                mlContext.Regression.Trainers.FastForest("Target", "FeatureVector"),
                mlContext.Regression.Trainers.FastTree("Target", "FeatureVector"),
                mlContext.Regression.Trainers.FastTreeTweedie("Target", "FeatureVector"),
                mlContext.Regression.Trainers.LbfgsPoissonRegression("Target", "FeatureVector"),
            };
            if (Environment.Is64BitProcess)
            {
                estimators.Add(mlContext.Regression.Trainers.LightGbm("Target", "FeatureVector"));
            }
            foreach (var estimator in estimators)
            {
                var onnxModelFileName = $"{estimator}.onnx";
                var onnxTxtFileName = $"{estimator}.txt";
                var subDir = Path.Combine("..", "..", "BaselineOutput", "Common", "Onnx", "Regression", "Adult");

                // Step 2: Convert ML.NET model to ONNX format and save it as a model file and a text file.
                TestPipeline(estimator, dataView, onnxModelFileName, new ColumnComparison[] { new ColumnComparison("Score", 3) }, onnxTxtFileName, subDir);
                CheckEquality(subDir, onnxTxtFileName, digitsOfPrecision: 1);
            }
            Done();
        }

        [Fact]
        public void BinaryClassificationTrainersOnnxConversionTest()
        {
            var mlContext = new MLContext(seed: 1);
            string dataPath = GetDataPath(TestDatasets.breastCancer.trainFilename);
            // Now read the file (remember though, readers are lazy, so the actual reading will happen when the data is accessed).
            var dataView = mlContext.Data.LoadFromTextFile<BreastCancerBinaryClassification>(dataPath, separatorChar: '\t', hasHeader: false);
            List<IEstimator<ITransformer>> estimators = new List<IEstimator<ITransformer>>()
            {
                mlContext.BinaryClassification.Trainers.AveragedPerceptron(),
                mlContext.BinaryClassification.Trainers.FastForest(),
                mlContext.BinaryClassification.Trainers.FastTree(),
                mlContext.BinaryClassification.Trainers.LbfgsLogisticRegression(),
                mlContext.BinaryClassification.Trainers.LinearSvm(),
                mlContext.BinaryClassification.Trainers.Prior(),
                mlContext.BinaryClassification.Trainers.SdcaLogisticRegression(),
                mlContext.BinaryClassification.Trainers.SdcaNonCalibrated(),
                mlContext.BinaryClassification.Trainers.SgdCalibrated(),
                mlContext.BinaryClassification.Trainers.SgdNonCalibrated(),
                mlContext.BinaryClassification.Trainers.SymbolicSgdLogisticRegression(),
            };
            if (Environment.Is64BitProcess)
            {
                estimators.Add(mlContext.BinaryClassification.Trainers.LightGbm());
            }

            var initialPipeline = mlContext.Transforms.ReplaceMissingValues("Features").
                Append(mlContext.Transforms.NormalizeMinMax("Features"));
            foreach (var estimator in estimators)
            {
                var pipeline = initialPipeline.Append(estimator);
                var onnxFileName = $"{estimator}.onnx";

                TestPipeline(pipeline, dataView, onnxFileName, new ColumnComparison[] { new ColumnComparison("Score", 3), new ColumnComparison("PredictedLabel") });
            }
            Done();
        }

        [Fact]
        public void TestVectorWhiteningOnnxConversionTest()
        {
            var mlContext = new MLContext(seed: 1);
            string dataPath = GetDataPath(TestDatasets.generatedRegressionDataset.trainFilename);
            var dataView = mlContext.Data.LoadFromTextFile(dataPath, new[] {
                new TextLoader.Column("label", DataKind.Single, 11),
                new TextLoader.Column("features", DataKind.Single, 0, 10)
            }, hasHeader: true, separatorChar: ';');

            var pipeline = new VectorWhiteningEstimator(mlContext, "whitened1", "features")
                .Append(new VectorWhiteningEstimator(mlContext, "whitened2", "features", kind: WhiteningKind.PrincipalComponentAnalysis, rank: 5));

            var onnxFileName = $"VectorWhitening.onnx";
            TestPipeline(pipeline, dataView, onnxFileName, new ColumnComparison[] { new ColumnComparison("whitened1"), new ColumnComparison("whitened2") });

            Done();
        }

        private (IDataView, List<IEstimator<ITransformer>>, EstimatorChain<NormalizingTransformer>) GetEstimatorsForOnnxConversionTests()
        {
<<<<<<< HEAD
            string dataPath = GetDataPath("breast-cancer.txt");
            // Now read the file (remember though, readers are lazy, so the actual reading will happen when the data is accessed).
            var dataView = ML.Data.LoadFromTextFile<BreastCancerBinaryClassification>(dataPath, separatorChar: '\t', hasHeader: true);
=======
            var mlContext = new MLContext(seed: 1);
            string dataPath = GetDataPath(TestDatasets.breastCancer.trainFilename);
            // Now read the file (remember though, readers are lazy, so the actual reading will happen when the data is accessed).
            var dataView = mlContext.Data.LoadFromTextFile<BreastCancerBinaryClassification>(dataPath, separatorChar: '\t', hasHeader: false);
>>>>>>> 1b44be77
            List<IEstimator<ITransformer>> estimators = new List<IEstimator<ITransformer>>()
            {
                ML.BinaryClassification.Trainers.AveragedPerceptron(),
                ML.BinaryClassification.Trainers.FastForest(),
                ML.BinaryClassification.Trainers.FastTree(),
                ML.BinaryClassification.Trainers.LbfgsLogisticRegression(),
                ML.BinaryClassification.Trainers.LinearSvm(),
                ML.BinaryClassification.Trainers.Prior(),
                ML.BinaryClassification.Trainers.SdcaLogisticRegression(),
                ML.BinaryClassification.Trainers.SdcaNonCalibrated(),
                ML.BinaryClassification.Trainers.SgdCalibrated(),
                ML.BinaryClassification.Trainers.SgdNonCalibrated(),
                ML.BinaryClassification.Trainers.SymbolicSgdLogisticRegression(),
            };
            if (Environment.Is64BitProcess)
            {
                estimators.Add(ML.BinaryClassification.Trainers.LightGbm());
            }

            var initialPipeline = ML.Transforms.ReplaceMissingValues("Features").
                Append(ML.Transforms.NormalizeMinMax("Features"));
            return (dataView, estimators, initialPipeline);
        }

        private void CommonCalibratorOnnxConversionTest(IEstimator<ITransformer> calibrator, IEstimator<ITransformer> calibratorNonStandard)
        {
            // Initialize variables needed for the ONNX conversion test
            var (dataView, estimators, initialPipeline) = GetEstimatorsForOnnxConversionTests();

            // Step 1: Test calibrator with binary prediction trainer
            foreach (var estimator in estimators)
            {
                var pipelineEstimators = initialPipeline.Append(estimator).Append(calibrator);
                var onnxFileName = $"{estimator}-With-{calibrator}.onnx";
                TestPipeline(pipelineEstimators, dataView, onnxFileName, new ColumnComparison[] { new ColumnComparison("Score", 3), new ColumnComparison("PredictedLabel"), new ColumnComparison("Probability", 3) });
            }

            // Step 2: Test calibrator without any binary prediction trainer
            IDataView dataSoloCalibrator = ML.Data.LoadFromEnumerable(GetCalibratorTestData());
            var onnxFileNameSoloCalibrator = $"{calibrator}-SoloCalibrator.onnx";
            TestPipeline(calibrator, dataSoloCalibrator, onnxFileNameSoloCalibrator, new ColumnComparison[] { new ColumnComparison("Probability", 3) });

            // Step 3: Test calibrator with a non-default Score column name and without any binary prediction trainer
            IDataView dataSoloCalibratorNonStandard = ML.Data.LoadFromEnumerable(GetCalibratorTestDataNonStandard());
            var onnxFileNameSoloCalibratorNonStandard = $"{calibratorNonStandard}-SoloCalibrator-NonStandard.onnx";
            TestPipeline(calibratorNonStandard, dataSoloCalibratorNonStandard, onnxFileNameSoloCalibratorNonStandard, new ColumnComparison[] { new ColumnComparison("Probability", 3) });

            Done();
        }

        [Fact]
        public void PlattCalibratorOnnxConversionTest()
        {
            CommonCalibratorOnnxConversionTest(ML.BinaryClassification.Calibrators.Platt(),
                ML.BinaryClassification.Calibrators.Platt(scoreColumnName: "ScoreX"));
        }

        [Fact]
        public void FixedPlattCalibratorOnnxConversionTest()
        {
            // Below, FixedPlattCalibrator is utilized by defining slope and offset in Platt's constructor with sample values.
            CommonCalibratorOnnxConversionTest(ML.BinaryClassification.Calibrators.Platt(slope: -1f, offset: -0.05f),
                ML.BinaryClassification.Calibrators.Platt(slope: -1f, offset: -0.05f, scoreColumnName: "ScoreX"));
        }

        [Fact]
        public void NaiveCalibratorOnnxConversionTest()
        {
            CommonCalibratorOnnxConversionTest(ML.BinaryClassification.Calibrators.Naive(),
                ML.BinaryClassification.Calibrators.Naive(scoreColumnName: "ScoreX"));
        }

        class CalibratorInput
        {
            public bool Label { get; set; }
            public float Score { get; set; }
        }

        class CalibratorInputNonStandard
        {
            public bool Label { get; set; }
            public float ScoreX { get; set; }
        }

        static IEnumerable<CalibratorInput> GetCalibratorTestData()
        {
            for (int i = 0; i < 100; i++)
            {
                yield return new CalibratorInput { Score = i, Label = i % 2 == 0 };
            }
        }

        static IEnumerable<CalibratorInputNonStandard> GetCalibratorTestDataNonStandard()
        {
            for (int i = 0; i < 100; i++)
            {
                yield return new CalibratorInputNonStandard { ScoreX = i, Label = i % 2 == 0 };
            }
        }

        [Fact]
        public void TextNormalizingOnnxConversionTest()
        {
            var mlContext = new MLContext(seed: 1);
            var dataPath = GetDataPath("wikipedia-detox-250-line-test.tsv");
            var dataView = ML.Data.LoadFromTextFile(dataPath, new[] {
                new TextLoader.Column("label", DataKind.Boolean, 0),
                new TextLoader.Column("text", DataKind.String, 1)
            }, hasHeader: true);
            var pipeline = new TextNormalizingEstimator(mlContext, keepDiacritics: true, columns: new[] { ("NormText", "text") }).Append(
                new TextNormalizingEstimator(mlContext, keepDiacritics: true, caseMode: TextNormalizingEstimator.CaseMode.Upper, columns: new[] { ("UpperText", "text") })).Append(
                new TextNormalizingEstimator(mlContext, keepDiacritics: true, caseMode: TextNormalizingEstimator.CaseMode.None, columns: new[] { ("OriginalText", "text") }));
            var onnxFileName = $"TextNormalizing.onnx";
            
            TestPipeline(pipeline, dataView, onnxFileName, new ColumnComparison[] { new ColumnComparison("NormText"), new ColumnComparison("UpperText"), new ColumnComparison("OriginalText") });

            Done();
        }

        private class DataPoint
        {
            [VectorType(3)]
            public float[] Features { get; set; }
        }

        [Theory]
        [CombinatorialData]
        public void LpNormOnnxConversionTest(
            bool ensureZeroMean,
            LpNormNormalizingEstimatorBase.NormFunction norm)
        {
            // Compare vector columns.
            var mlContext = new MLContext(seed: 1);

            var samples = new List<DataPoint>()
            {
                new DataPoint() { Features = new float[3] {0.01f, 0.02f, 0.03f} },
                new DataPoint() { Features = new float[3] {0.04f, 0.05f, 0.06f} },
                new DataPoint() { Features = new float[3] {0.07f, 0.08f, 0.09f} },
                new DataPoint() { Features = new float[3] {0.10f, 0.11f, 0.12f} },
                new DataPoint() { Features = new float[3] {0.13f, 0.14f, 0.15f} }
            };
            var dataView = mlContext.Data.LoadFromEnumerable(samples);

            var pipeline = mlContext.Transforms.NormalizeLpNorm(nameof(DataPoint.Features), norm: norm, ensureZeroMean: ensureZeroMean);
            var onnxFileName = $"LpNorm-{norm}-{ensureZeroMean}.onnx";

            TestPipeline(pipeline, dataView, onnxFileName, new ColumnComparison[] { new ColumnComparison("Features", 3) });

            Done();
        }

        [Fact]
        public void CommandLineOnnxConversionTest()
        {
            string dataPath = GetDataPath(TestDatasets.breastCancer.trainFilename);
            string modelPath = GetOutputPath("ModelWithLessIO.zip");
            var trainingPathArgs = $"data={dataPath} out={modelPath}";
            var trainingArgs = " loader=text{col=Label:BL:0 col=F1:R4:1-8 col=F2:TX:9} xf=Cat{col=F2} xf=Concat{col=Features:F1,F2} tr=ft{numberOfThreads=1 numberOfLeaves=8 numberOfTrees=3} seed=1";
            Assert.Equal(0, Maml.Main(new[] { "train " + trainingPathArgs + trainingArgs }));

            var subDir = Path.Combine("..", "..", "BaselineOutput", "Common", "Onnx", "BinaryClassification", "BreastCancer");
            var onnxTextName = "ModelWithLessIO.txt";
            var onnxFileName = "ModelWithLessIO.onnx";
            var onnxTextPath = GetOutputPath(subDir, onnxTextName);
            var onnxFilePath = GetOutputPath(subDir, onnxFileName);
            string conversionCommand = $"saveonnx in={modelPath} onnx={onnxFilePath} json={onnxTextPath} domain=machinelearning.dotnet name=modelWithLessIO inputsToDrop=Label outputsToDrop=F1,F2,Features,Label";
            Assert.Equal(0, Maml.Main(new[] { conversionCommand }));

            var fileText = File.ReadAllText(onnxTextPath);
            fileText = Regex.Replace(fileText, "\"producerVersion\": \".*\"", "\"producerVersion\": \"##VERSION##\"");
            File.WriteAllText(onnxTextPath, fileText);

            CheckEquality(subDir, onnxTextName);
            Done();
        }

        [Theory]
        [CombinatorialData]
        public void KeyToVectorTest([CombinatorialValues(DataKind.Single, DataKind.Int64, DataKind.Int32, DataKind.Int16, DataKind.UInt64,
            DataKind.UInt32, DataKind.UInt16, DataKind.Double, DataKind.String, DataKind.Boolean)] DataKind valueType,
            OneHotEncodingEstimator.OutputKind outputKind)
        {
            var mlContext = new MLContext(seed: 1);
            string filePath = (valueType == DataKind.Boolean) ? GetDataPath("type-conversion-boolean.txt") : GetDataPath("type-conversion.txt");

            TextLoader.Column[] columnsVector = new[]
            {
                new TextLoader.Column("Key", valueType, 0, 3)
            };
            TextLoader.Column[] columnsScalar = new[]
            {
                new TextLoader.Column("Key", valueType, 0)
            };
            IDataView[] dataViews =
            {
                mlContext.Data.LoadFromTextFile(filePath, columnsScalar, separatorChar: '\t'), //scalar
                mlContext.Data.LoadFromTextFile(filePath, columnsVector , separatorChar: '\t') //vector
            };

            var pipeline = mlContext.Transforms.Categorical.OneHotEncoding("Vector", "Key", outputKind);

            for (int j = 0; j < dataViews.Length; j++)
            {
                if (OneHotEncodingEstimator.OutputKind.Binary == outputKind) break;
                var onnxFileName = "KeyToVector.onnx";
                var onnxTextName = "KeyToVector.txt";

                TestPipeline(pipeline, dataViews[j], onnxFileName, new ColumnComparison[] { new ColumnComparison("Vector") }, onnxTextName);
            }
            Done();
        }

        [Fact]
        public void InitializerCreationTest()
        {
            var env = new MLContext(1);
            // Create the actual implementation
            var ctxImpl = new OnnxContextImpl(env, "model", "ML.NET", "0", 0, "com.test", Model.OnnxConverter.OnnxVersion.Stable);

            // Use implementation as in the actual conversion code
            var ctx = ctxImpl as OnnxContext;
            ctx.AddInitializer(9.4f, "float");
            ctx.AddInitializer(17L, "int64");
            ctx.AddInitializer("36", "string");
            ctx.AddInitializer(new List<float> { 9.4f, 1.7f, 3.6f }, new List<long> { 1, 3 }, "floats");
            ctx.AddInitializer(new List<long> { 94L, 17L, 36L }, new List<long> { 1, 3 }, "int64s");
            ctx.AddInitializer(new List<string> { "94", "17", "36" }, new List<long> { 1, 3 }, "strings");

            var model = ctxImpl.MakeModel();

            var floatScalar = model.Graph.Initializer[0];
            Assert.True(floatScalar.Name == "float");
            Assert.True(floatScalar.Dims.Count == 0);
            Assert.True(floatScalar.FloatData.Count == 1);
            Assert.True(floatScalar.FloatData[0] == 9.4f);

            var int64Scalar = model.Graph.Initializer[1];
            Assert.True(int64Scalar.Name == "int64");
            Assert.True(int64Scalar.Dims.Count == 0);
            Assert.True(int64Scalar.Int64Data.Count == 1);
            Assert.True(int64Scalar.Int64Data[0] == 17L);

            var stringScalar = model.Graph.Initializer[2];
            Assert.True(stringScalar.Name == "string");
            Assert.True(stringScalar.Dims.Count == 0);
            Assert.True(stringScalar.StringData.Count == 1);
            Assert.True(stringScalar.StringData[0].ToStringUtf8() == "36");

            var floatsTensor = model.Graph.Initializer[3];
            Assert.True(floatsTensor.Name == "floats");
            Assert.True(floatsTensor.Dims.Count == 2);
            Assert.True(floatsTensor.Dims[0] == 1);
            Assert.True(floatsTensor.Dims[1] == 3);
            Assert.True(floatsTensor.FloatData.Count == 3);
            Assert.True(floatsTensor.FloatData[0] == 9.4f);
            Assert.True(floatsTensor.FloatData[1] == 1.7f);
            Assert.True(floatsTensor.FloatData[2] == 3.6f);

            var int64sTensor = model.Graph.Initializer[4];
            Assert.True(int64sTensor.Name == "int64s");
            Assert.True(int64sTensor.Dims.Count == 2);
            Assert.True(int64sTensor.Dims[0] == 1);
            Assert.True(int64sTensor.Dims[1] == 3);
            Assert.True(int64sTensor.Int64Data.Count == 3);
            Assert.True(int64sTensor.Int64Data[0] == 94L);
            Assert.True(int64sTensor.Int64Data[1] == 17L);
            Assert.True(int64sTensor.Int64Data[2] == 36L);

            var stringsTensor = model.Graph.Initializer[5];
            Assert.True(stringsTensor.Name == "strings");
            Assert.True(stringsTensor.Dims.Count == 2);
            Assert.True(stringsTensor.Dims[0] == 1);
            Assert.True(stringsTensor.Dims[1] == 3);
            Assert.True(stringsTensor.StringData.Count == 3);
            Assert.True(stringsTensor.StringData[0].ToStringUtf8() == "94");
            Assert.True(stringsTensor.StringData[1].ToStringUtf8() == "17");
            Assert.True(stringsTensor.StringData[2].ToStringUtf8() == "36");
        }

        [Fact]
        public void LogisticRegressionOnnxConversionTest()
        {
            // Step 1: Create and train a ML.NET pipeline.
            var trainDataPath = GetDataPath(TestDatasets.generatedRegressionDataset.trainFilename);
            var mlContext = new MLContext(seed: 1);
            var data = mlContext.Data.LoadFromTextFile<AdultData>(trainDataPath,
                separatorChar: ';'
,
                hasHeader: true);
            var cachedTrainData = mlContext.Data.Cache(data);
            var pipeline =
                mlContext.Transforms.NormalizeMinMax("FeatureVector")
                .AppendCacheCheckpoint(mlContext)
                .Append(mlContext.Regression.Trainers.Sdca(new SdcaRegressionTrainer.Options()
                {
                    LabelColumnName = "Target",
                    FeatureColumnName = "FeatureVector",
                    NumberOfThreads = 1
                }));

            var onnxFileName = "LogisticRegressionSaveModelToOnnxTest.onnx";
            var onnxTextName = "LogisticRegressionSaveModelToOnnxTest.txt";
            var subDir = Path.Combine("..", "..", "BaselineOutput", "Common", "Onnx", "BinaryClassification", "BreastCancer");

            TestPipeline(pipeline, cachedTrainData, onnxFileName, null, onnxTextName, subDir);

            CheckEquality(subDir, onnxTextName, digitsOfPrecision: 3);
            Done();
        }

        [LightGBMFact]
        public void LightGbmBinaryClassificationOnnxConversionTest()
        {
            // Step 1: Create and train a ML.NET pipeline.
            var trainDataPath = GetDataPath(TestDatasets.generatedRegressionDataset.trainFilename);
            var mlContext = new MLContext(seed: 1);
            var data = mlContext.Data.LoadFromTextFile<AdultData>(trainDataPath,
                separatorChar: ';'
,
                hasHeader: true);
            var cachedTrainData = mlContext.Data.Cache(data);
            var pipeline =
                mlContext.Transforms.NormalizeMinMax("FeatureVector")
                .AppendCacheCheckpoint(mlContext)
                .Append(mlContext.Regression.Trainers.LightGbm(labelColumnName: "Target", featureColumnName: "FeatureVector", numberOfIterations: 3, numberOfLeaves: 16, minimumExampleCountPerLeaf: 100));

            var onnxFileName = "LightGbmBinaryClassificationOnnxConversionTest.onnx";
            var onnxTextName = "LightGbmBinaryClassificationOnnxConversionTest.txt";
            var subDir = Path.Combine("..", "..", "BaselineOutput", "Common", "Onnx", "BinaryClassification", "BreastCancer");

            TestPipeline(pipeline, cachedTrainData, onnxFileName, null, onnxTextName, subDir);

            CheckEquality(subDir, onnxTextName, digitsOfPrecision: 3);
            Done();
        }

        [Fact]
        public void MulticlassLogisticRegressionOnnxConversionTest()
        {
            var mlContext = new MLContext(seed: 1);

            string dataPath = GetDataPath(TestDatasets.breastCancer.trainFilename);
            var data = mlContext.Data.LoadFromTextFile<BreastCancerMulticlassExample>(dataPath,
                separatorChar: '\t',
                hasHeader: false);

            var pipeline = mlContext.Transforms.ReplaceMissingValues("Features").
                Append(mlContext.Transforms.NormalizeMinMax("Features")).
                Append(mlContext.Transforms.Conversion.MapValueToKey("Label")).
                Append(mlContext.MulticlassClassification.Trainers.LbfgsMaximumEntropy(new LbfgsMaximumEntropyMulticlassTrainer.Options() { NumberOfThreads = 1 }));

            var onnxFileName = "MultiClassificationLogisticRegressionSaveModelToOnnxTest.onnx";
            var onnxTextName = "MultiClassificationLogisticRegressionSaveModelToOnnxTest.txt";
            var subDir = Path.Combine("..", "..", "BaselineOutput", "Common", "Onnx", "MultiClassClassification", "BreastCancer");

            TestPipeline(pipeline, data, onnxFileName, new ColumnComparison[] { new ColumnComparison("PredictedLabel"), new ColumnComparison("Score") }, onnxTextName, subDir);

            CheckEquality(subDir, onnxTextName, digitsOfPrecision: 2);
            Done();
        }

        [Fact]
        public void LoadingPredictorModelAndOnnxConversionTest()
        {
            string dataPath = GetDataPath("iris.txt");
            string modelPath = Path.GetTempPath() + Guid.NewGuid().ToString() + ".model.bin";
            string onnxPath = Path.GetTempPath() + Guid.NewGuid().ToString() + ".model.onnx";
            string onnxJsonPath = Path.GetTempPath() + Guid.NewGuid().ToString() + ".model.onnx.json";

            string inputGraph = string.Format(@"
            {{
                'Inputs': {{
                    'inputFile': '{0}'
                }},
                'Nodes': [
                    {{
                        'Name': 'Data.TextLoader',
                        'Inputs':
                        {{
                            'InputFile': '$inputFile',
                            'Arguments':
                            {{
                                'UseThreads': true,
                                'HeaderFile': null,
                                'MaxRows': null,
                                'AllowQuoting': true,
                                'AllowSparse': true,
                                'InputSize': null,
                                'TrimWhitespace': false,
                                'HasHeader': false,
                                'Column':
                                [
                                    {{'Name':'Sepal_Width','Type':null,'Source':[{{'Min':2,'Max':2,'AutoEnd':false,'VariableEnd':false,'AllOther':false,'ForceVector':false}}],'KeyCount':null}},
                                    {{'Name':'Petal_Length','Type':null,'Source':[{{'Min':3,'Max':4,'AutoEnd':false,'VariableEnd':false,'AllOther':false,'ForceVector':false}}],'KeyCount':null}},
                                ]
                            }}
                        }},
                        'Outputs':
                        {{
                            'Data': '$training_data'
                        }}
                    }},
                    {{
                        'Inputs': {{
                            'FeatureColumnName': 'Petal_Length',
                            'LabelColumnName': 'Sepal_Width',
                            'TrainingData': '$training_data',
                        }},
                        'Name': 'Trainers.StochasticDualCoordinateAscentRegressor',
                        'Outputs': {{
                            'PredictorModel': '$output_model'
                        }}
                    }}
                ],
                'Outputs': {{
                    'output_model': '{1}'
                }}
            }}", dataPath.Replace("\\", "\\\\"), modelPath.Replace("\\", "\\\\"));

            // Write entry point graph into file so that it can be invoke by graph runner below.
            var jsonPath = DeleteOutputPath("graph.json");
            File.WriteAllLines(jsonPath, new[] { inputGraph });

            // Execute the saved entry point graph to produce a predictive model.
            var args = new ExecuteGraphCommand.Arguments() { GraphPath = jsonPath };
            var cmd = new ExecuteGraphCommand(Env, args);
            cmd.Run();

            // Make entry point graph to conduct ONNX conversion.
            inputGraph = string.Format(@"
            {{
                'Inputs': {{
                    'model': '{0}'
                }},
                'Nodes': [
                    {{
                        'Inputs': {{
                            'Domain': 'com.microsoft.models',
                            'Json': '{1}',
                            'PredictiveModel': '$model',
                            'Onnx': '{2}',
                            'OnnxVersion': 'Experimental'
                        }},
                        'Name': 'Models.OnnxConverter',
                        'Outputs': {{}}
                    }}
                ],
                'Outputs': {{}}
            }}
            ", modelPath.Replace("\\", "\\\\"), onnxJsonPath.Replace("\\", "\\\\"), onnxPath.Replace("\\", "\\\\"));

            // Write entry point graph for ONNX conversion into file so that it can be invoke by graph runner below.
            jsonPath = DeleteOutputPath("graph.json");
            File.WriteAllLines(jsonPath, new[] { inputGraph });

            // Onnx converter's assembly is not loaded by default, so we need to register it before calling it.
            Env.ComponentCatalog.RegisterAssembly(typeof(OnnxExportExtensions).Assembly);

            // Execute the saved entry point graph to convert the saved model to ONNX format.
            args = new ExecuteGraphCommand.Arguments() { GraphPath = jsonPath };
            cmd = new ExecuteGraphCommand(Env, args);
            cmd.Run();

            // Load the resulted ONNX model from the file so that we can check if the conversion looks good.
            var model = new OnnxCSharpToProtoWrapper.ModelProto();
            using (var modelStream = File.OpenRead(onnxPath))
                model = OnnxCSharpToProtoWrapper.ModelProto.Parser.ParseFrom(modelStream);

            // Make sure a PredictorModel is loaded by seeing if a predictive model exists. In this the
            // predictive model is "LinearRegressor" (converted from StochasticDualCoordinateAscentRegressor
            // in the original training entry-point graph.
            Assert.Equal("Scaler", model.Graph.Node[0].OpType);
            Assert.Equal("LinearRegressor", model.Graph.Node[1].OpType);

            File.Delete(modelPath);
            File.Delete(onnxPath);
            File.Delete(onnxJsonPath);

            Done();
        }

        [Fact]
        public void ConcatenateOnnxConversionTest()
        {
            var mlContext = new MLContext(seed: 1);
            string dataPath = GetDataPath(TestDatasets.breastCancer.trainFilename);

            var data = ML.Data.LoadFromTextFile(dataPath, new[] {
                new TextLoader.Column("VectorDouble2", DataKind.Double, 1),
                new TextLoader.Column("VectorDouble1", DataKind.Double, 4, 8),
                new TextLoader.Column("Label", DataKind.Boolean, 0)
            });
            var pipeline = mlContext.Transforms.Concatenate("Features", "VectorDouble1", "VectorDouble2");
            var onnxFileName = "Concatenate.onnx";

            TestPipeline(pipeline, data, onnxFileName, new ColumnComparison[] { new ColumnComparison("Features") });

            Done();
        }

        [Fact]
        public void RemoveVariablesInPipelineTest()
        {
            var mlContext = new MLContext(seed: 1);

            string dataPath = GetDataPath(TestDatasets.breastCancer.trainFilename);
            var data = mlContext.Data.LoadFromTextFile<BreastCancerCatFeatureExample>(dataPath,
                separatorChar: '\t',
                hasHeader: false);

            var pipeline = mlContext.Transforms.Categorical.OneHotEncoding("F2", "F2", Transforms.OneHotEncodingEstimator.OutputKind.Bag)
            .Append(mlContext.Transforms.ReplaceMissingValues(new MissingValueReplacingEstimator.ColumnOptions("F2")))
            .Append(mlContext.Transforms.Concatenate("Features", "F1", "F2"))
            .Append(mlContext.Transforms.NormalizeMinMax("Features"))
            .Append(mlContext.BinaryClassification.Trainers.FastTree(labelColumnName: "Label", featureColumnName: "Features", numberOfLeaves: 2, numberOfTrees: 1, minimumExampleCountPerLeaf: 2));

            var model = pipeline.Fit(data);
            var transformedData = model.Transform(data);

            var onnxConversionContext = new OnnxContextImpl(mlContext, "A Simple Pipeline", "ML.NET", "0", 0, "machinelearning.dotnet", OnnxVersion.Stable);

            LinkedList<ITransformCanSaveOnnx> transforms = null;
            using (var conversionChannel = (mlContext as IChannelProvider).Start("ONNX conversion"))
            {
                SaveOnnxCommand.GetPipe(onnxConversionContext, conversionChannel, transformedData, out IDataView root, out IDataView sink, out transforms);
                // Input columns' names to be excluded in the resulted ONNX model.
                var redundantInputColumnNames = new HashSet<string> { "Label" };
                // Output columns' names to be excluded in the resulted ONNX model.
                var redundantOutputColumnNames = new HashSet<string> { "Label", "F1", "F2", "Features" };
                var onnxModel = SaveOnnxCommand.ConvertTransformListToOnnxModel(onnxConversionContext, conversionChannel, root, sink, transforms,
                    redundantInputColumnNames, redundantOutputColumnNames);

                // Check ONNX model's text format. We save the produced ONNX model as a text file and compare it against
                // the associated file in ML.NET repo. Such a comparison can be retired if ONNXRuntime ported to ML.NET
                // can support Linux and Mac.
                var subDir = Path.Combine("..", "..", "BaselineOutput", "Common", "Onnx", "BinaryClassification", "BreastCancer");
                var onnxTextName = "ExcludeVariablesInOnnxConversion.txt";
                var onnxFileName = "ExcludeVariablesInOnnxConversion.onnx";
                var onnxTextPath = GetOutputPath(subDir, onnxTextName);
                var onnxModelPath = GetOutputPath(subDir, onnxFileName);
                SaveOnnxModel(onnxModel, onnxModelPath, onnxTextPath);
                if (IsOnnxRuntimeSupported())
                {
                    // Evaluate the saved ONNX model using the data used to train the ML.NET pipeline.
                    var onnxEstimator = mlContext.Transforms.ApplyOnnxModel(onnxModelPath);
                    var onnxTransformer = onnxEstimator.Fit(data);
                    var onnxResult = onnxTransformer.Transform(data);
                    CompareResults("Score", "Score", transformedData, onnxResult, isRightColumnOnnxScalar: true);
                    CompareResults("Probability", "Probability", transformedData, onnxResult, isRightColumnOnnxScalar: true);
                    CompareResults("PredictedLabel", "PredictedLabel", transformedData, onnxResult, isRightColumnOnnxScalar: true);
                }
                CheckEquality(subDir, onnxTextName, digitsOfPrecision: 3);
            }
            Done();
        }

        private class SmallSentimentExample
        {
            [LoadColumn(0, 3), VectorType(4)]
            public string[] Tokens;
        }

        [Fact]
        public void WordEmbeddingsTest()
        {
            var mlContext = new MLContext(seed: 1);
            var dataPath = GetDataPath(@"small-sentiment-test.tsv");
            var embedNetworkPath = GetDataPath(@"shortsentiment.emd");
            var data = mlContext.Data.LoadFromTextFile<SmallSentimentExample>(dataPath, separatorChar: '\t', hasHeader: false);

            var pipeline = mlContext.Transforms.Text.ApplyWordEmbedding("Embed", embedNetworkPath, "Tokens");
            var onnxFileName = "SmallWordEmbed.onnx";
            var onnxTextName = "SmallWordEmbed.txt";
            var subDir = Path.Combine("..", "..", "BaselineOutput", "Common", "Onnx", "Transforms", "Sentiment");

            TestPipeline(pipeline, data, onnxFileName, null, onnxTextName, subDir);

            CheckEquality(subDir, onnxTextName, parseOption: NumberParseOption.UseSingle);
            Done();
        }

        [Theory]
        [CombinatorialData]
        public void TokenizingByCharactersOnnxConversionTest(bool useMarkerCharacters)
        {
            var mlContext = new MLContext(seed: 1);
            var dataPath = GetDataPath("wikipedia-detox-250-line-test.tsv");
            var dataView = ML.Data.LoadFromTextFile(dataPath, new[] {
                new TextLoader.Column("label", DataKind.Boolean, 0),
                new TextLoader.Column("text", DataKind.String, 1)
            }, hasHeader: true);

            var pipeline = new TokenizingByCharactersEstimator(mlContext, useMarkerCharacters: useMarkerCharacters, columns: new[] { ("TokenizedText", "text") });
            var onnxFileName = $"TokenizingByCharacters.onnx";

            TestPipeline(pipeline, dataView, onnxFileName, new ColumnComparison[] { new ColumnComparison("TokenizedText") });

            Done();
        }

        [Theory]
        // These are the supported conversions
        // ML.NET does not allow any conversions between signed and unsigned numeric types
        // Onnx now allows casting a string to other types.
        [InlineData(DataKind.SByte, DataKind.SByte)]
        [InlineData(DataKind.SByte, DataKind.Int16)]
        [InlineData(DataKind.SByte, DataKind.Int32)]
        [InlineData(DataKind.SByte, DataKind.Int64)]
        [InlineData(DataKind.SByte, DataKind.Single)]
        [InlineData(DataKind.SByte, DataKind.Double)]
        [InlineData(DataKind.Byte, DataKind.Byte)]
        [InlineData(DataKind.Byte, DataKind.UInt16)]
        [InlineData(DataKind.Byte, DataKind.UInt32)]
        [InlineData(DataKind.Byte, DataKind.UInt64)]
        [InlineData(DataKind.Byte, DataKind.Single)]
        [InlineData(DataKind.Byte, DataKind.Double)]
        [InlineData(DataKind.Int16, DataKind.Int16)]
        [InlineData(DataKind.Int16, DataKind.Int32)]
        [InlineData(DataKind.Int16, DataKind.Int64)]
        [InlineData(DataKind.Int16, DataKind.Single)]
        [InlineData(DataKind.Int16, DataKind.Double)]
        [InlineData(DataKind.UInt16, DataKind.UInt16)]
        [InlineData(DataKind.UInt16, DataKind.UInt32)]
        [InlineData(DataKind.UInt16, DataKind.UInt64)]
        [InlineData(DataKind.UInt16, DataKind.Single)]
        [InlineData(DataKind.UInt16, DataKind.Double)]
        [InlineData(DataKind.Int32, DataKind.Int16)]
        [InlineData(DataKind.Int32, DataKind.Int32)]
        [InlineData(DataKind.Int32, DataKind.Int64)]
        [InlineData(DataKind.Int32, DataKind.Single)]
        [InlineData(DataKind.Int32, DataKind.Double)]
        [InlineData(DataKind.Int64, DataKind.Int16)]
        [InlineData(DataKind.Int64, DataKind.Int32)]
        [InlineData(DataKind.Int64, DataKind.Int64)]
        [InlineData(DataKind.Int64, DataKind.Single)]
        [InlineData(DataKind.Int64, DataKind.Double)]
        [InlineData(DataKind.UInt64, DataKind.UInt16)]
        [InlineData(DataKind.UInt64, DataKind.UInt32)]
        [InlineData(DataKind.UInt64, DataKind.UInt64)]
        [InlineData(DataKind.UInt64, DataKind.Single)]
        [InlineData(DataKind.UInt64, DataKind.Double)]
        [InlineData(DataKind.Single, DataKind.Single)]
        [InlineData(DataKind.Single, DataKind.Double)]
        [InlineData(DataKind.Double, DataKind.Single)]
        [InlineData(DataKind.Double, DataKind.Double)]
        [InlineData(DataKind.String, DataKind.Double)]
        [InlineData(DataKind.String, DataKind.Single)]
        [InlineData(DataKind.String, DataKind.UInt64)]
        [InlineData(DataKind.String, DataKind.UInt32)]
        [InlineData(DataKind.String, DataKind.UInt16)]
        [InlineData(DataKind.String, DataKind.Byte)]
        [InlineData(DataKind.String, DataKind.Int64)]
        [InlineData(DataKind.String, DataKind.Int32)]
        [InlineData(DataKind.String, DataKind.Int16)]
        [InlineData(DataKind.String, DataKind.SByte)]
        public void OnnxTypeConversionTest(DataKind fromKind, DataKind toKind)
        {
            var mlContext = new MLContext(seed: 1);
            string filePath = GetDataPath("type-conversion.txt");

            TextLoader.Column[] columns = new[]
            {
                new TextLoader.Column("Value", fromKind, 0, 0)
            };
            var dataView = mlContext.Data.LoadFromTextFile(filePath, columns);

            var pipeline = mlContext.Transforms.Conversion.ConvertType("ValueConverted", "Value", outputKind: toKind);
            var onnxFileName = "typeconversion.onnx";

            TestPipeline(pipeline, dataView, onnxFileName, new ColumnComparison[] { new ColumnComparison("ValueConverted") });

            Done();
        }

        [Theory]
        [InlineData(9)]
        [InlineData(10)]
        [InlineData(11)]
        [InlineData(12)]
        public void PcaOnnxConversionTest(int customOpSetVersion)
        {
            var dataSource = GetDataPath(TestDatasets.generatedRegressionDataset.trainFilename);

            var mlContext = new MLContext(seed: 1);
            var dataView = mlContext.Data.LoadFromTextFile(dataSource, new[] {
                new TextLoader.Column("label", DataKind.Single, 11),
                new TextLoader.Column("features", DataKind.Single, 0, 10)
            }, hasHeader: true, separatorChar: ';');

            bool[] zeroMeans = { true, false };
            foreach (var zeroMean in zeroMeans)
            {
                var pipeline = ML.Transforms.ProjectToPrincipalComponents("pca", "features", rank: 5, seed: 1, ensureZeroMean: zeroMean);
                var model = pipeline.Fit(dataView);
                var transformedData = model.Transform(dataView);
                var onnxModel = mlContext.Model.ConvertToOnnxProtobuf(model, dataView, customOpSetVersion);

                var onnxFileName = "pca.onnx";
                var onnxModelPath = GetOutputPath(onnxFileName);

                SaveOnnxModel(onnxModel, onnxModelPath, null);

                if (IsOnnxRuntimeSupported())
                {
                    // Evaluate the saved ONNX model using the data used to train the ML.NET pipeline.
                    var onnxEstimator = mlContext.Transforms.ApplyOnnxModel(onnxModelPath);
                    var onnxTransformer = onnxEstimator.Fit(dataView);
                    var onnxResult = onnxTransformer.Transform(dataView);
                    CompareResults("pca", "pca", transformedData, onnxResult);
                }
            }
            Done();
        }

        [Fact]
        public void OneHotHashEncodingOnnxConversionTest()
        {
            var mlContext = new MLContext();
            string dataPath = GetDataPath(TestDatasets.breastCancer.trainFilename);

            var dataView = ML.Data.LoadFromTextFile<BreastCancerCatFeatureExample>(dataPath);
            var pipeline = ML.Transforms.Categorical.OneHotHashEncoding(new[]{
                    new OneHotHashEncodingEstimator.ColumnOptions("Output", "F3", useOrderedHashing:false),
                });
            var onnxFileName = "OneHotHashEncoding.onnx";

            TestPipeline(pipeline, dataView, onnxFileName, new ColumnComparison[] { new ColumnComparison("Output") });

            Done();
        }

        private class HashData
        {
            public uint Value { get; set; }
        }

        [Theory]
        [CombinatorialData]
        public void MurmurHashKeyTest(
            [CombinatorialValues(DataKind.Byte, DataKind.UInt16, DataKind.UInt32, DataKind.UInt64)]DataKind keyType)
        {
            var dataFile = DeleteOutputPath("KeysToOnnx.txt");
            File.WriteAllLines(dataFile,
                new[]
                {
                    "2",
                    "5",
                    "19"
                });

            var data = ML.Data.LoadFromTextFile(dataFile, new[]
            {
                new TextLoader.Column("Value", keyType, new[]
                {
                    new TextLoader.Range(0)
                }, new KeyCount(10))
            });

            var pipeline = ML.Transforms.Conversion.Hash("ValueHashed", "Value");
            var onnxFileName = "MurmurHashV2.onnx";
            var onnxTextName = "MurmurHashV2.txt";

            TestPipeline(pipeline, data, onnxFileName, new ColumnComparison[] { new ColumnComparison("ValueHashed") }, onnxTextName);

            Done();
        }

        [Theory]
        [CombinatorialData]
        public void MurmurHashScalarTest(
            [CombinatorialValues(DataKind.SByte, DataKind.Int16, DataKind.Int32, DataKind.Int64, DataKind.Byte,
            DataKind.UInt16, DataKind.UInt32, DataKind.UInt64, DataKind.Single, DataKind.Double, DataKind.String, DataKind.Boolean)] DataKind type,
            [CombinatorialValues(1, 5, 31)] int numberOfBits, bool useOrderedHashing)
        {

            var mlContext = new MLContext();
            string dataPath = GetDataPath("type-samples.txt");

            var column = (type == DataKind.SByte) ? 0 :
                (type == DataKind.Byte) ? 2 :
                (type == DataKind.Int16) ? 4 :
                (type == DataKind.UInt16) ? 6 :
                (type == DataKind.Int32) ? 8 :
                (type == DataKind.UInt32) ? 10 :
                (type == DataKind.Int64) ? 12 :
                (type == DataKind.UInt64) ? 14 :
                (type == DataKind.Single) ? 16 :
                (type == DataKind.Double) ? 18 :
                (type == DataKind.String) ? 20 : 22;

            var dataView = mlContext.Data.LoadFromTextFile(dataPath, new[] {
                new TextLoader.Column("Value", type, column),
            }, separatorChar: '\t', hasHeader: true);

            var pipeline = new HashingEstimator(Env, "Value", useOrderedHashing: useOrderedHashing, numberOfBits: numberOfBits);
            var onnxFileName = "MurmurHashV2.onnx";
            var onnxTextName = "MurmurHashV2.txt";

            TestPipeline(pipeline, dataView, onnxFileName, new ColumnComparison[] { new ColumnComparison("Value") }, onnxTextName);

            Done();
        }

        [Theory]
        [CombinatorialData]
        // Due to lack of Onnxruntime support, OrderedHashing is not supported.
        // An InvalidOperationException stating that the onnx pipeline can't be fully converted is thrown
        // when users try to convert the items mentioned above.
        public void MurmurHashVectorTest(
            [CombinatorialValues(DataKind.SByte, DataKind.Int16, DataKind.Int32, DataKind.Int64, DataKind.Byte,
            DataKind.UInt16, DataKind.UInt32, DataKind.UInt64, DataKind.Single, DataKind.Double, DataKind.String, DataKind.Boolean)] DataKind type,
            [CombinatorialValues(1, 5, 31)] int numberOfBits)
        {

            var mlContext = new MLContext();
            string dataPath = GetDataPath("type-samples.txt");

            var columnStart = (type == DataKind.SByte) ? 0 :
                (type == DataKind.Byte) ? 2 :
                (type == DataKind.Int16) ? 4 :
                (type == DataKind.UInt16) ? 6 :
                (type == DataKind.Int32) ? 8 :
                (type == DataKind.UInt32) ? 10 :
                (type == DataKind.Int64) ? 12 :
                (type == DataKind.UInt64) ? 14 :
                (type == DataKind.Single) ? 16 :
                (type == DataKind.Double) ? 18 :
                (type == DataKind.String) ? 20 : 22;

            var columnEnd = (type == DataKind.SByte) ? 1 :
                (type == DataKind.Byte) ? 3 :
                (type == DataKind.Int16) ? 5 :
                (type == DataKind.UInt16) ? 7 :
                (type == DataKind.Int32) ? 9 :
                (type == DataKind.UInt32) ? 11 :
                (type == DataKind.Int64) ? 13 :
                (type == DataKind.UInt64) ? 15 :
                (type == DataKind.Single) ? 17 :
                (type == DataKind.Double) ? 19 :
                (type == DataKind.String) ? 21 : 23;

            var dataView = mlContext.Data.LoadFromTextFile(dataPath, new[] {
                new TextLoader.Column("Value", type, columnStart, columnEnd),
            }, separatorChar: '\t', hasHeader: true);

            var pipeline = new HashingEstimator(Env, "Value", useOrderedHashing: false, numberOfBits: numberOfBits);
            var onnxFileName = "MurmurHashV2.onnx";
            var onnxTextName = "MurmurHashV2.txt";

            TestPipeline(pipeline, dataView, onnxFileName, new ColumnComparison[] { new ColumnComparison("Value") }, onnxTextName);

            Done();
        }

        private class TransformedDataPoint : DataPoint, IEquatable<TransformedDataPoint>
        {
            [VectorType(3)]
            public int[] MissingIndicator { get; set; }

            public bool Equals(TransformedDataPoint other)
            {
                return Enumerable.SequenceEqual(MissingIndicator, other.MissingIndicator);
            }
        }

        [Fact]
        public void IndicateMissingValuesOnnxConversionTest()
        {
            var mlContext = new MLContext(seed: 1);

            var samples = new List<DataPoint>()
            {
                new DataPoint() { Features = new float[3] {1, 1, 0}, },
                new DataPoint() { Features = new float[3] {0, float.NaN, 1}, },
                new DataPoint() { Features = new float[3] {-1, float.NaN, float.PositiveInfinity}, },
            };
            var dataView = mlContext.Data.LoadFromEnumerable(samples);

            // IsNaN outputs a binary tensor. Support for this has been added in the latest version
            // of Onnxruntime, but that hasn't been released yet.
            // So we need to convert its type to Int32 until then. 
            // ConvertType part of the pipeline can be removed once we pick up a new release of the Onnx runtime

            var pipeline = mlContext.Transforms.IndicateMissingValues(new[] { new InputOutputColumnPair("MissingIndicator", "Features"), })
                            .Append(mlContext.Transforms.Conversion.ConvertType("MissingIndicator", outputKind: DataKind.Int32));

            var onnxFileName = "IndicateMissingValues.onnx";
            var onnxTextName = "IndicateMissingValues.txt";
            var subDir = Path.Combine("..", "..", "BaselineOutput", "Common", "Onnx", "Transforms");

            TestPipeline(pipeline, dataView, onnxFileName, new ColumnComparison[] { new ColumnComparison("MissingIndicator") }, onnxTextName, subDir);

            CheckEquality(subDir, onnxTextName, parseOption: NumberParseOption.UseSingle);
            Done();
        }

        [Theory]
        [CombinatorialData]
        public void ValueToKeyMappingOnnxConversionTest(
            [CombinatorialValues(DataKind.Single, DataKind.Int64, DataKind.Int32, DataKind.Int16, DataKind.UInt64,
            DataKind.UInt32, DataKind.UInt16, DataKind.Double, DataKind.String, DataKind.Boolean)] DataKind valueType,
            [CombinatorialValues(1, 2)] int maximumNumberOfKeys, ValueToKeyMappingEstimator.KeyOrdinality keyOrdinality,
            bool addKeyValueAnnotationsAsText)
        {
            var mlContext = new MLContext(seed: 1);
            string filePath = (valueType == DataKind.Boolean) ? GetDataPath("type-conversion-boolean.txt")
                : GetDataPath("type-conversion.txt");

            TextLoader.Column[] columnsVector = new[]
            {
                new TextLoader.Column("Value", valueType, 0, 3)
            };
            TextLoader.Column[] columnsScalar = new[]
            {
                new TextLoader.Column("Value", valueType, 0)
            };
            IDataView[] dataViews =
            {
                mlContext.Data.LoadFromTextFile(filePath, columnsScalar, separatorChar: '\t'), //scalar
                mlContext.Data.LoadFromTextFile(filePath, columnsVector , separatorChar: '\t') //vector
            };

            for (int j = 0; j < dataViews.Length; j++)
            {
                var pipeline = mlContext.Transforms.Conversion.MapValueToKey("Key", "Value",
                    maximumNumberOfKeys: maximumNumberOfKeys, keyOrdinality: keyOrdinality,
                    addKeyValueAnnotationsAsText: addKeyValueAnnotationsAsText);

                var onnxFileName = "ValueToKey.onnx";

                TestPipeline(pipeline, dataViews[j], onnxFileName, new ColumnComparison[] { new ColumnComparison("Key") });
            }
            Done();
        }

        [Theory]
        [InlineData(DataKind.Single)]
        [InlineData(DataKind.Int64)]
        [InlineData(DataKind.Int32)]
        [InlineData(DataKind.Int16)]
        [InlineData(DataKind.UInt64)]
        [InlineData(DataKind.UInt32)]
        [InlineData(DataKind.UInt16)]
        [InlineData(DataKind.Double)]
        [InlineData(DataKind.String)]
        [InlineData(DataKind.Boolean)]
        public void KeyToValueMappingOnnxConversionTest(DataKind valueType)
        {
            var mlContext = new MLContext(seed: 1);
            string filePath = (valueType == DataKind.Boolean) ? GetDataPath("type-conversion-boolean.txt") : GetDataPath("type-conversion.txt");

            TextLoader.Column[] columnsVector = new[]
            {
                new TextLoader.Column("Value", valueType, 0, 3)
            };
            TextLoader.Column[] columnsScalar = new[]
            {
                new TextLoader.Column("Value", valueType, 0)
            };
            IDataView[] dataViews =
            {
                mlContext.Data.LoadFromTextFile(filePath, columnsScalar, separatorChar: '\t'), //scalar
                mlContext.Data.LoadFromTextFile(filePath, columnsVector , separatorChar: '\t') //vector
            };

            IEstimator<ITransformer>[] pipelines =
            {
                mlContext.Transforms.Conversion.MapValueToKey("Key", "Value").
                Append(mlContext.Transforms.Conversion.MapKeyToValue("Value", "Key")),

                mlContext.Transforms.Conversion.MapValueToKey("Value").
                Append(mlContext.Transforms.Conversion.MapKeyToValue("Value"))
            };

            for (int i = 0; i < pipelines.Length; i++)
            {
                for (int j = 0; j < dataViews.Length; j++)
                {
                    var onnxFileName = "KeyToValue.onnx";

                    TestPipeline(pipelines[i], dataViews[j], onnxFileName, new ColumnComparison[] { new ColumnComparison("Value") });
                }
            }
            Done();
        }

        private class TextData
        {
            public string Text { get; set; }
        }

        [Fact]
        public void WordTokenizerOnnxConversionTest()
        {
            var mlContext = new MLContext(seed: 1);

            var samples = new List<TextData>()
            {
                new TextData(){ Text = "cat sat on mat" },
                new TextData(){ Text = "mat not fit cat" },
                new TextData(){ Text = "cat think mat bad" },
            };

            var dataView = mlContext.Data.LoadFromEnumerable(samples);

            var pipeline = mlContext.Transforms.Text.TokenizeIntoWords("Tokens", "Text", new[] { ' ' });

            var onnxFileName = "Tokenizer.onnx";

            TestPipeline(pipeline, dataView, onnxFileName, new ColumnComparison[] { new ColumnComparison("Tokens") });

            Done();
        }

        [Theory]
        [CombinatorialData]
        public void NgramOnnxConversionTest(
            [CombinatorialValues(1, 2, 3)] int ngramLength,
            bool useAllLength,
            NgramExtractingEstimator.WeightingCriteria weighting)
        {
            var mlContext = new MLContext(seed: 1);

            var samples = new List<TextData>()
            {
                new TextData(){ Text = "cat sat on mat" },
                new TextData(){ Text = "mat not fit cat" },
                new TextData(){ Text = "cat think mat bad" },
            };

            // Convert training data to IDataView.
            var dataView = mlContext.Data.LoadFromEnumerable(samples);

            IEstimator<ITransformer>[] pipelines =
            {
                mlContext.Transforms.Text.TokenizeIntoWords("Tokens", "Text", new[] { ' ' })
                                .Append(mlContext.Transforms.Conversion.MapValueToKey("Tokens"))
                                .Append(mlContext.Transforms.Text.ProduceNgrams("NGrams", "Tokens",
                                            ngramLength: ngramLength,
                                            useAllLengths: useAllLength,
                                            weighting: weighting)),

                mlContext.Transforms.Text.TokenizeIntoCharactersAsKeys("Tokens", "Text")
                .Append(mlContext.Transforms.Text.ProduceNgrams("NGrams", "Tokens",
                            ngramLength: ngramLength,
                            useAllLengths: useAllLength,
                            weighting: weighting)),

                mlContext.Transforms.Text.ProduceWordBags("Tokens", "Text",
                                        ngramLength: ngramLength,
                                        useAllLengths: useAllLength,
                                        weighting: weighting)
            };

            for (int i = 0; i < pipelines.Length; i++)
            {
                var pipe = pipelines[i];
                var model = pipe.Fit(dataView);
                var transformedData = model.Transform(dataView);

                var onnxModel = mlContext.Model.ConvertToOnnxProtobuf(model, dataView);
                var onnxFilename = $"Ngram-{i}-{ngramLength}-{useAllLength}-{weighting}.onnx";
                var txtFilename = $"Ngram-{i}-{ngramLength}-{useAllLength}-{weighting}.txt";
                var onnxFilePath = GetOutputPath(onnxFilename);
                var txtFilePath = GetOutputPath(txtFilename);
                SaveOnnxModel(onnxModel, onnxFilePath, txtFilePath);

                if (IsOnnxRuntimeSupported())
                {
                    var onnxEstimator = mlContext.Transforms.ApplyOnnxModel(onnxFilePath);
                    var onnxTransformer = onnxEstimator.Fit(dataView);
                    var onnxResult = onnxTransformer.Transform(dataView);
                    var columnName = i == pipelines.Length - 1 ? "Tokens" : "NGrams";
                    CompareResults(columnName, columnName, transformedData, onnxResult, 3);

                    VBuffer<ReadOnlyMemory<char>> mlNetSlots = default;
                    VBuffer<ReadOnlyMemory<char>> onnxSlots = default;
                    transformedData.Schema[columnName].GetSlotNames(ref mlNetSlots);
                    onnxResult.Schema[columnName].GetSlotNames(ref onnxSlots);
                    Assert.Equal(mlNetSlots.Length, onnxSlots.Length);
                    var mlNetSlotNames = mlNetSlots.DenseValues().ToList();
                    var onnxSlotNames = onnxSlots.DenseValues().ToList();
                    for (int j = 0; j < mlNetSlots.Length; j++)
                        Assert.Equal(mlNetSlotNames[j].ToString(), onnxSlotNames[j].ToString());
                }
            }
            Done();
        }

        [Theory]
        [InlineData(DataKind.Boolean)]
        [InlineData(DataKind.SByte)]
        [InlineData(DataKind.Byte)]
        [InlineData(DataKind.Int16)]
        [InlineData(DataKind.UInt16)]
        [InlineData(DataKind.Int32)]
        [InlineData(DataKind.UInt32)]
        [InlineData(DataKind.Int64)]
        [InlineData(DataKind.UInt64)]
        [InlineData(DataKind.Single)]
        [InlineData(DataKind.Double)]
        [InlineData(DataKind.String)]
        public void OptionalColumnOnnxTest(DataKind dataKind)
        {
            var mlContext = new MLContext(seed: 1);

            string dataPath = GetDataPath(TestDatasets.breastCancer.trainFilename);

            var dataView = ML.Data.LoadFromTextFile(dataPath, new[] {
                new TextLoader.Column("Label", dataKind, 0),
                new TextLoader.Column("Thickness", DataKind.Single, 1),
            });

            IHostEnvironment env = mlContext as IHostEnvironment;
            var args = new OptionalColumnTransform.Arguments { Columns = new[] { "Label" }, Data = dataView };
            var transform = OptionalColumnTransform.MakeOptional(env, args);

            var ctx = new OnnxContextImpl(mlContext, "model", "ML.NET", "0", 0, "machinelearning.dotnet", OnnxVersion.Stable);
            var outputData = transform.OutputData;
            LinkedList<ITransformCanSaveOnnx> transforms = null;
            ModelProto onnxModel;
            using (var ch = env.Start("ONNX conversion"))
            {
                SaveOnnxCommand.GetPipe(ctx, ch, outputData, out IDataView root, out IDataView sink, out transforms);
                onnxModel = SaveOnnxCommand.ConvertTransformListToOnnxModel(ctx, ch, root, sink, transforms, null, null);
            }

            var onnxFileName = $"optionalcol-{dataKind}.onnx";
            var onnxModelPath = GetOutputPath(onnxFileName);
            var onnxTextFileName = "optionalcol.txt";
            var onnxTextPath = GetOutputPath(onnxTextFileName);

            SaveOnnxModel(onnxModel, onnxModelPath, onnxTextPath);
            if (IsOnnxRuntimeSupported())
            {
                string[] inputNames = onnxModel.Graph.Input.Select(valueInfoProto => valueInfoProto.Name).ToArray();
                string[] outputNames = onnxModel.Graph.Output.Select(valueInfoProto => valueInfoProto.Name).ToArray();
                var onnxEstimator = mlContext.Transforms.ApplyOnnxModel(outputNames, inputNames, onnxModelPath);
                var onnxTransformer = onnxEstimator.Fit(dataView);
                var onnxResult = onnxTransformer.Transform(dataView);
                CompareResults("Label", "Label", outputData, onnxResult, isRightColumnOnnxScalar: true);
            }
            Done();
        }

        [Fact]
        public void MulticlassTrainersOnnxConversionTest()
        {
            var mlContext = new MLContext(seed: 1);

            string dataPath = GetDataPath(TestDatasets.breastCancer.trainFilename);
            var dataView = mlContext.Data.LoadFromTextFile<BreastCancerMulticlassExample>(dataPath, separatorChar: '\t', hasHeader: false);

            List<IEstimator<ITransformer>> estimators = new List<IEstimator<ITransformer>>()
            {
                mlContext.MulticlassClassification.Trainers.LbfgsMaximumEntropy(),
                mlContext.MulticlassClassification.Trainers.NaiveBayes(),
                mlContext.MulticlassClassification.Trainers.OneVersusAll(
                    mlContext.BinaryClassification.Trainers.AveragedPerceptron()),
                mlContext.MulticlassClassification.Trainers.OneVersusAll(
                    mlContext.BinaryClassification.Trainers.AveragedPerceptron(), useProbabilities:false),
                mlContext.MulticlassClassification.Trainers.OneVersusAll(
                    mlContext.BinaryClassification.Trainers.LbfgsLogisticRegression()),
                mlContext.MulticlassClassification.Trainers.OneVersusAll(
                    mlContext.BinaryClassification.Trainers.LbfgsLogisticRegression(), useProbabilities:false),
                mlContext.MulticlassClassification.Trainers.OneVersusAll(
                    mlContext.BinaryClassification.Trainers.LinearSvm()),
                mlContext.MulticlassClassification.Trainers.OneVersusAll(
                    mlContext.BinaryClassification.Trainers.LinearSvm(), useProbabilities:false),
                mlContext.MulticlassClassification.Trainers.OneVersusAll(
                    mlContext.BinaryClassification.Trainers.FastForest()),
                mlContext.MulticlassClassification.Trainers.OneVersusAll(
                    mlContext.BinaryClassification.Trainers.FastForest(), useProbabilities:false),
                mlContext.MulticlassClassification.Trainers.SdcaMaximumEntropy(),
                mlContext.MulticlassClassification.Trainers.SdcaNonCalibrated()
            };

            if (Environment.Is64BitProcess)
            {
                estimators.Add(mlContext.MulticlassClassification.Trainers.LightGbm());
                estimators.Add(mlContext.MulticlassClassification.Trainers.LightGbm(
                    new LightGbmMulticlassTrainer.Options { UseSoftmax = true }));
            }

            var initialPipeline = mlContext.Transforms.ReplaceMissingValues("Features")
                .Append(mlContext.Transforms.NormalizeMinMax("Features"))
                .Append(mlContext.Transforms.Conversion.MapValueToKey("Label"));

            foreach (var estimator in estimators)
            {
                var pipeline = initialPipeline.Append(estimator);

                var onnxFileName = $"{estimator}.onnx";

                TestPipeline(pipeline, dataView, onnxFileName, new ColumnComparison[] { new ColumnComparison("PredictedLabel"), new ColumnComparison("Score", 4) });
            }
            Done();
        }

        [Fact]
        public void CopyColumnsOnnxTest()
        {
            var mlContext = new MLContext(seed: 1);

            var trainDataPath = GetDataPath(TestDatasets.generatedRegressionDataset.trainFilename);
            var dataView = mlContext.Data.LoadFromTextFile<AdultData>(trainDataPath,
                separatorChar: ';',
                hasHeader: true);

            var pipeline = mlContext.Transforms.CopyColumns("Target1", "Target");
            var onnxFileName = "copycolumns.onnx";

            TestPipeline(pipeline, dataView, onnxFileName, new ColumnComparison[] { new ColumnComparison("Target") });

            Done();
        }

        [Fact]
        public void UseKeyDataViewTypeAsUInt32InOnnxInput()
        {
            // In this test an onnx model which expect a uin32 input column is applied to a KeyDataViewType input column
            // This, is done as needed by NimbusML. For more context see: https://github.com/microsoft/NimbusML/issues/426

            // Step 1: Load the Iris Dataset and apply a Value To Key Mapping to it.
            // Save the resulting dataview in .idv format eliminating all hidden columns
            var mlContext = new MLContext();
            var loader = mlContext.Data.CreateTextLoader(
                columns: new[]
                    {
                        new TextLoader.Column("Label", DataKind.String, 0),
                        new TextLoader.Column("SepalLength", DataKind.Single, 1),
                        new TextLoader.Column("SepalWidth", DataKind.Single, 2),
                        new TextLoader.Column("PetalLength", DataKind.Single, 3),
                        new TextLoader.Column("PetalWidth", DataKind.Single, 4)
                    },
                hasHeader: false
            );

            string dataPath = GetDataPath("iris.txt");
            var originalData = loader.Load(dataPath);
            var pipeline1 = mlContext.Transforms.Conversion.MapValueToKey("Label");
            var mappedData = pipeline1.Fit(originalData).Transform(originalData);

            string mappedDataPath = GetOutputPath("kdvt-as-uint32-mapped-data.idv");
            using (FileStream stream = new FileStream(mappedDataPath, FileMode.Create))
                mlContext.Data.SaveAsBinary(mappedData, stream, keepHidden: false);

            // Step 2: Load back the saved .idv
            // This IDataView will have a Label column of type KeyDataViewType
            // It's necessary to do this, because if I were to use mappedData directly inside the next
            // steps, then when saving the ONNX model, it would actually also save the ValueToKeyTransformer part
            // and that wouldn't reproduce the scenario.
            IDataView reloadedData = mlContext.Data.LoadFromBinary(mappedDataPath);

            // Step 3: Create ONNX model which simply applies Identity to Label column
            var pipeline2 = mlContext.Transforms.CopyColumns("Label", "Label");
            var model = pipeline2.Fit(reloadedData);

            var onnxModelPath = GetOutputPath("onnxmodel1-kdvt-as-uint32.onnx");
            using (FileStream stream = new FileStream(onnxModelPath, FileMode.Create))
                mlContext.Model.ConvertToOnnx(model, reloadedData, stream);

            // Step 4: Get input and output names of model
            var onnxProtoBufModel = mlContext.Model.ConvertToOnnxProtobuf(model, reloadedData);
            string[] inputNames = onnxProtoBufModel.Graph.Input.Select(valueInfoProto => valueInfoProto.Name).ToArray();
            string[] outputNames = onnxProtoBufModel.Graph.Output.Select(valueInfoProto => valueInfoProto.Name).ToArray();

            if (IsOnnxRuntimeSupported())
            {
                // Step 5: Apply Onnx Model
                var onnxEstimator = mlContext.Transforms.ApplyOnnxModel(outputNames, inputNames, onnxModelPath);
                var onnxResult = onnxEstimator.Fit(reloadedData).Transform(reloadedData);

                // Step 6: Compare results to an onnx model created using the mappedData IDataView
                // Notice that this ONNX model would actually include the steps to do the ValueToKeyTransformer mapping,
                // because mappedData actually includes the information to do the mapping, and so ONNX would that automatically.
                // And because of this, it can only be applied to originalData dataview, despite mappedData was used to create the model.
                // If it's tried to apply this model to mappedData or reloadedData, it will throw an exception, since the ONNX model
                // will expect a Label input of type string (which only originalData provides).
                string onnxModelPath2 = GetOutputPath("onnxmodel2-kdvt-as-uint32.onnx");
                using (FileStream stream = new FileStream(onnxModelPath2, FileMode.Create))
                    mlContext.Model.ConvertToOnnx(model, mappedData, stream);
                var onnxEstimator2 = mlContext.Transforms.ApplyOnnxModel(outputNames, inputNames, onnxModelPath2);
                var onnxResult2 = onnxEstimator2.Fit(originalData).Transform(originalData);

                var stdSuffix = ".output";
                foreach (var name in outputNames)
                {
                    Assert.EndsWith(stdSuffix, name);
                    var colName = name.Replace(stdSuffix, "");
                    CompareResults(colName, colName, onnxResult, onnxResult2);
                }
            }

            Done();
        }

        [Theory]
        [InlineData(DataKind.String)]
        [InlineData(DataKind.Single)]
        [InlineData(DataKind.Double)]
        public void FeatureSelectionOnnxTest(DataKind dataKind)
        {
            var mlContext = new MLContext(seed: 1);

            string dataPath = GetDataPath(TestDatasets.breastCancer.trainFilename);

            var dataView = mlContext.Data.LoadFromTextFile(dataPath, new[] {
                new TextLoader.Column("Scalar", dataKind, 6),
                new TextLoader.Column("Vector", dataKind, 1, 6),
                new TextLoader.Column("Label", DataKind.Boolean, 0)
            });

            IEstimator<ITransformer>[] pipelines =
            {
                // one or more features selected
                mlContext.Transforms.FeatureSelection.SelectFeaturesBasedOnCount("VectorOutput", "Vector", count: 690).
                    Append(mlContext.Transforms.FeatureSelection.SelectFeaturesBasedOnCount("ScalarOutput", "Scalar", count: 100)),

                // no feature selected => column suppressed
                mlContext.Transforms.FeatureSelection.SelectFeaturesBasedOnCount("VectorOutput", "Vector", count: 800).
                    Append(mlContext.Transforms.FeatureSelection.SelectFeaturesBasedOnCount("ScalarOutput", "Scalar", count: 800)),

                mlContext.Transforms.FeatureSelection.SelectFeaturesBasedOnMutualInformation("VectorOutput", "Vector").
                    Append(mlContext.Transforms.FeatureSelection.SelectFeaturesBasedOnMutualInformation("ScalarOutput", "Scalar"))
            };
            for (int i = 0; i < pipelines.Length; i++)
            {
                //There's currently no support for suppressed string columns, since onnx string variable initiation is not supported
                if (dataKind == DataKind.String && i > 0)
                    break;

                var onnxFileName = "countfeatures.onnx";

                TestPipeline(pipelines[i], dataView, onnxFileName, new ColumnComparison[] { new ColumnComparison("VectorOutput"), new ColumnComparison("ScalarOutput") });
            }
            Done();
        }

        [Fact]
        public void SelectColumnsOnnxTest()
        {
            var mlContext = new MLContext(seed: 1);

            string dataPath = GetDataPath(TestDatasets.breastCancer.trainFilename);

            var dataView = ML.Data.LoadFromTextFile(dataPath, new[] {
                new TextLoader.Column("Label", DataKind.Boolean, 0),
                new TextLoader.Column("Thickness", DataKind.Double, 1),
                new TextLoader.Column("Size", DataKind.Single, 2),
                new TextLoader.Column("Shape", DataKind.Int32, 3),
                new TextLoader.Column("Adhesion", DataKind.Int32, 4),
                new TextLoader.Column("EpithelialSize", DataKind.Int32, 5),
                new TextLoader.Column("BlandChromatin", DataKind.Int32, 7),
                new TextLoader.Column("NormalNucleoli", DataKind.Int32, 8),
                new TextLoader.Column("Mitoses", DataKind.Int32, 9),
            });

            var pipeline = mlContext.Transforms.ReplaceMissingValues("Size").Append(mlContext.Transforms.SelectColumns(new[] { "Size", "Shape", "Thickness", "Label" }));
            var onnxFileName = "selectcolumns.onnx";
            var onnxTxtName = "SelectColumns.txt";
            var subDir = Path.Combine("..", "..", "BaselineOutput", "Common", "Onnx", "Transforms");
            TestPipeline(pipeline, dataView, onnxFileName, new ColumnComparison[] { new ColumnComparison("Size"), new ColumnComparison("Shape"), new ColumnComparison("Thickness"), new ColumnComparison("Label") }, onnxTxtName, subDir);

            CheckEquality(subDir, onnxTxtName, digitsOfPrecision: 1);

            Done();
        }

        private class BreastCancerMulticlassExampleNonDefaultColNames
        {
            [LoadColumn(1)]
            public string Label;

            [LoadColumn(2, 9), VectorType(8)]
            public float[] MyFeatureVector;
        }

        private class BreastCancerBinaryClassificationNonDefaultColNames
        {
            [LoadColumn(0)]
            public bool Label;

            [LoadColumn(2, 9), VectorType(8)]
            public float[] MyFeatureVector;
        }

        [Fact]
        public void NonDefaultColNamesBinaryClassificationOnnxConversionTest()
        {
            var mlContext = new MLContext(seed: 1);
            string dataPath = GetDataPath(TestDatasets.breastCancer.trainFilename);
            // Now read the file (remember though, readers are lazy, so the actual reading will happen when the data is accessed).
            var dataView = mlContext.Data.LoadFromTextFile<BreastCancerBinaryClassificationNonDefaultColNames>(dataPath, separatorChar: '\t', hasHeader: false);
            List<IEstimator<ITransformer>> estimators = new List<IEstimator<ITransformer>>()
            {
                mlContext.BinaryClassification.Trainers.AveragedPerceptron("Label", "MyFeatureVector"),
                mlContext.BinaryClassification.Trainers.FastForest("Label", "MyFeatureVector"),
                mlContext.BinaryClassification.Trainers.FastTree("Label", "MyFeatureVector"),
                mlContext.BinaryClassification.Trainers.LbfgsLogisticRegression("Label", "MyFeatureVector"),
                mlContext.BinaryClassification.Trainers.LinearSvm("Label", "MyFeatureVector"),
                mlContext.BinaryClassification.Trainers.Prior(),
                mlContext.BinaryClassification.Trainers.SdcaLogisticRegression("Label", "MyFeatureVector"),
                mlContext.BinaryClassification.Trainers.SdcaNonCalibrated("Label", "MyFeatureVector"),
                mlContext.BinaryClassification.Trainers.SgdCalibrated("Label", "MyFeatureVector"),
                mlContext.BinaryClassification.Trainers.SgdNonCalibrated("Label", "MyFeatureVector"),
                mlContext.BinaryClassification.Trainers.SymbolicSgdLogisticRegression("Label", "MyFeatureVector"),
            };
            if (Environment.Is64BitProcess)
            {
                estimators.Add(mlContext.BinaryClassification.Trainers.LightGbm("Label", "MyFeatureVector"));
            }

            var initialPipeline = mlContext.Transforms.ReplaceMissingValues("MyFeatureVector").
                Append(mlContext.Transforms.NormalizeMinMax("MyFeatureVector"));
            foreach (var estimator in estimators)
            {
                var pipeline = initialPipeline.Append(estimator);
                var onnxFileName = $"{estimator}.onnx";

                TestPipeline(pipeline, dataView, onnxFileName, new ColumnComparison[] { new ColumnComparison("Score", 3), new ColumnComparison("PredictedLabel") });
            }
            Done();
        }

        [Fact]
        public void NonDefaultColNamesMultiClassificationOnnxConversionTest()
        {
            var mlContext = new MLContext(seed: 1);

            string dataPath = GetDataPath(TestDatasets.breastCancer.trainFilename);
            var dataView = mlContext.Data.LoadFromTextFile<BreastCancerMulticlassExampleNonDefaultColNames>(dataPath, separatorChar: '\t', hasHeader: false);

            List<IEstimator<ITransformer>> estimators = new List<IEstimator<ITransformer>>()
            {
                mlContext.MulticlassClassification.Trainers.LbfgsMaximumEntropy("Label", "MyFeatureVector"),
                mlContext.MulticlassClassification.Trainers.NaiveBayes("Label", "MyFeatureVector"),
                mlContext.MulticlassClassification.Trainers.OneVersusAll(
                    mlContext.BinaryClassification.Trainers.AveragedPerceptron("Label", "MyFeatureVector")),
                mlContext.MulticlassClassification.Trainers.OneVersusAll(
                    mlContext.BinaryClassification.Trainers.AveragedPerceptron("Label", "MyFeatureVector"), useProbabilities:false),
                mlContext.MulticlassClassification.Trainers.OneVersusAll(
                    mlContext.BinaryClassification.Trainers.LbfgsLogisticRegression("Label", "MyFeatureVector")),
                mlContext.MulticlassClassification.Trainers.OneVersusAll(
                    mlContext.BinaryClassification.Trainers.LbfgsLogisticRegression("Label", "MyFeatureVector"), useProbabilities:false),
                mlContext.MulticlassClassification.Trainers.OneVersusAll(
                    mlContext.BinaryClassification.Trainers.LinearSvm("Label", "MyFeatureVector")),
                mlContext.MulticlassClassification.Trainers.OneVersusAll(
                    mlContext.BinaryClassification.Trainers.LinearSvm("Label", "MyFeatureVector"), useProbabilities:false),
                mlContext.MulticlassClassification.Trainers.OneVersusAll(
                    mlContext.BinaryClassification.Trainers.FastForest("Label", "MyFeatureVector")),
                mlContext.MulticlassClassification.Trainers.OneVersusAll(
                    mlContext.BinaryClassification.Trainers.FastForest("Label", "MyFeatureVector"), useProbabilities:false),
                mlContext.MulticlassClassification.Trainers.SdcaMaximumEntropy("Label", "MyFeatureVector"),
                mlContext.MulticlassClassification.Trainers.SdcaNonCalibrated("Label", "MyFeatureVector")
            };

            if (Environment.Is64BitProcess)
            {
                estimators.Add(mlContext.MulticlassClassification.Trainers.LightGbm("Label", "MyFeatureVector"));
            }

            var initialPipeline = mlContext.Transforms.ReplaceMissingValues("MyFeatureVector")
                .Append(mlContext.Transforms.NormalizeMinMax("MyFeatureVector"))
                .Append(mlContext.Transforms.Conversion.MapValueToKey("Label"));

            foreach (var estimator in estimators)
            {
                var pipeline = initialPipeline.Append(estimator);
                var onnxFileName = $"{estimator}.onnx";

                TestPipeline(pipeline, dataView, onnxFileName, new ColumnComparison[] { new ColumnComparison("Score", 4), new ColumnComparison("PredictedLabel") });
            }
            Done();
        }
        
        [Fact]
        public void OneHotHashEncodingOnnxConversionWithCustomOpSetVersionTest()
        {
            var mlContext = new MLContext();
            string dataPath = GetDataPath(TestDatasets.breastCancer.trainFilename);

            var dataView = ML.Data.LoadFromTextFile<BreastCancerCatFeatureExample>(dataPath);
            var pipe = ML.Transforms.Categorical.OneHotHashEncoding(new[]{
                    new OneHotHashEncodingEstimator.ColumnOptions("Output", "F3", useOrderedHashing:false),
                });
            var model = pipe.Fit(dataView);
            var transformedData = model.Transform(dataView);

            try
            {
                var onnxModelPath = GetOutputPath("onnxmodel_custom_opset_version_test.onnx");
                using (FileStream stream = new FileStream(onnxModelPath, FileMode.Create))
                    mlContext.Model.ConvertToOnnx(model, dataView, 9, stream);
                Assert.True(false);
            }
            catch (System.Exception ex)
            {
                Assert.Contains("Requested OpSet version 9 is lower than HashTransform's minimum OpSet version requirement: 11", ex.Message);
                return;
            }

            try
            {
                var onnxModelPath = GetOutputPath("onnxmodel_custom_opset_version_test.onnx");
                using (FileStream stream = new FileStream(onnxModelPath, FileMode.Create))
                    mlContext.Model.ConvertToOnnx(model, dataView, 13, stream);
                Assert.True(false);
            }
            catch (System.Exception ex)
            {
                Assert.Contains("Requested OpSet version 13 is higher than the current most updated OpSet version 12", ex.Message);
                return;
            }

            try
            {
                var onnxModel = mlContext.Model.ConvertToOnnxProtobuf(model, dataView, 9);
                Assert.True(false);
            }
            catch (System.Exception ex)
            {
                Assert.Contains("Requested OpSet version 9 is lower than HashTransform's minimum OpSet version requirement: 11", ex.Message);
                return;
            }

            try
            {
                var onnxModel = mlContext.Model.ConvertToOnnxProtobuf(model, dataView, 13);
                Assert.True(false);
            }
            catch (System.Exception ex)
            {
                Assert.Contains("Requested OpSet version 13 is higher than the current most updated OpSet version 12", ex.Message);
                return;
            }

            Done();
        }

        [Theory]
        [CombinatorialData]
        public void NormalizingEstimatorConversionTests(
            bool fixZero)
        {
            // Shared variables.
            var columnsToCompare = new ColumnComparison[] { new ColumnComparison ("Features") };
            IEstimator<ITransformer> pipe;
            string onnxFileName;

            // Data for vector inputs.
            var vecSamples = new DataPoint[]
            {
                new DataPoint { Features = new float[3] {0.01f, 0.02f, 0.03f} },
                new DataPoint { Features = new float[3] {0.04f, 0.05f, 0.06f} },
                new DataPoint { Features = new float[3] {0.07f, 0.08f, 0.09f} },
                new DataPoint { Features = new float[3] {0.10f, 0.11f, 0.12f} },
                new DataPoint { Features = new float[3] {0.13f, 0.14f, 0.15f} }
            };

            // Data for scalar inputs.
            var scalarSamples = new[]
            {
                new { Features = 0.03f },
                new { Features = 0.06f },
                new { Features = 0.09f },
                new { Features = 0.12f },
                new { Features = 0.15f }
            };

            // Test vector input NormalizeMinMax.
            pipe = ML.Transforms.NormalizeMinMax(nameof(DataPoint.Features), fixZero: fixZero);
            onnxFileName = $"NormMinMaxVec-{fixZero}.onnx";
            TestPipeline(pipe, vecSamples, onnxFileName, columnsToCompare);

            // Test scalar input NormalizeMinMax.
            pipe = ML.Transforms.NormalizeMinMax(nameof(DataPoint.Features), fixZero: fixZero);
            onnxFileName = $"NormMinMaxScalar-{fixZero}.onnx";
            TestPipeline(pipe, scalarSamples, onnxFileName, columnsToCompare);

            // Test vector input NormalizeMeanVariance.
            pipe = ML.Transforms.NormalizeMeanVariance(nameof(DataPoint.Features), fixZero: fixZero);
            onnxFileName = $"NormMeanVarVec-{fixZero}.onnx";
            TestPipeline(pipe, vecSamples, onnxFileName, columnsToCompare);

            // Test scalar input NormalizeMeanVariance.
            pipe = ML.Transforms.NormalizeMeanVariance(nameof(DataPoint.Features), fixZero: fixZero);
            onnxFileName = $"NormMeanVarScalar-{fixZero}.onnx";
            TestPipeline(pipe, scalarSamples, onnxFileName, columnsToCompare);

            // Test vector input NormalizeLogMeanVariance.
            pipe = ML.Transforms.NormalizeLogMeanVariance(nameof(DataPoint.Features), fixZero: fixZero, useCdf: false);
            onnxFileName = $"NormLogMeanVarVec-{fixZero}.onnx";
            TestPipeline(pipe, vecSamples, onnxFileName, columnsToCompare);

            // Test scalar input NormalizeLogMeanVariance.
            pipe = ML.Transforms.NormalizeLogMeanVariance(nameof(DataPoint.Features), fixZero: fixZero, useCdf: false);
            onnxFileName = $"NormLogMeanVarScalar-{fixZero}.onnx";
            TestPipeline(pipe, scalarSamples, onnxFileName, columnsToCompare);

            // Test vector input NormalizeRobustScaling.
            pipe = ML.Transforms.NormalizeRobustScaling(nameof(DataPoint.Features), centerData: fixZero);
            onnxFileName = $"NormRobScalVec-{fixZero}.onnx";
            TestPipeline(pipe, vecSamples, onnxFileName, columnsToCompare);

            // Test scalar input NormalizeRobustScaling.
            pipe = ML.Transforms.NormalizeRobustScaling(nameof(DataPoint.Features), centerData: fixZero);
            onnxFileName = $"NormRobScalScalar-{fixZero}.onnx";
            TestPipeline(pipe, scalarSamples, onnxFileName, columnsToCompare);

            Done();
        }

        /// <summary>
        /// Class used to denote which comlumns are being compared. Precision defaults to 6 when not specified.
        /// </summary>
        private class ColumnComparison
        {
            public string Name;
            public int Precision = 6;

            public ColumnComparison(string name, int precision = 6)
            {
                Name = name;
                Precision = precision;
            }
        }

        /// <summary>
        /// Helper method that takes a single IEstimator{ITransformer} and an IEnumerable{TRow} and converts the IEstimator{ITransformer} to an
        /// EstimatorChain{ITransformer} and the IEnumerable{TRow} into an IDataView and then calls the actual testing method.
        /// </summary>
        /// <typeparam name="TRow">The type of the IEnumerable, will be auto detected.</typeparam>
        /// <param name="pipeline">A single IEstimator{ITransformer} to be tested.</param>
        /// <param name="data">The test data as a IEnumerable{TRow}.</param>
        /// <param name="onnxFileName">Name to save the ONNX model file.</param>
        /// <param name="columnsToCompare">Columns you want to compare. This assumes that the column name in ONNX is the same as ML.Net, so only 1 name per column is provided. The second value is the precision</param>
        /// <param name="schemaDefinition">Optional schema definition for the IEnumerable{TRow}.</param>
        /// <param name="onnxTxtName">Optional file path to write the text version of the onnx model.</param>
        /// <param name="onnxTxtSubDir">Optional subdirectory for the onnxTxtName.</param>
        private void TestPipeline<TRow>(IEstimator<ITransformer> pipeline, IEnumerable<TRow> data, string onnxFileName, ColumnComparison[] columnsToCompare, SchemaDefinition schemaDefinition = null, string onnxTxtName = null, string onnxTxtSubDir = null)
            where TRow : class
        {
            var dataView = ML.Data.LoadFromEnumerable(data, schemaDefinition);
            TestPipeline(pipeline, dataView, onnxFileName, columnsToCompare, onnxTxtName, onnxTxtSubDir);
        }

        /// <summary>
        /// Helper method that takes a single IEstimator{ITransformer} and an IDataView and converts the IEstimator{ITransformer} to an
        /// EstimatorChain{ITransformer} and then calls the actual testing method.
        /// </summary>
        /// <param name="pipeline">A single IEstimator{ITransformer} to be tested.</param>
        /// <param name="dataView">The test data.</param>
        /// <param name="onnxFileName">Name to save the ONNX model file.</param>
        /// <param name="columnsToCompare">Columns you want to compare. This assumes that the column name in ONNX is the same as ML.Net, so only 1 name per column is provided. The second value is the precision</param>
        /// <param name="onnxTxtName">Optional file path to write the text version of the onnx model.</param>
        /// <param name="onnxTxtSubDir">Optional subdirectory for the onnxTxtName.</param>
        private void TestPipeline(IEstimator<ITransformer> pipeline, IDataView dataView, string onnxFileName, ColumnComparison[] columnsToCompare, string onnxTxtName = null, string onnxTxtSubDir = null)
        {
            var chain = new EstimatorChain<ITransformer>().Append(pipeline);
            TestPipeline(chain, dataView, onnxFileName, columnsToCompare, onnxTxtName, onnxTxtSubDir);
        }

        /// <summary>
        /// Helper method that takes an EstimatorChain{TLastTransformer} and an IEnumerable{TRow} and converts the IEnumerable{TRow} into an IDataView and then
        /// calls the actual testing method.
        /// </summary>
        /// <typeparam name="TLastTransformer">The type of for the EstimatorChain. Will be auto detected.</typeparam>
        /// <typeparam name="TRow">The type of the IEnumerable. Will be auto detected.</typeparam>
        /// <param name="pipeline">A single IEstimator{ITransformer} to be tested.</param>
        /// <param name="data">The test data as a IEnumerable{TRow}.</param>
        /// <param name="onnxFileName">Name to save the ONNX model file.</param>
        /// <param name="columnsToCompare">Columns you want to compare. This assumes that the column name in ONNX is the same as ML.Net, so only 1 name per column is provided. The second value is the precision</param>
        /// <param name="schemaDefinition">Optional schema definition for the IEnumerable{TRow}.</param>
        /// <param name="onnxTxtName">Optional file path to write the text version of the onnx model.</param>
        /// <param name="onnxTxtSubDir">Optional subdirectory for the onnxTxtName.</param>
        private void TestPipeline<TLastTransformer, TRow>(EstimatorChain<TLastTransformer> pipeline, IEnumerable<TRow> data, string onnxFileName, ColumnComparison[] columnsToCompare, SchemaDefinition schemaDefinition = null, string onnxTxtName = null, string onnxTxtSubDir = null)
            where TLastTransformer : class, ITransformer
            where TRow : class
        {
            var dataView = ML.Data.LoadFromEnumerable(data, schemaDefinition);
            TestPipeline(pipeline, dataView, onnxFileName, columnsToCompare, onnxTxtName, onnxTxtSubDir);
        }

        /// <summary>
        /// Testing method that takes an EstimatorChain{TLastTransformer} and an IDataView and converst the IEnumerable{TRow} into an IDataView and then
        /// converts the chain to an ONNX model and compares the results.
        /// </summary>
        /// <typeparam name="TLastTransformer">The type of for the EstimatorChain. Will be auto detected.</typeparam>
        /// <param name="pipeline">A single IEstimator{ITransformer} to be tested.</param>
        /// <param name="dataView">The test data.</param>
        /// <param name="onnxFileName">Name to save the ONNX model file.</param>
        /// <param name="columnsToCompare">Columns you want to compare. This assumes that the column name in ONNX is the same as ML.Net, so only 1 name per column is provided. The second value is the precision</param>
        /// <param name="onnxTxtName">Optional file path to write the text version of the onnx model.</param>
        /// <param name="onnxTxtSubDir">Optional subdirectory for the onnxTxtName.</param>
        private void TestPipeline<TLastTransformer>(EstimatorChain<TLastTransformer> pipeline, IDataView dataView, string onnxFileName, ColumnComparison[] columnsToCompare, string onnxTxtName = null, string onnxTxtSubDir = null)
            where TLastTransformer : class, ITransformer
        {
            var model = pipeline.Fit(dataView);
            var transformedData = model.Transform(dataView);
            var onnxModel = ML.Model.ConvertToOnnxProtobuf(model, dataView);

            var onnxModelPath = GetOutputPath(onnxFileName);
            var onnxTextFullPath = GetOutputPath(onnxTxtSubDir, onnxTxtName);

            SaveOnnxModel(onnxModel, onnxModelPath, onnxTextFullPath);

            // Compare results produced by ML.NET and ONNX's runtime.
            if (IsOnnxRuntimeSupported() && columnsToCompare != null)
            {
                // Evaluate the saved ONNX model using the data used to train the ML.NET pipeline.
                var onnxEstimator = ML.Transforms.ApplyOnnxModel(onnxModelPath);
                var onnxTransformer = onnxEstimator.Fit(dataView);
                var onnxResult = onnxTransformer.Transform(dataView);

                // Compare all the columns between ML.Net and ONNX.
                foreach(var column in columnsToCompare)
                {
                    CompareResults(column.Name, column.Name, transformedData, onnxResult, column.Precision, true);
                }
            }
        }

        private void SaveOnnxModel(ModelProto model, string binaryFormatPath, string textFormatPath)
        {
            DeleteOutputPath(binaryFormatPath); // Clean if such a file exists.
            DeleteOutputPath(textFormatPath);

            if (binaryFormatPath != null)
                using (var file = Env.CreateOutputFile(binaryFormatPath))
                using (var stream = file.CreateWriteStream())
                    model.WriteTo(stream);

            if (textFormatPath != null)
            {
                using (var file = Env.CreateOutputFile(textFormatPath))
                using (var stream = file.CreateWriteStream())
                using (var writer = new StreamWriter(stream))
                {
                    var parsedJson = JsonConvert.DeserializeObject(model.ToString());
                    writer.Write(JsonConvert.SerializeObject(parsedJson, Formatting.Indented));
                }

                // Strip the version information.
                var fileText = File.ReadAllText(textFormatPath);

                fileText = Regex.Replace(fileText, "\"producerVersion\": \".*\"", "\"producerVersion\": \"##VERSION##\"");
                File.WriteAllText(textFormatPath, fileText);
            }
        }
    }
}<|MERGE_RESOLUTION|>--- conflicted
+++ resolved
@@ -263,16 +263,9 @@
 
         private (IDataView, List<IEstimator<ITransformer>>, EstimatorChain<NormalizingTransformer>) GetEstimatorsForOnnxConversionTests()
         {
-<<<<<<< HEAD
             string dataPath = GetDataPath("breast-cancer.txt");
             // Now read the file (remember though, readers are lazy, so the actual reading will happen when the data is accessed).
             var dataView = ML.Data.LoadFromTextFile<BreastCancerBinaryClassification>(dataPath, separatorChar: '\t', hasHeader: true);
-=======
-            var mlContext = new MLContext(seed: 1);
-            string dataPath = GetDataPath(TestDatasets.breastCancer.trainFilename);
-            // Now read the file (remember though, readers are lazy, so the actual reading will happen when the data is accessed).
-            var dataView = mlContext.Data.LoadFromTextFile<BreastCancerBinaryClassification>(dataPath, separatorChar: '\t', hasHeader: false);
->>>>>>> 1b44be77
             List<IEstimator<ITransformer>> estimators = new List<IEstimator<ITransformer>>()
             {
                 ML.BinaryClassification.Trainers.AveragedPerceptron(),
