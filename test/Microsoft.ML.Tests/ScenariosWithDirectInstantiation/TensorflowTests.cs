--- conflicted
+++ resolved
@@ -389,13 +389,8 @@
             var imageFolder = Path.GetDirectoryName(dataFile);
             var data = mlContext.CreateLoader("Text{col=ImagePath:TX:0 col=Name:TX:1}", new MultiFileSource(dataFile));
             var images = mlContext.Transforms.LoadImages(imageFolder, ("ImageReal", "ImagePath")).Fit(data).Transform(data);
-<<<<<<< HEAD
-            var cropped = mlContext.Transforms.Resize("ImageCropped", 224, 224, "ImageReal").Fit(images).Transform(images);
-            var pixels = mlContext.Transforms.ExtractPixels("input", "ImageCropped").Fit(cropped).Transform(cropped);
-=======
             var cropped = mlContext.Transforms.ResizeImages("ImageCropped", 224, 224 , "ImageReal").Fit(images).Transform(images);
             var pixels = mlContext.Transforms.ExtractPixels("input","ImageCropped").Fit(cropped).Transform(cropped);
->>>>>>> b2127b26
             var tf = mlContext.Transforms.ScoreTensorFlowModel(modelLocation, "softmax2_pre_activation", "input").Fit(pixels).Transform(pixels);
 
             tf.Schema.TryGetColumnIndex("input", out int input);
