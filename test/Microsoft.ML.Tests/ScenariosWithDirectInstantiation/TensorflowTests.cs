--- conflicted
+++ resolved
@@ -357,69 +357,6 @@
         public void TensorFlowTransformMNISTLRTemplateTrainingTest()
         {
             var model_location = "mnist_lr_model";
-<<<<<<< HEAD
-            using (var env = new ConsoleEnvironment(seed: 1, conc: 1))
-            {
-                var dataPath = GetDataPath("Train-Tiny-28x28.txt");
-                var testDataPath = GetDataPath("MNIST.Test.tiny.txt");
-
-                // Pipeline
-                var loader = TextLoader.ReadFile(env,
-                new TextLoader.Arguments()
-                {
-                    Separator = "tab",
-                    HasHeader = false,
-                    Column = new[]
-                    {
-                        new TextLoader.Column("Label", DataKind.Num,0),
-                        new TextLoader.Column("Placeholder", DataKind.Num,new []{new TextLoader.Range(1, 784) })
-
-                    }
-                }, new MultiFileSource(dataPath));
-
-                IDataView trans = CategoricalTransform.Create(env, loader, "OneHotLabel","Label");
-                trans = NormalizeTransform.CreateMinMaxNormalizer(env, trans, "Features", "Placeholder");
-
-                var args = new TensorFlowTransform.Arguments()
-                {
-                    Model = model_location,
-                    InputColumns = new[] { "Features" },
-                    OutputColumns = new[] { "Prediction", "b" },
-                    LabelColumn = "OneHotLabel",
-                    TensorFlowLabel = "Label",
-                    OptimizationOperation = "SGDOptimizer",
-                    LossOperation = "Loss",
-                    Epoch = 10,
-                    LearningRateOperation = "SGDOptimizer/learning_rate",
-                    LearningRate = 0.001f,
-                    BatchSize = 20,
-                    ReTrain = true
-                };
-
-                var trainedTfDataView = TensorFlowTransform.Create(env, args, trans);
-                trans = new ConcatTransform(env, "Features", "Prediction").Transform(trainedTfDataView);
-
-                var trainer = new LightGbmMulticlassTrainer(env, "Label", "Features");
-
-                var cached = new CacheDataView(env, trans, prefetch: null);
-                var trainRoles = new RoleMappedData(cached, label: "Label", feature: "Features");
-
-                var pred = trainer.Train(trainRoles);
-
-                // Get scorer and evaluate the predictions from test data
-                IDataScorerTransform testDataScorer = GetScorer(env, trans, pred, testDataPath);
-                var metrics = Evaluate(env, testDataScorer);
-
-                Assert.Equal(0.72173913043478266, metrics.AccuracyMicro, 2);
-                Assert.Equal(0.67482993197278918, metrics.AccuracyMacro, 2);
-
-                // Create prediction engine and test predictions
-                var model = env.CreatePredictionEngine<MNISTData, MNISTPrediction>(testDataScorer);
-
-                var sample1 = new MNISTData()
-                {
-                    Placeholder = new float[] { 0, 0, 0, 0, 0, 0, 0, 0, 0, 0, 0, 0, 0, 0, 0, 0, 0, 0, 0, 0, 0, 0, 0, 0, 0, 0, 0, 0,
-=======
             try
             {
                 using (var env = new ConsoleEnvironment(seed: 1, conc: 1))
@@ -483,7 +420,6 @@
                     var sample1 = new MNISTData()
                     {
                         Placeholder = new float[] { 0, 0, 0, 0, 0, 0, 0, 0, 0, 0, 0, 0, 0, 0, 0, 0, 0, 0, 0, 0, 0, 0, 0, 0, 0, 0, 0, 0,
->>>>>>> d2ed0ad1
                     0, 0, 0, 0, 0, 0, 0, 0, 0, 0, 0, 0, 0, 0, 0, 0, 0, 0, 0, 0, 0, 0, 0, 0, 0, 0, 0, 0, 0, 0, 0, 0, 0, 0,
                     0, 0, 0, 0, 0, 0, 0, 0, 0, 0, 0, 0, 0, 0, 0, 0, 0, 0, 0, 0, 0, 0, 0, 0, 0, 0, 0, 0, 0, 0, 0, 0, 0, 0,
                     0, 0, 0, 0, 0, 0, 0, 0, 0, 0, 0, 0, 0, 0, 0, 0, 0, 0, 0, 0, 0, 0, 0, 0, 0, 0, 0, 0, 0, 0, 0, 0, 0, 0,
@@ -496,47 +432,6 @@
                     0, 0, 0, 0, 0, 0, 0, 0, 0, 0, 0, 0, 0, 0, 0, 0, 0, 0, 0, 139, 253, 190, 2, 0, 0, 0, 0, 0, 0, 0, 0, 0, 0,
                     0, 0, 0, 0, 0, 0, 0, 0, 0, 0, 0, 0, 0, 0, 11, 190, 253, 70, 0, 0, 0, 0, 0, 0, 0, 0, 0, 0, 0, 0, 0, 0, 0,
                     0, 0, 0, 0, 0, 0, 0, 0, 0, 0, 35, 241, 225, 160, 108, 1, 0, 0, 0, 0, 0, 0, 0, 0, 0, 0, 0, 0, 0, 0, 0, 0, 0, 0, 0, 0, 0, 0, 0, 81, 240, 253, 253, 119, 25, 0, 0, 0, 0, 0, 0, 0, 0, 0, 0, 0, 0, 0, 0, 0, 0, 0, 0, 0, 0, 0, 0, 0, 45, 186, 253, 253, 150, 27, 0, 0, 0, 0, 0, 0, 0, 0, 0, 0, 0, 0, 0, 0, 0, 0, 0, 0, 0, 0, 0, 0, 0, 16, 93, 252, 253, 187, 0, 0, 0, 0, 0, 0, 0, 0, 0, 0, 0, 0, 0, 0, 0, 0, 0, 0, 0, 0, 0, 0, 0, 0, 0, 249, 253, 249, 64, 0, 0, 0, 0, 0, 0, 0, 0, 0, 0, 0, 0, 0, 0, 0, 0, 0, 0, 0, 0, 0, 46, 130, 183, 253, 253, 207, 2, 0, 0, 0, 0, 0, 0, 0, 0, 0, 0, 0, 0, 0, 0, 0, 0, 0, 0, 0, 39, 148, 229, 253, 253, 253, 250, 182, 0, 0, 0, 0, 0, 0, 0, 0, 0, 0, 0, 0, 0, 0, 0, 0, 0, 0, 24, 114, 221, 253, 253, 253, 253, 201, 78, 0, 0, 0, 0, 0, 0, 0, 0, 0, 0, 0, 0, 0, 0, 0, 0, 0, 23, 66, 213, 253, 253, 253, 253, 198, 81, 2, 0, 0, 0, 0, 0, 0, 0, 0, 0, 0, 0, 0, 0, 0, 0, 0, 18, 171, 219, 253, 253, 253, 253, 195, 80, 9, 0, 0, 0, 0, 0, 0, 0, 0, 0, 0, 0, 0, 0, 0, 0, 0, 55, 172, 226, 253, 253, 253, 253, 244, 133, 11, 0, 0, 0, 0, 0, 0, 0, 0, 0, 0, 0, 0, 0, 0, 0, 0, 0, 0, 136, 253, 253, 253, 212, 135, 132, 16, 0, 0, 0, 0, 0, 0, 0, 0, 0, 0, 0, 0, 0, 0, 0, 0, 0, 0, 0, 0, 0, 0, 0, 0, 0, 0, 0, 0, 0, 0, 0, 0, 0, 0, 0, 0, 0, 0, 0, 0, 0, 0, 0, 0, 0, 0, 0, 0, 0, 0, 0, 0, 0, 0, 0, 0, 0, 0, 0, 0, 0, 0, 0, 0, 0, 0, 0, 0, 0, 0, 0, 0, 0, 0, 0, 0, 0, 0, 0, 0, 0, 0, 0, 0, 0, 0, 0, 0, 0, 0, 0, 0, 0, 0, 0, 0, 0, 0, 0, 0 }
-<<<<<<< HEAD
-                };
-
-                var prediction = model.Predict(sample1);
-
-                float max = -1;
-                int maxIndex = -1;
-                for (int i = 0; i < prediction.PredictedLabels.Length; i++)
-                {
-                    if (prediction.PredictedLabels[i] > max)
-                    {
-                        max = prediction.PredictedLabels[i];
-                        maxIndex = i;
-                    }
-                }
-
-                Assert.Equal(5, maxIndex);
-
-                // Check if the bias actually got changed after the training.
-                using (var cursor = trainedTfDataView.GetRowCursor(a => true))
-                {
-                    trainedTfDataView.Schema.TryGetColumnIndex("b", out int bias);
-                    var getter = cursor.GetGetter<VBuffer<float>>(bias);
-                    if (cursor.MoveNext())
-                    {
-                        var trainedBias = default(VBuffer<float>);
-                        getter(ref trainedBias);
-                        Assert.NotEqual(trainedBias.Values, new float[] { 0.1f, 0.1f, 0.1f, 0.1f, 0.1f, 0.1f, 0.1f, 0.1f, 0.1f, 0.1f });
-                    }
-                }
-            }
-
-            // This test changes the state of the model.
-            // Cleanup folder so that other test can also use the same model.
-            var varDir = Path.Combine(model_location, "variables");
-            if(Directory.Exists(varDir))
-                Directory.Delete(varDir, true);
-            var directories = Directory.GetDirectories(model_location, "variables-*");
-            if (directories != null && directories.Length > 0)
-                Directory.Move(directories[0], varDir);
-=======
                     };
 
                     var prediction = model.Predict(sample1);
@@ -586,79 +481,12 @@
                     Directory.Delete(varDir, true);
                 Directory.Move(directories[0], varDir);
             }
->>>>>>> d2ed0ad1
         }
 
         [Fact]
         public void TensorFlowTransformMNISTConvTemplateTrainingTest()
         {
             var model_location = "mnist_conv_model";
-<<<<<<< HEAD
-            using (var env = new ConsoleEnvironment(seed: 1, conc: 1))
-            {
-                var dataPath = GetDataPath("Train-Tiny-28x28.txt");
-                var testDataPath = GetDataPath("MNIST.Test.tiny.txt");
-
-                // Pipeline
-                var loader = TextLoader.ReadFile(env,
-                new TextLoader.Arguments()
-                {
-                    Separator = "tab",
-                    HasHeader = false,
-                    Column = new[]
-                    {
-                        new TextLoader.Column("Label", DataKind.I8,0),
-                        new TextLoader.Column("Placeholder", DataKind.Num,new []{new TextLoader.Range(1, 784) })
-
-                    }
-                }, new MultiFileSource(dataPath));
-
-                IDataView trans = new CopyColumnsTransform(env, 
-                    ("Placeholder", "Features")).Transform(loader);
-
-                var args = new TensorFlowTransform.Arguments()
-                {
-                    Model = model_location,
-                    InputColumns = new[] { "Features" },
-                    OutputColumns = new[] { "Prediction" },
-                    LabelColumn = "Label",
-                    TensorFlowLabel = "Label",
-                    OptimizationOperation = "MomentumOp",
-                    LossOperation = "Loss",
-                    MetricOperation = "Accuracy",
-                    Epoch = 10,
-                    LearningRateOperation = "learning_rate",
-                    LearningRate = 0.01f,
-                    BatchSize = 20,
-                    ReTrain = true
-                };
-
-                var trainedTfDataView = TensorFlowTransform.Create(env, args, trans);
-                trans = new ConcatTransform(env, "Features", "Prediction").Transform(trainedTfDataView);
-                //trans = new CopyColumnsTransform(env, ("LabelOriginal", "Label")).Transform(trans);
-                trans = new ConvertTransform(env, trans, DataKind.R4, "Label");
-
-                var trainer = new LightGbmMulticlassTrainer(env, "Label", "Features");
-
-                var cached = new CacheDataView(env, trans, prefetch: null);
-                var trainRoles = new RoleMappedData(cached, label: "Label", feature: "Features");
-
-                var pred = trainer.Train(trainRoles);
-
-                // Get scorer and evaluate the predictions from test data
-                IDataScorerTransform testDataScorer = GetScorer(env, trans, pred, testDataPath);
-                var metrics = Evaluate(env, testDataScorer);
-
-                Assert.Equal(0.74782608695652175, metrics.AccuracyMicro, 2);
-                Assert.Equal(0.608843537414966, metrics.AccuracyMacro, 2);
-
-                // Create prediction engine and test predictions
-                var model = env.CreatePredictionEngine<MNISTData, MNISTPrediction>(testDataScorer);
-
-                var sample1 = new MNISTData()
-                {
-                    Placeholder = new float[] { 0, 0, 0, 0, 0, 0, 0, 0, 0, 0, 0, 0, 0, 0, 0, 0, 0, 0, 0, 0, 0, 0, 0, 0, 0, 0, 0, 0,
-=======
             try
             {
                 using (var env = new ConsoleEnvironment(seed: 1, conc: 1))
@@ -724,7 +552,6 @@
                     var sample1 = new MNISTData()
                     {
                         Placeholder = new float[] { 0, 0, 0, 0, 0, 0, 0, 0, 0, 0, 0, 0, 0, 0, 0, 0, 0, 0, 0, 0, 0, 0, 0, 0, 0, 0, 0, 0,
->>>>>>> d2ed0ad1
                     0, 0, 0, 0, 0, 0, 0, 0, 0, 0, 0, 0, 0, 0, 0, 0, 0, 0, 0, 0, 0, 0, 0, 0, 0, 0, 0, 0, 0, 0, 0, 0, 0, 0,
                     0, 0, 0, 0, 0, 0, 0, 0, 0, 0, 0, 0, 0, 0, 0, 0, 0, 0, 0, 0, 0, 0, 0, 0, 0, 0, 0, 0, 0, 0, 0, 0, 0, 0,
                     0, 0, 0, 0, 0, 0, 0, 0, 0, 0, 0, 0, 0, 0, 0, 0, 0, 0, 0, 0, 0, 0, 0, 0, 0, 0, 0, 0, 0, 0, 0, 0, 0, 0,
@@ -737,34 +564,6 @@
                     0, 0, 0, 0, 0, 0, 0, 0, 0, 0, 0, 0, 0, 0, 0, 0, 0, 0, 0, 139, 253, 190, 2, 0, 0, 0, 0, 0, 0, 0, 0, 0, 0,
                     0, 0, 0, 0, 0, 0, 0, 0, 0, 0, 0, 0, 0, 0, 11, 190, 253, 70, 0, 0, 0, 0, 0, 0, 0, 0, 0, 0, 0, 0, 0, 0, 0,
                     0, 0, 0, 0, 0, 0, 0, 0, 0, 0, 35, 241, 225, 160, 108, 1, 0, 0, 0, 0, 0, 0, 0, 0, 0, 0, 0, 0, 0, 0, 0, 0, 0, 0, 0, 0, 0, 0, 0, 81, 240, 253, 253, 119, 25, 0, 0, 0, 0, 0, 0, 0, 0, 0, 0, 0, 0, 0, 0, 0, 0, 0, 0, 0, 0, 0, 0, 0, 45, 186, 253, 253, 150, 27, 0, 0, 0, 0, 0, 0, 0, 0, 0, 0, 0, 0, 0, 0, 0, 0, 0, 0, 0, 0, 0, 0, 0, 16, 93, 252, 253, 187, 0, 0, 0, 0, 0, 0, 0, 0, 0, 0, 0, 0, 0, 0, 0, 0, 0, 0, 0, 0, 0, 0, 0, 0, 0, 249, 253, 249, 64, 0, 0, 0, 0, 0, 0, 0, 0, 0, 0, 0, 0, 0, 0, 0, 0, 0, 0, 0, 0, 0, 46, 130, 183, 253, 253, 207, 2, 0, 0, 0, 0, 0, 0, 0, 0, 0, 0, 0, 0, 0, 0, 0, 0, 0, 0, 0, 39, 148, 229, 253, 253, 253, 250, 182, 0, 0, 0, 0, 0, 0, 0, 0, 0, 0, 0, 0, 0, 0, 0, 0, 0, 0, 24, 114, 221, 253, 253, 253, 253, 201, 78, 0, 0, 0, 0, 0, 0, 0, 0, 0, 0, 0, 0, 0, 0, 0, 0, 0, 23, 66, 213, 253, 253, 253, 253, 198, 81, 2, 0, 0, 0, 0, 0, 0, 0, 0, 0, 0, 0, 0, 0, 0, 0, 0, 18, 171, 219, 253, 253, 253, 253, 195, 80, 9, 0, 0, 0, 0, 0, 0, 0, 0, 0, 0, 0, 0, 0, 0, 0, 0, 55, 172, 226, 253, 253, 253, 253, 244, 133, 11, 0, 0, 0, 0, 0, 0, 0, 0, 0, 0, 0, 0, 0, 0, 0, 0, 0, 0, 136, 253, 253, 253, 212, 135, 132, 16, 0, 0, 0, 0, 0, 0, 0, 0, 0, 0, 0, 0, 0, 0, 0, 0, 0, 0, 0, 0, 0, 0, 0, 0, 0, 0, 0, 0, 0, 0, 0, 0, 0, 0, 0, 0, 0, 0, 0, 0, 0, 0, 0, 0, 0, 0, 0, 0, 0, 0, 0, 0, 0, 0, 0, 0, 0, 0, 0, 0, 0, 0, 0, 0, 0, 0, 0, 0, 0, 0, 0, 0, 0, 0, 0, 0, 0, 0, 0, 0, 0, 0, 0, 0, 0, 0, 0, 0, 0, 0, 0, 0, 0, 0, 0, 0, 0, 0, 0, 0 }
-<<<<<<< HEAD
-                };
-
-                var prediction = model.Predict(sample1);
-
-                float max = -1;
-                int maxIndex = -1;
-                for (int i = 0; i < prediction.PredictedLabels.Length; i++)
-                {
-                    if (prediction.PredictedLabels[i] > max)
-                    {
-                        max = prediction.PredictedLabels[i];
-                        maxIndex = i;
-                    }
-                }
-
-                Assert.Equal(5, maxIndex);
-            }
-
-            // This test changes the state of the model.
-            // Cleanup folder so that other test can also use the same model.
-            var varDir = Path.Combine(model_location, "variables");
-            if (Directory.Exists(varDir))
-                Directory.Delete(varDir, true);
-            var directories = Directory.GetDirectories(model_location, "variables-*");
-            if (directories != null && directories.Length > 0)
-                Directory.Move(directories[0], varDir);
-=======
                     };
 
                     var prediction = model.Predict(sample1);
@@ -789,7 +588,6 @@
                 // Cleanup folder so that other test can also use the same model.
                 CleanUp(model_location);
             }
->>>>>>> d2ed0ad1
         }
 
         [Fact]
