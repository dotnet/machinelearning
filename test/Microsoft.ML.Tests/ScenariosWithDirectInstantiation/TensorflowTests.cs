﻿// Licensed to the .NET Foundation under one or more agreements.
// The .NET Foundation licenses this file to you under the MIT license.
// See the LICENSE file in the project root for more information.

using System;
using System.Collections.Generic;
using System.IO;
using System.IO.Compression;
using System.Linq;
using System.Net;
using System.Runtime.InteropServices;
using Microsoft.ML.Data;
using Microsoft.ML.Vision;
using Microsoft.ML.RunTests;
using Microsoft.ML.TestFramework;
using Microsoft.ML.TestFramework.Attributes;
using Microsoft.ML.TestFrameworkCommon;
using Microsoft.ML.Transforms;
using Microsoft.ML.Transforms.Image;
using Microsoft.ML.TensorFlow;
using Xunit;
using Xunit.Abstractions;
using static Microsoft.ML.DataOperationsCatalog;
using Microsoft.ML.Trainers;
using Microsoft.ML.TestFrameworkCommon.Attributes;
using Microsoft.ML.Internal.Utilities;

namespace Microsoft.ML.Scenarios
{

    internal sealed class TensorFlowScenariosTestsFixture : IDisposable
    {
        public static string tempFolder;
        public static string parentWorkspacePath;
        public static string assetsPath;
        internal static void CreateParentWorkspacePathForImageClassification()
        {
            tempFolder = Path.Combine(Path.GetTempPath(), Path.GetRandomFileName());
            assetsPath = Path.Combine(tempFolder, "assets");
            parentWorkspacePath = Path.Combine(assetsPath, "cached");
            // Delete if the workspace path already exists
            if (Directory.Exists(parentWorkspacePath))
            {
                Directory.Delete(parentWorkspacePath, true);
            }

            // Create a new empty workspace path
            Directory.CreateDirectory(parentWorkspacePath);
        }

        static TensorFlowScenariosTestsFixture()
        {
            CreateParentWorkspacePathForImageClassification();
        }

        public void Dispose()
        {
            Directory.Delete(tempFolder, true);
        }
    }

    [Collection("NoParallelization")]
    public sealed class TensorFlowScenariosTests : BaseTestClass, IClassFixture<TensorFlowScenariosTestsFixture>
    {
        private readonly string _fullImagesetFolderPath;
        private readonly string _finalImagesFolderName;
        private string _timeOutOldValue;

        public TensorFlowScenariosTests(ITestOutputHelper output) : base(output)
        {
            string imagesDownloadFolderPath = Path.Combine(TensorFlowScenariosTestsFixture.assetsPath, "inputs",
                "images");

            //Download the image set and unzip
            _finalImagesFolderName = DownloadImageSet(
                imagesDownloadFolderPath);

            _fullImagesetFolderPath = Path.Combine(
                imagesDownloadFolderPath, _finalImagesFolderName);
        }

        protected override void Initialize()
        {
            // set timeout to 3 minutes, download sometimes will stuck so set smaller timeout to fail fast and retry download
            _timeOutOldValue = Environment.GetEnvironmentVariable(ResourceManagerUtils.TimeoutEnvVariable);
            Environment.SetEnvironmentVariable(ResourceManagerUtils.TimeoutEnvVariable, (3 * 60 * 1000).ToString());
        }

        protected override void Cleanup()
        {
            // set back timeout value
            Environment.SetEnvironmentVariable(ResourceManagerUtils.TimeoutEnvVariable, _timeOutOldValue);
        }

        private class TestData
        {
            [VectorType(4)]
            public float[] a;
            [VectorType(4)]
            public float[] b;
        }

        public class CifarData
        {
            [LoadColumn(0)]
            public string ImagePath;

            [LoadColumn(1)]
            public string Label;
        }

        public class CifarPrediction
        {
            [ColumnName("Score")]
            public float[] PredictedScores;
        }

        public class ImageNetData
        {
            [LoadColumn(0)]
            public string ImagePath;

            [LoadColumn(1)]
            public string Label;
        }

        public class ImageNetPrediction
        {
            [ColumnName("Score")]
            public float[] PredictedLabels;
        }

        [TensorFlowFact]
        public void TensorFlowTransforCifarEndToEndTest2()
        {
            var imageHeight = 32;
            var imageWidth = 32;
            var modelLocation = "cifar_model/frozen_model.pb";
            var dataFile = GetDataPath("images/images.tsv");
            var imageFolder = Path.GetDirectoryName(dataFile);

            var mlContext = new MLContext(seed: 1);
            var data = TextLoader.Create(mlContext, new TextLoader.Options()
            {
                Columns = new[]
                    {
                        new TextLoader.Column("ImagePath", DataKind.String, 0),
                        new TextLoader.Column("Label", DataKind.String, 1),
                    }
            }, new MultiFileSource(dataFile));

            var pipeEstimator = new ImageLoadingEstimator(mlContext, imageFolder, ("ImageReal", "ImagePath"))
                    .Append(new ImageResizingEstimator(mlContext, "ImageCropped", imageHeight, imageWidth, "ImageReal"))
                    .Append(new ImagePixelExtractingEstimator(mlContext, "Input", "ImageCropped", interleavePixelColors: true))
                    .Append(mlContext.Model.LoadTensorFlowModel(modelLocation).ScoreTensorFlowModel("Output", "Input"))
                    .Append(new ColumnConcatenatingEstimator(mlContext, "Features", "Output"))
                    .Append(new ValueToKeyMappingEstimator(mlContext, "Label"))
                    .AppendCacheCheckpoint(mlContext)
                    .Append(mlContext.MulticlassClassification.Trainers.SdcaMaximumEntropy());


            using var transformer = pipeEstimator.Fit(data);
            var predictions = transformer.Transform(data);

            var metrics = mlContext.MulticlassClassification.Evaluate(predictions);
            Assert.Equal(1, metrics.MicroAccuracy, 2);

            var predictFunction = mlContext.Model.CreatePredictionEngine<CifarData, CifarPrediction>(transformer);
            var prediction = predictFunction.Predict(new CifarData()
            {
                ImagePath = GetDataPath("images/banana.jpg")
            });
            Assert.Equal(0, prediction.PredictedScores[0], 2);
            Assert.Equal(1, prediction.PredictedScores[1], 2);
            Assert.Equal(0, prediction.PredictedScores[2], 2);

            prediction = predictFunction.Predict(new CifarData()
            {
                ImagePath = GetDataPath("images/hotdog.jpg")
            });
            Assert.Equal(0, prediction.PredictedScores[0], 2);
            Assert.Equal(0, prediction.PredictedScores[1], 2);
            Assert.Equal(1, prediction.PredictedScores[2], 2);
        }

        [TensorFlowFact]
        public void TensorFlowTransformMatrixMultiplicationTest()
        {
            var modelLocation = "model_matmul/frozen_saved_model.pb";
            var mlContext = new MLContext(seed: 1);
            // Pipeline
            var loader = mlContext.Data.LoadFromEnumerable(
                    new List<TestData>(new TestData[] {
                        new TestData() { a = new[] { 1.0f, 2.0f,
                                                     3.0f, 4.0f },
                                         b = new[] { 1.0f, 2.0f,
                                                     3.0f, 4.0f } },
                        new TestData() { a = new[] { 2.0f, 2.0f,
                                                     2.0f, 2.0f },
                                         b = new[] { 3.0f, 3.0f,
                                                     3.0f, 3.0f } } }));

            using var tfModel = mlContext.Model.LoadTensorFlowModel(modelLocation);
            var trans = tfModel.ScoreTensorFlowModel(new[] { "c" }, new[] { "a", "b" }).Fit(loader).Transform(loader);

            using (var cursor = trans.GetRowCursorForAllColumns())
            {
                var cgetter = cursor.GetGetter<VBuffer<float>>(cursor.Schema[2]);
                Assert.True(cursor.MoveNext());
                VBuffer<float> c = default;
                cgetter(ref c);

                var cValues = c.GetValues();
                Assert.Equal(1.0 * 1.0 + 2.0 * 3.0, cValues[0]);
                Assert.Equal(1.0 * 2.0 + 2.0 * 4.0, cValues[1]);
                Assert.Equal(3.0 * 1.0 + 4.0 * 3.0, cValues[2]);
                Assert.Equal(3.0 * 2.0 + 4.0 * 4.0, cValues[3]);

                Assert.True(cursor.MoveNext());
                c = default;
                cgetter(ref c);

                cValues = c.GetValues();
                Assert.Equal(2.0 * 3.0 + 2.0 * 3.0, cValues[0]);
                Assert.Equal(2.0 * 3.0 + 2.0 * 3.0, cValues[1]);
                Assert.Equal(2.0 * 3.0 + 2.0 * 3.0, cValues[2]);
                Assert.Equal(2.0 * 3.0 + 2.0 * 3.0, cValues[3]);

                Assert.False(cursor.MoveNext());
            }
        }

        private class ShapeData
        {
            // Data will be passed as 1-D vector.
            // Intended data shape [5], model shape [None]
            [VectorType(5)]
            public float[] OneDim;

            // Data will be passed as flat vector.
            // Intended data shape [2,2], model shape [2, None]
            [VectorType(4)]
            public float[] TwoDim;

            // Data will be passed as 3-D vector.
            // Intended data shape [1, 2, 2], model shape [1, None, 2]
            [VectorType(1, 2, 2)]
            public float[] ThreeDim;

            // Data will be passed as flat vector.
            // Intended data shape [1, 2, 2, 3], model shape [1, None, None, 3]
            [VectorType(12)]
            public float[] FourDim;

            // Data will be passed as 4-D vector.
            // Intended data shape [2, 2, 2, 2], model shape [2, 2, 2, 2]
            [VectorType(2, 2, 2, 2)]
            public float[] FourDimKnown;
        }

        private List<ShapeData> GetShapeData()
        {
            return new List<ShapeData>(new ShapeData[] {
                        new ShapeData() {   OneDim = new[] { 0.1f, 0.2f, 0.3f, 0.4f, 0.5f },
                                            TwoDim = new[] { 1.0f, 2.0f, 3.0f, 4.0f },
                                            ThreeDim = new[] { 11.0f, 12.0f, 13.0f, 14.0f },
                                            FourDim = new[]{ 21.0f, 22.0f, 23.0f, 24.0f, 25.0f, 26.0f,
                                                             27.0f, 28.0f, 29.0f, 30.0f, 31.0f, 32.0f },
                                            FourDimKnown = new[]{ 41.0f , 42.0f, 43.0f, 44.0f, 45.0f, 46.0f, 47.0f, 48.0f,
                                                                  49.0f , 50.0f, 51.0f, 52.0f, 53.0f, 54.0f, 55.0f, 56.0f}
                                        },
                        new ShapeData() {   OneDim = new[] { 100.1f, 100.2f, 100.3f, 100.4f, 100.5f },
                                            TwoDim = new[] { 101.0f, 102.0f, 103.0f, 104.0f },
                                            ThreeDim = new[] { 111.0f, 112.0f, 113.0f, 114.0f },
                                            FourDim = new[]{ 121.0f, 122.0f, 123.0f, 124.0f, 125.0f, 126.0f,
                                                             127.0f, 128.0f, 129.0f, 130.0f, 131.0f, 132.0f},
                                            FourDimKnown = new[]{ 141.0f , 142.0f, 143.0f, 144.0f, 145.0f, 146.0f, 147.0f, 148.0f,
                                                                  149.0f , 150.0f, 151.0f, 152.0f, 153.0f, 154.0f, 155.0f, 156.0f }
                                        }
                });
        }

        [ConditionalFact(typeof(Environment), nameof(Environment.Is64BitProcess))] // TensorFlow is 64-bit only
        public void TensorFlowTransformInputShapeTest()
        {
            var modelLocation = "model_shape_test";
            var mlContext = new MLContext(seed: 1);
            var data = GetShapeData();
            // Pipeline
            var loader = mlContext.Data.LoadFromEnumerable(data);
            var inputs = new string[] { "OneDim", "TwoDim", "ThreeDim", "FourDim", "FourDimKnown" };
            var outputs = new string[] { "o_OneDim", "o_TwoDim", "o_ThreeDim", "o_FourDim", "o_FourDimKnown" };

            using var tfModel = mlContext.Model.LoadTensorFlowModel(modelLocation);
            var trans = tfModel.ScoreTensorFlowModel(outputs, inputs).Fit(loader).Transform(loader);

            using (var cursor = trans.GetRowCursorForAllColumns())
            {
                int outColIndex = 5;
                var oneDimgetter = cursor.GetGetter<VBuffer<float>>(cursor.Schema[outColIndex]);
                var twoDimgetter = cursor.GetGetter<VBuffer<float>>(cursor.Schema[outColIndex + 1]);
                var threeDimgetter = cursor.GetGetter<VBuffer<float>>(cursor.Schema[outColIndex + 2]);
                var fourDimgetter = cursor.GetGetter<VBuffer<float>>(cursor.Schema[outColIndex + 3]);
                var fourDimKnowngetter = cursor.GetGetter<VBuffer<float>>(cursor.Schema[outColIndex + 4]);

                VBuffer<float> oneDim = default;
                VBuffer<float> twoDim = default;
                VBuffer<float> threeDim = default;
                VBuffer<float> fourDim = default;
                VBuffer<float> fourDimKnown = default;
                foreach (var sample in data)
                {
                    Assert.True(cursor.MoveNext());

                    oneDimgetter(ref oneDim);
                    twoDimgetter(ref twoDim);
                    threeDimgetter(ref threeDim);
                    fourDimgetter(ref fourDim);
                    fourDimKnowngetter(ref fourDimKnown);

                    var oneDimValues = oneDim.GetValues();
                    Assert.Equal(sample.OneDim.Length, oneDimValues.Length);
                    Assert.True(oneDimValues.SequenceEqual(sample.OneDim));

                    var twoDimValues = twoDim.GetValues();
                    Assert.Equal(sample.TwoDim.Length, twoDimValues.Length);
                    Assert.True(twoDimValues.SequenceEqual(sample.TwoDim));

                    var threeDimValues = threeDim.GetValues();
                    Assert.Equal(sample.ThreeDim.Length, threeDimValues.Length);
                    Assert.True(threeDimValues.SequenceEqual(sample.ThreeDim));

                    var fourDimValues = fourDim.GetValues();
                    Assert.Equal(sample.FourDim.Length, fourDimValues.Length);
                    Assert.True(fourDimValues.SequenceEqual(sample.FourDim));

                    var fourDimKnownValues = fourDimKnown.GetValues();
                    Assert.Equal(sample.FourDimKnown.Length, fourDimKnownValues.Length);
                    Assert.True(fourDimKnownValues.SequenceEqual(sample.FourDimKnown));
                }
                Assert.False(cursor.MoveNext());
            }
        }

        private class TypesData
        {
            [VectorType(2)]
            public double[] f64;
            [VectorType(2)]
            public float[] f32;
            [VectorType(2)]
            public long[] i64;
            [VectorType(2)]
            public int[] i32;
            [VectorType(2)]
            public short[] i16;
            [VectorType(2)]
            public sbyte[] i8;
            [VectorType(2)]
            public ulong[] u64;
            [VectorType(2)]
            public uint[] u32;
            [VectorType(2)]
            public ushort[] u16;
            [VectorType(2)]
            public byte[] u8;
            [VectorType(2)]
            public bool[] b;
        }

        /// <summary>
        /// Test to ensure the supported datatypes can passed to TensorFlow .
        /// </summary>
        [TensorFlowFact]
        public void TensorFlowTransformInputOutputTypesTest()
        {
            // This an identity model which returns the same output as input.
            var modelLocation = "model_types_test";

            //Data
            var data = new List<TypesData>(
                        new TypesData[] {
                            new TypesData() {   f64 = new[] { -1.0, 2.0 },
                                                f32 = new[] { -1.0f, 2.0f },
                                                i64 = new[] { -1L, 2 },
                                                i32 = new[] { -1, 2 },
                                                i16 = new short[] { -1, 2 },
                                                i8 = new sbyte[] { -1, 2 },
                                                u64 = new ulong[] { 1, 2 },
                                                u32 = new uint[] { 1, 2 },
                                                u16 = new ushort[] { 1, 2 },
                                                u8 = new byte[] { 1, 2 },
                                                b = new bool[] { true, true },
                            },
                           new TypesData() {   f64 = new[] { -3.0, 4.0 },
                                                f32 = new[] { -3.0f, 4.0f },
                                                i64 = new[] { -3L, 4 },
                                                i32 = new[] { -3, 4 },
                                                i16 = new short[] { -3, 4 },
                                                i8 = new sbyte[] { -3, 4 },
                                                u64 = new ulong[] { 3, 4 },
                                                u32 = new uint[] { 3, 4 },
                                                u16 = new ushort[] { 3, 4 },
                                                u8 = new byte[] { 3, 4 },
                                                b = new bool[] { false, false },
                            } });

            var mlContext = new MLContext(seed: 1);
            // Pipeline

            var loader = mlContext.Data.LoadFromEnumerable(data);

            var inputs = new string[] { "f64", "f32", "i64", "i32", "i16", "i8", "u64", "u32", "u16", "u8", "b" };
            var outputs = new string[] { "o_f64", "o_f32", "o_i64", "o_i32", "o_i16", "o_i8", "o_u64", "o_u32", "o_u16", "o_u8", "o_b" };
            using var tfModel = mlContext.Model.LoadTensorFlowModel(modelLocation);
            var trans = tfModel.ScoreTensorFlowModel(outputs, inputs).Fit(loader).Transform(loader);

            using (var cursor = trans.GetRowCursorForAllColumns())
            {
                var f64getter = cursor.GetGetter<VBuffer<double>>(cursor.Schema[11]);
                var f32getter = cursor.GetGetter<VBuffer<float>>(cursor.Schema[12]);
                var i64getter = cursor.GetGetter<VBuffer<long>>(cursor.Schema[13]);
                var i32getter = cursor.GetGetter<VBuffer<int>>(cursor.Schema[14]);
                var i16getter = cursor.GetGetter<VBuffer<short>>(cursor.Schema[15]);
                var i8getter = cursor.GetGetter<VBuffer<sbyte>>(cursor.Schema[16]);
                var u64getter = cursor.GetGetter<VBuffer<ulong>>(cursor.Schema[17]);
                var u32getter = cursor.GetGetter<VBuffer<uint>>(cursor.Schema[18]);
                var u16getter = cursor.GetGetter<VBuffer<ushort>>(cursor.Schema[19]);
                var u8getter = cursor.GetGetter<VBuffer<byte>>(cursor.Schema[20]);
                var boolgetter = cursor.GetGetter<VBuffer<bool>>(cursor.Schema[21]);


                VBuffer<double> f64 = default;
                VBuffer<float> f32 = default;
                VBuffer<long> i64 = default;
                VBuffer<int> i32 = default;
                VBuffer<short> i16 = default;
                VBuffer<sbyte> i8 = default;
                VBuffer<ulong> u64 = default;
                VBuffer<uint> u32 = default;
                VBuffer<ushort> u16 = default;
                VBuffer<byte> u8 = default;
                VBuffer<bool> b = default;
                foreach (var sample in data)
                {
                    Assert.True(cursor.MoveNext());

                    f64getter(ref f64);
                    f32getter(ref f32);
                    i64getter(ref i64);
                    i32getter(ref i32);
                    i16getter(ref i16);
                    i8getter(ref i8);
                    u64getter(ref u64);
                    u32getter(ref u32);
                    u16getter(ref u16);
                    u8getter(ref u8);
                    u8getter(ref u8);
                    boolgetter(ref b);

                    var f64Values = f64.GetValues();
                    Assert.Equal(2, f64Values.Length);
                    Assert.True(f64Values.SequenceEqual(sample.f64));
                    var f32Values = f32.GetValues();
                    Assert.Equal(2, f32Values.Length);
                    Assert.True(f32Values.SequenceEqual(sample.f32));
                    var i64Values = i64.GetValues();
                    Assert.Equal(2, i64Values.Length);
                    Assert.True(i64Values.SequenceEqual(sample.i64));
                    var i32Values = i32.GetValues();
                    Assert.Equal(2, i32Values.Length);
                    Assert.True(i32Values.SequenceEqual(sample.i32));
                    var i16Values = i16.GetValues();
                    Assert.Equal(2, i16Values.Length);
                    Assert.True(i16Values.SequenceEqual(sample.i16));
                    var i8Values = i8.GetValues();
                    Assert.Equal(2, i8Values.Length);
                    Assert.True(i8Values.SequenceEqual(sample.i8));
                    var u64Values = u64.GetValues();
                    Assert.Equal(2, u64Values.Length);
                    Assert.True(u64Values.SequenceEqual(sample.u64));
                    var u32Values = u32.GetValues();
                    Assert.Equal(2, u32Values.Length);
                    Assert.True(u32Values.SequenceEqual(sample.u32));
                    var u16Values = u16.GetValues();
                    Assert.Equal(2, u16Values.Length);
                    Assert.True(u16Values.SequenceEqual(sample.u16));
                    var u8Values = u8.GetValues();
                    Assert.Equal(2, u8Values.Length);
                    Assert.True(u8Values.SequenceEqual(sample.u8));
                    var bValues = b.GetValues();
                    Assert.Equal(2, bValues.Length);
                    Assert.True(bValues.SequenceEqual(sample.b));
                }
                Assert.False(cursor.MoveNext());
            }
        }

        [Fact(Skip = "Model files are not available yet")]
        public void TensorFlowTransformObjectDetectionTest()
        {
            var modelLocation = @"C:\models\TensorFlow\ssd_mobilenet_v1_coco_2018_01_28\frozen_inference_graph.pb";
            var mlContext = new MLContext(seed: 1);
            var dataFile = GetDataPath("images/images.tsv");
            var imageFolder = Path.GetDirectoryName(dataFile);
            var data = mlContext.CreateLoader("Text{col=ImagePath:TX:0 col=Name:TX:1}", new MultiFileSource(dataFile));
            var images = new ImageLoadingTransformer(mlContext, imageFolder, ("ImageReal", "ImagePath")).Transform(data);
            var cropped = new ImageResizingTransformer(mlContext, "ImageCropped", 32, 32, "ImageReal").Transform(images);

            var pixels = mlContext.Transforms.ExtractPixels("image_tensor", "ImageCropped", outputAsFloatArray: false).Fit(cropped).Transform(cropped);
            using var tfModel = mlContext.Model.LoadTensorFlowModel(modelLocation);
            var tf = tfModel.ScoreTensorFlowModel(new[] { "detection_boxes", "detection_scores", "num_detections", "detection_classes" }, new[] { "image_tensor" }).Fit(pixels).Transform(pixels);

            using (var curs = tf.GetRowCursor(tf.Schema["image_tensor"], tf.Schema["detection_boxes"], tf.Schema["detection_scores"], tf.Schema["detection_classes"], tf.Schema["num_detections"]))
            {
                var getInput = curs.GetGetter<VBuffer<byte>>(tf.Schema["image_tensor"]);
                var getBoxes = curs.GetGetter<VBuffer<float>>(tf.Schema["detection_boxes"]);
                var getScores = curs.GetGetter<VBuffer<float>>(tf.Schema["detection_scores"]);
                var getNum = curs.GetGetter<VBuffer<float>>(tf.Schema["num_detections"]);
                var getClasses = curs.GetGetter<VBuffer<float>>(tf.Schema["detection_classes"]);
                var buffer = default(VBuffer<float>);
                var inputBuffer = default(VBuffer<byte>);
                while (curs.MoveNext())
                {
                    getInput(ref inputBuffer);
                    getBoxes(ref buffer);
                    getScores(ref buffer);
                    getNum(ref buffer);
                    getClasses(ref buffer);
                }
            }
        }

        [Fact(Skip = "Model files are not available yet")]
        public void TensorFlowTransformInceptionTest()
        {
            string inputName = "input";
            string outputName = "softmax2_pre_activation";
            var modelLocation = @"inception5h\tensorflow_inception_graph.pb";
            var mlContext = new MLContext(seed: 1);
            var dataFile = GetDataPath("images/images.tsv");
            var imageFolder = Path.GetDirectoryName(dataFile);
            var reader = mlContext.Data.CreateTextLoader(
                   columns: new[]
                   {
                        new TextLoader.Column("ImagePath", DataKind.String , 0),
                        new TextLoader.Column("Name", DataKind.String, 1)

                   },
               hasHeader: false,
               allowSparse: false
               );

            var data = reader.Load(new MultiFileSource(dataFile));
            var images = mlContext.Transforms.LoadImages("ImageReal", "ImagePath", imageFolder).Fit(data).Transform(data);
            var cropped = mlContext.Transforms.ResizeImages("ImageCropped", 224, 224, "ImageReal").Fit(images).Transform(images);
            var pixels = mlContext.Transforms.ExtractPixels(inputName, "ImageCropped", interleavePixelColors: true).Fit(cropped).Transform(cropped);
            using var tfModel = mlContext.Model.LoadTensorFlowModel(modelLocation);
            var tf = tfModel.ScoreTensorFlowModel(outputName, inputName, true).Fit(pixels).Transform(pixels);

            tf.Schema.TryGetColumnIndex(inputName, out int input);
            tf.Schema.TryGetColumnIndex(outputName, out int b);
            using (var curs = tf.GetRowCursor(tf.Schema[inputName], tf.Schema[outputName]))
            {
                var get = curs.GetGetter<VBuffer<float>>(tf.Schema["softmax2_pre_activation"]);
                var getInput = curs.GetGetter<VBuffer<float>>(tf.Schema["input"]);
                var buffer = default(VBuffer<float>);
                var inputBuffer = default(VBuffer<float>);
                while (curs.MoveNext())
                {
                    getInput(ref inputBuffer);
                    get(ref buffer);
                }
            }
        }

        [TensorFlowFact]
        public void TensorFlowInputsOutputsSchemaTest()
        {
            var mlContext = new MLContext(seed: 1);
            var modelLocation = "mnist_model/frozen_saved_model.pb";
            var schema = TensorFlowUtils.GetModelSchema(mlContext, modelLocation);
            Assert.Equal(86, schema.Count);
            Assert.True(schema.TryGetColumnIndex("Placeholder", out int col));
            var type = (VectorDataViewType)schema[col].Type;
            Assert.Equal(2, type.Dimensions.Length);
            Assert.Equal(28, type.Dimensions[0]);
            Assert.Equal(28, type.Dimensions[1]);
            var metadataType = schema[col].Annotations.Schema[TensorFlowUtils.TensorflowOperatorTypeKind].Type;
            Assert.NotNull(metadataType);
            Assert.True(metadataType is TextDataViewType);
            ReadOnlyMemory<char> opType = default;
            schema[col].Annotations.GetValue(TensorFlowUtils.TensorflowOperatorTypeKind, ref opType);
            Assert.Equal("Placeholder", opType.ToString());
            metadataType = schema[col].Annotations.Schema.GetColumnOrNull(TensorFlowUtils.TensorflowUpstreamOperatorsKind)?.Type;
            Assert.Null(metadataType);

            Assert.True(schema.TryGetColumnIndex("conv2d/Conv2D/ReadVariableOp", out col));
            type = (VectorDataViewType)schema[col].Type;
            Assert.Equal(new[] { 5, 5, 1, 32 }, type.Dimensions);
            metadataType = schema[col].Annotations.Schema[TensorFlowUtils.TensorflowOperatorTypeKind].Type;
            Assert.NotNull(metadataType);
            Assert.True(metadataType is TextDataViewType);
            schema[col].Annotations.GetValue(TensorFlowUtils.TensorflowOperatorTypeKind, ref opType);
            Assert.Equal("Identity", opType.ToString());
            metadataType = schema[col].Annotations.Schema[TensorFlowUtils.TensorflowUpstreamOperatorsKind].Type;
            Assert.NotNull(metadataType);
            VBuffer<ReadOnlyMemory<char>> inputOps = default;
            schema[col].Annotations.GetValue(TensorFlowUtils.TensorflowUpstreamOperatorsKind, ref inputOps);
            Assert.Equal(1, inputOps.Length);
            Assert.Equal("conv2d/kernel", inputOps.GetValues()[0].ToString());

            Assert.True(schema.TryGetColumnIndex("conv2d/Conv2D", out col));
            type = (VectorDataViewType)schema[col].Type;
            Assert.Equal(new[] { 28, 28, 32 }, type.Dimensions);
            metadataType = schema[col].Annotations.Schema[TensorFlowUtils.TensorflowOperatorTypeKind].Type;
            Assert.NotNull(metadataType);
            Assert.True(metadataType is TextDataViewType);
            schema[col].Annotations.GetValue(TensorFlowUtils.TensorflowOperatorTypeKind, ref opType);
            Assert.Equal("Conv2D", opType.ToString());
            metadataType = schema[col].Annotations.Schema[TensorFlowUtils.TensorflowUpstreamOperatorsKind].Type;
            Assert.NotNull(metadataType);
            schema[col].Annotations.GetValue(TensorFlowUtils.TensorflowUpstreamOperatorsKind, ref inputOps);
            Assert.Equal(2, inputOps.Length);
            Assert.Equal("reshape/Reshape", inputOps.GetValues()[0].ToString());
            Assert.Equal("conv2d/Conv2D/ReadVariableOp", inputOps.GetValues()[1].ToString());

            Assert.True(schema.TryGetColumnIndex("Softmax", out col));
            type = (VectorDataViewType)schema[col].Type;
            Assert.Equal(new[] { 10 }, type.Dimensions);
            metadataType = schema[col].Annotations.Schema[TensorFlowUtils.TensorflowOperatorTypeKind].Type;
            Assert.NotNull(metadataType);
            Assert.True(metadataType is TextDataViewType);
            schema[col].Annotations.GetValue(TensorFlowUtils.TensorflowOperatorTypeKind, ref opType);
            Assert.Equal("Softmax", opType.ToString());
            metadataType = schema[col].Annotations.Schema[TensorFlowUtils.TensorflowUpstreamOperatorsKind].Type;
            Assert.NotNull(metadataType);
            schema[col].Annotations.GetValue(TensorFlowUtils.TensorflowUpstreamOperatorsKind, ref inputOps);
            Assert.Equal(1, inputOps.Length);
            Assert.Equal("sequential/dense_1/BiasAdd", inputOps.GetValues()[0].ToString());

            modelLocation = "model_matmul/frozen_saved_model.pb";
            schema = TensorFlowUtils.GetModelSchema(mlContext, modelLocation);
            char name = 'a';
            for (int i = 0; i < schema.Count; i++)
            {
                Assert.Equal(name.ToString(), schema[i].Name);
                type = (VectorDataViewType)schema[i].Type;
                Assert.Equal(new[] { 2, 2 }, type.Dimensions);
                name++;
            }
        }

        [TensorFlowFact]
        public void TensorFlowTransformMNISTConvTest()
        {
            var mlContext = new MLContext(seed: 1);
            var reader = mlContext.Data.CreateTextLoader(
                    columns: new[]
                    {
                        new TextLoader.Column("Label", DataKind.UInt32 , new [] { new TextLoader.Range(0) }, new KeyCount(10)),
                        new TextLoader.Column("Placeholder", DataKind.Single, new []{ new TextLoader.Range(1, 784) })

                    },
                hasHeader: true,
                allowSparse: true
                );

            var trainData = reader.Load(GetDataPath(TestDatasets.mnistTiny28.trainFilename));
            var testData = reader.Load(GetDataPath(TestDatasets.mnistOneClass.testFilename));

            var pipe = mlContext.Transforms.CopyColumns("reshape_input", "Placeholder")
                .Append(mlContext.Model.LoadTensorFlowModel("mnist_model/frozen_saved_model.pb").ScoreTensorFlowModel(new[] { "Softmax", "dense/Relu" }, new[] { "Placeholder", "reshape_input" }))
                .Append(mlContext.Transforms.Concatenate("Features", "Softmax", "dense/Relu"))
                .Append(mlContext.MulticlassClassification.Trainers.LightGbm("Label", "Features"));

            using var trainedModel = pipe.Fit(trainData);
            var predicted = trainedModel.Transform(testData);
            var metrics = mlContext.MulticlassClassification.Evaluate(predicted);

            Assert.Equal(0.99, metrics.MicroAccuracy, 2);
            Assert.Equal(1.0, metrics.MacroAccuracy, 2);

            var oneSample = GetOneMNISTExample();

            var predictFunction = mlContext.Model.CreatePredictionEngine<MNISTData, MNISTPrediction>(trainedModel);

            var onePrediction = predictFunction.Predict(oneSample);

            Assert.Equal(5, GetMaxIndexForOnePrediction(onePrediction));
        }

        [TensorFlowFact]
        public void TensorFlowTransformMNISTLRTrainingTest()
        {
            const double expectedMicroAccuracy = 0.72173913043478266;
            const double expectedMacroAccruacy = 0.67482993197278918;
            var modelLocation = "mnist_lr_model";
            try
            {
                var mlContext = new MLContext(seed: 1);
                var reader = mlContext.Data.CreateTextLoader(columns: new[]
                    {
                        new TextLoader.Column("Label", DataKind.Int64, 0),
                        new TextLoader.Column("Placeholder", DataKind.Single, new []{ new TextLoader.Range(1, 784) })
                    },
                    allowSparse: true
                );

                var trainData = reader.Load(GetDataPath(TestDatasets.mnistTiny28.trainFilename));
                var testData = reader.Load(GetDataPath(TestDatasets.mnistOneClass.testFilename));

                var pipe = mlContext.Transforms.Categorical.OneHotEncoding("OneHotLabel", "Label")
                    .Append(mlContext.Transforms.Normalize(new NormalizingEstimator.MinMaxColumnOptions("Features", "Placeholder")))
                    .Append(mlContext.Model.RetrainDnnModel(
                        inputColumnNames: new[] { "Features" },
                        outputColumnNames: new[] { "Prediction", "b" },
                        labelColumnName: "OneHotLabel",
                        dnnLabel: "Label",
                        optimizationOperation: "SGDOptimizer",
                        modelPath: modelLocation,
                        lossOperation: "Loss",
                        epoch: 10,
                        learningRateOperation: "SGDOptimizer/learning_rate",
                        learningRate: 0.001f,
                        batchSize: 20))
                    .Append(mlContext.Transforms.Concatenate("Features", "Prediction"))
                    .Append(mlContext.Transforms.Conversion.MapValueToKey("KeyLabel", "Label", maximumNumberOfKeys: 10))
                    .Append(mlContext.MulticlassClassification.Trainers.LightGbm("KeyLabel", "Features"));

                using var trainedModel = pipe.Fit(trainData);
                var predicted = trainedModel.Transform(testData);
                var metrics = mlContext.MulticlassClassification.Evaluate(predicted, labelColumnName: "KeyLabel");
                Assert.InRange(metrics.MicroAccuracy, expectedMicroAccuracy, 1);
                Assert.InRange(metrics.MacroAccuracy, expectedMacroAccruacy, 1);
                var predictionFunction = mlContext.Model.CreatePredictionEngine<MNISTData, MNISTPrediction>(trainedModel);

                var oneSample = GetOneMNISTExample();
                var onePrediction = predictionFunction.Predict(oneSample);
                Assert.Equal(0, GetMaxIndexForOnePrediction(onePrediction));


                var trainDataTransformed = trainedModel.Transform(trainData);
                using (var cursor = trainDataTransformed.GetRowCursorForAllColumns())
                {
                    var getter = cursor.GetGetter<VBuffer<float>>(trainDataTransformed.Schema["b"]);
                    if (cursor.MoveNext())
                    {
                        var trainedBias = default(VBuffer<float>);
                        getter(ref trainedBias);
                        Assert.NotEqual(trainedBias.GetValues().ToArray(), new float[] { 0.1f, 0.1f, 0.1f, 0.1f, 0.1f, 0.1f, 0.1f, 0.1f, 0.1f, 0.1f });
                    }
                }
            }
            finally
            {
                // This test changes the state of the model.
                // Cleanup folder so that other test can also use the same model.
                CleanUp(modelLocation);
            }
        }

        private void CleanUp(string modelLocation)
        {
            var directories = Directory.GetDirectories(modelLocation, "variables-*");
            if (directories != null && directories.Length > 0)
            {
                var varDir = Path.Combine(modelLocation, "variables");
                if (Directory.Exists(varDir))
                    Directory.Delete(varDir, true);
                Directory.Move(directories[0], varDir);
            }
        }

        [TensorFlowFact]
        public void TensorFlowTransformMNISTConvTrainingTest()
        {
            double expectedMicro = 0.73304347826086956;
            double expectedMacro = 0.677551020408163;

            ExecuteTFTransformMNISTConvTrainingTest(false, null, expectedMicro, expectedMacro);
            ExecuteTFTransformMNISTConvTrainingTest(true, 5, expectedMicro, expectedMacro);
        }

        private void ExecuteTFTransformMNISTConvTrainingTest(bool shuffle, int? shuffleSeed, double expectedMicroAccuracy, double expectedMacroAccuracy)
        {
            const string modelLocation = "mnist_conv_model";
            try
            {
                var mlContext = new MLContext(seed: 1);

                var reader = mlContext.Data.CreateTextLoader(new[]
                    {
                        new TextLoader.Column("Label", DataKind.UInt32, new []{ new TextLoader.Range(0) }, new KeyCount(10)),
                        new TextLoader.Column("TfLabel", DataKind.Int64, 0),
                        new TextLoader.Column("Placeholder", DataKind.Single, new []{ new TextLoader.Range(1, 784) })
                    },
                    allowSparse: true
                );

                var trainData = reader.Load(GetDataPath(TestDatasets.mnistTiny28.trainFilename));
                var testData = reader.Load(GetDataPath(TestDatasets.mnistOneClass.testFilename));

                IDataView preprocessedTrainData = null;
                IDataView preprocessedTestData = null;
                if (shuffle)
                {
                    // Shuffle training data set
                    preprocessedTrainData = new RowShufflingTransformer(mlContext, new RowShufflingTransformer.Options()
                    {
                        ForceShuffle = shuffle,
                        ForceShuffleSeed = shuffleSeed
                    }, trainData);

                    // Shuffle test data set
                    preprocessedTestData = new RowShufflingTransformer(mlContext, new RowShufflingTransformer.Options()
                    {
                        ForceShuffle = shuffle,
                        ForceShuffleSeed = shuffleSeed
                    }, testData);
                }
                else
                {
                    preprocessedTrainData = trainData;
                    preprocessedTestData = testData;
                }

                var pipe = mlContext.Transforms.CopyColumns("Features", "Placeholder")
                    .Append(mlContext.Model.RetrainDnnModel(
                        inputColumnNames: new[] { "Features" },
                        outputColumnNames: new[] { "Prediction" },
                        labelColumnName: "TfLabel",
                        dnnLabel: "Label",
                        optimizationOperation: "MomentumOp",
                        lossOperation: "Loss",
                        modelPath: modelLocation,
                        metricOperation: "Accuracy",
                        epoch: 10,
                        learningRateOperation: "learning_rate",
                        learningRate: 0.01f,
                        batchSize: 20))
                    .Append(mlContext.Transforms.Concatenate("Features", "Prediction"))
                    .AppendCacheCheckpoint(mlContext)
                    // Attention: Do not set NumberOfThreads here, left this to use default value to avoid test crash.
                    // Details can be found here: https://github.com/dotnet/machinelearning/pull/4918
                    .Append(mlContext.MulticlassClassification.Trainers.LightGbm(new Trainers.LightGbm.LightGbmMulticlassTrainer.Options()
                    {
                        LabelColumnName = "Label",
                        FeatureColumnName = "Features",
                        Seed = 1,
                        NumberOfIterations = 1
                    }));

                using var trainedModel = pipe.Fit(preprocessedTrainData);
                var predicted = trainedModel.Transform(preprocessedTestData);
                var metrics = mlContext.MulticlassClassification.Evaluate(predicted);
                Assert.InRange(metrics.MicroAccuracy, expectedMicroAccuracy - 0.1, expectedMicroAccuracy + 0.1);
                Assert.InRange(metrics.MacroAccuracy, expectedMacroAccuracy - 0.1, expectedMacroAccuracy + 0.1);

                // Create prediction function and test prediction
                var predictFunction = mlContext.Model.CreatePredictionEngine<MNISTData, MNISTPrediction>(trainedModel);

                var oneSample = GetOneMNISTExample();

                var prediction = predictFunction.Predict(oneSample);

                Assert.Equal(2, GetMaxIndexForOnePrediction(prediction));
            }
            finally
            {
                // This test changes the state of the model.
                // Cleanup folder so that other test can also use the same model.
                CleanUp(modelLocation);
            }
        }

        [TensorFlowFact]
        public void TensorFlowTransformMNISTConvSavedModelTest()
        {
            // This test trains a multi-class classifier pipeline where a pre-trained Tenroflow model is used for featurization.
            // Two group of test criteria are checked. One group contains micro and macro accuracies. The other group is the range
            // of predicted label of a single in-memory example.

            var mlContext = new MLContext(seed: 1);
            var reader = mlContext.Data.CreateTextLoader(columns: new[]
                {
                    new TextLoader.Column("Label", DataKind.UInt32 , new [] { new TextLoader.Range(0) }, new KeyCount(10)),
                    new TextLoader.Column("Placeholder", DataKind.Single, new []{ new TextLoader.Range(1, 784) })
                },
                hasHeader: true,
                allowSparse: true
            );

            var trainData = reader.Load(GetDataPath(TestDatasets.mnistTiny28.trainFilename));
            var testData = reader.Load(GetDataPath(TestDatasets.mnistOneClass.testFilename));

            var pipe = mlContext.Transforms.CopyColumns("reshape_input", "Placeholder")
                .Append(mlContext.Model.LoadTensorFlowModel("mnist_model").ScoreTensorFlowModel(new[] { "Softmax", "dense/Relu" }, new[] { "Placeholder", "reshape_input" }))
                .Append(mlContext.Transforms.Concatenate("Features", new[] { "Softmax", "dense/Relu" }))
                .Append(mlContext.MulticlassClassification.Trainers.LightGbm("Label", "Features"));

            using var trainedModel = pipe.Fit(trainData);
            var predicted = trainedModel.Transform(testData);
            var metrics = mlContext.MulticlassClassification.Evaluate(predicted);

            // First group of checks
            Assert.Equal(0.99, metrics.MicroAccuracy, 2);
            Assert.Equal(1.0, metrics.MacroAccuracy, 2);

            // An in-memory example. Its label is predicted below.
            var oneSample = GetOneMNISTExample();

            var predictFunction = mlContext.Model.CreatePredictionEngine<MNISTData, MNISTPrediction>(trainedModel);

            var onePrediction = predictFunction.Predict(oneSample);

            // Second group of checks
            Assert.Equal(5, GetMaxIndexForOnePrediction(onePrediction));
        }

        private MNISTData GetOneMNISTExample()
        {
            return new MNISTData()
            {
                Placeholder = new float[] { 0, 0, 0, 0, 0, 0, 0, 0, 0, 0, 0, 0,
                0, 0, 0, 0, 0, 0, 0, 0, 0, 0, 0, 0, 0, 0, 0, 0, 0, 0, 0, 0, 0,
                0, 0, 0, 0, 0, 0, 0, 0, 0, 0, 0, 0, 0, 0, 0, 0, 0, 0, 0, 0, 0,
                0, 0, 0, 0, 0, 0, 0, 0, 0, 0, 0, 0, 0, 0, 0, 0, 0, 0, 0, 0, 0,
                0, 0, 0, 0, 0, 0, 0, 0, 0, 0, 0, 0, 0, 0, 0, 0, 0, 0, 0, 0, 0,
                0, 0, 0, 0, 0, 0, 0, 0, 0, 0, 0, 0, 0, 0, 0, 0, 0, 0, 0, 0, 0,
                0, 0, 0, 0, 0, 0, 0, 0, 0, 0, 0, 0, 0, 0, 0, 0, 0, 0, 0, 0, 0,
                0, 0, 0, 0, 0, 0, 0, 0, 0, 0, 0, 0, 0, 0, 3, 18, 18, 18, 126,
                136, 175, 26, 166, 255, 247, 127, 0, 0, 0, 0, 0, 0, 0, 0, 0, 0,
                0, 0, 30, 36, 94, 154, 170, 253, 253, 253, 253, 253, 225, 172,
                253, 242, 195, 64, 0, 0, 0, 0, 0, 0, 0, 0, 0, 0, 0, 49, 238,
                253, 253, 253, 253, 253, 253, 253, 253, 251, 93, 82, 82, 56,
                39, 0, 0, 0, 0, 0, 0, 0, 0, 0, 0, 0, 0, 18, 219, 253, 253, 253,
                253, 253, 198, 182, 247, 241, 0, 0, 0, 0, 0, 0, 0, 0, 0, 0, 0,
                0, 0, 0, 0, 0, 0, 0, 80, 156, 107, 253, 253, 205, 11, 0, 43,
                154, 0, 0, 0, 0, 0, 0, 0, 0, 0, 0, 0, 0, 0, 0, 0, 0, 0, 0, 0,
                14, 1, 154, 253, 90, 0, 0, 0, 0, 0, 0, 0, 0, 0, 0, 0, 0, 0, 0,
                0, 0, 0, 0, 0, 0, 0, 0, 0, 0, 0, 139, 253, 190, 2, 0, 0, 0, 0,
                0, 0, 0, 0, 0, 0, 0, 0, 0, 0, 0, 0, 0, 0, 0, 0, 0, 0, 0, 0, 11,
                190, 253, 70, 0, 0, 0, 0, 0, 0, 0, 0, 0, 0, 0, 0, 0, 0, 0, 0,
                0, 0, 0, 0, 0, 0, 0, 0, 0, 35, 241, 225, 160, 108, 1, 0, 0, 0,
                0, 0, 0, 0, 0, 0, 0, 0, 0, 0, 0, 0, 0, 0, 0, 0, 0, 0, 0, 0, 81,
                240, 253, 253, 119, 25, 0, 0, 0, 0, 0, 0, 0, 0, 0, 0, 0, 0, 0,
                0, 0, 0, 0, 0, 0, 0, 0, 0, 0, 45, 186, 253, 253, 150, 27, 0, 0,
                0, 0, 0, 0, 0, 0, 0, 0, 0, 0, 0, 0, 0, 0, 0, 0, 0, 0, 0, 0, 0,
                16, 93, 252, 253, 187, 0, 0, 0, 0, 0, 0, 0, 0, 0, 0, 0, 0, 0,
                0, 0, 0, 0, 0, 0, 0, 0, 0, 0, 0, 0, 249, 253, 249, 64, 0, 0, 0,
                0, 0, 0, 0, 0, 0, 0, 0, 0, 0, 0, 0, 0, 0, 0, 0, 0, 0, 46, 130,
                183, 253, 253, 207, 2, 0, 0, 0, 0, 0, 0, 0, 0, 0, 0, 0, 0, 0,
                0, 0, 0, 0, 0, 0, 39, 148, 229, 253, 253, 253, 250, 182, 0, 0,
                0, 0, 0, 0, 0, 0, 0, 0, 0, 0, 0, 0, 0, 0, 0, 0, 24, 114, 221,
                253, 253, 253, 253, 201, 78, 0, 0, 0, 0, 0, 0, 0, 0, 0, 0, 0,
                0, 0, 0, 0, 0, 0, 23, 66, 213, 253, 253, 253, 253, 198, 81, 2,
                0, 0, 0, 0, 0, 0, 0, 0, 0, 0, 0, 0, 0, 0, 0, 0, 18, 171, 219,
                253, 253, 253, 253, 195, 80, 9, 0, 0, 0, 0, 0, 0, 0, 0, 0, 0,
                0, 0, 0, 0, 0, 0, 55, 172, 226, 253, 253, 253, 253, 244, 133,
                11, 0, 0, 0, 0, 0, 0, 0, 0, 0, 0, 0, 0, 0, 0, 0, 0, 0, 0, 136,
                253, 253, 253, 212, 135, 132, 16, 0, 0, 0, 0, 0, 0, 0, 0, 0, 0,
                0, 0, 0, 0, 0, 0, 0, 0, 0, 0, 0, 0, 0, 0, 0, 0, 0, 0, 0, 0, 0,
                0, 0, 0, 0, 0, 0, 0, 0, 0, 0, 0, 0, 0, 0, 0, 0, 0, 0, 0, 0, 0,
                0, 0, 0, 0, 0, 0, 0, 0, 0, 0, 0, 0, 0, 0, 0, 0, 0, 0, 0, 0, 0,
                0, 0, 0, 0, 0, 0, 0, 0, 0, 0, 0, 0, 0, 0, 0, 0, 0, 0, 0, 0, 0,
                0, 0, 0, 0, 0, 0 }
            };
        }

        private int GetMaxIndexForOnePrediction(MNISTPrediction onePrediction)
        {
            float maxLabel = -1;
            int maxIndex = -1;
            for (int i = 0; i < onePrediction.PredictedLabels.Length; i++)
            {
                if (onePrediction.PredictedLabels[i] > maxLabel)
                {
                    maxLabel = onePrediction.PredictedLabels[i];
                    maxIndex = i;
                }
            }
            return maxIndex;
        }

        public class MNISTData
        {
            public long Label;

            [VectorType(784)]
            public float[] Placeholder;
        }

        public class MNISTPrediction
        {
            [ColumnName("Score")]
            public float[] PredictedLabels;
        }

        [TensorFlowFact]
        public void TensorFlowTransformCifar()
        {
            var modelLocation = "cifar_model/frozen_model.pb";
            var mlContext = new MLContext(seed: 1);
            List<string> logMessages = new List<string>();
            mlContext.Log += (sender, e) => logMessages.Add(e.Message);
            using var tensorFlowModel = mlContext.Model.LoadTensorFlowModel(modelLocation);
            var schema = tensorFlowModel.GetInputSchema();
            Assert.True(schema.TryGetColumnIndex("Input", out int column));
            var type = (VectorDataViewType)schema[column].Type;
            var imageHeight = type.Dimensions[0];
            var imageWidth = type.Dimensions[1];

            var dataFile = GetDataPath("images/imagesmixedpixelformat.tsv");
            var imageFolder = Path.GetDirectoryName(dataFile);
            var data = mlContext.Data.LoadFromTextFile(dataFile,
                columns: new[]
                {
                    new TextLoader.Column("ImagePath", DataKind.String, 0),
                    new TextLoader.Column("Name", DataKind.String, 1),
                }
            );

            var pipeEstimator = new ImageLoadingEstimator(mlContext, imageFolder,
                    ("ImageReal", "ImagePath"))
                .Append(new ImageResizingEstimator(mlContext, "ImageCropped",
                    imageWidth, imageHeight, "ImageReal"))
                .Append(new ImagePixelExtractingEstimator(mlContext, "Input",
                    "ImageCropped", interleavePixelColors: true));

            var pixels = pipeEstimator.Fit(data).Transform(data);
            IDataView trans = tensorFlowModel.ScoreTensorFlowModel("Output", "Input")
                .Fit(pixels).Transform(pixels);

            trans.Schema.TryGetColumnIndex("Output", out int output);
            using (var cursor = trans.GetRowCursor(trans.Schema["Output"]))
            using (var cursor2 = trans.GetRowCursor(trans.Schema["Output"]))
            {
                var buffer = default(VBuffer<float>);
                var buffer2 = default(VBuffer<float>);
                var getter =
                    cursor.GetGetter<VBuffer<float>>(trans.Schema["Output"]);
                var getter2 =
                    cursor2.GetGetter<VBuffer<float>>(trans.Schema["Output"]);
                var numRows = 0;
                while (cursor.MoveNext() && cursor2.MoveNext())
                {
                    getter(ref buffer);
                    getter2(ref buffer2);
                    Assert.Equal(10, buffer.Length);
                    Assert.Equal(10, buffer2.Length);
                    Assert.Equal(buffer.DenseValues().ToArray(),
                        buffer2.DenseValues().ToArray());
                    numRows += 1;
                }

                Assert.Equal(7, numRows);
            }

            Assert.Contains(
                @"[Source=Mapper; ImageResizingTransformer, Kind=Warning] Encountered image " +
                GetDataPath("images/tomato_indexedpixelformat.gif") +
                " of unsupported pixel format Format8bppIndexed but converting it to Format32bppArgb.",
                logMessages);

            // taco_invalidpixelformat.jpg has '8207' pixel format on Windows but this format translates to Format32bppRgb
            // on macOS and Linux, hence on Windows this image's pixel format is converted in resize transformer to Format32bppArgb
            // and on linux and macOS it is not converted in resize transform since pixel format 'Format32bppRgb' can be resized but
            // in ImagePixelExtractingTransformer it is converted to Format32bppArgb since there we just support two 
            // pixel formats, i.e Format32bppArgb and Format16bppArgb.
            if (RuntimeInformation.IsOSPlatform(OSPlatform.Linux) || RuntimeInformation.IsOSPlatform(OSPlatform.OSX))
            {
                Assert.Contains(
                    @"[Source=Mapper; ImagePixelExtractingTransformer, Kind=Warning] Encountered image " +
                    GetDataPath("images/taco_invalidpixelformat.jpg") +
                    " of unsupported pixel format Format32bppRgb but converting it to Format32bppArgb.",
                    logMessages);
            }
            else
            {
                Assert.Contains(
                    @"[Source=Mapper; ImageResizingTransformer, Kind=Warning] Encountered image " +
                    GetDataPath("images/taco_invalidpixelformat.jpg") +
                    " of unsupported pixel format 8207 but converting it to Format32bppArgb.",
                    logMessages);
            }
        }

        [TensorFlowFact]
        public void TensorFlowTransformCifarSavedModel()
        {
            var modelLocation = "cifar_saved_model";
            var mlContext = new MLContext(seed: 1);
            using var tensorFlowModel = mlContext.Model.LoadTensorFlowModel(modelLocation);
            var schema = tensorFlowModel.GetInputSchema();
            Assert.True(schema.TryGetColumnIndex("Input", out int column));
            var type = (VectorDataViewType)schema[column].Type;
            var imageHeight = type.Dimensions[0];
            var imageWidth = type.Dimensions[1];

            var dataFile = GetDataPath("images/images.tsv");
            var imageFolder = Path.GetDirectoryName(dataFile);
            var data = mlContext.Data.LoadFromTextFile(dataFile, columns: new[]
                {
                        new TextLoader.Column("ImagePath", DataKind.String, 0),
                        new TextLoader.Column("Name", DataKind.String, 1),
                }
            );
            var images = mlContext.Transforms.LoadImages("ImageReal", imageFolder, "ImagePath").Fit(data).Transform(data);
            var cropped = mlContext.Transforms.ResizeImages("ImageCropped", imageWidth, imageHeight, "ImageReal").Fit(images).Transform(images);
            var pixels = mlContext.Transforms.ExtractPixels("Input", "ImageCropped", interleavePixelColors: true).Fit(cropped).Transform(cropped);
            IDataView trans = tensorFlowModel.ScoreTensorFlowModel("Output", "Input").Fit(pixels).Transform(pixels);

            using (var cursor = trans.GetRowCursorForAllColumns())
            {
                var buffer = default(VBuffer<float>);
                var getter = cursor.GetGetter<VBuffer<float>>(trans.Schema["Output"]);
                var numRows = 0;
                while (cursor.MoveNext())
                {
                    getter(ref buffer);
                    Assert.Equal(10, buffer.Length);
                    numRows += 1;
                }
                Assert.Equal(4, numRows);
            }
        }

        // This test has been created as result of https://github.com/dotnet/machinelearning/issues/2156.
        [TensorFlowFact]
        public void TensorFlowGettingSchemaMultipleTimes()
        {
            var modelLocation = "cifar_saved_model";
            var mlContext = new MLContext(seed: 1);
            for (int i = 0; i < 10; i++)
            {
                var schema = TensorFlowUtils.GetModelSchema(mlContext, modelLocation);
                Assert.NotNull(schema);
            }
        }


        [TensorFlowFact]
        public void TensorFlowTransformCifarInvalidShape()
        {
            var modelLocation = "cifar_model/frozen_model.pb";

            var mlContext = new MLContext(seed: 1);
            var imageHeight = 28;
            var imageWidth = 28;
            var dataFile = GetDataPath("images/images.tsv");
            var imageFolder = Path.GetDirectoryName(dataFile);
            var data = mlContext.Data.LoadFromTextFile(dataFile,
                columns: new[]
                {
                        new TextLoader.Column("ImagePath", DataKind.String, 0),
                        new TextLoader.Column("Name", DataKind.String, 1),
                }
            );
            var images = new ImageLoadingTransformer(mlContext, imageFolder, ("ImageReal", "ImagePath")).Transform(data);
            var cropped = new ImageResizingTransformer(mlContext, "ImageCropped", imageWidth, imageHeight, "ImageReal").Transform(images);
            var pixels = new ImagePixelExtractingTransformer(mlContext, "Input", "ImageCropped").Transform(cropped);

            using TensorFlowModel model = mlContext.Model.LoadTensorFlowModel(modelLocation);
            var thrown = false;
            try
            {
                IDataView trans = model.ScoreTensorFlowModel("Output", "Input").Fit(pixels).Transform(pixels);
            }
            catch
            {
                thrown = true;
            }
            Assert.True(thrown);
        }

        /// <summary>
        /// Class to hold features and predictions.
        /// </summary>
        public class TensorFlowSentiment
        {
            public string Sentiment_Text;
            [VectorType(600)]
            public int[] Features;
            [VectorType(2)]
            public float[] Prediction;
        }

        [TensorFlowFact]
        public void TensorFlowSentimentClassificationTest()
        {
            var mlContext = new MLContext(seed: 1);
            var data = new[] { new TensorFlowSentiment() { Sentiment_Text = "this film was just brilliant casting location scenery story direction everyone's really suited the part they played and you could just imagine being there robert  is an amazing actor and now the same being director  father came from the same scottish island as myself so i loved the fact there was a real connection with this film the witty remarks throughout the film were great it was just brilliant so much that i bought the film as soon as it was released for  and would recommend it to everyone to watch and the fly fishing was amazing really cried at the end it was so sad and you know what they say if you cry at a film it must have been good and this definitely was also  to the two little boy's that played the  of norman and paul they were just brilliant children are often left out of the  list i think because the stars that play them all grown up are such a big profile for the whole film but these children are amazing and should be praised for what they have done don't you think the whole story was so lovely because it was true and was someone's life after all that was shared with us all" } };
            var dataView = mlContext.Data.LoadFromEnumerable(data);

            var lookupMap = mlContext.Data.LoadFromTextFile(@"sentiment_model/imdb_word_index.csv",
                columns: new[]
                   {
                        new TextLoader.Column("Words", DataKind.String, 0),
                        new TextLoader.Column("Ids", DataKind.Int32, 1),
                   },
                separatorChar: ','
               );

            // We cannot resize variable length vector to fixed length vector in ML.NET
            // The trick here is to create two pipelines.
            // The first pipeline 'dataPipe' tokenzies the string into words and maps each word to an integer which is an index in the dictionary.
            // Then this integer vector is retrieved from the pipeline and resized to fixed length.
            // The second pipeline 'tfEnginePipe' takes the resized integer vector and passes it to TensoFlow and gets the classification scores.
            var estimator = mlContext.Transforms.Text.TokenizeIntoWords("TokenizedWords", "Sentiment_Text")
                .Append(mlContext.Transforms.Conversion.MapValue(lookupMap, lookupMap.Schema["Words"], lookupMap.Schema["Ids"],
                    new[] { new InputOutputColumnPair("Features", "TokenizedWords") }));
            var model = estimator.Fit(dataView);
            var dataPipe = mlContext.Model.CreatePredictionEngine<TensorFlowSentiment, TensorFlowSentiment>(model);

            // For explanation on how was the `sentiment_model` created 
            // c.f. https://github.com/dotnet/machinelearning-testdata/blob/master/Microsoft.ML.TensorFlow.TestModels/sentiment_model/README.md
            string modelLocation = @"sentiment_model";
            using var pipelineModel = mlContext.Model.LoadTensorFlowModel(modelLocation).ScoreTensorFlowModel(new[] { "Prediction/Softmax" }, new[] { "Features" })
                .Append(mlContext.Transforms.CopyColumns("Prediction", "Prediction/Softmax"))
                .Fit(dataView);
            using var tfEnginePipe = mlContext.Model.CreatePredictionEngine<TensorFlowSentiment, TensorFlowSentiment>(pipelineModel);

            var processedData = dataPipe.Predict(data[0]);
            Array.Resize(ref processedData.Features, 600);
            var prediction = tfEnginePipe.Predict(processedData);

            Assert.Equal(2, prediction.Prediction.Length);
            Assert.InRange(prediction.Prediction[1], 0.650032759 - 0.01, 0.650032759 + 0.01);
        }

        class TextInput
        {
            [LoadColumn(0, 1)]
            [VectorType(2)]
            public string[] A; // Whatever is passed in 'TextInput.A' will be returned as-is in 'TextOutput.AOut'

            [LoadColumn(2, 4)]
            [VectorType(3)]
            public string[] B; // Whatever is passed in 'TextInput.B' will be split on '/' and joined using ' ' and returned in 'TextOutput.BOut'
        }

        class TextOutput
        {
            [VectorType(2)]
            public string[] AOut { get; set; }

            [VectorType(1)]
            public string[] BOut { get; set; }
        }

        [TensorFlowFact]
        public void TensorFlowStringTest()
        {
            var mlContext = new MLContext(seed: 1);
            using var tensorFlowModel = mlContext.Model.LoadTensorFlowModel(@"model_string_test");
            var schema = tensorFlowModel.GetModelSchema();
            Assert.True(schema.TryGetColumnIndex("A", out var colIndex));
            Assert.True(schema.TryGetColumnIndex("B", out colIndex));

            var dataview = mlContext.Data.CreateTextLoader<TextInput>().Load(new MultiFileSource(null));

            var pipeline = tensorFlowModel.ScoreTensorFlowModel(new[] { "Original_A", "Joined_Splited_Text" }, new[] { "A", "B" })
                .Append(mlContext.Transforms.CopyColumns(new[] { new InputOutputColumnPair("AOut", "Original_A"), new InputOutputColumnPair("BOut", "Joined_Splited_Text") }));
            var transformer = mlContext.Model.CreatePredictionEngine<TextInput, TextOutput>(pipeline.Fit(dataview));

            var input = new TextInput
            {
                A = new[] { "This is fine.", "That's ok." },
                B = new[] { "Thank/you/very/much!.", "I/am/grateful/to/you.", "So/nice/of/you." }
            };
            var textOutput = transformer.Predict(input);

            for (int i = 0; i < input.A.Length; i++)
                Assert.Equal(input.A[i], textOutput.AOut[i]);
            Assert.Equal(string.Join(" ", input.B).Replace("/", " "), textOutput.BOut[0]);
        }

<<<<<<< HEAD
        //[TensorFlowFact]
        //public void TensorFlowImageClassificationDefault()
        //{
        //    if (RuntimeInformation.IsOSPlatform(OSPlatform.Linux))
        //    {
        //        Output.WriteLine("TODO TEST_STABILITY: TensorFlowImageClassificationDefault hangs on Linux.");
        //        return;
        //    }

        //    string imagesDownloadFolderPath = Path.Combine(TensorFlowScenariosTestsFixture.assetsPath, "inputs",
        //        "images");

        //    //Download the image set and unzip
        //    string finalImagesFolderName = DownloadImageSet(
        //        imagesDownloadFolderPath);

        //    string fullImagesetFolderPath = Path.Combine(
        //        imagesDownloadFolderPath, finalImagesFolderName);

        //    MLContext mlContext = new MLContext(seed: 1);

        //    //Load all the original images info
        //    IEnumerable<ImageData> images = LoadImagesFromDirectory(
        //        folder: fullImagesetFolderPath, useFolderNameAsLabel: true);
=======
        [TensorFlowFact]
        public void TensorFlowImageClassificationDefault()
        {
            MLContext mlContext = new MLContext(seed: 1);

            //Load all the original images info
            IEnumerable<ImageData> images = LoadImagesFromDirectory(
                folder: _fullImagesetFolderPath, useFolderNameAsLabel: true);
>>>>>>> f94f359a

        //    IDataView shuffledFullImagesDataset = mlContext.Data.ShuffleRows(
        //        mlContext.Data.LoadFromEnumerable(images), seed: 1);

        //    shuffledFullImagesDataset = mlContext.Transforms.Conversion
        //        .MapValueToKey("Label")
        //        .Fit(shuffledFullImagesDataset)
        //        .Transform(shuffledFullImagesDataset);

        //    // Split the data 80:10 into train and test sets, train and evaluate.
        //    TrainTestData trainTestData = mlContext.Data.TrainTestSplit(
        //        shuffledFullImagesDataset, testFraction: 0.2, seed: 1);

        //    IDataView trainDataset = trainTestData.TrainSet;
        //    IDataView testDataset = trainTestData.TestSet;

<<<<<<< HEAD
        //    var pipeline = mlContext.Transforms.LoadRawImageBytes("Image", fullImagesetFolderPath, "ImagePath")
        //        .Append(mlContext.MulticlassClassification.Trainers.ImageClassification("Label", "Image")
        //        .Append(mlContext.Transforms.Conversion.MapKeyToValue(outputColumnName: "PredictedLabel", inputColumnName: "PredictedLabel"))); ;
=======
            var pipeline = mlContext.Transforms.LoadRawImageBytes("Image", _fullImagesetFolderPath, "ImagePath")
                .Append(mlContext.MulticlassClassification.Trainers.ImageClassification("Label", "Image")
                .Append(mlContext.Transforms.Conversion.MapKeyToValue(outputColumnName: "PredictedLabel", inputColumnName: "PredictedLabel"))); ;
>>>>>>> f94f359a

        //    using var trainedModel = pipeline.Fit(trainDataset);

        //    mlContext.Model.Save(trainedModel, shuffledFullImagesDataset.Schema,
        //        "model.zip");

        //    ITransformer loadedModel;
        //    DataViewSchema schema;
        //    using (var file = File.OpenRead("model.zip"))
        //        loadedModel = mlContext.Model.Load(file, out schema);

        //    // Testing EvaluateModel: group testing on test dataset
        //    IDataView predictions = trainedModel.Transform(testDataset);
        //    var metrics = mlContext.MulticlassClassification.Evaluate(predictions);

        //    Assert.InRange(metrics.MicroAccuracy, 0.8, 1);
        //    Assert.InRange(metrics.MacroAccuracy, 0.8, 1);

        //    (loadedModel as IDisposable)?.Dispose();
        //}

        internal bool ShouldReuse(string workspacePath, string trainSetBottleneckCachedValuesFileName, string validationSetBottleneckCachedValuesFileName)
        {
            bool isReuse = false;
            if (Directory.Exists(workspacePath) && File.Exists(Path.Combine(workspacePath, trainSetBottleneckCachedValuesFileName))
                && File.Exists(Path.Combine(workspacePath, validationSetBottleneckCachedValuesFileName)))
            {
                isReuse = true;
            }
            else
            {
                Directory.CreateDirectory(workspacePath);
            }
            return isReuse;
        }

        internal (string, string, string, bool) getInitialParameters(ImageClassificationTrainer.Architecture arch, string finalImagesFolderName)
        {
            string trainSetBottleneckCachedValuesFileName = "TrainsetCached_" + finalImagesFolderName + "_" + (int)arch;
            string validationSetBottleneckCachedValuesFileName = "validationsetCached_" + finalImagesFolderName + "_" + (int)arch;
            string workspacePath = Path.Combine(TensorFlowScenariosTestsFixture.parentWorkspacePath, finalImagesFolderName + "_" + (int)arch);
            bool isReuse = ShouldReuse(workspacePath, trainSetBottleneckCachedValuesFileName, validationSetBottleneckCachedValuesFileName);
            return (trainSetBottleneckCachedValuesFileName, validationSetBottleneckCachedValuesFileName, workspacePath, isReuse);
        }

<<<<<<< HEAD
        //[TensorFlowTheory]
        //[InlineData(ImageClassificationTrainer.Architecture.ResnetV2101)]
        //[InlineData(ImageClassificationTrainer.Architecture.MobilenetV2)]
        //[InlineData(ImageClassificationTrainer.Architecture.ResnetV250)]
        //[InlineData(ImageClassificationTrainer.Architecture.InceptionV3)]
        ////Skipping test temporarily. This test will be re-enabled once the cause of failures has been determined
        //[Trait("Category", "SkipInCI")]
        //public void TensorFlowImageClassification(ImageClassificationTrainer.Architecture arch)
        //{
        //    string imagesDownloadFolderPath = Path.Combine(TensorFlowScenariosTestsFixture.assetsPath, "inputs",
        //        "images");

        //    //Download the image set and unzip
        //    string finalImagesFolderName = DownloadImageSet(
        //        imagesDownloadFolderPath);

        //    string fullImagesetFolderPath = Path.Combine(
        //        imagesDownloadFolderPath, finalImagesFolderName);

        //    MLContext mlContext = new MLContext(seed: 1);

        //    //Load all the original images info
        //    IEnumerable<ImageData> images = LoadImagesFromDirectory(
        //        folder: fullImagesetFolderPath, useFolderNameAsLabel: true);

        //    IDataView shuffledFullImagesDataset = mlContext.Data.ShuffleRows(
        //        mlContext.Data.LoadFromEnumerable(images), seed: 1);

        //    shuffledFullImagesDataset = mlContext.Transforms.Conversion
        //        .MapValueToKey("Label")
        //        .Fit(shuffledFullImagesDataset)
        //        .Transform(shuffledFullImagesDataset);

        //    // Split the data 80:20 into train and test sets, train and evaluate.
        //    TrainTestData trainTestData = mlContext.Data.TrainTestSplit(
        //        shuffledFullImagesDataset, testFraction: 0.2, seed: 1);

        //    IDataView trainDataset = trainTestData.TrainSet;
        //    IDataView testDataset = trainTestData.TestSet;
        //    var validationSet = mlContext.Transforms.LoadRawImageBytes("Image", fullImagesetFolderPath, "ImagePath")
        //            .Fit(testDataset)
        //            .Transform(testDataset);

        //    // Check if the bottleneck cached values already exist
        //    var (trainSetBottleneckCachedValuesFileName, validationSetBottleneckCachedValuesFileName,
        //        workspacePath, isReuse) = getInitialParameters(arch, finalImagesFolderName);

        //    var options = new ImageClassificationTrainer.Options()
        //    {
        //        FeatureColumnName = "Image",
        //        LabelColumnName = "Label",
        //        // Just by changing/selecting InceptionV3/MobilenetV2 here instead of 
        //        // ResnetV2101 you can try a different architecture/
        //        // pre-trained model. 
        //        Arch = arch,
        //        Epoch = 50,
        //        BatchSize = 10,
        //        LearningRate = 0.01f,
        //        MetricsCallback = (metric) => Console.WriteLine(metric),
        //        TestOnTrainSet = false,
        //        WorkspacePath = workspacePath,
        //        ReuseTrainSetBottleneckCachedValues = isReuse,
        //        ReuseValidationSetBottleneckCachedValues = isReuse,
        //        TrainSetBottleneckCachedValuesFileName = trainSetBottleneckCachedValuesFileName,
        //        ValidationSetBottleneckCachedValuesFileName = validationSetBottleneckCachedValuesFileName,
        //        ValidationSet = validationSet
        //    };

        //    var pipeline = mlContext.Transforms.LoadRawImageBytes("Image", fullImagesetFolderPath, "ImagePath")
        //        .Append(mlContext.MulticlassClassification.Trainers.ImageClassification(options)
        //        .Append(mlContext.Transforms.Conversion.MapKeyToValue(outputColumnName: "PredictedLabel", inputColumnName: "PredictedLabel")));

        //    using var trainedModel = pipeline.Fit(trainDataset);

        //    mlContext.Model.Save(trainedModel, shuffledFullImagesDataset.Schema,
        //        "model.zip");

        //    ITransformer loadedModel;
        //    DataViewSchema schema;
        //    using (var file = File.OpenRead("model.zip"))
        //        loadedModel = mlContext.Model.Load(file, out schema);

        //    // Testing EvaluateModel: group testing on test dataset
        //    IDataView predictions = trainedModel.Transform(testDataset);
        //    var metrics = mlContext.MulticlassClassification.Evaluate(predictions);

        //    Assert.InRange(metrics.MicroAccuracy, 0.8, 1);
        //    Assert.InRange(metrics.MacroAccuracy, 0.8, 1);

        //    // Testing TrySinglePrediction: Utilizing PredictionEngine for single
        //    // predictions. Here, two pre-selected images are utilized in testing
        //    // the Prediction engine.
        //    using var predictionEngine = mlContext.Model
        //        .CreatePredictionEngine<ImageData, ImagePrediction>(loadedModel);

        //    IEnumerable<ImageData> testImages = LoadImagesFromDirectory(
        //        fullImagesetFolderPath, true);

        //    string[] directories = Directory.GetDirectories(fullImagesetFolderPath);
        //    string[] labels = new string[directories.Length];
        //    for (int j = 0; j < labels.Length; j++)
        //    {
        //        var dir = new DirectoryInfo(directories[j]);
        //        labels[j] = dir.Name;
        //    }

        //    // Test daisy image
        //    ImageData firstImageToPredict = new ImageData
        //    {
        //        ImagePath = Path.Combine(fullImagesetFolderPath, "daisy", "5794835_d15905c7c8_n.jpg")
        //    };

        //    // Test rose image
        //    ImageData secondImageToPredict = new ImageData
        //    {
        //        ImagePath = Path.Combine(fullImagesetFolderPath, "roses", "12240303_80d87f77a3_n.jpg")
        //    };

        //    var predictionFirst = predictionEngine.Predict(firstImageToPredict);
        //    var predictionSecond = predictionEngine.Predict(secondImageToPredict);

        //    var labelColumnFirst = schema.GetColumnOrNull("Label").Value;
        //    var labelTypeFirst = labelColumnFirst.Type;
        //    var labelCountFirst = labelTypeFirst.GetKeyCount();
        //    var labelColumnSecond = schema.GetColumnOrNull("Label").Value;
        //    var labelTypeSecond = labelColumnSecond.Type;
        //    var labelCountSecond = labelTypeSecond.GetKeyCount();

        //    Assert.Equal((int)labelCountFirst, predictionFirst.Score.Length);
        //    Assert.Equal((int)labelCountSecond, predictionSecond.Score.Length);
        //    Assert.Equal("daisy", predictionFirst.PredictedLabel);
        //    Assert.Equal("roses", predictionSecond.PredictedLabel);
        //    Assert.True(Array.IndexOf(labels, predictionFirst.PredictedLabel) > -1);
        //    Assert.True(Array.IndexOf(labels, predictionSecond.PredictedLabel) > -1);

        //    (loadedModel as IDisposable)?.Dispose();
        //}

        //[TensorFlowFact]
        //public void TensorFlowImageClassificationWithExponentialLRScheduling()
        //{
        //    TensorFlowImageClassificationWithLRScheduling(new ExponentialLRDecay(), 50);
        //}

        //[TensorFlowFact]
        //public void TensorFlowImageClassificationWithPolynomialLRScheduling()
        //{

        //    TensorFlowImageClassificationWithLRScheduling(new PolynomialLRDecay(), 50);
        //}

        //internal void TensorFlowImageClassificationWithLRScheduling(LearningRateScheduler learningRateScheduler, int epoch)
        //{
        //    string imagesDownloadFolderPath = Path.Combine(TensorFlowScenariosTestsFixture.assetsPath, "inputs",
        //        "images");

        //    //Download the image set and unzip
        //    string finalImagesFolderName = DownloadImageSet(
        //        imagesDownloadFolderPath);

        //    string fullImagesetFolderPath = Path.Combine(
        //        imagesDownloadFolderPath, finalImagesFolderName);

        //    MLContext mlContext = new MLContext(seed: 1);

        //    //Load all the original images info
        //    IEnumerable<ImageData> images = LoadImagesFromDirectory(
        //        folder: fullImagesetFolderPath, useFolderNameAsLabel: true);

        //    IDataView shuffledFullImagesDataset = mlContext.Data.ShuffleRows(
        //        mlContext.Data.LoadFromEnumerable(images), seed: 1);

        //    shuffledFullImagesDataset = mlContext.Transforms.Conversion
        //        .MapValueToKey("Label")
        //        .Fit(shuffledFullImagesDataset)
        //        .Transform(shuffledFullImagesDataset);

        //    // Split the data 80:20 into train and test sets, train and evaluate.
        //    TrainTestData trainTestData = mlContext.Data.TrainTestSplit(
        //        shuffledFullImagesDataset, testFraction: 0.2, seed: 1);

        //    IDataView trainDataset = trainTestData.TrainSet;
        //    IDataView testDataset = trainTestData.TestSet;
        //    var validationSet = mlContext.Transforms.LoadRawImageBytes("Image", fullImagesetFolderPath, "ImagePath")
        //            .Fit(testDataset)
        //            .Transform(testDataset);

        //    // Check if the bottleneck cached values already exist
        //    var (trainSetBottleneckCachedValuesFileName, validationSetBottleneckCachedValuesFileName,
        //        workspacePath, isReuse) = getInitialParameters(ImageClassificationTrainer.Architecture.ResnetV2101, finalImagesFolderName);

        //    var options = new ImageClassificationTrainer.Options()
        //    {
        //        FeatureColumnName = "Image",
        //        LabelColumnName = "Label",
        //        // Just by changing/selecting InceptionV3/MobilenetV2 here instead of 
        //        // ResnetV2101 you can try a different architecture/
        //        // pre-trained model. 
        //        Arch = ImageClassificationTrainer.Architecture.ResnetV2101,
        //        Epoch = epoch,
        //        BatchSize = 10,
        //        LearningRate = 0.01f,
        //        MetricsCallback = (metric) => Console.WriteLine(metric),
        //        ValidationSet = validationSet,
        //        WorkspacePath = workspacePath,
        //        TrainSetBottleneckCachedValuesFileName = trainSetBottleneckCachedValuesFileName,
        //        ValidationSetBottleneckCachedValuesFileName = validationSetBottleneckCachedValuesFileName,
        //        ReuseValidationSetBottleneckCachedValues = isReuse,
        //        ReuseTrainSetBottleneckCachedValues = isReuse,
        //        EarlyStoppingCriteria = null,
        //        LearningRateScheduler = learningRateScheduler
        //    };

        //    var pipeline = mlContext.Transforms.LoadRawImageBytes("Image", fullImagesetFolderPath, "ImagePath")
        //            .Append(mlContext.MulticlassClassification.Trainers.ImageClassification(options))
        //        .Append(mlContext.Transforms.Conversion.MapKeyToValue(
        //                outputColumnName: "PredictedLabel",
        //                inputColumnName: "PredictedLabel"));
        //    using var trainedModel = pipeline.Fit(trainDataset);

        //    mlContext.Model.Save(trainedModel, shuffledFullImagesDataset.Schema,
        //        "model.zip");

        //    ITransformer loadedModel;
        //    DataViewSchema schema;
        //    using (var file = File.OpenRead("model.zip"))
        //        loadedModel = mlContext.Model.Load(file, out schema);

        //    // Testing EvaluateModel: group testing on test dataset
        //    IDataView predictions = trainedModel.Transform(testDataset);
        //    var metrics = mlContext.MulticlassClassification.Evaluate(predictions);

        //    Assert.InRange(metrics.MicroAccuracy, 0.8, 1);
        //    Assert.InRange(metrics.MacroAccuracy, 0.8, 1);

        //    // Testing TrySinglePrediction: Utilizing PredictionEngine for single
        //    // predictions. Here, two pre-selected images are utilized in testing
        //    // the Prediction engine.
        //    using var predictionEngine = mlContext.Model
        //        .CreatePredictionEngine<ImageData, ImagePrediction>(loadedModel);

        //    IEnumerable<ImageData> testImages = LoadImagesFromDirectory(
        //        fullImagesetFolderPath, true);

        //    string[] directories = Directory.GetDirectories(fullImagesetFolderPath);
        //    string[] labels = new string[directories.Length];
        //    for (int j = 0; j < labels.Length; j++)
        //    {
        //        var dir = new DirectoryInfo(directories[j]);
        //        labels[j] = dir.Name;
        //    }

        //    // Test daisy image
        //    ImageData firstImageToPredict = new ImageData
        //    {
        //        ImagePath = Path.Combine(fullImagesetFolderPath, "daisy", "5794835_d15905c7c8_n.jpg")
        //    };

        //    // Test rose image
        //    ImageData secondImageToPredict = new ImageData
        //    {
        //        ImagePath = Path.Combine(fullImagesetFolderPath, "roses", "12240303_80d87f77a3_n.jpg")
        //    };

        //    var predictionFirst = predictionEngine.Predict(firstImageToPredict);
        //    var predictionSecond = predictionEngine.Predict(secondImageToPredict);

        //    var labelColumnFirst = schema.GetColumnOrNull("Label").Value;
        //    var labelTypeFirst = labelColumnFirst.Type;
        //    var labelCountFirst = labelTypeFirst.GetKeyCount();
        //    var labelColumnSecond = schema.GetColumnOrNull("Label").Value;
        //    var labelTypeSecond = labelColumnSecond.Type;
        //    var labelCountSecond = labelTypeSecond.GetKeyCount();

        //    Assert.Equal((int)labelCountFirst, predictionFirst.Score.Length);
        //    Assert.Equal((int)labelCountSecond, predictionSecond.Score.Length);
        //    Assert.Equal("daisy", predictionFirst.PredictedLabel);
        //    Assert.Equal("roses", predictionSecond.PredictedLabel);
        //    Assert.True(Array.IndexOf(labels, predictionFirst.PredictedLabel) > -1);
        //    Assert.True(Array.IndexOf(labels, predictionSecond.PredictedLabel) > -1);

        //    Assert.True(File.Exists(Path.Combine(options.WorkspacePath, options.TrainSetBottleneckCachedValuesFileName)));
        //    Assert.True(File.Exists(Path.Combine(options.WorkspacePath, options.ValidationSetBottleneckCachedValuesFileName)));
        //    Assert.True(File.Exists(Path.Combine(Path.GetTempPath(), "MLNET", ImageClassificationTrainer.ModelFileName[options.Arch])));

        //    (loadedModel as IDisposable)?.Dispose();
        //}

        //[TensorFlowTheory]
        //[InlineData(ImageClassificationTrainer.EarlyStoppingMetric.Accuracy)]
        //[InlineData(ImageClassificationTrainer.EarlyStoppingMetric.Loss)]
        //public void TensorFlowImageClassificationEarlyStopping(ImageClassificationTrainer.EarlyStoppingMetric earlyStoppingMetric)
        //{
        //    if (RuntimeInformation.IsOSPlatform(OSPlatform.Linux))
        //    {
        //        Output.WriteLine("TODO TEST_STABILITY: TensorFlowImageClassificationEarlyStopping hangs on Linux.");
        //        return;
        //    }
        //    string imagesDownloadFolderPath = Path.Combine(TensorFlowScenariosTestsFixture.assetsPath, "inputs",
        //        "images");

        //    //Download the image set and unzip
        //    string finalImagesFolderName = DownloadImageSet(
        //        imagesDownloadFolderPath);

        //    string fullImagesetFolderPath = Path.Combine(
        //        imagesDownloadFolderPath, finalImagesFolderName);

        //    MLContext mlContext = new MLContext(seed: 1);

        //    //Load all the original images info
        //    IEnumerable<ImageData> images = LoadImagesFromDirectory(
        //        folder: fullImagesetFolderPath, useFolderNameAsLabel: true);

        //    IDataView shuffledFullImagesDataset = mlContext.Data.ShuffleRows(
        //        mlContext.Data.LoadFromEnumerable(images), seed: 1);

        //    shuffledFullImagesDataset = mlContext.Transforms.Conversion
        //        .MapValueToKey("Label")
        //        .Fit(shuffledFullImagesDataset)
        //        .Transform(shuffledFullImagesDataset);

        //    // Split the data 80:10 into train and test sets, train and evaluate.
        //    TrainTestData trainTestData = mlContext.Data.TrainTestSplit(
        //        shuffledFullImagesDataset, testFraction: 0.2, seed: 1);

        //    IDataView trainDataset = trainTestData.TrainSet;
        //    IDataView testDataset = trainTestData.TestSet;

        //    int lastEpoch = 0;
        //    var validationSet = mlContext.Transforms.LoadRawImageBytes("Image", fullImagesetFolderPath, "ImagePath")
        //            .Fit(testDataset)
        //            .Transform(testDataset);

        //    // Check if the bottleneck cached values already exist
        //    var (trainSetBottleneckCachedValuesFileName, validationSetBottleneckCachedValuesFileName,
        //        workspacePath, isReuse) = getInitialParameters(ImageClassificationTrainer.Architecture.ResnetV2101, finalImagesFolderName);



        //    var options = new ImageClassificationTrainer.Options()
        //    {
        //        FeatureColumnName = "Image",
        //        LabelColumnName = "Label",
        //        // Just by changing/selecting InceptionV3/MobilenetV2 here instead of 
        //        // ResnetV2101 you can try a different architecture/
        //        // pre-trained model. 
        //        Arch = ImageClassificationTrainer.Architecture.ResnetV2101,
        //        EarlyStoppingCriteria = new ImageClassificationTrainer.EarlyStopping(metric: earlyStoppingMetric),
        //        Epoch = 100,
        //        BatchSize = 5,
        //        LearningRate = 0.01f,
        //        MetricsCallback = (metric) => { Console.WriteLine(metric); lastEpoch = metric.Train != null ? metric.Train.Epoch : 0; },
        //        TestOnTrainSet = false,
        //        WorkspacePath = workspacePath,
        //        ReuseTrainSetBottleneckCachedValues = isReuse,
        //        ReuseValidationSetBottleneckCachedValues = isReuse,
        //        TrainSetBottleneckCachedValuesFileName = trainSetBottleneckCachedValuesFileName,
        //        ValidationSetBottleneckCachedValuesFileName = validationSetBottleneckCachedValuesFileName,
        //        ValidationSet = validationSet
        //    };

        //    var pipeline = mlContext.Transforms.LoadRawImageBytes("Image", fullImagesetFolderPath, "ImagePath")
        //        .Append(mlContext.MulticlassClassification.Trainers.ImageClassification(options));

        //    using var trainedModel = pipeline.Fit(trainDataset);
        //    mlContext.Model.Save(trainedModel, shuffledFullImagesDataset.Schema,
        //        "model.zip");

        //    ITransformer loadedModel;
        //    DataViewSchema schema;
        //    using (var file = File.OpenRead("model.zip"))
        //        loadedModel = mlContext.Model.Load(file, out schema);

        //    IDataView predictions = trainedModel.Transform(testDataset);
        //    var metrics = mlContext.MulticlassClassification.Evaluate(predictions);

        //    Assert.InRange(metrics.MicroAccuracy, 0.8, 1);
        //    Assert.InRange(metrics.MacroAccuracy, 0.8, 1);

        //    //Assert that the training ran and stopped within half epochs due to EarlyStopping
        //    Assert.InRange(lastEpoch, 1, 49);

        //    (loadedModel as IDisposable)?.Dispose();
        //}

        //[TensorFlowFact]
        //public void TensorFlowImageClassificationBadImages()
        //{
        //    string imagesDownloadFolderPath = Path.Combine(TensorFlowScenariosTestsFixture.assetsPath, "inputs",
        //        "images");

        //    //Download the image set and unzip
        //    string finalImagesFolderName = DownloadBadImageSet(
        //        imagesDownloadFolderPath);

        //    string fullImagesetFolderPath = Path.Combine(
        //        imagesDownloadFolderPath, finalImagesFolderName);

        //    MLContext mlContext = new MLContext(seed: 1);

        //    //Load all the original images info
        //    IEnumerable<ImageData> images = LoadImagesFromDirectory(
        //        folder: fullImagesetFolderPath, useFolderNameAsLabel: true);

        //    IDataView shuffledFullImagesDataset = mlContext.Data.ShuffleRows(
        //        mlContext.Data.LoadFromEnumerable(images), seed: 1);

        //    shuffledFullImagesDataset = mlContext.Transforms.Conversion
        //        .MapValueToKey("Label")
        //        .Append(mlContext.Transforms.LoadRawImageBytes("Image", fullImagesetFolderPath, "ImagePath"))
        //        .Fit(shuffledFullImagesDataset)
        //        .Transform(shuffledFullImagesDataset);

        //    // Split the data 90:10 into train and test sets, train and evaluate.
        //    TrainTestData trainTestData = mlContext.Data.TrainTestSplit(
        //        shuffledFullImagesDataset, testFraction: 0.1, seed: 1);

        //    IDataView trainDataset = trainTestData.TrainSet;
        //    IDataView testDataset = trainTestData.TestSet;

        //    var options = new ImageClassificationTrainer.Options()
        //    {
        //        FeatureColumnName = "Image",
        //        LabelColumnName = "Label",
        //        // Just by changing/selecting InceptionV3/MobilenetV2 here instead of 
        //        // ResnetV2101 you can try a different architecture/
        //        // pre-trained model. 
        //        Arch = ImageClassificationTrainer.Architecture.ResnetV2101,
        //        Epoch = 5,
        //        BatchSize = 32,
        //        LearningRate = 0.0001f,
        //        ValidationSet = testDataset,
        //        EarlyStoppingCriteria = null
        //    };

        //    var pipeline = mlContext.MulticlassClassification.Trainers.ImageClassification(options);

        //    using var trainedModel = pipeline.Fit(trainDataset);
        //    mlContext.Model.Save(trainedModel, shuffledFullImagesDataset.Schema,
        //        "model.zip");

        //    ITransformer loadedModel;
        //    DataViewSchema schema;
        //    using (var file = File.OpenRead("model.zip"))
        //        loadedModel = mlContext.Model.Load(file, out schema);

        //    IDataView predictions = trainedModel.Transform(testDataset);
        //    var metrics = mlContext.MulticlassClassification.Evaluate(predictions);

        //    // Assert accuracy was returned meaning training completed
        //    // by skipping bad images.
        //    Assert.InRange(metrics.MicroAccuracy, 0.3, 1);
        //    Assert.InRange(metrics.MacroAccuracy, 0.3, 1);

        //    (loadedModel as IDisposable)?.Dispose();
        //}
=======
        [TensorFlowTheory]
        [InlineData(ImageClassificationTrainer.Architecture.ResnetV2101)]
        [InlineData(ImageClassificationTrainer.Architecture.MobilenetV2)]
        [InlineData(ImageClassificationTrainer.Architecture.ResnetV250)]
        [InlineData(ImageClassificationTrainer.Architecture.InceptionV3)]
        public void TensorFlowImageClassification(ImageClassificationTrainer.Architecture arch)
        {
            MLContext mlContext = new MLContext(seed: 1);

            //Load all the original images info
            IEnumerable<ImageData> images = LoadImagesFromDirectory(
                folder: _fullImagesetFolderPath, useFolderNameAsLabel: true);

            IDataView shuffledFullImagesDataset = mlContext.Data.ShuffleRows(
                mlContext.Data.LoadFromEnumerable(images), seed: 1);

            shuffledFullImagesDataset = mlContext.Transforms.Conversion
                .MapValueToKey("Label")
                .Fit(shuffledFullImagesDataset)
                .Transform(shuffledFullImagesDataset);

            // Split the data 80:20 into train and test sets, train and evaluate.
            TrainTestData trainTestData = mlContext.Data.TrainTestSplit(
                shuffledFullImagesDataset, testFraction: 0.2, seed: 1);

            IDataView trainDataset = trainTestData.TrainSet;
            IDataView testDataset = trainTestData.TestSet;
            var validationSet = mlContext.Transforms.LoadRawImageBytes("Image", _fullImagesetFolderPath, "ImagePath")
                    .Fit(testDataset)
                    .Transform(testDataset);

            // Check if the bottleneck cached values already exist
            var (trainSetBottleneckCachedValuesFileName, validationSetBottleneckCachedValuesFileName,
                workspacePath, isReuse) = getInitialParameters(arch, _finalImagesFolderName);

            var options = new ImageClassificationTrainer.Options()
            {
                FeatureColumnName = "Image",
                LabelColumnName = "Label",
                // Just by changing/selecting InceptionV3/MobilenetV2 here instead of 
                // ResnetV2101 you can try a different architecture/
                // pre-trained model. 
                Arch = arch,
                Epoch = 50,
                BatchSize = 10,
                LearningRate = 0.01f,
                MetricsCallback = (metric) => Console.WriteLine(metric),
                TestOnTrainSet = false,
                WorkspacePath = workspacePath,
                ReuseTrainSetBottleneckCachedValues = isReuse,
                ReuseValidationSetBottleneckCachedValues = isReuse,
                TrainSetBottleneckCachedValuesFileName = trainSetBottleneckCachedValuesFileName,
                ValidationSetBottleneckCachedValuesFileName = validationSetBottleneckCachedValuesFileName,
                ValidationSet = validationSet
            };

            var pipeline = mlContext.Transforms.LoadRawImageBytes("Image", _fullImagesetFolderPath, "ImagePath")
                .Append(mlContext.MulticlassClassification.Trainers.ImageClassification(options)
                .Append(mlContext.Transforms.Conversion.MapKeyToValue(outputColumnName: "PredictedLabel", inputColumnName: "PredictedLabel")));

            using var trainedModel = pipeline.Fit(trainDataset);

            mlContext.Model.Save(trainedModel, shuffledFullImagesDataset.Schema,
                "model.zip");

            ITransformer loadedModel;
            DataViewSchema schema;
            using (var file = File.OpenRead("model.zip"))
                loadedModel = mlContext.Model.Load(file, out schema);

            // Testing EvaluateModel: group testing on test dataset
            IDataView predictions = trainedModel.Transform(testDataset);
            var metrics = mlContext.MulticlassClassification.Evaluate(predictions);

            Assert.InRange(metrics.MicroAccuracy, 0.8, 1);
            Assert.InRange(metrics.MacroAccuracy, 0.8, 1);

            // Testing TrySinglePrediction: Utilizing PredictionEngine for single
            // predictions. Here, two pre-selected images are utilized in testing
            // the Prediction engine.
            using var predictionEngine = mlContext.Model
                .CreatePredictionEngine<ImageData, ImagePrediction>(loadedModel);

            IEnumerable<ImageData> testImages = LoadImagesFromDirectory(
                _fullImagesetFolderPath, true);

            string[] directories = Directory.GetDirectories(_fullImagesetFolderPath);
            string[] labels = new string[directories.Length];
            for (int j = 0; j < labels.Length; j++)
            {
                var dir = new DirectoryInfo(directories[j]);
                labels[j] = dir.Name;
            }

            // Test daisy image
            ImageData firstImageToPredict = new ImageData
            {
                ImagePath = Path.Combine(_fullImagesetFolderPath, "daisy", "5794835_d15905c7c8_n.jpg")
            };

            // Test rose image
            ImageData secondImageToPredict = new ImageData
            {
                ImagePath = Path.Combine(_fullImagesetFolderPath, "roses", "12240303_80d87f77a3_n.jpg")
            };

            var predictionFirst = predictionEngine.Predict(firstImageToPredict);
            var predictionSecond = predictionEngine.Predict(secondImageToPredict);

            var labelColumnFirst = schema.GetColumnOrNull("Label").Value;
            var labelTypeFirst = labelColumnFirst.Type;
            var labelCountFirst = labelTypeFirst.GetKeyCount();
            var labelColumnSecond = schema.GetColumnOrNull("Label").Value;
            var labelTypeSecond = labelColumnSecond.Type;
            var labelCountSecond = labelTypeSecond.GetKeyCount();

            Assert.Equal((int)labelCountFirst, predictionFirst.Score.Length);
            Assert.Equal((int)labelCountSecond, predictionSecond.Score.Length);
            Assert.Equal("daisy", predictionFirst.PredictedLabel);
            Assert.Equal("roses", predictionSecond.PredictedLabel);
            Assert.True(Array.IndexOf(labels, predictionFirst.PredictedLabel) > -1);
            Assert.True(Array.IndexOf(labels, predictionSecond.PredictedLabel) > -1);

            (loadedModel as IDisposable)?.Dispose();
        }

        [TensorFlowFact]
        public void TensorFlowImageClassificationWithExponentialLRScheduling()
        {
            TensorFlowImageClassificationWithLRScheduling(new ExponentialLRDecay(), 50);
        }

        [TensorFlowFact]
        public void TensorFlowImageClassificationWithPolynomialLRScheduling()
        {

            TensorFlowImageClassificationWithLRScheduling(new PolynomialLRDecay(), 50);
        }

        internal void TensorFlowImageClassificationWithLRScheduling(LearningRateScheduler learningRateScheduler, int epoch)
        {
            MLContext mlContext = new MLContext(seed: 1);

            //Load all the original images info
            IEnumerable<ImageData> images = LoadImagesFromDirectory(
                folder: _fullImagesetFolderPath, useFolderNameAsLabel: true);

            IDataView shuffledFullImagesDataset = mlContext.Data.ShuffleRows(
                mlContext.Data.LoadFromEnumerable(images), seed: 1);

            shuffledFullImagesDataset = mlContext.Transforms.Conversion
                .MapValueToKey("Label")
                .Fit(shuffledFullImagesDataset)
                .Transform(shuffledFullImagesDataset);

            // Split the data 80:20 into train and test sets, train and evaluate.
            TrainTestData trainTestData = mlContext.Data.TrainTestSplit(
                shuffledFullImagesDataset, testFraction: 0.2, seed: 1);

            IDataView trainDataset = trainTestData.TrainSet;
            IDataView testDataset = trainTestData.TestSet;
            var validationSet = mlContext.Transforms.LoadRawImageBytes("Image", _fullImagesetFolderPath, "ImagePath")
                    .Fit(testDataset)
                    .Transform(testDataset);

            // Check if the bottleneck cached values already exist
            var (trainSetBottleneckCachedValuesFileName, validationSetBottleneckCachedValuesFileName,
                workspacePath, isReuse) = getInitialParameters(ImageClassificationTrainer.Architecture.ResnetV2101, _finalImagesFolderName);

            var options = new ImageClassificationTrainer.Options()
            {
                FeatureColumnName = "Image",
                LabelColumnName = "Label",
                // Just by changing/selecting InceptionV3/MobilenetV2 here instead of 
                // ResnetV2101 you can try a different architecture/
                // pre-trained model. 
                Arch = ImageClassificationTrainer.Architecture.ResnetV2101,
                Epoch = epoch,
                BatchSize = 10,
                LearningRate = 0.01f,
                MetricsCallback = (metric) => Console.WriteLine(metric),
                ValidationSet = validationSet,
                WorkspacePath = workspacePath,
                TrainSetBottleneckCachedValuesFileName = trainSetBottleneckCachedValuesFileName,
                ValidationSetBottleneckCachedValuesFileName = validationSetBottleneckCachedValuesFileName,
                ReuseValidationSetBottleneckCachedValues = isReuse,
                ReuseTrainSetBottleneckCachedValues = isReuse,
                EarlyStoppingCriteria = null,
                LearningRateScheduler = learningRateScheduler
            };

            var pipeline = mlContext.Transforms.LoadRawImageBytes("Image", _fullImagesetFolderPath, "ImagePath")
                    .Append(mlContext.MulticlassClassification.Trainers.ImageClassification(options))
                .Append(mlContext.Transforms.Conversion.MapKeyToValue(
                        outputColumnName: "PredictedLabel",
                        inputColumnName: "PredictedLabel"));
            using var trainedModel = pipeline.Fit(trainDataset);

            mlContext.Model.Save(trainedModel, shuffledFullImagesDataset.Schema,
                "model.zip");

            ITransformer loadedModel;
            DataViewSchema schema;
            using (var file = File.OpenRead("model.zip"))
                loadedModel = mlContext.Model.Load(file, out schema);

            // Testing EvaluateModel: group testing on test dataset
            IDataView predictions = trainedModel.Transform(testDataset);
            var metrics = mlContext.MulticlassClassification.Evaluate(predictions);

            Assert.InRange(metrics.MicroAccuracy, 0.8, 1);
            Assert.InRange(metrics.MacroAccuracy, 0.8, 1);

            // Testing TrySinglePrediction: Utilizing PredictionEngine for single
            // predictions. Here, two pre-selected images are utilized in testing
            // the Prediction engine.
            using var predictionEngine = mlContext.Model
                .CreatePredictionEngine<ImageData, ImagePrediction>(loadedModel);

            IEnumerable<ImageData> testImages = LoadImagesFromDirectory(
                _fullImagesetFolderPath, true);

            string[] directories = Directory.GetDirectories(_fullImagesetFolderPath);
            string[] labels = new string[directories.Length];
            for (int j = 0; j < labels.Length; j++)
            {
                var dir = new DirectoryInfo(directories[j]);
                labels[j] = dir.Name;
            }

            // Test daisy image
            ImageData firstImageToPredict = new ImageData
            {
                ImagePath = Path.Combine(_fullImagesetFolderPath, "daisy", "5794835_d15905c7c8_n.jpg")
            };

            // Test rose image
            ImageData secondImageToPredict = new ImageData
            {
                ImagePath = Path.Combine(_fullImagesetFolderPath, "roses", "12240303_80d87f77a3_n.jpg")
            };

            var predictionFirst = predictionEngine.Predict(firstImageToPredict);
            var predictionSecond = predictionEngine.Predict(secondImageToPredict);

            var labelColumnFirst = schema.GetColumnOrNull("Label").Value;
            var labelTypeFirst = labelColumnFirst.Type;
            var labelCountFirst = labelTypeFirst.GetKeyCount();
            var labelColumnSecond = schema.GetColumnOrNull("Label").Value;
            var labelTypeSecond = labelColumnSecond.Type;
            var labelCountSecond = labelTypeSecond.GetKeyCount();

            Assert.Equal((int)labelCountFirst, predictionFirst.Score.Length);
            Assert.Equal((int)labelCountSecond, predictionSecond.Score.Length);
            Assert.Equal("daisy", predictionFirst.PredictedLabel);
            Assert.Equal("roses", predictionSecond.PredictedLabel);
            Assert.True(Array.IndexOf(labels, predictionFirst.PredictedLabel) > -1);
            Assert.True(Array.IndexOf(labels, predictionSecond.PredictedLabel) > -1);

            Assert.True(File.Exists(Path.Combine(options.WorkspacePath, options.TrainSetBottleneckCachedValuesFileName)));
            Assert.True(File.Exists(Path.Combine(options.WorkspacePath, options.ValidationSetBottleneckCachedValuesFileName)));
            Assert.True(File.Exists(Path.Combine(Path.GetTempPath(), "MLNET", ImageClassificationTrainer.ModelFileName[options.Arch])));

            (loadedModel as IDisposable)?.Dispose();
        }

        [TensorFlowTheory]
        [InlineData(ImageClassificationTrainer.EarlyStoppingMetric.Accuracy)]
        [InlineData(ImageClassificationTrainer.EarlyStoppingMetric.Loss)]
        public void TensorFlowImageClassificationEarlyStopping(ImageClassificationTrainer.EarlyStoppingMetric earlyStoppingMetric)
        {
            MLContext mlContext = new MLContext(seed: 1);

            //Load all the original images info
            IEnumerable<ImageData> images = LoadImagesFromDirectory(
                folder: _fullImagesetFolderPath, useFolderNameAsLabel: true);

            IDataView shuffledFullImagesDataset = mlContext.Data.ShuffleRows(
                mlContext.Data.LoadFromEnumerable(images), seed: 1);

            shuffledFullImagesDataset = mlContext.Transforms.Conversion
                .MapValueToKey("Label")
                .Fit(shuffledFullImagesDataset)
                .Transform(shuffledFullImagesDataset);

            // Split the data 80:10 into train and test sets, train and evaluate.
            TrainTestData trainTestData = mlContext.Data.TrainTestSplit(
                shuffledFullImagesDataset, testFraction: 0.2, seed: 1);

            IDataView trainDataset = trainTestData.TrainSet;
            IDataView testDataset = trainTestData.TestSet;

            int lastEpoch = 0;
            var validationSet = mlContext.Transforms.LoadRawImageBytes("Image", _fullImagesetFolderPath, "ImagePath")
                    .Fit(testDataset)
                    .Transform(testDataset);

            // Check if the bottleneck cached values already exist
            var (trainSetBottleneckCachedValuesFileName, validationSetBottleneckCachedValuesFileName,
                workspacePath, isReuse) = getInitialParameters(ImageClassificationTrainer.Architecture.ResnetV2101, _finalImagesFolderName);



            var options = new ImageClassificationTrainer.Options()
            {
                FeatureColumnName = "Image",
                LabelColumnName = "Label",
                // Just by changing/selecting InceptionV3/MobilenetV2 here instead of 
                // ResnetV2101 you can try a different architecture/
                // pre-trained model. 
                Arch = ImageClassificationTrainer.Architecture.ResnetV2101,
                EarlyStoppingCriteria = new ImageClassificationTrainer.EarlyStopping(metric: earlyStoppingMetric),
                Epoch = 100,
                BatchSize = 5,
                LearningRate = 0.01f,
                MetricsCallback = (metric) => { Console.WriteLine(metric); lastEpoch = metric.Train != null ? metric.Train.Epoch : 0; },
                TestOnTrainSet = false,
                WorkspacePath = workspacePath,
                ReuseTrainSetBottleneckCachedValues = isReuse,
                ReuseValidationSetBottleneckCachedValues = isReuse,
                TrainSetBottleneckCachedValuesFileName = trainSetBottleneckCachedValuesFileName,
                ValidationSetBottleneckCachedValuesFileName = validationSetBottleneckCachedValuesFileName,
                ValidationSet = validationSet
            };

            var pipeline = mlContext.Transforms.LoadRawImageBytes("Image", _fullImagesetFolderPath, "ImagePath")
                .Append(mlContext.MulticlassClassification.Trainers.ImageClassification(options));

            using var trainedModel = pipeline.Fit(trainDataset);
            mlContext.Model.Save(trainedModel, shuffledFullImagesDataset.Schema,
                "model.zip");

            ITransformer loadedModel;
            DataViewSchema schema;
            using (var file = File.OpenRead("model.zip"))
                loadedModel = mlContext.Model.Load(file, out schema);

            IDataView predictions = trainedModel.Transform(testDataset);
            var metrics = mlContext.MulticlassClassification.Evaluate(predictions);

            Assert.InRange(metrics.MicroAccuracy, 0.8, 1);
            Assert.InRange(metrics.MacroAccuracy, 0.8, 1);

            //Assert that the training ran and stopped within half epochs due to EarlyStopping
            Assert.InRange(lastEpoch, 1, 49);

            (loadedModel as IDisposable)?.Dispose();
        }

        [TensorFlowFact]
        public void TensorFlowImageClassificationBadImages()
        {
            string imagesDownloadFolderPath = Path.Combine(TensorFlowScenariosTestsFixture.assetsPath, "inputs",
                "images");

            //Download the image set and unzip
            string finalImagesFolderName = DownloadBadImageSet(
                imagesDownloadFolderPath);

            string fullImagesetFolderPath = Path.Combine(
                imagesDownloadFolderPath, finalImagesFolderName);

            MLContext mlContext = new MLContext(seed: 1);

            //Load all the original images info
            IEnumerable<ImageData> images = LoadImagesFromDirectory(
                folder: fullImagesetFolderPath, useFolderNameAsLabel: true);

            IDataView shuffledFullImagesDataset = mlContext.Data.ShuffleRows(
                mlContext.Data.LoadFromEnumerable(images), seed: 1);

            shuffledFullImagesDataset = mlContext.Transforms.Conversion
                .MapValueToKey("Label")
                .Append(mlContext.Transforms.LoadRawImageBytes("Image", fullImagesetFolderPath, "ImagePath"))
                .Fit(shuffledFullImagesDataset)
                .Transform(shuffledFullImagesDataset);

            // Split the data 90:10 into train and test sets, train and evaluate.
            TrainTestData trainTestData = mlContext.Data.TrainTestSplit(
                shuffledFullImagesDataset, testFraction: 0.1, seed: 1);

            IDataView trainDataset = trainTestData.TrainSet;
            IDataView testDataset = trainTestData.TestSet;

            var options = new ImageClassificationTrainer.Options()
            {
                FeatureColumnName = "Image",
                LabelColumnName = "Label",
                // Just by changing/selecting InceptionV3/MobilenetV2 here instead of 
                // ResnetV2101 you can try a different architecture/
                // pre-trained model. 
                Arch = ImageClassificationTrainer.Architecture.ResnetV2101,
                Epoch = 5,
                BatchSize = 32,
                LearningRate = 0.0001f,
                ValidationSet = testDataset,
                EarlyStoppingCriteria = null
            };

            var pipeline = mlContext.MulticlassClassification.Trainers.ImageClassification(options);

            using var trainedModel = pipeline.Fit(trainDataset);
            mlContext.Model.Save(trainedModel, shuffledFullImagesDataset.Schema,
                "model.zip");

            ITransformer loadedModel;
            DataViewSchema schema;
            using (var file = File.OpenRead("model.zip"))
                loadedModel = mlContext.Model.Load(file, out schema);

            IDataView predictions = trainedModel.Transform(testDataset);
            var metrics = mlContext.MulticlassClassification.Evaluate(predictions);

            // Assert accuracy was returned meaning training completed
            // by skipping bad images.
            Assert.InRange(metrics.MicroAccuracy, 0.3, 1);
            Assert.InRange(metrics.MacroAccuracy, 0.3, 1);

            (loadedModel as IDisposable)?.Dispose();
        }
>>>>>>> f94f359a

        public static IEnumerable<ImageData> LoadImagesFromDirectory(string folder,
            bool useFolderNameAsLabel = true)
        {
            var files = Directory.GetFiles(folder, "*",
                searchOption: SearchOption.AllDirectories);
            /*
             * This is only needed as Linux can produce files in a different 
             * order than other OSes. As this is a test case we want to maintain
             * consistent accuracy across all OSes, so we sort to remove this discrepency.
             */
            Array.Sort(files);
            foreach (var file in files)
            {
                if (Path.GetExtension(file) != ".jpg")
                    continue;

                var label = Path.GetFileName(file);
                if (useFolderNameAsLabel)
                    label = Directory.GetParent(file).Name;
                else
                {
                    for (int index = 0; index < label.Length; index++)
                    {
                        if (!char.IsLetter(label[index]))
                        {
                            label = label.Substring(0, index);
                            break;
                        }
                    }
                }

                yield return new ImageData()
                {
                    ImagePath = file,
                    Label = label
                };

            }
        }

        public static string DownloadImageSet(string imagesDownloadFolder)
        {
            string fileName = "flower_photos_tiny_set_for_unit_tests.zip";
            string filenameAlias = "FPTSUT"; // FPTSUT = flower photos tiny set for unit tests
            string url = "https://aka.ms/mlnet-resources/datasets/flower_photos_tiny_set_for_unit_test.zip";

            Download(url, imagesDownloadFolder, fileName);
            UnZip(Path.Combine(imagesDownloadFolder, fileName), imagesDownloadFolder);
            // Sometimes tests fail because the path is too long. So rename the dataset folder to a shorter directory.
            if (!Directory.Exists(Path.Combine(imagesDownloadFolder, filenameAlias)))
                Directory.Move(Path.Combine(imagesDownloadFolder, Path.GetFileNameWithoutExtension(fileName)), Path.Combine(imagesDownloadFolder, "FPTSUT"));
            return filenameAlias;
        }

        public static string DownloadBadImageSet(string imagesDownloadFolder)
        {
            string fileName = "CatsVsDogs_tiny_for_unit_tests.zip";
            string url = $"https://aka.ms/mlnet-resources/datasets/" +
                $"CatsVsDogs_tiny_for_unit_tests.zip";

            Download(url, imagesDownloadFolder, fileName);
            UnZip(Path.Combine(imagesDownloadFolder, fileName), imagesDownloadFolder);

            return Path.GetFileNameWithoutExtension(fileName);
        }

        private static bool Download(string url, string destDir, string destFileName)
        {
            if (destFileName == null)
                destFileName = url.Split(Path.DirectorySeparatorChar).Last();

            Directory.CreateDirectory(destDir);

            string relativeFilePath = Path.Combine(destDir, destFileName);

            if (File.Exists(relativeFilePath))
                return false;

            new WebClient().DownloadFile(url, relativeFilePath);
            return true;
        }

        private static void UnZip(String gzArchiveName, String destFolder)
        {
            var flag = gzArchiveName.Split(Path.DirectorySeparatorChar)
                .Last()
                .Split('.')
                .First() + ".bin";

            if (File.Exists(Path.Combine(destFolder, flag)))
                return;

            ZipFile.ExtractToDirectory(gzArchiveName, destFolder);
            File.Create(Path.Combine(destFolder, flag));
        }

        public class ImageData
        {
            [LoadColumn(0)]
            public string ImagePath;

            [LoadColumn(1)]
            public string Label;
        }

        public class ImagePrediction
        {
            [ColumnName("Score")]
            public float[] Score;

            [ColumnName("PredictedLabel")]
            public string PredictedLabel;
        }

        private static string GetTemporaryDirectory()
        {
            string tempDirectory = Path.Combine(Path.GetTempPath(), Path.GetRandomFileName());
            Directory.CreateDirectory(tempDirectory);
            return tempDirectory;
        }
    }
}<|MERGE_RESOLUTION|>--- conflicted
+++ resolved
@@ -1276,7 +1276,6 @@
             Assert.Equal(string.Join(" ", input.B).Replace("/", " "), textOutput.BOut[0]);
         }
 
-<<<<<<< HEAD
         //[TensorFlowFact]
         //public void TensorFlowImageClassificationDefault()
         //{
@@ -1301,16 +1300,6 @@
         //    //Load all the original images info
         //    IEnumerable<ImageData> images = LoadImagesFromDirectory(
         //        folder: fullImagesetFolderPath, useFolderNameAsLabel: true);
-=======
-        [TensorFlowFact]
-        public void TensorFlowImageClassificationDefault()
-        {
-            MLContext mlContext = new MLContext(seed: 1);
-
-            //Load all the original images info
-            IEnumerable<ImageData> images = LoadImagesFromDirectory(
-                folder: _fullImagesetFolderPath, useFolderNameAsLabel: true);
->>>>>>> f94f359a
 
         //    IDataView shuffledFullImagesDataset = mlContext.Data.ShuffleRows(
         //        mlContext.Data.LoadFromEnumerable(images), seed: 1);
@@ -1326,16 +1315,6 @@
 
         //    IDataView trainDataset = trainTestData.TrainSet;
         //    IDataView testDataset = trainTestData.TestSet;
-
-<<<<<<< HEAD
-        //    var pipeline = mlContext.Transforms.LoadRawImageBytes("Image", fullImagesetFolderPath, "ImagePath")
-        //        .Append(mlContext.MulticlassClassification.Trainers.ImageClassification("Label", "Image")
-        //        .Append(mlContext.Transforms.Conversion.MapKeyToValue(outputColumnName: "PredictedLabel", inputColumnName: "PredictedLabel"))); ;
-=======
-            var pipeline = mlContext.Transforms.LoadRawImageBytes("Image", _fullImagesetFolderPath, "ImagePath")
-                .Append(mlContext.MulticlassClassification.Trainers.ImageClassification("Label", "Image")
-                .Append(mlContext.Transforms.Conversion.MapKeyToValue(outputColumnName: "PredictedLabel", inputColumnName: "PredictedLabel"))); ;
->>>>>>> f94f359a
 
         //    using var trainedModel = pipeline.Fit(trainDataset);
 
@@ -1381,7 +1360,6 @@
             return (trainSetBottleneckCachedValuesFileName, validationSetBottleneckCachedValuesFileName, workspacePath, isReuse);
         }
 
-<<<<<<< HEAD
         //[TensorFlowTheory]
         //[InlineData(ImageClassificationTrainer.Architecture.ResnetV2101)]
         //[InlineData(ImageClassificationTrainer.Architecture.MobilenetV2)]
@@ -1839,355 +1817,8 @@
 
         //    (loadedModel as IDisposable)?.Dispose();
         //}
-=======
-        [TensorFlowTheory]
-        [InlineData(ImageClassificationTrainer.Architecture.ResnetV2101)]
-        [InlineData(ImageClassificationTrainer.Architecture.MobilenetV2)]
-        [InlineData(ImageClassificationTrainer.Architecture.ResnetV250)]
-        [InlineData(ImageClassificationTrainer.Architecture.InceptionV3)]
-        public void TensorFlowImageClassification(ImageClassificationTrainer.Architecture arch)
-        {
-            MLContext mlContext = new MLContext(seed: 1);
-
-            //Load all the original images info
-            IEnumerable<ImageData> images = LoadImagesFromDirectory(
-                folder: _fullImagesetFolderPath, useFolderNameAsLabel: true);
-
-            IDataView shuffledFullImagesDataset = mlContext.Data.ShuffleRows(
-                mlContext.Data.LoadFromEnumerable(images), seed: 1);
-
-            shuffledFullImagesDataset = mlContext.Transforms.Conversion
-                .MapValueToKey("Label")
-                .Fit(shuffledFullImagesDataset)
-                .Transform(shuffledFullImagesDataset);
-
-            // Split the data 80:20 into train and test sets, train and evaluate.
-            TrainTestData trainTestData = mlContext.Data.TrainTestSplit(
-                shuffledFullImagesDataset, testFraction: 0.2, seed: 1);
-
-            IDataView trainDataset = trainTestData.TrainSet;
-            IDataView testDataset = trainTestData.TestSet;
-            var validationSet = mlContext.Transforms.LoadRawImageBytes("Image", _fullImagesetFolderPath, "ImagePath")
-                    .Fit(testDataset)
-                    .Transform(testDataset);
-
-            // Check if the bottleneck cached values already exist
-            var (trainSetBottleneckCachedValuesFileName, validationSetBottleneckCachedValuesFileName,
-                workspacePath, isReuse) = getInitialParameters(arch, _finalImagesFolderName);
-
-            var options = new ImageClassificationTrainer.Options()
-            {
-                FeatureColumnName = "Image",
-                LabelColumnName = "Label",
-                // Just by changing/selecting InceptionV3/MobilenetV2 here instead of 
-                // ResnetV2101 you can try a different architecture/
-                // pre-trained model. 
-                Arch = arch,
-                Epoch = 50,
-                BatchSize = 10,
-                LearningRate = 0.01f,
-                MetricsCallback = (metric) => Console.WriteLine(metric),
-                TestOnTrainSet = false,
-                WorkspacePath = workspacePath,
-                ReuseTrainSetBottleneckCachedValues = isReuse,
-                ReuseValidationSetBottleneckCachedValues = isReuse,
-                TrainSetBottleneckCachedValuesFileName = trainSetBottleneckCachedValuesFileName,
-                ValidationSetBottleneckCachedValuesFileName = validationSetBottleneckCachedValuesFileName,
-                ValidationSet = validationSet
-            };
-
-            var pipeline = mlContext.Transforms.LoadRawImageBytes("Image", _fullImagesetFolderPath, "ImagePath")
-                .Append(mlContext.MulticlassClassification.Trainers.ImageClassification(options)
-                .Append(mlContext.Transforms.Conversion.MapKeyToValue(outputColumnName: "PredictedLabel", inputColumnName: "PredictedLabel")));
-
-            using var trainedModel = pipeline.Fit(trainDataset);
-
-            mlContext.Model.Save(trainedModel, shuffledFullImagesDataset.Schema,
-                "model.zip");
-
-            ITransformer loadedModel;
-            DataViewSchema schema;
-            using (var file = File.OpenRead("model.zip"))
-                loadedModel = mlContext.Model.Load(file, out schema);
-
-            // Testing EvaluateModel: group testing on test dataset
-            IDataView predictions = trainedModel.Transform(testDataset);
-            var metrics = mlContext.MulticlassClassification.Evaluate(predictions);
-
-            Assert.InRange(metrics.MicroAccuracy, 0.8, 1);
-            Assert.InRange(metrics.MacroAccuracy, 0.8, 1);
-
-            // Testing TrySinglePrediction: Utilizing PredictionEngine for single
-            // predictions. Here, two pre-selected images are utilized in testing
-            // the Prediction engine.
-            using var predictionEngine = mlContext.Model
-                .CreatePredictionEngine<ImageData, ImagePrediction>(loadedModel);
-
-            IEnumerable<ImageData> testImages = LoadImagesFromDirectory(
-                _fullImagesetFolderPath, true);
-
-            string[] directories = Directory.GetDirectories(_fullImagesetFolderPath);
-            string[] labels = new string[directories.Length];
-            for (int j = 0; j < labels.Length; j++)
-            {
-                var dir = new DirectoryInfo(directories[j]);
-                labels[j] = dir.Name;
-            }
-
-            // Test daisy image
-            ImageData firstImageToPredict = new ImageData
-            {
-                ImagePath = Path.Combine(_fullImagesetFolderPath, "daisy", "5794835_d15905c7c8_n.jpg")
-            };
-
-            // Test rose image
-            ImageData secondImageToPredict = new ImageData
-            {
-                ImagePath = Path.Combine(_fullImagesetFolderPath, "roses", "12240303_80d87f77a3_n.jpg")
-            };
-
-            var predictionFirst = predictionEngine.Predict(firstImageToPredict);
-            var predictionSecond = predictionEngine.Predict(secondImageToPredict);
-
-            var labelColumnFirst = schema.GetColumnOrNull("Label").Value;
-            var labelTypeFirst = labelColumnFirst.Type;
-            var labelCountFirst = labelTypeFirst.GetKeyCount();
-            var labelColumnSecond = schema.GetColumnOrNull("Label").Value;
-            var labelTypeSecond = labelColumnSecond.Type;
-            var labelCountSecond = labelTypeSecond.GetKeyCount();
-
-            Assert.Equal((int)labelCountFirst, predictionFirst.Score.Length);
-            Assert.Equal((int)labelCountSecond, predictionSecond.Score.Length);
-            Assert.Equal("daisy", predictionFirst.PredictedLabel);
-            Assert.Equal("roses", predictionSecond.PredictedLabel);
-            Assert.True(Array.IndexOf(labels, predictionFirst.PredictedLabel) > -1);
-            Assert.True(Array.IndexOf(labels, predictionSecond.PredictedLabel) > -1);
-
-            (loadedModel as IDisposable)?.Dispose();
-        }
-
-        [TensorFlowFact]
-        public void TensorFlowImageClassificationWithExponentialLRScheduling()
-        {
-            TensorFlowImageClassificationWithLRScheduling(new ExponentialLRDecay(), 50);
-        }
-
-        [TensorFlowFact]
-        public void TensorFlowImageClassificationWithPolynomialLRScheduling()
-        {
-
-            TensorFlowImageClassificationWithLRScheduling(new PolynomialLRDecay(), 50);
-        }
-
-        internal void TensorFlowImageClassificationWithLRScheduling(LearningRateScheduler learningRateScheduler, int epoch)
-        {
-            MLContext mlContext = new MLContext(seed: 1);
-
-            //Load all the original images info
-            IEnumerable<ImageData> images = LoadImagesFromDirectory(
-                folder: _fullImagesetFolderPath, useFolderNameAsLabel: true);
-
-            IDataView shuffledFullImagesDataset = mlContext.Data.ShuffleRows(
-                mlContext.Data.LoadFromEnumerable(images), seed: 1);
-
-            shuffledFullImagesDataset = mlContext.Transforms.Conversion
-                .MapValueToKey("Label")
-                .Fit(shuffledFullImagesDataset)
-                .Transform(shuffledFullImagesDataset);
-
-            // Split the data 80:20 into train and test sets, train and evaluate.
-            TrainTestData trainTestData = mlContext.Data.TrainTestSplit(
-                shuffledFullImagesDataset, testFraction: 0.2, seed: 1);
-
-            IDataView trainDataset = trainTestData.TrainSet;
-            IDataView testDataset = trainTestData.TestSet;
-            var validationSet = mlContext.Transforms.LoadRawImageBytes("Image", _fullImagesetFolderPath, "ImagePath")
-                    .Fit(testDataset)
-                    .Transform(testDataset);
-
-            // Check if the bottleneck cached values already exist
-            var (trainSetBottleneckCachedValuesFileName, validationSetBottleneckCachedValuesFileName,
-                workspacePath, isReuse) = getInitialParameters(ImageClassificationTrainer.Architecture.ResnetV2101, _finalImagesFolderName);
-
-            var options = new ImageClassificationTrainer.Options()
-            {
-                FeatureColumnName = "Image",
-                LabelColumnName = "Label",
-                // Just by changing/selecting InceptionV3/MobilenetV2 here instead of 
-                // ResnetV2101 you can try a different architecture/
-                // pre-trained model. 
-                Arch = ImageClassificationTrainer.Architecture.ResnetV2101,
-                Epoch = epoch,
-                BatchSize = 10,
-                LearningRate = 0.01f,
-                MetricsCallback = (metric) => Console.WriteLine(metric),
-                ValidationSet = validationSet,
-                WorkspacePath = workspacePath,
-                TrainSetBottleneckCachedValuesFileName = trainSetBottleneckCachedValuesFileName,
-                ValidationSetBottleneckCachedValuesFileName = validationSetBottleneckCachedValuesFileName,
-                ReuseValidationSetBottleneckCachedValues = isReuse,
-                ReuseTrainSetBottleneckCachedValues = isReuse,
-                EarlyStoppingCriteria = null,
-                LearningRateScheduler = learningRateScheduler
-            };
-
-            var pipeline = mlContext.Transforms.LoadRawImageBytes("Image", _fullImagesetFolderPath, "ImagePath")
-                    .Append(mlContext.MulticlassClassification.Trainers.ImageClassification(options))
-                .Append(mlContext.Transforms.Conversion.MapKeyToValue(
-                        outputColumnName: "PredictedLabel",
-                        inputColumnName: "PredictedLabel"));
-            using var trainedModel = pipeline.Fit(trainDataset);
-
-            mlContext.Model.Save(trainedModel, shuffledFullImagesDataset.Schema,
-                "model.zip");
-
-            ITransformer loadedModel;
-            DataViewSchema schema;
-            using (var file = File.OpenRead("model.zip"))
-                loadedModel = mlContext.Model.Load(file, out schema);
-
-            // Testing EvaluateModel: group testing on test dataset
-            IDataView predictions = trainedModel.Transform(testDataset);
-            var metrics = mlContext.MulticlassClassification.Evaluate(predictions);
-
-            Assert.InRange(metrics.MicroAccuracy, 0.8, 1);
-            Assert.InRange(metrics.MacroAccuracy, 0.8, 1);
-
-            // Testing TrySinglePrediction: Utilizing PredictionEngine for single
-            // predictions. Here, two pre-selected images are utilized in testing
-            // the Prediction engine.
-            using var predictionEngine = mlContext.Model
-                .CreatePredictionEngine<ImageData, ImagePrediction>(loadedModel);
-
-            IEnumerable<ImageData> testImages = LoadImagesFromDirectory(
-                _fullImagesetFolderPath, true);
-
-            string[] directories = Directory.GetDirectories(_fullImagesetFolderPath);
-            string[] labels = new string[directories.Length];
-            for (int j = 0; j < labels.Length; j++)
-            {
-                var dir = new DirectoryInfo(directories[j]);
-                labels[j] = dir.Name;
-            }
-
-            // Test daisy image
-            ImageData firstImageToPredict = new ImageData
-            {
-                ImagePath = Path.Combine(_fullImagesetFolderPath, "daisy", "5794835_d15905c7c8_n.jpg")
-            };
-
-            // Test rose image
-            ImageData secondImageToPredict = new ImageData
-            {
-                ImagePath = Path.Combine(_fullImagesetFolderPath, "roses", "12240303_80d87f77a3_n.jpg")
-            };
-
-            var predictionFirst = predictionEngine.Predict(firstImageToPredict);
-            var predictionSecond = predictionEngine.Predict(secondImageToPredict);
-
-            var labelColumnFirst = schema.GetColumnOrNull("Label").Value;
-            var labelTypeFirst = labelColumnFirst.Type;
-            var labelCountFirst = labelTypeFirst.GetKeyCount();
-            var labelColumnSecond = schema.GetColumnOrNull("Label").Value;
-            var labelTypeSecond = labelColumnSecond.Type;
-            var labelCountSecond = labelTypeSecond.GetKeyCount();
-
-            Assert.Equal((int)labelCountFirst, predictionFirst.Score.Length);
-            Assert.Equal((int)labelCountSecond, predictionSecond.Score.Length);
-            Assert.Equal("daisy", predictionFirst.PredictedLabel);
-            Assert.Equal("roses", predictionSecond.PredictedLabel);
-            Assert.True(Array.IndexOf(labels, predictionFirst.PredictedLabel) > -1);
-            Assert.True(Array.IndexOf(labels, predictionSecond.PredictedLabel) > -1);
-
-            Assert.True(File.Exists(Path.Combine(options.WorkspacePath, options.TrainSetBottleneckCachedValuesFileName)));
-            Assert.True(File.Exists(Path.Combine(options.WorkspacePath, options.ValidationSetBottleneckCachedValuesFileName)));
-            Assert.True(File.Exists(Path.Combine(Path.GetTempPath(), "MLNET", ImageClassificationTrainer.ModelFileName[options.Arch])));
-
-            (loadedModel as IDisposable)?.Dispose();
-        }
-
-        [TensorFlowTheory]
-        [InlineData(ImageClassificationTrainer.EarlyStoppingMetric.Accuracy)]
-        [InlineData(ImageClassificationTrainer.EarlyStoppingMetric.Loss)]
-        public void TensorFlowImageClassificationEarlyStopping(ImageClassificationTrainer.EarlyStoppingMetric earlyStoppingMetric)
-        {
-            MLContext mlContext = new MLContext(seed: 1);
-
-            //Load all the original images info
-            IEnumerable<ImageData> images = LoadImagesFromDirectory(
-                folder: _fullImagesetFolderPath, useFolderNameAsLabel: true);
-
-            IDataView shuffledFullImagesDataset = mlContext.Data.ShuffleRows(
-                mlContext.Data.LoadFromEnumerable(images), seed: 1);
-
-            shuffledFullImagesDataset = mlContext.Transforms.Conversion
-                .MapValueToKey("Label")
-                .Fit(shuffledFullImagesDataset)
-                .Transform(shuffledFullImagesDataset);
-
-            // Split the data 80:10 into train and test sets, train and evaluate.
-            TrainTestData trainTestData = mlContext.Data.TrainTestSplit(
-                shuffledFullImagesDataset, testFraction: 0.2, seed: 1);
-
-            IDataView trainDataset = trainTestData.TrainSet;
-            IDataView testDataset = trainTestData.TestSet;
-
-            int lastEpoch = 0;
-            var validationSet = mlContext.Transforms.LoadRawImageBytes("Image", _fullImagesetFolderPath, "ImagePath")
-                    .Fit(testDataset)
-                    .Transform(testDataset);
-
-            // Check if the bottleneck cached values already exist
-            var (trainSetBottleneckCachedValuesFileName, validationSetBottleneckCachedValuesFileName,
-                workspacePath, isReuse) = getInitialParameters(ImageClassificationTrainer.Architecture.ResnetV2101, _finalImagesFolderName);
-
-
-
-            var options = new ImageClassificationTrainer.Options()
-            {
-                FeatureColumnName = "Image",
-                LabelColumnName = "Label",
-                // Just by changing/selecting InceptionV3/MobilenetV2 here instead of 
-                // ResnetV2101 you can try a different architecture/
-                // pre-trained model. 
-                Arch = ImageClassificationTrainer.Architecture.ResnetV2101,
-                EarlyStoppingCriteria = new ImageClassificationTrainer.EarlyStopping(metric: earlyStoppingMetric),
-                Epoch = 100,
-                BatchSize = 5,
-                LearningRate = 0.01f,
-                MetricsCallback = (metric) => { Console.WriteLine(metric); lastEpoch = metric.Train != null ? metric.Train.Epoch : 0; },
-                TestOnTrainSet = false,
-                WorkspacePath = workspacePath,
-                ReuseTrainSetBottleneckCachedValues = isReuse,
-                ReuseValidationSetBottleneckCachedValues = isReuse,
-                TrainSetBottleneckCachedValuesFileName = trainSetBottleneckCachedValuesFileName,
-                ValidationSetBottleneckCachedValuesFileName = validationSetBottleneckCachedValuesFileName,
-                ValidationSet = validationSet
-            };
-
-            var pipeline = mlContext.Transforms.LoadRawImageBytes("Image", _fullImagesetFolderPath, "ImagePath")
-                .Append(mlContext.MulticlassClassification.Trainers.ImageClassification(options));
-
-            using var trainedModel = pipeline.Fit(trainDataset);
-            mlContext.Model.Save(trainedModel, shuffledFullImagesDataset.Schema,
-                "model.zip");
-
-            ITransformer loadedModel;
-            DataViewSchema schema;
-            using (var file = File.OpenRead("model.zip"))
-                loadedModel = mlContext.Model.Load(file, out schema);
-
-            IDataView predictions = trainedModel.Transform(testDataset);
-            var metrics = mlContext.MulticlassClassification.Evaluate(predictions);
-
-            Assert.InRange(metrics.MicroAccuracy, 0.8, 1);
-            Assert.InRange(metrics.MacroAccuracy, 0.8, 1);
-
-            //Assert that the training ran and stopped within half epochs due to EarlyStopping
-            Assert.InRange(lastEpoch, 1, 49);
-
-            (loadedModel as IDisposable)?.Dispose();
-        }
+
+        
 
         [TensorFlowFact]
         public void TensorFlowImageClassificationBadImages()
@@ -2260,7 +1891,6 @@
 
             (loadedModel as IDisposable)?.Dispose();
         }
->>>>>>> f94f359a
 
         public static IEnumerable<ImageData> LoadImagesFromDirectory(string folder,
             bool useFolderNameAsLabel = true)
