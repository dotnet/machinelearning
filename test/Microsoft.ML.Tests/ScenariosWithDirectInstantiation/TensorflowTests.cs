--- conflicted
+++ resolved
@@ -1247,13 +1247,8 @@
                     .Fit(testDataset)
                     .Transform(testDataset);
 
-<<<<<<< HEAD
             var pipeline = mlContext.Transforms.LoadRawImageBytes("Image", fullImagesetFolderPath, "ImagePath") // false indicates we want the image as a VBuffer<byte>
-                .Append(mlContext.Model.ImageClassification("Image", "Label", validationSet: validationSet)
-=======
-            var pipeline = mlContext.Transforms.LoadImages("Image", fullImagesetFolderPath, false, "ImagePath") // false indicates we want the image as a VBuffer<byte>
                 .Append(mlContext.MulticlassClassification.Trainers.ImageClassification("Label", "Image", validationSet: validationSet)
->>>>>>> b1788c36
                 .Append(mlContext.Transforms.Conversion.MapKeyToValue(outputColumnName: "PredictedLabel", inputColumnName: "PredictedLabel"))); ;
 
             var trainedModel = pipeline.Fit(trainDataset);
@@ -1347,13 +1342,8 @@
                 ValidationSet = validationSet
             };
 
-<<<<<<< HEAD
             var pipeline = mlContext.Transforms.LoadRawImageBytes("Image", fullImagesetFolderPath, "ImagePath") // false indicates we want the image as a VBuffer<byte>
-                .Append(mlContext.Model.ImageClassification(options)
-=======
-            var pipeline = mlContext.Transforms.LoadImages("Image", fullImagesetFolderPath, false, "ImagePath") // false indicates we want the image as a VBuffer<byte>
                 .Append(mlContext.MulticlassClassification.Trainers.ImageClassification(options)
->>>>>>> b1788c36
                 .Append(mlContext.Transforms.Conversion.MapKeyToValue(outputColumnName: "PredictedLabel", inputColumnName: "PredictedLabel")));
 
             var trainedModel = pipeline.Fit(trainDataset);
@@ -1495,13 +1485,8 @@
                 LearningRateScheduler = new ExponentialLRDecay()
             };
 
-<<<<<<< HEAD
             var pipeline = mlContext.Transforms.LoadRawImageBytes("Image", fullImagesetFolderPath, "ImagePath") // false indicates we want the image as a VBuffer<byte>
-                .Append(mlContext.Model.ImageClassification(options))
-=======
-            var pipeline = mlContext.Transforms.LoadImages("Image", fullImagesetFolderPath, false, "ImagePath") // false indicates we want the image as a VBuffer<byte>
                 .Append(mlContext.MulticlassClassification.Trainers.ImageClassification(options))
->>>>>>> b1788c36
                 .Append(mlContext.Transforms.Conversion.MapKeyToValue(
                         outputColumnName: "PredictedLabel",
                         inputColumnName: "PredictedLabel"));
@@ -1640,13 +1625,8 @@
                 ValidationSet = validationSet
             };
 
-<<<<<<< HEAD
             var pipeline = mlContext.Transforms.LoadRawImageBytes("Image", fullImagesetFolderPath, "ImagePath") // false indicates we want the image as a VBuffer<byte>
-                .Append(mlContext.Model.ImageClassification(options));
-=======
-            var pipeline = mlContext.Transforms.LoadImages("Image", fullImagesetFolderPath, false, "ImagePath") // false indicates we want the image as a VBuffer<byte>
                 .Append(mlContext.MulticlassClassification.Trainers.ImageClassification(options));
->>>>>>> b1788c36
 
             var trainedModel = pipeline.Fit(trainDataset);
             mlContext.Model.Save(trainedModel, shuffledFullImagesDataset.Schema,
@@ -1739,13 +1719,8 @@
                 ValidationSet = validationSet,
             };
 
-<<<<<<< HEAD
             var pipeline = mlContext.Transforms.LoadRawImageBytes("Image", fullImagesetFolderPath, "ImagePath") // false indicates we want the image as a VBuffer<byte>
-                .Append(mlContext.Model.ImageClassification(options));
-=======
-            var pipeline = mlContext.Transforms.LoadImages("Image", fullImagesetFolderPath, false, "ImagePath") // false indicates we want the image as a VBuffer<byte>
                 .Append(mlContext.MulticlassClassification.Trainers.ImageClassification(options));
->>>>>>> b1788c36
 
             var trainedModel = pipeline.Fit(trainDataset);
             mlContext.Model.Save(trainedModel, shuffledFullImagesDataset.Schema,
