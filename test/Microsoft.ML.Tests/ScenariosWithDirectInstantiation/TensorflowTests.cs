﻿// Licensed to the .NET Foundation under one or more agreements.
// The .NET Foundation licenses this file to you under the MIT license.
// See the LICENSE file in the project root for more information.

using System;
using System.Collections.Generic;
using System.IO;
using System.Linq;
using Microsoft.Data.DataView;
using Microsoft.ML.Data;
using Microsoft.ML.ImageAnalytics;
using Microsoft.ML.RunTests;
using Microsoft.ML.TestFramework.Attributes;
using Microsoft.ML.Transforms;
using Microsoft.ML.Transforms.TensorFlow;
using Xunit;

namespace Microsoft.ML.Scenarios
{
    public partial class ScenariosTests
    {
        private class TestData
        {
            [VectorType(4)]
            public float[] a;
            [VectorType(4)]
            public float[] b;
        }

        [TensorFlowFact]
        public void TensorFlowTransformMatrixMultiplicationTest()
        {
            var modelLocation = "model_matmul/frozen_saved_model.pb";
            var mlContext = new MLContext(seed: 1);
            // Pipeline
            var loader = mlContext.Data.LoadFromEnumerable(
                    new List<TestData>(new TestData[] {
                        new TestData() { a = new[] { 1.0f, 2.0f,
                                                     3.0f, 4.0f },
                                         b = new[] { 1.0f, 2.0f,
                                                     3.0f, 4.0f } },
                        new TestData() { a = new[] { 2.0f, 2.0f,
                                                     2.0f, 2.0f },
                                         b = new[] { 3.0f, 3.0f,
                                                     3.0f, 3.0f } } }));
            var trans = mlContext.Model.LoadTensorFlowModel(modelLocation).ScoreTensorFlowModel(new[] { "c" }, new[] { "a", "b" }).Fit(loader).Transform(loader);

            using (var cursor = trans.GetRowCursorForAllColumns())
            {
                var cgetter = cursor.GetGetter<VBuffer<float>>(cursor.Schema[2]);
                Assert.True(cursor.MoveNext());
                VBuffer<float> c = default;
                cgetter(ref c);

                var cValues = c.GetValues();
                Assert.Equal(1.0 * 1.0 + 2.0 * 3.0, cValues[0]);
                Assert.Equal(1.0 * 2.0 + 2.0 * 4.0, cValues[1]);
                Assert.Equal(3.0 * 1.0 + 4.0 * 3.0, cValues[2]);
                Assert.Equal(3.0 * 2.0 + 4.0 * 4.0, cValues[3]);

                Assert.True(cursor.MoveNext());
                c = default;
                cgetter(ref c);

                cValues = c.GetValues();
                Assert.Equal(2.0 * 3.0 + 2.0 * 3.0, cValues[0]);
                Assert.Equal(2.0 * 3.0 + 2.0 * 3.0, cValues[1]);
                Assert.Equal(2.0 * 3.0 + 2.0 * 3.0, cValues[2]);
                Assert.Equal(2.0 * 3.0 + 2.0 * 3.0, cValues[3]);

                Assert.False(cursor.MoveNext());
            }
        }

        private class ShapeData
        {
            // Data will be passed as 1-D vector.
            // Intended data shape [5], model shape [None]
            [VectorType(5)]
            public float[] OneDim;

            // Data will be passed as flat vector.
            // Intended data shape [2,2], model shape [2, None]
            [VectorType(4)]
            public float[] TwoDim;

            // Data will be passed as 3-D vector.
            // Intended data shape [1, 2, 2], model shape [1, None, 2]
            [VectorType(1, 2, 2)]
            public float[] ThreeDim;

            // Data will be passed as flat vector.
            // Intended data shape [1, 2, 2, 3], model shape [1, None, None, 3]
            [VectorType(12)]
            public float[] FourDim;

            // Data will be passed as 4-D vector.
            // Intended data shape [2, 2, 2, 2], model shape [2, 2, 2, 2]
            [VectorType(2, 2, 2, 2)]
            public float[] FourDimKnown;
        }

        private List<ShapeData> GetShapeData()
        {
            return new List<ShapeData>(new ShapeData[] {
                        new ShapeData() {   OneDim = new[] { 0.1f, 0.2f, 0.3f, 0.4f, 0.5f },
                                            TwoDim = new[] { 1.0f, 2.0f, 3.0f, 4.0f },
                                            ThreeDim = new[] { 11.0f, 12.0f, 13.0f, 14.0f },
                                            FourDim = new[]{ 21.0f, 22.0f, 23.0f, 24.0f, 25.0f, 26.0f,
                                                             27.0f, 28.0f, 29.0f, 30.0f, 31.0f, 32.0f },
                                            FourDimKnown = new[]{ 41.0f , 42.0f, 43.0f, 44.0f, 45.0f, 46.0f, 47.0f, 48.0f,
                                                                  49.0f , 50.0f, 51.0f, 52.0f, 53.0f, 54.0f, 55.0f, 56.0f}
                                        },
                        new ShapeData() {   OneDim = new[] { 100.1f, 100.2f, 100.3f, 100.4f, 100.5f },
                                            TwoDim = new[] { 101.0f, 102.0f, 103.0f, 104.0f },
                                            ThreeDim = new[] { 111.0f, 112.0f, 113.0f, 114.0f },
                                            FourDim = new[]{ 121.0f, 122.0f, 123.0f, 124.0f, 125.0f, 126.0f,
                                                             127.0f, 128.0f, 129.0f, 130.0f, 131.0f, 132.0f},
                                            FourDimKnown = new[]{ 141.0f , 142.0f, 143.0f, 144.0f, 145.0f, 146.0f, 147.0f, 148.0f,
                                                                  149.0f , 150.0f, 151.0f, 152.0f, 153.0f, 154.0f, 155.0f, 156.0f }
                                        }
                });
        }

        [ConditionalFact(typeof(Environment), nameof(Environment.Is64BitProcess))] // TensorFlow is 64-bit only
        public void TensorFlowTransformInputShapeTest()
        {
            var modelLocation = "model_shape_test";
            var mlContext = new MLContext(seed: 1);
            var data = GetShapeData();
            // Pipeline
            var loader = mlContext.Data.LoadFromEnumerable(data);
            var inputs = new string[] { "OneDim", "TwoDim", "ThreeDim", "FourDim", "FourDimKnown" };
            var outputs = new string[] { "o_OneDim", "o_TwoDim", "o_ThreeDim", "o_FourDim", "o_FourDimKnown" };

            var trans = mlContext.Model.LoadTensorFlowModel(modelLocation).ScoreTensorFlowModel(outputs, inputs).Fit(loader).Transform(loader);

            using (var cursor = trans.GetRowCursorForAllColumns())
            {
                int outColIndex = 5;
                var oneDimgetter = cursor.GetGetter<VBuffer<float>>(cursor.Schema[outColIndex]);
                var twoDimgetter = cursor.GetGetter<VBuffer<float>>(cursor.Schema[outColIndex + 1]);
                var threeDimgetter = cursor.GetGetter<VBuffer<float>>(cursor.Schema[outColIndex + 2]);
                var fourDimgetter = cursor.GetGetter<VBuffer<float>>(cursor.Schema[outColIndex + 3]);
                var fourDimKnowngetter = cursor.GetGetter<VBuffer<float>>(cursor.Schema[outColIndex + 4]);

                VBuffer<float> oneDim = default;
                VBuffer<float> twoDim = default;
                VBuffer<float> threeDim = default;
                VBuffer<float> fourDim = default;
                VBuffer<float> fourDimKnown = default;
                foreach (var sample in data)
                {
                    Assert.True(cursor.MoveNext());

                    oneDimgetter(ref oneDim);
                    twoDimgetter(ref twoDim);
                    threeDimgetter(ref threeDim);
                    fourDimgetter(ref fourDim);
                    fourDimKnowngetter(ref fourDimKnown);

                    var oneDimValues = oneDim.GetValues();
                    Assert.Equal(sample.OneDim.Length, oneDimValues.Length);
                    Assert.True(oneDimValues.SequenceEqual(sample.OneDim));

                    var twoDimValues = twoDim.GetValues();
                    Assert.Equal(sample.TwoDim.Length, twoDimValues.Length);
                    Assert.True(twoDimValues.SequenceEqual(sample.TwoDim));

                    var threeDimValues = threeDim.GetValues();
                    Assert.Equal(sample.ThreeDim.Length, threeDimValues.Length);
                    Assert.True(threeDimValues.SequenceEqual(sample.ThreeDim));

                    var fourDimValues = fourDim.GetValues();
                    Assert.Equal(sample.FourDim.Length, fourDimValues.Length);
                    Assert.True(fourDimValues.SequenceEqual(sample.FourDim));

                    var fourDimKnownValues = fourDimKnown.GetValues();
                    Assert.Equal(sample.FourDimKnown.Length, fourDimKnownValues.Length);
                    Assert.True(fourDimKnownValues.SequenceEqual(sample.FourDimKnown));
                }
                Assert.False(cursor.MoveNext());
            }
        }

        private class TypesData
        {
            [VectorType(2)]
            public double[] f64;
            [VectorType(2)]
            public float[] f32;
            [VectorType(2)]
            public long[] i64;
            [VectorType(2)]
            public int[] i32;
            [VectorType(2)]
            public short[] i16;
            [VectorType(2)]
            public sbyte[] i8;
            [VectorType(2)]
            public ulong[] u64;
            [VectorType(2)]
            public uint[] u32;
            [VectorType(2)]
            public ushort[] u16;
            [VectorType(2)]
            public byte[] u8;
            [VectorType(2)]
            public bool[] b;
        }

        /// <summary>
        /// Test to ensure the supported datatypes can passed to TensorFlow .
        /// </summary>
        [TensorFlowFact]
        public void TensorFlowTransformInputOutputTypesTest()
        {
            // This an identity model which returns the same output as input.
            var model_location = "model_types_test";

            //Data
            var data = new List<TypesData>(
                        new TypesData[] {
                            new TypesData() {   f64 = new[] { -1.0, 2.0 },
                                                f32 = new[] { -1.0f, 2.0f },
                                                i64 = new[] { -1L, 2 },
                                                i32 = new[] { -1, 2 },
                                                i16 = new short[] { -1, 2 },
                                                i8 = new sbyte[] { -1, 2 },
                                                u64 = new ulong[] { 1, 2 },
                                                u32 = new uint[] { 1, 2 },
                                                u16 = new ushort[] { 1, 2 },
                                                u8 = new byte[] { 1, 2 },
                                                b = new bool[] { true, true },
                            },
                           new TypesData() {   f64 = new[] { -3.0, 4.0 },
                                                f32 = new[] { -3.0f, 4.0f },
                                                i64 = new[] { -3L, 4 },
                                                i32 = new[] { -3, 4 },
                                                i16 = new short[] { -3, 4 },
                                                i8 = new sbyte[] { -3, 4 },
                                                u64 = new ulong[] { 3, 4 },
                                                u32 = new uint[] { 3, 4 },
                                                u16 = new ushort[] { 3, 4 },
                                                u8 = new byte[] { 3, 4 },
                                                b = new bool[] { false, false },
                            } });

            var mlContext = new MLContext(seed: 1);
            // Pipeline

            var loader = mlContext.Data.LoadFromEnumerable(data);

            var inputs = new string[] { "f64", "f32", "i64", "i32", "i16", "i8", "u64", "u32", "u16", "u8", "b" };
            var outputs = new string[] { "o_f64", "o_f32", "o_i64", "o_i32", "o_i16", "o_i8", "o_u64", "o_u32", "o_u16", "o_u8", "o_b" };
            var trans = mlContext.Model.LoadTensorFlowModel(model_location).ScoreTensorFlowModel(outputs, inputs).Fit(loader).Transform(loader); ;

            using (var cursor = trans.GetRowCursorForAllColumns())
            {
                var f64getter = cursor.GetGetter<VBuffer<double>>(cursor.Schema[11]);
                var f32getter = cursor.GetGetter<VBuffer<float>>(cursor.Schema[12]);
                var i64getter = cursor.GetGetter<VBuffer<long>>(cursor.Schema[13]);
                var i32getter = cursor.GetGetter<VBuffer<int>>(cursor.Schema[14]);
                var i16getter = cursor.GetGetter<VBuffer<short>>(cursor.Schema[15]);
                var i8getter = cursor.GetGetter<VBuffer<sbyte>>(cursor.Schema[16]);
                var u64getter = cursor.GetGetter<VBuffer<ulong>>(cursor.Schema[17]);
                var u32getter = cursor.GetGetter<VBuffer<uint>>(cursor.Schema[18]);
                var u16getter = cursor.GetGetter<VBuffer<ushort>>(cursor.Schema[19]);
                var u8getter = cursor.GetGetter<VBuffer<byte>>(cursor.Schema[20]);
                var boolgetter = cursor.GetGetter<VBuffer<bool>>(cursor.Schema[21]);


                VBuffer<double> f64 = default;
                VBuffer<float> f32 = default;
                VBuffer<long> i64 = default;
                VBuffer<int> i32 = default;
                VBuffer<short> i16 = default;
                VBuffer<sbyte> i8 = default;
                VBuffer<ulong> u64 = default;
                VBuffer<uint> u32 = default;
                VBuffer<ushort> u16 = default;
                VBuffer<byte> u8 = default;
                VBuffer<bool> b = default;
                foreach (var sample in data)
                {
                    Assert.True(cursor.MoveNext());

                    f64getter(ref f64);
                    f32getter(ref f32);
                    i64getter(ref i64);
                    i32getter(ref i32);
                    i16getter(ref i16);
                    i8getter(ref i8);
                    u64getter(ref u64);
                    u32getter(ref u32);
                    u16getter(ref u16);
                    u8getter(ref u8);
                    u8getter(ref u8);
                    boolgetter(ref b);

                    var f64Values = f64.GetValues();
                    Assert.Equal(2, f64Values.Length);
                    Assert.True(f64Values.SequenceEqual(sample.f64));
                    var f32Values = f32.GetValues();
                    Assert.Equal(2, f32Values.Length);
                    Assert.True(f32Values.SequenceEqual(sample.f32));
                    var i64Values = i64.GetValues();
                    Assert.Equal(2, i64Values.Length);
                    Assert.True(i64Values.SequenceEqual(sample.i64));
                    var i32Values = i32.GetValues();
                    Assert.Equal(2, i32Values.Length);
                    Assert.True(i32Values.SequenceEqual(sample.i32));
                    var i16Values = i16.GetValues();
                    Assert.Equal(2, i16Values.Length);
                    Assert.True(i16Values.SequenceEqual(sample.i16));
                    var i8Values = i8.GetValues();
                    Assert.Equal(2, i8Values.Length);
                    Assert.True(i8Values.SequenceEqual(sample.i8));
                    var u64Values = u64.GetValues();
                    Assert.Equal(2, u64Values.Length);
                    Assert.True(u64Values.SequenceEqual(sample.u64));
                    var u32Values = u32.GetValues();
                    Assert.Equal(2, u32Values.Length);
                    Assert.True(u32Values.SequenceEqual(sample.u32));
                    var u16Values = u16.GetValues();
                    Assert.Equal(2, u16Values.Length);
                    Assert.True(u16Values.SequenceEqual(sample.u16));
                    var u8Values = u8.GetValues();
                    Assert.Equal(2, u8Values.Length);
                    Assert.True(u8Values.SequenceEqual(sample.u8));
                    var bValues = b.GetValues();
                    Assert.Equal(2, bValues.Length);
                    Assert.True(bValues.SequenceEqual(sample.b));
                }
                Assert.False(cursor.MoveNext());
            }
        }

        [Fact(Skip = "Model files are not available yet")]
        public void TensorFlowTransformObjectDetectionTest()
        {
            var modelLocation = @"C:\models\TensorFlow\ssd_mobilenet_v1_coco_2018_01_28\frozen_inference_graph.pb";
            var mlContext = new MLContext(seed: 1);
            var dataFile = GetDataPath("images/images.tsv");
            var imageFolder = Path.GetDirectoryName(dataFile);
            var data = mlContext.CreateLoader("Text{col=ImagePath:TX:0 col=Name:TX:1}", new MultiFileSource(dataFile));
            var images = new ImageLoadingTransformer(mlContext, imageFolder, ("ImageReal", "ImagePath")).Transform(data);
            var cropped = new ImageResizingTransformer(mlContext, "ImageCropped", 32, 32, "ImageReal").Transform(images);

            var pixels = mlContext.Transforms.ExtractPixels("image_tensor", "ImageCropped", asFloat: false).Fit(cropped).Transform(cropped);
            var tf = mlContext.Model.LoadTensorFlowModel(modelLocation).ScoreTensorFlowModel(
                new[] { "detection_boxes", "detection_scores", "num_detections", "detection_classes" }, new[] { "image_tensor" }).Fit(pixels).Transform(pixels);

            using (var curs = tf.GetRowCursor(tf.Schema["image_tensor"], tf.Schema["detection_boxes"], tf.Schema["detection_scores"], tf.Schema["detection_classes"], tf.Schema["num_detections"]))
            {
                var getInput = curs.GetGetter<VBuffer<byte>>(tf.Schema["image_tensor"]);
                var getBoxes = curs.GetGetter<VBuffer<float>>(tf.Schema["detection_boxes"]);
                var getScores = curs.GetGetter<VBuffer<float>>(tf.Schema["detection_scores"]);
                var getNum = curs.GetGetter<VBuffer<float>>(tf.Schema["num_detections"]);
                var getClasses = curs.GetGetter<VBuffer<float>>(tf.Schema["detection_classes"]);
                var buffer = default(VBuffer<float>);
                var inputBuffer = default(VBuffer<byte>);
                while (curs.MoveNext())
                {
                    getInput(ref inputBuffer);
                    getBoxes(ref buffer);
                    getScores(ref buffer);
                    getNum(ref buffer);
                    getClasses(ref buffer);
                }
            }
        }

        [Fact(Skip = "Model files are not available yet")]
        public void TensorFlowTransformInceptionTest()
        {
<<<<<<< HEAD
            string inputName = "input";
            string outputName = "softmax2_pre_activation";
            var modelLocation = @"inception5h\tensorflow_inception_graph.pb";
            var mlContext = new MLContext(seed: 1, conc: 1);
=======
            var modelLocation = @"C:\models\TensorFlow\tensorflow_inception_graph.pb";
            var mlContext = new MLContext(seed: 1);
>>>>>>> cbf05acd
            var dataFile = GetDataPath("images/images.tsv");
            var imageFolder = Path.GetDirectoryName(dataFile);
            var reader = mlContext.Data.CreateTextLoader(
                   columns: new[]
                   {
                        new TextLoader.Column("ImagePath", DataKind.String , 0),
                        new TextLoader.Column("Name", DataKind.String, 1)

                   },
               hasHeader: false,
               allowSparse: false
               );

            var data = reader.Load(new MultiFileSource(dataFile));
            var images = mlContext.Transforms.LoadImages(imageFolder, ("ImageReal", "ImagePath")).Fit(data).Transform(data);
            var cropped = mlContext.Transforms.ResizeImages("ImageCropped", 224, 224, "ImageReal").Fit(images).Transform(images);
            var pixels = mlContext.Transforms.ExtractPixels(inputName, "ImageCropped").Fit(cropped).Transform(cropped);
            var tf = mlContext.Model.LoadTensorFlowModel(modelLocation).ScoreTensorFlowModel(outputName, inputName).Fit(pixels).Transform(pixels);

<<<<<<< HEAD
            tf.Schema.TryGetColumnIndex(inputName, out int input);
            tf.Schema.TryGetColumnIndex(outputName, out int b);
            using (var curs = tf.GetRowCursor(tf.Schema[inputName], tf.Schema[outputName]))
=======
            using (var curs = tf.GetRowCursor(tf.Schema["input"], tf.Schema["softmax2_pre_activation"]))
>>>>>>> cbf05acd
            {
                var get = curs.GetGetter<VBuffer<float>>(tf.Schema["softmax2_pre_activation"]);
                var getInput = curs.GetGetter<VBuffer<float>>(tf.Schema["input"]);
                var buffer = default(VBuffer<float>);
                var inputBuffer = default(VBuffer<float>);
                while (curs.MoveNext())
                {
                    getInput(ref inputBuffer);
                    get(ref buffer);
                }
            }
        }

        [TensorFlowFact]
        public void TensorFlowInputsOutputsSchemaTest()
        {
            var mlContext = new MLContext(seed: 1);
            var model_location = "mnist_model/frozen_saved_model.pb";
            var schema = TensorFlowUtils.GetModelSchema(mlContext, model_location);
            Assert.Equal(86, schema.Count);
            Assert.True(schema.TryGetColumnIndex("Placeholder", out int col));
            var type = (VectorType)schema[col].Type;
            Assert.Equal(2, type.Dimensions.Length);
            Assert.Equal(28, type.Dimensions[0]);
            Assert.Equal(28, type.Dimensions[1]);
            var metadataType = schema[col].Annotations.Schema[TensorFlowUtils.TensorflowOperatorTypeKind].Type;
            Assert.NotNull(metadataType);
            Assert.True(metadataType is TextDataViewType);
            ReadOnlyMemory<char> opType = default;
            schema[col].Annotations.GetValue(TensorFlowUtils.TensorflowOperatorTypeKind, ref opType);
            Assert.Equal("Placeholder", opType.ToString());
            metadataType = schema[col].Annotations.Schema.GetColumnOrNull(TensorFlowUtils.TensorflowUpstreamOperatorsKind)?.Type;
            Assert.Null(metadataType);

            Assert.True(schema.TryGetColumnIndex("conv2d/Conv2D/ReadVariableOp", out col));
            type = (VectorType)schema[col].Type;
            Assert.Equal(new[] { 5, 5, 1, 32 }, type.Dimensions);
            metadataType = schema[col].Annotations.Schema[TensorFlowUtils.TensorflowOperatorTypeKind].Type;
            Assert.NotNull(metadataType);
            Assert.True(metadataType is TextDataViewType);
            schema[col].Annotations.GetValue(TensorFlowUtils.TensorflowOperatorTypeKind, ref opType);
            Assert.Equal("Identity", opType.ToString());
            metadataType = schema[col].Annotations.Schema[TensorFlowUtils.TensorflowUpstreamOperatorsKind].Type;
            Assert.NotNull(metadataType);
            VBuffer<ReadOnlyMemory<char>> inputOps = default;
            schema[col].Annotations.GetValue(TensorFlowUtils.TensorflowUpstreamOperatorsKind, ref inputOps);
            Assert.Equal(1, inputOps.Length);
            Assert.Equal("conv2d/kernel", inputOps.GetValues()[0].ToString());

            Assert.True(schema.TryGetColumnIndex("conv2d/Conv2D", out col));
            type = (VectorType)schema[col].Type;
            Assert.Equal(new[] { 28, 28, 32 }, type.Dimensions);
            metadataType = schema[col].Annotations.Schema[TensorFlowUtils.TensorflowOperatorTypeKind].Type;
            Assert.NotNull(metadataType);
            Assert.True(metadataType is TextDataViewType);
            schema[col].Annotations.GetValue(TensorFlowUtils.TensorflowOperatorTypeKind, ref opType);
            Assert.Equal("Conv2D", opType.ToString());
            metadataType = schema[col].Annotations.Schema[TensorFlowUtils.TensorflowUpstreamOperatorsKind].Type;
            Assert.NotNull(metadataType);
            schema[col].Annotations.GetValue(TensorFlowUtils.TensorflowUpstreamOperatorsKind, ref inputOps);
            Assert.Equal(2, inputOps.Length);
            Assert.Equal("reshape/Reshape", inputOps.GetValues()[0].ToString());
            Assert.Equal("conv2d/Conv2D/ReadVariableOp", inputOps.GetValues()[1].ToString());

            Assert.True(schema.TryGetColumnIndex("Softmax", out col));
            type = (VectorType)schema[col].Type;
            Assert.Equal(new[] { 10 }, type.Dimensions);
            metadataType = schema[col].Annotations.Schema[TensorFlowUtils.TensorflowOperatorTypeKind].Type;
            Assert.NotNull(metadataType);
            Assert.True(metadataType is TextDataViewType);
            schema[col].Annotations.GetValue(TensorFlowUtils.TensorflowOperatorTypeKind, ref opType);
            Assert.Equal("Softmax", opType.ToString());
            metadataType = schema[col].Annotations.Schema[TensorFlowUtils.TensorflowUpstreamOperatorsKind].Type;
            Assert.NotNull(metadataType);
            schema[col].Annotations.GetValue(TensorFlowUtils.TensorflowUpstreamOperatorsKind, ref inputOps);
            Assert.Equal(1, inputOps.Length);
            Assert.Equal("sequential/dense_1/BiasAdd", inputOps.GetValues()[0].ToString());

            model_location = "model_matmul/frozen_saved_model.pb";
            schema = TensorFlowUtils.GetModelSchema(mlContext, model_location);
            char name = 'a';
            for (int i = 0; i < schema.Count; i++)
            {
                Assert.Equal(name.ToString(), schema[i].Name);
                type = (VectorType)schema[i].Type;
                Assert.Equal(new[] { 2, 2 }, type.Dimensions);
                name++;
            }
        }

        [TensorFlowFact]
        public void TensorFlowTransformMNISTConvTest()
        {
            var mlContext = new MLContext(seed: 1);
            var reader = mlContext.Data.CreateTextLoader(
                    columns: new[]
                    {
                        new TextLoader.Column("Label", DataKind.UInt32 , new [] { new TextLoader.Range(0) }, new KeyCount(10)),
                        new TextLoader.Column("Placeholder", DataKind.Single, new []{ new TextLoader.Range(1, 784) })

                    },
                hasHeader: true,
                allowSparse: true
                );

            var trainData = reader.Load(GetDataPath(TestDatasets.mnistTiny28.trainFilename));
            var testData = reader.Load(GetDataPath(TestDatasets.mnistOneClass.testFilename));

            var pipe = mlContext.Transforms.CopyColumns(("reshape_input", "Placeholder"))
                .Append(mlContext.Model.LoadTensorFlowModel("mnist_model/frozen_saved_model.pb").ScoreTensorFlowModel(new[] { "Softmax", "dense/Relu" }, new[] { "Placeholder", "reshape_input" }))
                .Append(mlContext.Transforms.Concatenate("Features", "Softmax", "dense/Relu"))
                .Append(mlContext.MulticlassClassification.Trainers.LightGbm("Label", "Features"));

            var trainedModel = pipe.Fit(trainData);
            var predicted = trainedModel.Transform(testData);
            var metrics = mlContext.MulticlassClassification.Evaluate(predicted);

            Assert.Equal(0.99, metrics.MicroAccuracy, 2);
            Assert.Equal(1.0, metrics.MacroAccuracy, 2);

            var oneSample = GetOneMNISTExample();

            var predictFunction = trainedModel.CreatePredictionEngine<MNISTData, MNISTPrediction>(mlContext);

            var onePrediction = predictFunction.Predict(oneSample);

            Assert.Equal(5, GetMaxIndexForOnePrediction(onePrediction));
        }

        [TensorFlowFact]
        public void TensorFlowTransformMNISTLRTrainingTest()
        {
            const double expectedMicroAccuracy = 0.72173913043478266;
            const double expectedMacroAccruacy = 0.67482993197278918;
            var model_location = "mnist_lr_model";
            try
            {
                var mlContext = new MLContext(seed: 1);
                var reader = mlContext.Data.CreateTextLoader(columns: new[]
                    {
                        new TextLoader.Column("Label", DataKind.Int64, 0),
                        new TextLoader.Column("Placeholder", DataKind.Single, new []{ new TextLoader.Range(1, 784) })
                    },
                    allowSparse: true
                );

                var trainData = reader.Load(GetDataPath(TestDatasets.mnistTiny28.trainFilename));
                var testData = reader.Load(GetDataPath(TestDatasets.mnistOneClass.testFilename));

                var pipe = mlContext.Transforms.Categorical.OneHotEncoding("OneHotLabel", "Label")
                    .Append(mlContext.Transforms.Normalize(new NormalizingEstimator.MinMaxColumnOptions("Features", "Placeholder")))
                    .Append(mlContext.Model.LoadTensorFlowModel(model_location).RetrainTensorFlowModel(
                        inputColumnNames: new[] { "Features" },
                        outputColumnNames: new[] { "Prediction", "b" },
                        labelColumnName: "OneHotLabel",
                        tensorFlowLabel: "Label",
                        optimizationOperation: "SGDOptimizer",
                        lossOperation: "Loss",
                        epoch: 10,
                        learningRateOperation: "SGDOptimizer/learning_rate",
                        learningRate: 0.001f,
                        batchSize: 20))
                    .Append(mlContext.Transforms.Concatenate("Features", "Prediction"))
                    .Append(mlContext.Transforms.Conversion.MapValueToKey("KeyLabel", "Label", maxNumKeys: 10))
                    .Append(mlContext.MulticlassClassification.Trainers.LightGbm("KeyLabel", "Features"));

                var trainedModel = pipe.Fit(trainData);
                var predicted = trainedModel.Transform(testData);
                var metrics = mlContext.MulticlassClassification.Evaluate(predicted, label: "KeyLabel");
                Assert.InRange(metrics.MicroAccuracy, expectedMicroAccuracy, 1);
                Assert.InRange(metrics.MacroAccuracy, expectedMacroAccruacy, 1);
                var predictionFunction = trainedModel.CreatePredictionEngine<MNISTData, MNISTPrediction>(mlContext);

                var oneSample = GetOneMNISTExample();
                var onePrediction = predictionFunction.Predict(oneSample);
                Assert.Equal(0, GetMaxIndexForOnePrediction(onePrediction));


                var trainDataTransformed = trainedModel.Transform(trainData);
                using (var cursor = trainDataTransformed.GetRowCursorForAllColumns())
                {
                    var getter = cursor.GetGetter<VBuffer<float>>(trainDataTransformed.Schema["b"]);
                    if (cursor.MoveNext())
                    {
                        var trainedBias = default(VBuffer<float>);
                        getter(ref trainedBias);
                        Assert.NotEqual(trainedBias.GetValues().ToArray(), new float[] { 0.1f, 0.1f, 0.1f, 0.1f, 0.1f, 0.1f, 0.1f, 0.1f, 0.1f, 0.1f });
                    }
                }
            }
            finally
            {
                // This test changes the state of the model.
                // Cleanup folder so that other test can also use the same model.
                CleanUp(model_location);
            }
        }

        private void CleanUp(string model_location)
        {
            var directories = Directory.GetDirectories(model_location, "variables-*");
            if (directories != null && directories.Length > 0)
            {
                var varDir = Path.Combine(model_location, "variables");
                if (Directory.Exists(varDir))
                    Directory.Delete(varDir, true);
                Directory.Move(directories[0], varDir);
            }
        }

        [TensorFlowFact]
        public void TensorFlowTransformMNISTConvTrainingTest()
        {
            double expectedMicro = 0.73304347826086956;
            double expectedMacro = 0.677551020408163;

            ExecuteTFTransformMNISTConvTrainingTest(false, null, expectedMicro, expectedMacro);
            ExecuteTFTransformMNISTConvTrainingTest(true, 5, expectedMicro, expectedMacro);
        }

        private void ExecuteTFTransformMNISTConvTrainingTest(bool shuffle, int? shuffleSeed, double expectedMicroAccuracy, double expectedMacroAccuracy)
        {
            const string modelLocation = "mnist_conv_model";
            try
            {
                var mlContext = new MLContext(seed: 1);

                var reader = mlContext.Data.CreateTextLoader(new[]
                    {
                        new TextLoader.Column("Label", DataKind.UInt32, new []{ new TextLoader.Range(0) }, new KeyCount(10)),
                        new TextLoader.Column("TfLabel", DataKind.Int64, 0),
                        new TextLoader.Column("Placeholder", DataKind.Single, new []{ new TextLoader.Range(1, 784) })
                    },
                    allowSparse: true
                );

                var trainData = reader.Load(GetDataPath(TestDatasets.mnistTiny28.trainFilename));
                var testData = reader.Load(GetDataPath(TestDatasets.mnistOneClass.testFilename));

                IDataView preprocessedTrainData = null;
                IDataView preprocessedTestData = null;
                if (shuffle)
                {
                    // Shuffle training data set
                    preprocessedTrainData = new RowShufflingTransformer(mlContext, new RowShufflingTransformer.Options()
                    {
                        ForceShuffle = shuffle,
                        ForceShuffleSeed = shuffleSeed
                    }, trainData);

                    // Shuffle test data set
                    preprocessedTestData = new RowShufflingTransformer(mlContext, new RowShufflingTransformer.Options()
                    {
                        ForceShuffle = shuffle,
                        ForceShuffleSeed = shuffleSeed
                    }, testData);
                }
                else
                {
                    preprocessedTrainData = trainData;
                    preprocessedTestData = testData;
                }

                var pipe = mlContext.Transforms.CopyColumns(("Features", "Placeholder"))
                    .Append(mlContext.Model.LoadTensorFlowModel(modelLocation).RetrainTensorFlowModel(
                        inputColumnNames: new[] { "Features" },
                        outputColumnNames: new[] { "Prediction" },
                        labelColumnName: "TfLabel",
                        tensorFlowLabel: "Label",
                        optimizationOperation: "MomentumOp",
                        lossOperation: "Loss",
                        metricOperation: "Accuracy",
                        epoch: 10,
                        learningRateOperation: "learning_rate",
                        learningRate: 0.01f,
                        batchSize: 20))
                    .Append(mlContext.Transforms.Concatenate("Features", "Prediction"))
                    .AppendCacheCheckpoint(mlContext)
                    .Append(mlContext.MulticlassClassification.Trainers.LightGbm(new LightGBM.Options()
                    {
                        LabelColumnName = "Label",
                        FeatureColumnName = "Features",
                        Seed = 1,
                        NumberOfThreads = 1,
                        NumberOfIterations = 1
                    }));

                var trainedModel = pipe.Fit(preprocessedTrainData);
                var predicted = trainedModel.Transform(preprocessedTestData);
                var metrics = mlContext.MulticlassClassification.Evaluate(predicted);
                Assert.InRange(metrics.MicroAccuracy, expectedMicroAccuracy - 0.1, expectedMicroAccuracy + 0.1);
                Assert.InRange(metrics.MacroAccuracy, expectedMacroAccuracy - 0.1, expectedMacroAccuracy + 0.1);

                // Create prediction function and test prediction
                var predictFunction = trainedModel.CreatePredictionEngine<MNISTData, MNISTPrediction>(mlContext);

                var oneSample = GetOneMNISTExample();

                var prediction = predictFunction.Predict(oneSample);

                Assert.Equal(2, GetMaxIndexForOnePrediction(prediction));
            }
            finally
            {
                // This test changes the state of the model.
                // Cleanup folder so that other test can also use the same model.
                CleanUp(modelLocation);
            }
        }

        [TensorFlowFact]
        public void TensorFlowTransformMNISTConvSavedModelTest()
        {
            // This test trains a multi-class classifier pipeline where a pre-trained Tenroflow model is used for featurization.
            // Two group of test criteria are checked. One group contains micro and macro accuracies. The other group is the range
            // of predicted label of a single in-memory example.

            var mlContext = new MLContext(seed: 1);
            var reader = mlContext.Data.CreateTextLoader(columns: new[]
                {
                    new TextLoader.Column("Label", DataKind.UInt32 , new [] { new TextLoader.Range(0) }, new KeyCount(10)),
                    new TextLoader.Column("Placeholder", DataKind.Single, new []{ new TextLoader.Range(1, 784) })
                },
                hasHeader: true,
                allowSparse: true
            );

            var trainData = reader.Load(GetDataPath(TestDatasets.mnistTiny28.trainFilename));
            var testData = reader.Load(GetDataPath(TestDatasets.mnistOneClass.testFilename));

            var pipe = mlContext.Transforms.CopyColumns(("reshape_input", "Placeholder"))
                .Append(mlContext.Model.LoadTensorFlowModel("mnist_model").ScoreTensorFlowModel(new[] { "Softmax", "dense/Relu" }, new[] { "Placeholder", "reshape_input" }))
                .Append(mlContext.Transforms.Concatenate("Features", new[] { "Softmax", "dense/Relu" }))
                .Append(mlContext.MulticlassClassification.Trainers.LightGbm("Label", "Features"));

            var trainedModel = pipe.Fit(trainData);
            var predicted = trainedModel.Transform(testData);
            var metrics = mlContext.MulticlassClassification.Evaluate(predicted);

            // First group of checks
            Assert.Equal(0.99, metrics.MicroAccuracy, 2);
            Assert.Equal(1.0, metrics.MacroAccuracy, 2);

            // An in-memory example. Its label is predicted below.
            var oneSample = GetOneMNISTExample();

            var predictFunction = trainedModel.CreatePredictionEngine<MNISTData, MNISTPrediction>(mlContext);

            var onePrediction = predictFunction.Predict(oneSample);

            // Second group of checks
            Assert.Equal(5, GetMaxIndexForOnePrediction(onePrediction));
        }

        private MNISTData GetOneMNISTExample()
        {
            return new MNISTData()
            {
                Placeholder = new float[] { 0, 0, 0, 0, 0, 0, 0, 0, 0, 0, 0, 0,
                0, 0, 0, 0, 0, 0, 0, 0, 0, 0, 0, 0, 0, 0, 0, 0, 0, 0, 0, 0, 0,
                0, 0, 0, 0, 0, 0, 0, 0, 0, 0, 0, 0, 0, 0, 0, 0, 0, 0, 0, 0, 0,
                0, 0, 0, 0, 0, 0, 0, 0, 0, 0, 0, 0, 0, 0, 0, 0, 0, 0, 0, 0, 0,
                0, 0, 0, 0, 0, 0, 0, 0, 0, 0, 0, 0, 0, 0, 0, 0, 0, 0, 0, 0, 0,
                0, 0, 0, 0, 0, 0, 0, 0, 0, 0, 0, 0, 0, 0, 0, 0, 0, 0, 0, 0, 0,
                0, 0, 0, 0, 0, 0, 0, 0, 0, 0, 0, 0, 0, 0, 0, 0, 0, 0, 0, 0, 0,
                0, 0, 0, 0, 0, 0, 0, 0, 0, 0, 0, 0, 0, 0, 3, 18, 18, 18, 126,
                136, 175, 26, 166, 255, 247, 127, 0, 0, 0, 0, 0, 0, 0, 0, 0, 0,
                0, 0, 30, 36, 94, 154, 170, 253, 253, 253, 253, 253, 225, 172,
                253, 242, 195, 64, 0, 0, 0, 0, 0, 0, 0, 0, 0, 0, 0, 49, 238,
                253, 253, 253, 253, 253, 253, 253, 253, 251, 93, 82, 82, 56,
                39, 0, 0, 0, 0, 0, 0, 0, 0, 0, 0, 0, 0, 18, 219, 253, 253, 253,
                253, 253, 198, 182, 247, 241, 0, 0, 0, 0, 0, 0, 0, 0, 0, 0, 0,
                0, 0, 0, 0, 0, 0, 0, 80, 156, 107, 253, 253, 205, 11, 0, 43,
                154, 0, 0, 0, 0, 0, 0, 0, 0, 0, 0, 0, 0, 0, 0, 0, 0, 0, 0, 0,
                14, 1, 154, 253, 90, 0, 0, 0, 0, 0, 0, 0, 0, 0, 0, 0, 0, 0, 0,
                0, 0, 0, 0, 0, 0, 0, 0, 0, 0, 0, 139, 253, 190, 2, 0, 0, 0, 0,
                0, 0, 0, 0, 0, 0, 0, 0, 0, 0, 0, 0, 0, 0, 0, 0, 0, 0, 0, 0, 11,
                190, 253, 70, 0, 0, 0, 0, 0, 0, 0, 0, 0, 0, 0, 0, 0, 0, 0, 0,
                0, 0, 0, 0, 0, 0, 0, 0, 0, 35, 241, 225, 160, 108, 1, 0, 0, 0,
                0, 0, 0, 0, 0, 0, 0, 0, 0, 0, 0, 0, 0, 0, 0, 0, 0, 0, 0, 0, 81,
                240, 253, 253, 119, 25, 0, 0, 0, 0, 0, 0, 0, 0, 0, 0, 0, 0, 0,
                0, 0, 0, 0, 0, 0, 0, 0, 0, 0, 45, 186, 253, 253, 150, 27, 0, 0,
                0, 0, 0, 0, 0, 0, 0, 0, 0, 0, 0, 0, 0, 0, 0, 0, 0, 0, 0, 0, 0,
                16, 93, 252, 253, 187, 0, 0, 0, 0, 0, 0, 0, 0, 0, 0, 0, 0, 0,
                0, 0, 0, 0, 0, 0, 0, 0, 0, 0, 0, 0, 249, 253, 249, 64, 0, 0, 0,
                0, 0, 0, 0, 0, 0, 0, 0, 0, 0, 0, 0, 0, 0, 0, 0, 0, 0, 46, 130,
                183, 253, 253, 207, 2, 0, 0, 0, 0, 0, 0, 0, 0, 0, 0, 0, 0, 0,
                0, 0, 0, 0, 0, 0, 39, 148, 229, 253, 253, 253, 250, 182, 0, 0,
                0, 0, 0, 0, 0, 0, 0, 0, 0, 0, 0, 0, 0, 0, 0, 0, 24, 114, 221,
                253, 253, 253, 253, 201, 78, 0, 0, 0, 0, 0, 0, 0, 0, 0, 0, 0,
                0, 0, 0, 0, 0, 0, 23, 66, 213, 253, 253, 253, 253, 198, 81, 2,
                0, 0, 0, 0, 0, 0, 0, 0, 0, 0, 0, 0, 0, 0, 0, 0, 18, 171, 219,
                253, 253, 253, 253, 195, 80, 9, 0, 0, 0, 0, 0, 0, 0, 0, 0, 0,
                0, 0, 0, 0, 0, 0, 55, 172, 226, 253, 253, 253, 253, 244, 133,
                11, 0, 0, 0, 0, 0, 0, 0, 0, 0, 0, 0, 0, 0, 0, 0, 0, 0, 0, 136,
                253, 253, 253, 212, 135, 132, 16, 0, 0, 0, 0, 0, 0, 0, 0, 0, 0,
                0, 0, 0, 0, 0, 0, 0, 0, 0, 0, 0, 0, 0, 0, 0, 0, 0, 0, 0, 0, 0,
                0, 0, 0, 0, 0, 0, 0, 0, 0, 0, 0, 0, 0, 0, 0, 0, 0, 0, 0, 0, 0,
                0, 0, 0, 0, 0, 0, 0, 0, 0, 0, 0, 0, 0, 0, 0, 0, 0, 0, 0, 0, 0,
                0, 0, 0, 0, 0, 0, 0, 0, 0, 0, 0, 0, 0, 0, 0, 0, 0, 0, 0, 0, 0,
                0, 0, 0, 0, 0, 0 }
            };
        }

        private int GetMaxIndexForOnePrediction(MNISTPrediction onePrediction)
        {
            float maxLabel = -1;
            int maxIndex = -1;
            for (int i = 0; i < onePrediction.PredictedLabels.Length; i++)
            {
                if (onePrediction.PredictedLabels[i] > maxLabel)
                {
                    maxLabel = onePrediction.PredictedLabels[i];
                    maxIndex = i;
                }
            }
            return maxIndex;
        }

        public class MNISTData
        {
            public long Label;

            [VectorType(784)]
            public float[] Placeholder;
        }

        public class MNISTPrediction
        {
            [ColumnName("Score")]
            public float[] PredictedLabels;
        }

        [TensorFlowFact]
        public void TensorFlowTransformCifar()
        {
            var modelLocation = "cifar_model/frozen_model.pb";

            var mlContext = new MLContext(seed: 1);
            var tensorFlowModel = mlContext.Model.LoadTensorFlowModel(modelLocation);
            var schema = tensorFlowModel.GetInputSchema();
            Assert.True(schema.TryGetColumnIndex("Input", out int column));
            var type = (VectorType)schema[column].Type;
            var imageHeight = type.Dimensions[0];
            var imageWidth = type.Dimensions[1];

            var dataFile = GetDataPath("images/images.tsv");
            var imageFolder = Path.GetDirectoryName(dataFile);
            var data = mlContext.Data.LoadFromTextFile(dataFile,
                columns: new[]
                    {
                        new TextLoader.Column("ImagePath", DataKind.String, 0),
                        new TextLoader.Column("Name", DataKind.String, 1),
                    }
                );

            var pipeEstimator = new ImageLoadingEstimator(mlContext, imageFolder, ("ImageReal", "ImagePath"))
                .Append(new ImageResizingEstimator(mlContext, "ImageCropped", imageWidth, imageHeight, "ImageReal"))
                .Append(new ImagePixelExtractingEstimator(mlContext, "Input", "ImageCropped", interleave: true));

            var pixels = pipeEstimator.Fit(data).Transform(data);
            IDataView trans = tensorFlowModel.ScoreTensorFlowModel("Output", "Input").Fit(pixels).Transform(pixels);

            trans.Schema.TryGetColumnIndex("Output", out int output);
            using (var cursor = trans.GetRowCursor(trans.Schema["Output"]))
            {
                var buffer = default(VBuffer<float>);
                var getter = cursor.GetGetter<VBuffer<float>>(trans.Schema["Output"]);
                var numRows = 0;
                while (cursor.MoveNext())
                {
                    getter(ref buffer);
                    Assert.Equal(10, buffer.Length);
                    numRows += 1;
                }
                Assert.Equal(4, numRows);
            }
        }

        [TensorFlowFact]
        public void TensorFlowTransformCifarSavedModel()
        {
            var modelLocation = "cifar_saved_model";
            var mlContext = new MLContext(seed: 1);
            var tensorFlowModel = mlContext.Model.LoadTensorFlowModel(modelLocation);
            var schema = tensorFlowModel.GetInputSchema();
            Assert.True(schema.TryGetColumnIndex("Input", out int column));
            var type = (VectorType)schema[column].Type;
            var imageHeight = type.Dimensions[0];
            var imageWidth = type.Dimensions[1];

            var dataFile = GetDataPath("images/images.tsv");
            var imageFolder = Path.GetDirectoryName(dataFile);
            var data = mlContext.Data.LoadFromTextFile(dataFile, columns: new[]
                {
                        new TextLoader.Column("ImagePath", DataKind.String, 0),
                        new TextLoader.Column("Name", DataKind.String, 1),
                }
            );
            var images = mlContext.Transforms.LoadImages(imageFolder, ("ImageReal", "ImagePath")).Fit(data).Transform(data);
            var cropped = mlContext.Transforms.ResizeImages("ImageCropped", imageWidth, imageHeight, "ImageReal").Fit(images).Transform(images);
            var pixels = mlContext.Transforms.ExtractPixels("Input", "ImageCropped", interleave: true).Fit(cropped).Transform(cropped);
            IDataView trans = tensorFlowModel.ScoreTensorFlowModel("Output", "Input").Fit(pixels).Transform(pixels);

            using (var cursor = trans.GetRowCursorForAllColumns())
            {
                var buffer = default(VBuffer<float>);
                var getter = cursor.GetGetter<VBuffer<float>>(trans.Schema["Output"]);
                var numRows = 0;
                while (cursor.MoveNext())
                {
                    getter(ref buffer);
                    Assert.Equal(10, buffer.Length);
                    numRows += 1;
                }
                Assert.Equal(4, numRows);
            }
        }

        // This test has been created as result of https://github.com/dotnet/machinelearning/issues/2156.
        [TensorFlowFact]
        public void TensorFlowGettingSchemaMultipleTimes()
        {
            var modelLocation = "cifar_saved_model";
            var mlContext = new MLContext(seed: 1);
            for (int i = 0; i < 10; i++)
            {
                var schema = TensorFlowUtils.GetModelSchema(mlContext, modelLocation);
                Assert.NotNull(schema);
            }
        }


        [TensorFlowFact]
        public void TensorFlowTransformCifarInvalidShape()
        {
            var modelLocation = "cifar_model/frozen_model.pb";

            var mlContext = new MLContext(seed: 1);
            var imageHeight = 28;
            var imageWidth = 28;
            var dataFile = GetDataPath("images/images.tsv");
            var imageFolder = Path.GetDirectoryName(dataFile);
            var data = mlContext.Data.LoadFromTextFile(dataFile,
                columns: new[]
                {
                        new TextLoader.Column("ImagePath", DataKind.String, 0),
                        new TextLoader.Column("Name", DataKind.String, 1),
                }
            );
            var images = new ImageLoadingTransformer(mlContext, imageFolder, ("ImageReal", "ImagePath")).Transform(data);
            var cropped = new ImageResizingTransformer(mlContext, "ImageCropped", imageWidth, imageHeight, "ImageReal").Transform(images);
            var pixels = new ImagePixelExtractingTransformer(mlContext, "Input", "ImageCropped").Transform(cropped);

            var thrown = false;
            try
            {
                IDataView trans = mlContext.Model.LoadTensorFlowModel(modelLocation).ScoreTensorFlowModel("Output", "Input").Fit(pixels).Transform(pixels);
            }
            catch
            {
                thrown = true;
            }
            Assert.True(thrown);
        }

        /// <summary>
        /// Class to hold features and predictions.
        /// </summary>
        public class TensorFlowSentiment
        {
            public string Sentiment_Text;
            [VectorType(600)]
            public int[] Features;
            [VectorType(2)]
            public float[] Prediction;
        }

        [TensorFlowFact]
        public void TensorFlowSentimentClassificationTest()
        {
            var mlContext = new MLContext(seed: 1);
            var data = new[] { new TensorFlowSentiment() { Sentiment_Text = "this film was just brilliant casting location scenery story direction everyone's really suited the part they played and you could just imagine being there robert  is an amazing actor and now the same being director  father came from the same scottish island as myself so i loved the fact there was a real connection with this film the witty remarks throughout the film were great it was just brilliant so much that i bought the film as soon as it was released for  and would recommend it to everyone to watch and the fly fishing was amazing really cried at the end it was so sad and you know what they say if you cry at a film it must have been good and this definitely was also  to the two little boy's that played the  of norman and paul they were just brilliant children are often left out of the  list i think because the stars that play them all grown up are such a big profile for the whole film but these children are amazing and should be praised for what they have done don't you think the whole story was so lovely because it was true and was someone's life after all that was shared with us all" } };
            var dataView = mlContext.Data.LoadFromEnumerable(data);

            var lookupMap = mlContext.Data.LoadFromTextFile(@"sentiment_model/imdb_word_index.csv",
                columns: new[]
                   {
                        new TextLoader.Column("Words", DataKind.String, 0),
                        new TextLoader.Column("Ids", DataKind.Int32, 1),
                   },
                separatorChar: ','
               );

            // We cannot resize variable length vector to fixed length vector in ML.NET
            // The trick here is to create two pipelines.
            // The first pipeline 'dataPipe' tokenzies the string into words and maps each word to an integer which is an index in the dictionary.
            // Then this integer vector is retrieved from the pipeline and resized to fixed length.
            // The second pipeline 'tfEnginePipe' takes the resized integer vector and passes it to TensoFlow and gets the classification scores.
            var estimator = mlContext.Transforms.Text.TokenizeWords("TokenizedWords", "Sentiment_Text")
                .Append(mlContext.Transforms.Conversion.ValueMap(lookupMap, "Words", "Ids", new ColumnOptions[] { ("Features", "TokenizedWords") }));
            var dataPipe = estimator.Fit(dataView)
                .CreatePredictionEngine<TensorFlowSentiment, TensorFlowSentiment>(mlContext);

            // For explanation on how was the `sentiment_model` created 
            // c.f. https://github.com/dotnet/machinelearning-testdata/blob/master/Microsoft.ML.TensorFlow.TestModels/sentiment_model/README.md
            string modelLocation = @"sentiment_model";
            var tfEnginePipe = mlContext.Model.LoadTensorFlowModel(modelLocation).ScoreTensorFlowModel(new[] { "Prediction/Softmax" }, new[] { "Features" })
                .Append(mlContext.Transforms.CopyColumns(("Prediction", "Prediction/Softmax")))
                .Fit(dataView)
                .CreatePredictionEngine<TensorFlowSentiment, TensorFlowSentiment>(mlContext);

            var processedData = dataPipe.Predict(data[0]);
            Array.Resize(ref processedData.Features, 600);
            var prediction = tfEnginePipe.Predict(processedData);

            Assert.Equal(2, prediction.Prediction.Length);
            Assert.InRange(prediction.Prediction[1], 0.650032759 - 0.01, 0.650032759 + 0.01);
        }

        class TextInput
        {
            [LoadColumn(0, 1)]
            [VectorType(2)]
            public string[] A; // Whatever is passed in 'TextInput.A' will be returned as-is in 'TextOutput.AOut'

            [LoadColumn(2, 4)]
            [VectorType(3)]
            public string[] B; // Whatever is passed in 'TextInput.B' will be split on '/' and joined using ' ' and returned in 'TextOutput.BOut'
        }

        class TextOutput
        {
            [VectorType(2)]
            public string[] AOut { get; set; }

            [VectorType(1)]
            public string[] BOut { get; set; }
        }

        [TensorFlowFact]
        public void TensorFlowStringTest()
        {
            var mlContext = new MLContext(seed: 1);
            var tensorFlowModel = mlContext.Model.LoadTensorFlowModel(@"model_string_test");
            var schema = tensorFlowModel.GetModelSchema();
            Assert.True(schema.TryGetColumnIndex("A", out var colIndex));
            Assert.True(schema.TryGetColumnIndex("B", out colIndex));

            var dataview = mlContext.Data.CreateTextLoader<TextInput>().Load(new MultiFileSource(null));

            var pipeline = tensorFlowModel.ScoreTensorFlowModel(new[] { "Original_A", "Joined_Splited_Text" }, new[] { "A", "B" })
                .Append(mlContext.Transforms.CopyColumns(("AOut", "Original_A"), ("BOut", "Joined_Splited_Text")));
            var transformer = pipeline.Fit(dataview).CreatePredictionEngine<TextInput, TextOutput>(mlContext);

            var input = new TextInput
            {
                A = new[] { "This is fine.", "That's ok." },
                B = new[] { "Thank/you/very/much!.", "I/am/grateful/to/you.", "So/nice/of/you." }
            };
            var textOutput = transformer.Predict(input);

            for (int i = 0; i < input.A.Length; i++)
                Assert.Equal(input.A[i], textOutput.AOut[i]);
            Assert.Equal(string.Join(" ", input.B).Replace("/", " "), textOutput.BOut[0]);
        }
    }
}<|MERGE_RESOLUTION|>--- conflicted
+++ resolved
@@ -374,15 +374,10 @@
         [Fact(Skip = "Model files are not available yet")]
         public void TensorFlowTransformInceptionTest()
         {
-<<<<<<< HEAD
             string inputName = "input";
             string outputName = "softmax2_pre_activation";
             var modelLocation = @"inception5h\tensorflow_inception_graph.pb";
-            var mlContext = new MLContext(seed: 1, conc: 1);
-=======
-            var modelLocation = @"C:\models\TensorFlow\tensorflow_inception_graph.pb";
-            var mlContext = new MLContext(seed: 1);
->>>>>>> cbf05acd
+            var mlContext = new MLContext(seed: 1);
             var dataFile = GetDataPath("images/images.tsv");
             var imageFolder = Path.GetDirectoryName(dataFile);
             var reader = mlContext.Data.CreateTextLoader(
@@ -402,13 +397,9 @@
             var pixels = mlContext.Transforms.ExtractPixels(inputName, "ImageCropped").Fit(cropped).Transform(cropped);
             var tf = mlContext.Model.LoadTensorFlowModel(modelLocation).ScoreTensorFlowModel(outputName, inputName).Fit(pixels).Transform(pixels);
 
-<<<<<<< HEAD
             tf.Schema.TryGetColumnIndex(inputName, out int input);
             tf.Schema.TryGetColumnIndex(outputName, out int b);
             using (var curs = tf.GetRowCursor(tf.Schema[inputName], tf.Schema[outputName]))
-=======
-            using (var curs = tf.GetRowCursor(tf.Schema["input"], tf.Schema["softmax2_pre_activation"]))
->>>>>>> cbf05acd
             {
                 var get = curs.GetGetter<VBuffer<float>>(tf.Schema["softmax2_pre_activation"]);
                 var getInput = curs.GetGetter<VBuffer<float>>(tf.Schema["input"]);
