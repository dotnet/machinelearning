--- conflicted
+++ resolved
@@ -1255,16 +1255,13 @@
                 epoch: 50,
                 batchSize: 10,
                 learningRate: 0.01f,
-<<<<<<< HEAD
                 metricsCallback: (metrics) => Console.WriteLine(metrics),
                 // reuseTrainSetBottleneckCachedValues: true,
                 // reuseValidationSetBottleneckCachedValues: true,
-                validationSet: testDataset)
+                validationSet: testDataset,
+                testOnTrainSet: false,
+                disableEarlyStopping: true)
                 .Append(mlContext.Transforms.Conversion.MapKeyToValue(outputColumnName: "PredictedLabel", inputColumnName: "PredictedLabel"));
-=======
-                testOnTrainSet: false,
-                disableEarlyStopping: true);
->>>>>>> f8a672a4
 
             var trainedModel = pipeline.Fit(trainDataset);
 
