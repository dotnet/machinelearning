﻿// Licensed to the .NET Foundation under one or more agreements.
// The .NET Foundation licenses this file to you under the MIT license.
// See the LICENSE file in the project root for more information.

using System;
using System.Collections.Generic;
using System.IO;
using System.IO.Compression;
using System.Linq;
using System.Net;
using System.Runtime.InteropServices;
using Microsoft.ML.Data;
using Microsoft.ML.Vision;
using Microsoft.ML.RunTests;
using Microsoft.ML.TestFramework;
using Microsoft.ML.TestFramework.Attributes;
using Microsoft.ML.TestFrameworkCommon;
using Microsoft.ML.Transforms;
using Microsoft.ML.Transforms.Image;
using Microsoft.ML.TensorFlow;
using Xunit;
using Xunit.Abstractions;
using static Microsoft.ML.DataOperationsCatalog;
using Microsoft.ML.Trainers;
using Microsoft.ML.TestFrameworkCommon.Attributes;

namespace Microsoft.ML.Scenarios
{

    internal sealed class TensorFlowScenariosTestsFixture : IDisposable
    {
        public static string tempFolder;
        public static string parentWorkspacePath;
        public static string assetsPath;
        internal static void CreateParentWorkspacePathForImageClassification()
        {
            tempFolder = Path.Combine(Path.GetTempPath(), Path.GetRandomFileName());
            assetsPath = Path.Combine(tempFolder, "assets");
            parentWorkspacePath = Path.Combine(assetsPath, "cached");
            // Delete if the workspace path already exists
            if (Directory.Exists(parentWorkspacePath))
            {
                Directory.Delete(parentWorkspacePath, true);
            }

            // Create a new empty workspace path
            Directory.CreateDirectory(parentWorkspacePath);
        }

        static TensorFlowScenariosTestsFixture()
        {
            CreateParentWorkspacePathForImageClassification();
        }

        public void Dispose()
        {
            Directory.Delete(tempFolder, true);
        }
    }

    [Collection("NoParallelization")]
    public sealed class TensorFlowScenariosTests : BaseTestClass, IClassFixture<TensorFlowScenariosTestsFixture>
    {
        private readonly string _fullImagesetFolderPath;
        private readonly string _finalImagesFolderName;

        public TensorFlowScenariosTests(ITestOutputHelper output) : base(output)
        {
            string imagesDownloadFolderPath = Path.Combine(TensorFlowScenariosTestsFixture.assetsPath, "inputs",
                "images");

            //Download the image set and unzip
            _finalImagesFolderName = DownloadImageSet(
                imagesDownloadFolderPath);

            _fullImagesetFolderPath = Path.Combine(
                imagesDownloadFolderPath, _finalImagesFolderName);
        }

        private class TestData
        {
            [VectorType(4)]
            public float[] a;
            [VectorType(4)]
            public float[] b;
        }

        public class CifarData
        {
            [LoadColumn(0)]
            public string ImagePath;

            [LoadColumn(1)]
            public string Label;
        }

        public class CifarPrediction
        {
            [ColumnName("Score")]
            public float[] PredictedScores;
        }

        public class ImageNetData
        {
            [LoadColumn(0)]
            public string ImagePath;

            [LoadColumn(1)]
            public string Label;
        }

        public class ImageNetPrediction
        {
            [ColumnName("Score")]
            public float[] PredictedLabels;
        }

        [TensorFlowFact]
        public void TensorFlowTransforCifarEndToEndTest2()
        {
            var imageHeight = 32;
            var imageWidth = 32;
            var modelLocation = "cifar_model/frozen_model.pb";
            var dataFile = GetDataPath("images/images.tsv");
            var imageFolder = Path.GetDirectoryName(dataFile);

            var mlContext = new MLContext(seed: 1);
            var data = TextLoader.Create(mlContext, new TextLoader.Options()
            {
                Columns = new[]
                    {
                        new TextLoader.Column("ImagePath", DataKind.String, 0),
                        new TextLoader.Column("Label", DataKind.String, 1),
                    }
            }, new MultiFileSource(dataFile));

            var pipeEstimator = new ImageLoadingEstimator(mlContext, imageFolder, ("ImageReal", "ImagePath"))
                    .Append(new ImageResizingEstimator(mlContext, "ImageCropped", imageHeight, imageWidth, "ImageReal"))
                    .Append(new ImagePixelExtractingEstimator(mlContext, "Input", "ImageCropped", interleavePixelColors: true))
                    .Append(mlContext.Model.LoadTensorFlowModel(modelLocation).ScoreTensorFlowModel("Output", "Input"))
                    .Append(new ColumnConcatenatingEstimator(mlContext, "Features", "Output"))
                    .Append(new ValueToKeyMappingEstimator(mlContext, "Label"))
                    .AppendCacheCheckpoint(mlContext)
                    .Append(mlContext.MulticlassClassification.Trainers.SdcaMaximumEntropy());


            using var transformer = pipeEstimator.Fit(data);
            var predictions = transformer.Transform(data);

            var metrics = mlContext.MulticlassClassification.Evaluate(predictions);
            Assert.Equal(1, metrics.MicroAccuracy, 2);

            var predictFunction = mlContext.Model.CreatePredictionEngine<CifarData, CifarPrediction>(transformer);
            var prediction = predictFunction.Predict(new CifarData()
            {
                ImagePath = GetDataPath("images/banana.jpg")
            });
            Assert.Equal(0, prediction.PredictedScores[0], 2);
            Assert.Equal(1, prediction.PredictedScores[1], 2);
            Assert.Equal(0, prediction.PredictedScores[2], 2);

            prediction = predictFunction.Predict(new CifarData()
            {
                ImagePath = GetDataPath("images/hotdog.jpg")
            });
            Assert.Equal(0, prediction.PredictedScores[0], 2);
            Assert.Equal(0, prediction.PredictedScores[1], 2);
            Assert.Equal(1, prediction.PredictedScores[2], 2);
        }

        [TensorFlowFact]
        public void TensorFlowTransformMatrixMultiplicationTest()
        {
            var modelLocation = "model_matmul/frozen_saved_model.pb";
            var mlContext = new MLContext(seed: 1);
            // Pipeline
            var loader = mlContext.Data.LoadFromEnumerable(
                    new List<TestData>(new TestData[] {
                        new TestData() { a = new[] { 1.0f, 2.0f,
                                                     3.0f, 4.0f },
                                         b = new[] { 1.0f, 2.0f,
                                                     3.0f, 4.0f } },
                        new TestData() { a = new[] { 2.0f, 2.0f,
                                                     2.0f, 2.0f },
                                         b = new[] { 3.0f, 3.0f,
                                                     3.0f, 3.0f } } }));

            using var tfModel = mlContext.Model.LoadTensorFlowModel(modelLocation);
            var trans = tfModel.ScoreTensorFlowModel(new[] { "c" }, new[] { "a", "b" }).Fit(loader).Transform(loader);

            using (var cursor = trans.GetRowCursorForAllColumns())
            {
                var cgetter = cursor.GetGetter<VBuffer<float>>(cursor.Schema[2]);
                Assert.True(cursor.MoveNext());
                VBuffer<float> c = default;
                cgetter(ref c);

                var cValues = c.GetValues();
                Assert.Equal(1.0 * 1.0 + 2.0 * 3.0, cValues[0]);
                Assert.Equal(1.0 * 2.0 + 2.0 * 4.0, cValues[1]);
                Assert.Equal(3.0 * 1.0 + 4.0 * 3.0, cValues[2]);
                Assert.Equal(3.0 * 2.0 + 4.0 * 4.0, cValues[3]);

                Assert.True(cursor.MoveNext());
                c = default;
                cgetter(ref c);

                cValues = c.GetValues();
                Assert.Equal(2.0 * 3.0 + 2.0 * 3.0, cValues[0]);
                Assert.Equal(2.0 * 3.0 + 2.0 * 3.0, cValues[1]);
                Assert.Equal(2.0 * 3.0 + 2.0 * 3.0, cValues[2]);
                Assert.Equal(2.0 * 3.0 + 2.0 * 3.0, cValues[3]);

                Assert.False(cursor.MoveNext());
            }
        }

        private class ShapeData
        {
            // Data will be passed as 1-D vector.
            // Intended data shape [5], model shape [None]
            [VectorType(5)]
            public float[] OneDim;

            // Data will be passed as flat vector.
            // Intended data shape [2,2], model shape [2, None]
            [VectorType(4)]
            public float[] TwoDim;

            // Data will be passed as 3-D vector.
            // Intended data shape [1, 2, 2], model shape [1, None, 2]
            [VectorType(1, 2, 2)]
            public float[] ThreeDim;

            // Data will be passed as flat vector.
            // Intended data shape [1, 2, 2, 3], model shape [1, None, None, 3]
            [VectorType(12)]
            public float[] FourDim;

            // Data will be passed as 4-D vector.
            // Intended data shape [2, 2, 2, 2], model shape [2, 2, 2, 2]
            [VectorType(2, 2, 2, 2)]
            public float[] FourDimKnown;
        }

        private List<ShapeData> GetShapeData()
        {
            return new List<ShapeData>(new ShapeData[] {
                        new ShapeData() {   OneDim = new[] { 0.1f, 0.2f, 0.3f, 0.4f, 0.5f },
                                            TwoDim = new[] { 1.0f, 2.0f, 3.0f, 4.0f },
                                            ThreeDim = new[] { 11.0f, 12.0f, 13.0f, 14.0f },
                                            FourDim = new[]{ 21.0f, 22.0f, 23.0f, 24.0f, 25.0f, 26.0f,
                                                             27.0f, 28.0f, 29.0f, 30.0f, 31.0f, 32.0f },
                                            FourDimKnown = new[]{ 41.0f , 42.0f, 43.0f, 44.0f, 45.0f, 46.0f, 47.0f, 48.0f,
                                                                  49.0f , 50.0f, 51.0f, 52.0f, 53.0f, 54.0f, 55.0f, 56.0f}
                                        },
                        new ShapeData() {   OneDim = new[] { 100.1f, 100.2f, 100.3f, 100.4f, 100.5f },
                                            TwoDim = new[] { 101.0f, 102.0f, 103.0f, 104.0f },
                                            ThreeDim = new[] { 111.0f, 112.0f, 113.0f, 114.0f },
                                            FourDim = new[]{ 121.0f, 122.0f, 123.0f, 124.0f, 125.0f, 126.0f,
                                                             127.0f, 128.0f, 129.0f, 130.0f, 131.0f, 132.0f},
                                            FourDimKnown = new[]{ 141.0f , 142.0f, 143.0f, 144.0f, 145.0f, 146.0f, 147.0f, 148.0f,
                                                                  149.0f , 150.0f, 151.0f, 152.0f, 153.0f, 154.0f, 155.0f, 156.0f }
                                        }
                });
        }

        [ConditionalFact(typeof(Environment), nameof(Environment.Is64BitProcess))] // TensorFlow is 64-bit only
        public void TensorFlowTransformInputShapeTest()
        {
            var modelLocation = "model_shape_test";
            var mlContext = new MLContext(seed: 1);
            var data = GetShapeData();
            // Pipeline
            var loader = mlContext.Data.LoadFromEnumerable(data);
            var inputs = new string[] { "OneDim", "TwoDim", "ThreeDim", "FourDim", "FourDimKnown" };
            var outputs = new string[] { "o_OneDim", "o_TwoDim", "o_ThreeDim", "o_FourDim", "o_FourDimKnown" };

            using var tfModel = mlContext.Model.LoadTensorFlowModel(modelLocation);
            var trans = tfModel.ScoreTensorFlowModel(outputs, inputs).Fit(loader).Transform(loader);

            using (var cursor = trans.GetRowCursorForAllColumns())
            {
                int outColIndex = 5;
                var oneDimgetter = cursor.GetGetter<VBuffer<float>>(cursor.Schema[outColIndex]);
                var twoDimgetter = cursor.GetGetter<VBuffer<float>>(cursor.Schema[outColIndex + 1]);
                var threeDimgetter = cursor.GetGetter<VBuffer<float>>(cursor.Schema[outColIndex + 2]);
                var fourDimgetter = cursor.GetGetter<VBuffer<float>>(cursor.Schema[outColIndex + 3]);
                var fourDimKnowngetter = cursor.GetGetter<VBuffer<float>>(cursor.Schema[outColIndex + 4]);

                VBuffer<float> oneDim = default;
                VBuffer<float> twoDim = default;
                VBuffer<float> threeDim = default;
                VBuffer<float> fourDim = default;
                VBuffer<float> fourDimKnown = default;
                foreach (var sample in data)
                {
                    Assert.True(cursor.MoveNext());

                    oneDimgetter(ref oneDim);
                    twoDimgetter(ref twoDim);
                    threeDimgetter(ref threeDim);
                    fourDimgetter(ref fourDim);
                    fourDimKnowngetter(ref fourDimKnown);

                    var oneDimValues = oneDim.GetValues();
                    Assert.Equal(sample.OneDim.Length, oneDimValues.Length);
                    Assert.True(oneDimValues.SequenceEqual(sample.OneDim));

                    var twoDimValues = twoDim.GetValues();
                    Assert.Equal(sample.TwoDim.Length, twoDimValues.Length);
                    Assert.True(twoDimValues.SequenceEqual(sample.TwoDim));

                    var threeDimValues = threeDim.GetValues();
                    Assert.Equal(sample.ThreeDim.Length, threeDimValues.Length);
                    Assert.True(threeDimValues.SequenceEqual(sample.ThreeDim));

                    var fourDimValues = fourDim.GetValues();
                    Assert.Equal(sample.FourDim.Length, fourDimValues.Length);
                    Assert.True(fourDimValues.SequenceEqual(sample.FourDim));

                    var fourDimKnownValues = fourDimKnown.GetValues();
                    Assert.Equal(sample.FourDimKnown.Length, fourDimKnownValues.Length);
                    Assert.True(fourDimKnownValues.SequenceEqual(sample.FourDimKnown));
                }
                Assert.False(cursor.MoveNext());
            }
        }

        private class TypesData
        {
            [VectorType(2)]
            public double[] f64;
            [VectorType(2)]
            public float[] f32;
            [VectorType(2)]
            public long[] i64;
            [VectorType(2)]
            public int[] i32;
            [VectorType(2)]
            public short[] i16;
            [VectorType(2)]
            public sbyte[] i8;
            [VectorType(2)]
            public ulong[] u64;
            [VectorType(2)]
            public uint[] u32;
            [VectorType(2)]
            public ushort[] u16;
            [VectorType(2)]
            public byte[] u8;
            [VectorType(2)]
            public bool[] b;
        }

        /// <summary>
        /// Test to ensure the supported datatypes can passed to TensorFlow .
        /// </summary>
        [TensorFlowFact]
        public void TensorFlowTransformInputOutputTypesTest()
        {
            // This an identity model which returns the same output as input.
            var modelLocation = "model_types_test";

            //Data
            var data = new List<TypesData>(
                        new TypesData[] {
                            new TypesData() {   f64 = new[] { -1.0, 2.0 },
                                                f32 = new[] { -1.0f, 2.0f },
                                                i64 = new[] { -1L, 2 },
                                                i32 = new[] { -1, 2 },
                                                i16 = new short[] { -1, 2 },
                                                i8 = new sbyte[] { -1, 2 },
                                                u64 = new ulong[] { 1, 2 },
                                                u32 = new uint[] { 1, 2 },
                                                u16 = new ushort[] { 1, 2 },
                                                u8 = new byte[] { 1, 2 },
                                                b = new bool[] { true, true },
                            },
                           new TypesData() {   f64 = new[] { -3.0, 4.0 },
                                                f32 = new[] { -3.0f, 4.0f },
                                                i64 = new[] { -3L, 4 },
                                                i32 = new[] { -3, 4 },
                                                i16 = new short[] { -3, 4 },
                                                i8 = new sbyte[] { -3, 4 },
                                                u64 = new ulong[] { 3, 4 },
                                                u32 = new uint[] { 3, 4 },
                                                u16 = new ushort[] { 3, 4 },
                                                u8 = new byte[] { 3, 4 },
                                                b = new bool[] { false, false },
                            } });

            var mlContext = new MLContext(seed: 1);
            // Pipeline

            var loader = mlContext.Data.LoadFromEnumerable(data);

            var inputs = new string[] { "f64", "f32", "i64", "i32", "i16", "i8", "u64", "u32", "u16", "u8", "b" };
            var outputs = new string[] { "o_f64", "o_f32", "o_i64", "o_i32", "o_i16", "o_i8", "o_u64", "o_u32", "o_u16", "o_u8", "o_b" };
            using var tfModel = mlContext.Model.LoadTensorFlowModel(modelLocation);
            var trans = tfModel.ScoreTensorFlowModel(outputs, inputs).Fit(loader).Transform(loader);

            using (var cursor = trans.GetRowCursorForAllColumns())
            {
                var f64getter = cursor.GetGetter<VBuffer<double>>(cursor.Schema[11]);
                var f32getter = cursor.GetGetter<VBuffer<float>>(cursor.Schema[12]);
                var i64getter = cursor.GetGetter<VBuffer<long>>(cursor.Schema[13]);
                var i32getter = cursor.GetGetter<VBuffer<int>>(cursor.Schema[14]);
                var i16getter = cursor.GetGetter<VBuffer<short>>(cursor.Schema[15]);
                var i8getter = cursor.GetGetter<VBuffer<sbyte>>(cursor.Schema[16]);
                var u64getter = cursor.GetGetter<VBuffer<ulong>>(cursor.Schema[17]);
                var u32getter = cursor.GetGetter<VBuffer<uint>>(cursor.Schema[18]);
                var u16getter = cursor.GetGetter<VBuffer<ushort>>(cursor.Schema[19]);
                var u8getter = cursor.GetGetter<VBuffer<byte>>(cursor.Schema[20]);
                var boolgetter = cursor.GetGetter<VBuffer<bool>>(cursor.Schema[21]);


                VBuffer<double> f64 = default;
                VBuffer<float> f32 = default;
                VBuffer<long> i64 = default;
                VBuffer<int> i32 = default;
                VBuffer<short> i16 = default;
                VBuffer<sbyte> i8 = default;
                VBuffer<ulong> u64 = default;
                VBuffer<uint> u32 = default;
                VBuffer<ushort> u16 = default;
                VBuffer<byte> u8 = default;
                VBuffer<bool> b = default;
                foreach (var sample in data)
                {
                    Assert.True(cursor.MoveNext());

                    f64getter(ref f64);
                    f32getter(ref f32);
                    i64getter(ref i64);
                    i32getter(ref i32);
                    i16getter(ref i16);
                    i8getter(ref i8);
                    u64getter(ref u64);
                    u32getter(ref u32);
                    u16getter(ref u16);
                    u8getter(ref u8);
                    u8getter(ref u8);
                    boolgetter(ref b);

                    var f64Values = f64.GetValues();
                    Assert.Equal(2, f64Values.Length);
                    Assert.True(f64Values.SequenceEqual(sample.f64));
                    var f32Values = f32.GetValues();
                    Assert.Equal(2, f32Values.Length);
                    Assert.True(f32Values.SequenceEqual(sample.f32));
                    var i64Values = i64.GetValues();
                    Assert.Equal(2, i64Values.Length);
                    Assert.True(i64Values.SequenceEqual(sample.i64));
                    var i32Values = i32.GetValues();
                    Assert.Equal(2, i32Values.Length);
                    Assert.True(i32Values.SequenceEqual(sample.i32));
                    var i16Values = i16.GetValues();
                    Assert.Equal(2, i16Values.Length);
                    Assert.True(i16Values.SequenceEqual(sample.i16));
                    var i8Values = i8.GetValues();
                    Assert.Equal(2, i8Values.Length);
                    Assert.True(i8Values.SequenceEqual(sample.i8));
                    var u64Values = u64.GetValues();
                    Assert.Equal(2, u64Values.Length);
                    Assert.True(u64Values.SequenceEqual(sample.u64));
                    var u32Values = u32.GetValues();
                    Assert.Equal(2, u32Values.Length);
                    Assert.True(u32Values.SequenceEqual(sample.u32));
                    var u16Values = u16.GetValues();
                    Assert.Equal(2, u16Values.Length);
                    Assert.True(u16Values.SequenceEqual(sample.u16));
                    var u8Values = u8.GetValues();
                    Assert.Equal(2, u8Values.Length);
                    Assert.True(u8Values.SequenceEqual(sample.u8));
                    var bValues = b.GetValues();
                    Assert.Equal(2, bValues.Length);
                    Assert.True(bValues.SequenceEqual(sample.b));
                }
                Assert.False(cursor.MoveNext());
            }
        }

        [Fact(Skip = "Model files are not available yet")]
        public void TensorFlowTransformObjectDetectionTest()
        {
            var modelLocation = @"C:\models\TensorFlow\ssd_mobilenet_v1_coco_2018_01_28\frozen_inference_graph.pb";
            var mlContext = new MLContext(seed: 1);
            var dataFile = GetDataPath("images/images.tsv");
            var imageFolder = Path.GetDirectoryName(dataFile);
            var data = mlContext.CreateLoader("Text{col=ImagePath:TX:0 col=Name:TX:1}", new MultiFileSource(dataFile));
            var images = new ImageLoadingTransformer(mlContext, imageFolder, ("ImageReal", "ImagePath")).Transform(data);
            var cropped = new ImageResizingTransformer(mlContext, "ImageCropped", 32, 32, "ImageReal").Transform(images);

            var pixels = mlContext.Transforms.ExtractPixels("image_tensor", "ImageCropped", outputAsFloatArray: false).Fit(cropped).Transform(cropped);
            using var tfModel = mlContext.Model.LoadTensorFlowModel(modelLocation);
            var tf = tfModel.ScoreTensorFlowModel(new[] { "detection_boxes", "detection_scores", "num_detections", "detection_classes" }, new[] { "image_tensor" }).Fit(pixels).Transform(pixels);

            using (var curs = tf.GetRowCursor(tf.Schema["image_tensor"], tf.Schema["detection_boxes"], tf.Schema["detection_scores"], tf.Schema["detection_classes"], tf.Schema["num_detections"]))
            {
                var getInput = curs.GetGetter<VBuffer<byte>>(tf.Schema["image_tensor"]);
                var getBoxes = curs.GetGetter<VBuffer<float>>(tf.Schema["detection_boxes"]);
                var getScores = curs.GetGetter<VBuffer<float>>(tf.Schema["detection_scores"]);
                var getNum = curs.GetGetter<VBuffer<float>>(tf.Schema["num_detections"]);
                var getClasses = curs.GetGetter<VBuffer<float>>(tf.Schema["detection_classes"]);
                var buffer = default(VBuffer<float>);
                var inputBuffer = default(VBuffer<byte>);
                while (curs.MoveNext())
                {
                    getInput(ref inputBuffer);
                    getBoxes(ref buffer);
                    getScores(ref buffer);
                    getNum(ref buffer);
                    getClasses(ref buffer);
                }
            }
        }

        [Fact(Skip = "Model files are not available yet")]
        public void TensorFlowTransformInceptionTest()
        {
            string inputName = "input";
            string outputName = "softmax2_pre_activation";
            var modelLocation = @"inception5h\tensorflow_inception_graph.pb";
            var mlContext = new MLContext(seed: 1);
            var dataFile = GetDataPath("images/images.tsv");
            var imageFolder = Path.GetDirectoryName(dataFile);
            var reader = mlContext.Data.CreateTextLoader(
                   columns: new[]
                   {
                        new TextLoader.Column("ImagePath", DataKind.String , 0),
                        new TextLoader.Column("Name", DataKind.String, 1)

                   },
               hasHeader: false,
               allowSparse: false
               );

            var data = reader.Load(new MultiFileSource(dataFile));
            var images = mlContext.Transforms.LoadImages("ImageReal", "ImagePath", imageFolder).Fit(data).Transform(data);
            var cropped = mlContext.Transforms.ResizeImages("ImageCropped", 224, 224, "ImageReal").Fit(images).Transform(images);
            var pixels = mlContext.Transforms.ExtractPixels(inputName, "ImageCropped", interleavePixelColors: true).Fit(cropped).Transform(cropped);
            using var tfModel = mlContext.Model.LoadTensorFlowModel(modelLocation);
            var tf = tfModel.ScoreTensorFlowModel(outputName, inputName, true).Fit(pixels).Transform(pixels);

            tf.Schema.TryGetColumnIndex(inputName, out int input);
            tf.Schema.TryGetColumnIndex(outputName, out int b);
            using (var curs = tf.GetRowCursor(tf.Schema[inputName], tf.Schema[outputName]))
            {
                var get = curs.GetGetter<VBuffer<float>>(tf.Schema["softmax2_pre_activation"]);
                var getInput = curs.GetGetter<VBuffer<float>>(tf.Schema["input"]);
                var buffer = default(VBuffer<float>);
                var inputBuffer = default(VBuffer<float>);
                while (curs.MoveNext())
                {
                    getInput(ref inputBuffer);
                    get(ref buffer);
                }
            }
        }

        [TensorFlowFact]
        public void TensorFlowInputsOutputsSchemaTest()
        {
            var mlContext = new MLContext(seed: 1);
            var modelLocation = "mnist_model/frozen_saved_model.pb";
            var schema = TensorFlowUtils.GetModelSchema(mlContext, modelLocation);
            Assert.Equal(86, schema.Count);
            Assert.True(schema.TryGetColumnIndex("Placeholder", out int col));
            var type = (VectorDataViewType)schema[col].Type;
            Assert.Equal(2, type.Dimensions.Length);
            Assert.Equal(28, type.Dimensions[0]);
            Assert.Equal(28, type.Dimensions[1]);
            var metadataType = schema[col].Annotations.Schema[TensorFlowUtils.TensorflowOperatorTypeKind].Type;
            Assert.NotNull(metadataType);
            Assert.True(metadataType is TextDataViewType);
            ReadOnlyMemory<char> opType = default;
            schema[col].Annotations.GetValue(TensorFlowUtils.TensorflowOperatorTypeKind, ref opType);
            Assert.Equal("Placeholder", opType.ToString());
            metadataType = schema[col].Annotations.Schema.GetColumnOrNull(TensorFlowUtils.TensorflowUpstreamOperatorsKind)?.Type;
            Assert.Null(metadataType);

            Assert.True(schema.TryGetColumnIndex("conv2d/Conv2D/ReadVariableOp", out col));
            type = (VectorDataViewType)schema[col].Type;
            Assert.Equal(new[] { 5, 5, 1, 32 }, type.Dimensions);
            metadataType = schema[col].Annotations.Schema[TensorFlowUtils.TensorflowOperatorTypeKind].Type;
            Assert.NotNull(metadataType);
            Assert.True(metadataType is TextDataViewType);
            schema[col].Annotations.GetValue(TensorFlowUtils.TensorflowOperatorTypeKind, ref opType);
            Assert.Equal("Identity", opType.ToString());
            metadataType = schema[col].Annotations.Schema[TensorFlowUtils.TensorflowUpstreamOperatorsKind].Type;
            Assert.NotNull(metadataType);
            VBuffer<ReadOnlyMemory<char>> inputOps = default;
            schema[col].Annotations.GetValue(TensorFlowUtils.TensorflowUpstreamOperatorsKind, ref inputOps);
            Assert.Equal(1, inputOps.Length);
            Assert.Equal("conv2d/kernel", inputOps.GetValues()[0].ToString());

            Assert.True(schema.TryGetColumnIndex("conv2d/Conv2D", out col));
            type = (VectorDataViewType)schema[col].Type;
            Assert.Equal(new[] { 28, 28, 32 }, type.Dimensions);
            metadataType = schema[col].Annotations.Schema[TensorFlowUtils.TensorflowOperatorTypeKind].Type;
            Assert.NotNull(metadataType);
            Assert.True(metadataType is TextDataViewType);
            schema[col].Annotations.GetValue(TensorFlowUtils.TensorflowOperatorTypeKind, ref opType);
            Assert.Equal("Conv2D", opType.ToString());
            metadataType = schema[col].Annotations.Schema[TensorFlowUtils.TensorflowUpstreamOperatorsKind].Type;
            Assert.NotNull(metadataType);
            schema[col].Annotations.GetValue(TensorFlowUtils.TensorflowUpstreamOperatorsKind, ref inputOps);
            Assert.Equal(2, inputOps.Length);
            Assert.Equal("reshape/Reshape", inputOps.GetValues()[0].ToString());
            Assert.Equal("conv2d/Conv2D/ReadVariableOp", inputOps.GetValues()[1].ToString());

            Assert.True(schema.TryGetColumnIndex("Softmax", out col));
            type = (VectorDataViewType)schema[col].Type;
            Assert.Equal(new[] { 10 }, type.Dimensions);
            metadataType = schema[col].Annotations.Schema[TensorFlowUtils.TensorflowOperatorTypeKind].Type;
            Assert.NotNull(metadataType);
            Assert.True(metadataType is TextDataViewType);
            schema[col].Annotations.GetValue(TensorFlowUtils.TensorflowOperatorTypeKind, ref opType);
            Assert.Equal("Softmax", opType.ToString());
            metadataType = schema[col].Annotations.Schema[TensorFlowUtils.TensorflowUpstreamOperatorsKind].Type;
            Assert.NotNull(metadataType);
            schema[col].Annotations.GetValue(TensorFlowUtils.TensorflowUpstreamOperatorsKind, ref inputOps);
            Assert.Equal(1, inputOps.Length);
            Assert.Equal("sequential/dense_1/BiasAdd", inputOps.GetValues()[0].ToString());

            modelLocation = "model_matmul/frozen_saved_model.pb";
            schema = TensorFlowUtils.GetModelSchema(mlContext, modelLocation);
            char name = 'a';
            for (int i = 0; i < schema.Count; i++)
            {
                Assert.Equal(name.ToString(), schema[i].Name);
                type = (VectorDataViewType)schema[i].Type;
                Assert.Equal(new[] { 2, 2 }, type.Dimensions);
                name++;
            }
        }

        [TensorFlowFact]
        public void TensorFlowTransformMNISTConvTest()
        {
            var mlContext = new MLContext(seed: 1);
            var reader = mlContext.Data.CreateTextLoader(
                    columns: new[]
                    {
                        new TextLoader.Column("Label", DataKind.UInt32 , new [] { new TextLoader.Range(0) }, new KeyCount(10)),
                        new TextLoader.Column("Placeholder", DataKind.Single, new []{ new TextLoader.Range(1, 784) })

                    },
                hasHeader: true,
                allowSparse: true
                );

            var trainData = reader.Load(GetDataPath(TestDatasets.mnistTiny28.trainFilename));
            var testData = reader.Load(GetDataPath(TestDatasets.mnistOneClass.testFilename));

            var pipe = mlContext.Transforms.CopyColumns("reshape_input", "Placeholder")
                .Append(mlContext.Model.LoadTensorFlowModel("mnist_model/frozen_saved_model.pb").ScoreTensorFlowModel(new[] { "Softmax", "dense/Relu" }, new[] { "Placeholder", "reshape_input" }))
                .Append(mlContext.Transforms.Concatenate("Features", "Softmax", "dense/Relu"))
                .Append(mlContext.MulticlassClassification.Trainers.LightGbm("Label", "Features"));

            using var trainedModel = pipe.Fit(trainData);
            var predicted = trainedModel.Transform(testData);
            var metrics = mlContext.MulticlassClassification.Evaluate(predicted);

            Assert.Equal(0.99, metrics.MicroAccuracy, 2);
            Assert.Equal(1.0, metrics.MacroAccuracy, 2);

            var oneSample = GetOneMNISTExample();

            var predictFunction = mlContext.Model.CreatePredictionEngine<MNISTData, MNISTPrediction>(trainedModel);

            var onePrediction = predictFunction.Predict(oneSample);

            Assert.Equal(5, GetMaxIndexForOnePrediction(onePrediction));
        }

        [TensorFlowFact]
        public void TensorFlowTransformMNISTLRTrainingTest()
        {
            const double expectedMicroAccuracy = 0.72173913043478266;
            const double expectedMacroAccruacy = 0.67482993197278918;
            var modelLocation = "mnist_lr_model";
            try
            {
                var mlContext = new MLContext(seed: 1);
                var reader = mlContext.Data.CreateTextLoader(columns: new[]
                    {
                        new TextLoader.Column("Label", DataKind.Int64, 0),
                        new TextLoader.Column("Placeholder", DataKind.Single, new []{ new TextLoader.Range(1, 784) })
                    },
                    allowSparse: true
                );

                var trainData = reader.Load(GetDataPath(TestDatasets.mnistTiny28.trainFilename));
                var testData = reader.Load(GetDataPath(TestDatasets.mnistOneClass.testFilename));

                var pipe = mlContext.Transforms.Categorical.OneHotEncoding("OneHotLabel", "Label")
                    .Append(mlContext.Transforms.Normalize(new NormalizingEstimator.MinMaxColumnOptions("Features", "Placeholder")))
                    .Append(mlContext.Model.RetrainDnnModel(
                        inputColumnNames: new[] { "Features" },
                        outputColumnNames: new[] { "Prediction", "b" },
                        labelColumnName: "OneHotLabel",
                        dnnLabel: "Label",
                        optimizationOperation: "SGDOptimizer",
                        modelPath: modelLocation,
                        lossOperation: "Loss",
                        epoch: 10,
                        learningRateOperation: "SGDOptimizer/learning_rate",
                        learningRate: 0.001f,
                        batchSize: 20))
                    .Append(mlContext.Transforms.Concatenate("Features", "Prediction"))
                    .Append(mlContext.Transforms.Conversion.MapValueToKey("KeyLabel", "Label", maximumNumberOfKeys: 10))
                    .Append(mlContext.MulticlassClassification.Trainers.LightGbm("KeyLabel", "Features"));

                using var trainedModel = pipe.Fit(trainData);
                var predicted = trainedModel.Transform(testData);
                var metrics = mlContext.MulticlassClassification.Evaluate(predicted, labelColumnName: "KeyLabel");
                Assert.InRange(metrics.MicroAccuracy, expectedMicroAccuracy, 1);
                Assert.InRange(metrics.MacroAccuracy, expectedMacroAccruacy, 1);
                var predictionFunction = mlContext.Model.CreatePredictionEngine<MNISTData, MNISTPrediction>(trainedModel);

                var oneSample = GetOneMNISTExample();
                var onePrediction = predictionFunction.Predict(oneSample);
                Assert.Equal(0, GetMaxIndexForOnePrediction(onePrediction));


                var trainDataTransformed = trainedModel.Transform(trainData);
                using (var cursor = trainDataTransformed.GetRowCursorForAllColumns())
                {
                    var getter = cursor.GetGetter<VBuffer<float>>(trainDataTransformed.Schema["b"]);
                    if (cursor.MoveNext())
                    {
                        var trainedBias = default(VBuffer<float>);
                        getter(ref trainedBias);
                        Assert.NotEqual(trainedBias.GetValues().ToArray(), new float[] { 0.1f, 0.1f, 0.1f, 0.1f, 0.1f, 0.1f, 0.1f, 0.1f, 0.1f, 0.1f });
                    }
                }
            }
            finally
            {
                // This test changes the state of the model.
                // Cleanup folder so that other test can also use the same model.
                CleanUp(modelLocation);
            }
        }

        private void CleanUp(string modelLocation)
        {
            var directories = Directory.GetDirectories(modelLocation, "variables-*");
            if (directories != null && directories.Length > 0)
            {
                var varDir = Path.Combine(modelLocation, "variables");
                if (Directory.Exists(varDir))
                    Directory.Delete(varDir, true);
                Directory.Move(directories[0], varDir);
            }
        }

        [TensorFlowFact]
        public void TensorFlowTransformMNISTConvTrainingTest()
        {
            double expectedMicro = 0.73304347826086956;
            double expectedMacro = 0.677551020408163;

            ExecuteTFTransformMNISTConvTrainingTest(false, null, expectedMicro, expectedMacro);
            ExecuteTFTransformMNISTConvTrainingTest(true, 5, expectedMicro, expectedMacro);
        }

        private void ExecuteTFTransformMNISTConvTrainingTest(bool shuffle, int? shuffleSeed, double expectedMicroAccuracy, double expectedMacroAccuracy)
        {
            const string modelLocation = "mnist_conv_model";
            try
            {
                var mlContext = new MLContext(seed: 1);

                var reader = mlContext.Data.CreateTextLoader(new[]
                    {
                        new TextLoader.Column("Label", DataKind.UInt32, new []{ new TextLoader.Range(0) }, new KeyCount(10)),
                        new TextLoader.Column("TfLabel", DataKind.Int64, 0),
                        new TextLoader.Column("Placeholder", DataKind.Single, new []{ new TextLoader.Range(1, 784) })
                    },
                    allowSparse: true
                );

                var trainData = reader.Load(GetDataPath(TestDatasets.mnistTiny28.trainFilename));
                var testData = reader.Load(GetDataPath(TestDatasets.mnistOneClass.testFilename));

                IDataView preprocessedTrainData = null;
                IDataView preprocessedTestData = null;
                if (shuffle)
                {
                    // Shuffle training data set
                    preprocessedTrainData = new RowShufflingTransformer(mlContext, new RowShufflingTransformer.Options()
                    {
                        ForceShuffle = shuffle,
                        ForceShuffleSeed = shuffleSeed
                    }, trainData);

                    // Shuffle test data set
                    preprocessedTestData = new RowShufflingTransformer(mlContext, new RowShufflingTransformer.Options()
                    {
                        ForceShuffle = shuffle,
                        ForceShuffleSeed = shuffleSeed
                    }, testData);
                }
                else
                {
                    preprocessedTrainData = trainData;
                    preprocessedTestData = testData;
                }

                var pipe = mlContext.Transforms.CopyColumns("Features", "Placeholder")
                    .Append(mlContext.Model.RetrainDnnModel(
                        inputColumnNames: new[] { "Features" },
                        outputColumnNames: new[] { "Prediction" },
                        labelColumnName: "TfLabel",
                        dnnLabel: "Label",
                        optimizationOperation: "MomentumOp",
                        lossOperation: "Loss",
                        modelPath: modelLocation,
                        metricOperation: "Accuracy",
                        epoch: 10,
                        learningRateOperation: "learning_rate",
                        learningRate: 0.01f,
                        batchSize: 20))
                    .Append(mlContext.Transforms.Concatenate("Features", "Prediction"))
                    .AppendCacheCheckpoint(mlContext)
                    // Attention: Do not set NumberOfThreads here, left this to use default value to avoid test crash.
                    // Details can be found here: https://github.com/dotnet/machinelearning/pull/4918
                    .Append(mlContext.MulticlassClassification.Trainers.LightGbm(new Trainers.LightGbm.LightGbmMulticlassTrainer.Options()
                    {
                        LabelColumnName = "Label",
                        FeatureColumnName = "Features",
                        Seed = 1,
                        NumberOfIterations = 1
                    }));

                using var trainedModel = pipe.Fit(preprocessedTrainData);
                var predicted = trainedModel.Transform(preprocessedTestData);
                var metrics = mlContext.MulticlassClassification.Evaluate(predicted);
                Assert.InRange(metrics.MicroAccuracy, expectedMicroAccuracy - 0.1, expectedMicroAccuracy + 0.1);
                Assert.InRange(metrics.MacroAccuracy, expectedMacroAccuracy - 0.1, expectedMacroAccuracy + 0.1);

                // Create prediction function and test prediction
                var predictFunction = mlContext.Model.CreatePredictionEngine<MNISTData, MNISTPrediction>(trainedModel);

                var oneSample = GetOneMNISTExample();

                var prediction = predictFunction.Predict(oneSample);

                Assert.Equal(2, GetMaxIndexForOnePrediction(prediction));
            }
            finally
            {
                // This test changes the state of the model.
                // Cleanup folder so that other test can also use the same model.
                CleanUp(modelLocation);
            }
        }

        [TensorFlowFact]
        public void TensorFlowTransformMNISTConvSavedModelTest()
        {
            // This test trains a multi-class classifier pipeline where a pre-trained Tenroflow model is used for featurization.
            // Two group of test criteria are checked. One group contains micro and macro accuracies. The other group is the range
            // of predicted label of a single in-memory example.

            var mlContext = new MLContext(seed: 1);
            var reader = mlContext.Data.CreateTextLoader(columns: new[]
                {
                    new TextLoader.Column("Label", DataKind.UInt32 , new [] { new TextLoader.Range(0) }, new KeyCount(10)),
                    new TextLoader.Column("Placeholder", DataKind.Single, new []{ new TextLoader.Range(1, 784) })
                },
                hasHeader: true,
                allowSparse: true
            );

            var trainData = reader.Load(GetDataPath(TestDatasets.mnistTiny28.trainFilename));
            var testData = reader.Load(GetDataPath(TestDatasets.mnistOneClass.testFilename));

            var pipe = mlContext.Transforms.CopyColumns("reshape_input", "Placeholder")
                .Append(mlContext.Model.LoadTensorFlowModel("mnist_model").ScoreTensorFlowModel(new[] { "Softmax", "dense/Relu" }, new[] { "Placeholder", "reshape_input" }))
                .Append(mlContext.Transforms.Concatenate("Features", new[] { "Softmax", "dense/Relu" }))
                .Append(mlContext.MulticlassClassification.Trainers.LightGbm("Label", "Features"));

            using var trainedModel = pipe.Fit(trainData);
            var predicted = trainedModel.Transform(testData);
            var metrics = mlContext.MulticlassClassification.Evaluate(predicted);

            // First group of checks
            Assert.Equal(0.99, metrics.MicroAccuracy, 2);
            Assert.Equal(1.0, metrics.MacroAccuracy, 2);

            // An in-memory example. Its label is predicted below.
            var oneSample = GetOneMNISTExample();

            var predictFunction = mlContext.Model.CreatePredictionEngine<MNISTData, MNISTPrediction>(trainedModel);

            var onePrediction = predictFunction.Predict(oneSample);

            // Second group of checks
            Assert.Equal(5, GetMaxIndexForOnePrediction(onePrediction));
        }

        private MNISTData GetOneMNISTExample()
        {
            return new MNISTData()
            {
                Placeholder = new float[] { 0, 0, 0, 0, 0, 0, 0, 0, 0, 0, 0, 0,
                0, 0, 0, 0, 0, 0, 0, 0, 0, 0, 0, 0, 0, 0, 0, 0, 0, 0, 0, 0, 0,
                0, 0, 0, 0, 0, 0, 0, 0, 0, 0, 0, 0, 0, 0, 0, 0, 0, 0, 0, 0, 0,
                0, 0, 0, 0, 0, 0, 0, 0, 0, 0, 0, 0, 0, 0, 0, 0, 0, 0, 0, 0, 0,
                0, 0, 0, 0, 0, 0, 0, 0, 0, 0, 0, 0, 0, 0, 0, 0, 0, 0, 0, 0, 0,
                0, 0, 0, 0, 0, 0, 0, 0, 0, 0, 0, 0, 0, 0, 0, 0, 0, 0, 0, 0, 0,
                0, 0, 0, 0, 0, 0, 0, 0, 0, 0, 0, 0, 0, 0, 0, 0, 0, 0, 0, 0, 0,
                0, 0, 0, 0, 0, 0, 0, 0, 0, 0, 0, 0, 0, 0, 3, 18, 18, 18, 126,
                136, 175, 26, 166, 255, 247, 127, 0, 0, 0, 0, 0, 0, 0, 0, 0, 0,
                0, 0, 30, 36, 94, 154, 170, 253, 253, 253, 253, 253, 225, 172,
                253, 242, 195, 64, 0, 0, 0, 0, 0, 0, 0, 0, 0, 0, 0, 49, 238,
                253, 253, 253, 253, 253, 253, 253, 253, 251, 93, 82, 82, 56,
                39, 0, 0, 0, 0, 0, 0, 0, 0, 0, 0, 0, 0, 18, 219, 253, 253, 253,
                253, 253, 198, 182, 247, 241, 0, 0, 0, 0, 0, 0, 0, 0, 0, 0, 0,
                0, 0, 0, 0, 0, 0, 0, 80, 156, 107, 253, 253, 205, 11, 0, 43,
                154, 0, 0, 0, 0, 0, 0, 0, 0, 0, 0, 0, 0, 0, 0, 0, 0, 0, 0, 0,
                14, 1, 154, 253, 90, 0, 0, 0, 0, 0, 0, 0, 0, 0, 0, 0, 0, 0, 0,
                0, 0, 0, 0, 0, 0, 0, 0, 0, 0, 0, 139, 253, 190, 2, 0, 0, 0, 0,
                0, 0, 0, 0, 0, 0, 0, 0, 0, 0, 0, 0, 0, 0, 0, 0, 0, 0, 0, 0, 11,
                190, 253, 70, 0, 0, 0, 0, 0, 0, 0, 0, 0, 0, 0, 0, 0, 0, 0, 0,
                0, 0, 0, 0, 0, 0, 0, 0, 0, 35, 241, 225, 160, 108, 1, 0, 0, 0,
                0, 0, 0, 0, 0, 0, 0, 0, 0, 0, 0, 0, 0, 0, 0, 0, 0, 0, 0, 0, 81,
                240, 253, 253, 119, 25, 0, 0, 0, 0, 0, 0, 0, 0, 0, 0, 0, 0, 0,
                0, 0, 0, 0, 0, 0, 0, 0, 0, 0, 45, 186, 253, 253, 150, 27, 0, 0,
                0, 0, 0, 0, 0, 0, 0, 0, 0, 0, 0, 0, 0, 0, 0, 0, 0, 0, 0, 0, 0,
                16, 93, 252, 253, 187, 0, 0, 0, 0, 0, 0, 0, 0, 0, 0, 0, 0, 0,
                0, 0, 0, 0, 0, 0, 0, 0, 0, 0, 0, 0, 249, 253, 249, 64, 0, 0, 0,
                0, 0, 0, 0, 0, 0, 0, 0, 0, 0, 0, 0, 0, 0, 0, 0, 0, 0, 46, 130,
                183, 253, 253, 207, 2, 0, 0, 0, 0, 0, 0, 0, 0, 0, 0, 0, 0, 0,
                0, 0, 0, 0, 0, 0, 39, 148, 229, 253, 253, 253, 250, 182, 0, 0,
                0, 0, 0, 0, 0, 0, 0, 0, 0, 0, 0, 0, 0, 0, 0, 0, 24, 114, 221,
                253, 253, 253, 253, 201, 78, 0, 0, 0, 0, 0, 0, 0, 0, 0, 0, 0,
                0, 0, 0, 0, 0, 0, 23, 66, 213, 253, 253, 253, 253, 198, 81, 2,
                0, 0, 0, 0, 0, 0, 0, 0, 0, 0, 0, 0, 0, 0, 0, 0, 18, 171, 219,
                253, 253, 253, 253, 195, 80, 9, 0, 0, 0, 0, 0, 0, 0, 0, 0, 0,
                0, 0, 0, 0, 0, 0, 55, 172, 226, 253, 253, 253, 253, 244, 133,
                11, 0, 0, 0, 0, 0, 0, 0, 0, 0, 0, 0, 0, 0, 0, 0, 0, 0, 0, 136,
                253, 253, 253, 212, 135, 132, 16, 0, 0, 0, 0, 0, 0, 0, 0, 0, 0,
                0, 0, 0, 0, 0, 0, 0, 0, 0, 0, 0, 0, 0, 0, 0, 0, 0, 0, 0, 0, 0,
                0, 0, 0, 0, 0, 0, 0, 0, 0, 0, 0, 0, 0, 0, 0, 0, 0, 0, 0, 0, 0,
                0, 0, 0, 0, 0, 0, 0, 0, 0, 0, 0, 0, 0, 0, 0, 0, 0, 0, 0, 0, 0,
                0, 0, 0, 0, 0, 0, 0, 0, 0, 0, 0, 0, 0, 0, 0, 0, 0, 0, 0, 0, 0,
                0, 0, 0, 0, 0, 0 }
            };
        }

        private int GetMaxIndexForOnePrediction(MNISTPrediction onePrediction)
        {
            float maxLabel = -1;
            int maxIndex = -1;
            for (int i = 0; i < onePrediction.PredictedLabels.Length; i++)
            {
                if (onePrediction.PredictedLabels[i] > maxLabel)
                {
                    maxLabel = onePrediction.PredictedLabels[i];
                    maxIndex = i;
                }
            }
            return maxIndex;
        }

        public class MNISTData
        {
            public long Label;

            [VectorType(784)]
            public float[] Placeholder;
        }

        public class MNISTPrediction
        {
            [ColumnName("Score")]
            public float[] PredictedLabels;
        }

        [TensorFlowFact]
        public void TensorFlowTransformCifar()
        {
            var modelLocation = "cifar_model/frozen_model.pb";
            var mlContext = new MLContext(seed: 1);
            List<string> logMessages = new List<string>();
            mlContext.Log += (sender, e) => logMessages.Add(e.Message);
            using var tensorFlowModel = mlContext.Model.LoadTensorFlowModel(modelLocation);
            var schema = tensorFlowModel.GetInputSchema();
            Assert.True(schema.TryGetColumnIndex("Input", out int column));
            var type = (VectorDataViewType)schema[column].Type;
            var imageHeight = type.Dimensions[0];
            var imageWidth = type.Dimensions[1];

            var dataFile = GetDataPath("images/imagesmixedpixelformat.tsv");
            var imageFolder = Path.GetDirectoryName(dataFile);
            var data = mlContext.Data.LoadFromTextFile(dataFile,
                columns: new[]
                {
                    new TextLoader.Column("ImagePath", DataKind.String, 0),
                    new TextLoader.Column("Name", DataKind.String, 1),
                }
            );

            var pipeEstimator = new ImageLoadingEstimator(mlContext, imageFolder,
                    ("ImageReal", "ImagePath"))
                .Append(new ImageResizingEstimator(mlContext, "ImageCropped",
                    imageWidth, imageHeight, "ImageReal"))
                .Append(new ImagePixelExtractingEstimator(mlContext, "Input",
                    "ImageCropped", interleavePixelColors: true));

            var pixels = pipeEstimator.Fit(data).Transform(data);
            IDataView trans = tensorFlowModel.ScoreTensorFlowModel("Output", "Input")
                .Fit(pixels).Transform(pixels);

            trans.Schema.TryGetColumnIndex("Output", out int output);
            using (var cursor = trans.GetRowCursor(trans.Schema["Output"]))
            using (var cursor2 = trans.GetRowCursor(trans.Schema["Output"]))
            {
                var buffer = default(VBuffer<float>);
                var buffer2 = default(VBuffer<float>);
                var getter =
                    cursor.GetGetter<VBuffer<float>>(trans.Schema["Output"]);
                var getter2 =
                    cursor2.GetGetter<VBuffer<float>>(trans.Schema["Output"]);
                var numRows = 0;
                while (cursor.MoveNext() && cursor2.MoveNext())
                {
                    getter(ref buffer);
                    getter2(ref buffer2);
                    Assert.Equal(10, buffer.Length);
                    Assert.Equal(10, buffer2.Length);
                    Assert.Equal(buffer.DenseValues().ToArray(),
                        buffer2.DenseValues().ToArray());
                    numRows += 1;
                }

                Assert.Equal(7, numRows);
            }

            Assert.Contains(
                @"[Source=Mapper; ImageResizingTransformer, Kind=Warning] Encountered image " +
                GetDataPath("images/tomato_indexedpixelformat.gif") +
                " of unsupported pixel format Format8bppIndexed but converting it to Format32bppArgb.",
                logMessages);

            // taco_invalidpixelformat.jpg has '8207' pixel format on Windows but this format translates to Format32bppRgb
            // on macOS and Linux, hence on Windows this image's pixel format is converted in resize transformer to Format32bppArgb
            // and on linux and macOS it is not converted in resize transform since pixel format 'Format32bppRgb' can be resized but
            // in ImagePixelExtractingTransformer it is converted to Format32bppArgb since there we just support two 
            // pixel formats, i.e Format32bppArgb and Format16bppArgb.
            if (RuntimeInformation.IsOSPlatform(OSPlatform.Linux) || RuntimeInformation.IsOSPlatform(OSPlatform.OSX))
            {
                Assert.Contains(
                    @"[Source=Mapper; ImagePixelExtractingTransformer, Kind=Warning] Encountered image " +
                    GetDataPath("images/taco_invalidpixelformat.jpg") +
                    " of unsupported pixel format Format32bppRgb but converting it to Format32bppArgb.",
                    logMessages);
            }
            else
            {
                Assert.Contains(
                    @"[Source=Mapper; ImageResizingTransformer, Kind=Warning] Encountered image " +
                    GetDataPath("images/taco_invalidpixelformat.jpg") +
                    " of unsupported pixel format 8207 but converting it to Format32bppArgb.",
                    logMessages);
            }
        }

        [TensorFlowFact]
        public void TensorFlowTransformCifarSavedModel()
        {
            var modelLocation = "cifar_saved_model";
            var mlContext = new MLContext(seed: 1);
            using var tensorFlowModel = mlContext.Model.LoadTensorFlowModel(modelLocation);
            var schema = tensorFlowModel.GetInputSchema();
            Assert.True(schema.TryGetColumnIndex("Input", out int column));
            var type = (VectorDataViewType)schema[column].Type;
            var imageHeight = type.Dimensions[0];
            var imageWidth = type.Dimensions[1];

            var dataFile = GetDataPath("images/images.tsv");
            var imageFolder = Path.GetDirectoryName(dataFile);
            var data = mlContext.Data.LoadFromTextFile(dataFile, columns: new[]
                {
                        new TextLoader.Column("ImagePath", DataKind.String, 0),
                        new TextLoader.Column("Name", DataKind.String, 1),
                }
            );
            var images = mlContext.Transforms.LoadImages("ImageReal", imageFolder, "ImagePath").Fit(data).Transform(data);
            var cropped = mlContext.Transforms.ResizeImages("ImageCropped", imageWidth, imageHeight, "ImageReal").Fit(images).Transform(images);
            var pixels = mlContext.Transforms.ExtractPixels("Input", "ImageCropped", interleavePixelColors: true).Fit(cropped).Transform(cropped);
            IDataView trans = tensorFlowModel.ScoreTensorFlowModel("Output", "Input").Fit(pixels).Transform(pixels);

            using (var cursor = trans.GetRowCursorForAllColumns())
            {
                var buffer = default(VBuffer<float>);
                var getter = cursor.GetGetter<VBuffer<float>>(trans.Schema["Output"]);
                var numRows = 0;
                while (cursor.MoveNext())
                {
                    getter(ref buffer);
                    Assert.Equal(10, buffer.Length);
                    numRows += 1;
                }
                Assert.Equal(4, numRows);
            }
        }

        // This test has been created as result of https://github.com/dotnet/machinelearning/issues/2156.
        [TensorFlowFact]
        public void TensorFlowGettingSchemaMultipleTimes()
        {
            var modelLocation = "cifar_saved_model";
            var mlContext = new MLContext(seed: 1);
            for (int i = 0; i < 10; i++)
            {
                var schema = TensorFlowUtils.GetModelSchema(mlContext, modelLocation);
                Assert.NotNull(schema);
            }
        }


        [TensorFlowFact]
        public void TensorFlowTransformCifarInvalidShape()
        {
            var modelLocation = "cifar_model/frozen_model.pb";

            var mlContext = new MLContext(seed: 1);
            var imageHeight = 28;
            var imageWidth = 28;
            var dataFile = GetDataPath("images/images.tsv");
            var imageFolder = Path.GetDirectoryName(dataFile);
            var data = mlContext.Data.LoadFromTextFile(dataFile,
                columns: new[]
                {
                        new TextLoader.Column("ImagePath", DataKind.String, 0),
                        new TextLoader.Column("Name", DataKind.String, 1),
                }
            );
            var images = new ImageLoadingTransformer(mlContext, imageFolder, ("ImageReal", "ImagePath")).Transform(data);
            var cropped = new ImageResizingTransformer(mlContext, "ImageCropped", imageWidth, imageHeight, "ImageReal").Transform(images);
            var pixels = new ImagePixelExtractingTransformer(mlContext, "Input", "ImageCropped").Transform(cropped);

            using TensorFlowModel model = mlContext.Model.LoadTensorFlowModel(modelLocation);
            var thrown = false;
            try
            {
                IDataView trans = model.ScoreTensorFlowModel("Output", "Input").Fit(pixels).Transform(pixels);
            }
            catch
            {
                thrown = true;
            }
            Assert.True(thrown);
        }

        /// <summary>
        /// Class to hold features and predictions.
        /// </summary>
        public class TensorFlowSentiment
        {
            public string Sentiment_Text;
            [VectorType(600)]
            public int[] Features;
            [VectorType(2)]
            public float[] Prediction;
        }

        [TensorFlowFact]
        public void TensorFlowSentimentClassificationTest()
        {
            var mlContext = new MLContext(seed: 1);
            var data = new[] { new TensorFlowSentiment() { Sentiment_Text = "this film was just brilliant casting location scenery story direction everyone's really suited the part they played and you could just imagine being there robert  is an amazing actor and now the same being director  father came from the same scottish island as myself so i loved the fact there was a real connection with this film the witty remarks throughout the film were great it was just brilliant so much that i bought the film as soon as it was released for  and would recommend it to everyone to watch and the fly fishing was amazing really cried at the end it was so sad and you know what they say if you cry at a film it must have been good and this definitely was also  to the two little boy's that played the  of norman and paul they were just brilliant children are often left out of the  list i think because the stars that play them all grown up are such a big profile for the whole film but these children are amazing and should be praised for what they have done don't you think the whole story was so lovely because it was true and was someone's life after all that was shared with us all" } };
            var dataView = mlContext.Data.LoadFromEnumerable(data);

            var lookupMap = mlContext.Data.LoadFromTextFile(@"sentiment_model/imdb_word_index.csv",
                columns: new[]
                   {
                        new TextLoader.Column("Words", DataKind.String, 0),
                        new TextLoader.Column("Ids", DataKind.Int32, 1),
                   },
                separatorChar: ','
               );

            // We cannot resize variable length vector to fixed length vector in ML.NET
            // The trick here is to create two pipelines.
            // The first pipeline 'dataPipe' tokenzies the string into words and maps each word to an integer which is an index in the dictionary.
            // Then this integer vector is retrieved from the pipeline and resized to fixed length.
            // The second pipeline 'tfEnginePipe' takes the resized integer vector and passes it to TensoFlow and gets the classification scores.
            var estimator = mlContext.Transforms.Text.TokenizeIntoWords("TokenizedWords", "Sentiment_Text")
                .Append(mlContext.Transforms.Conversion.MapValue(lookupMap, lookupMap.Schema["Words"], lookupMap.Schema["Ids"],
                    new[] { new InputOutputColumnPair("Features", "TokenizedWords") }));
            var model = estimator.Fit(dataView);
            var dataPipe = mlContext.Model.CreatePredictionEngine<TensorFlowSentiment, TensorFlowSentiment>(model);

            // For explanation on how was the `sentiment_model` created 
            // c.f. https://github.com/dotnet/machinelearning-testdata/blob/master/Microsoft.ML.TensorFlow.TestModels/sentiment_model/README.md
            string modelLocation = @"sentiment_model";
            using var pipelineModel = mlContext.Model.LoadTensorFlowModel(modelLocation).ScoreTensorFlowModel(new[] { "Prediction/Softmax" }, new[] { "Features" })
                .Append(mlContext.Transforms.CopyColumns("Prediction", "Prediction/Softmax"))
                .Fit(dataView);
            using var tfEnginePipe = mlContext.Model.CreatePredictionEngine<TensorFlowSentiment, TensorFlowSentiment>(pipelineModel);

            var processedData = dataPipe.Predict(data[0]);
            Array.Resize(ref processedData.Features, 600);
            var prediction = tfEnginePipe.Predict(processedData);

            Assert.Equal(2, prediction.Prediction.Length);
            Assert.InRange(prediction.Prediction[1], 0.650032759 - 0.01, 0.650032759 + 0.01);
        }

        class TextInput
        {
            [LoadColumn(0, 1)]
            [VectorType(2)]
            public string[] A; // Whatever is passed in 'TextInput.A' will be returned as-is in 'TextOutput.AOut'

            [LoadColumn(2, 4)]
            [VectorType(3)]
            public string[] B; // Whatever is passed in 'TextInput.B' will be split on '/' and joined using ' ' and returned in 'TextOutput.BOut'
        }

        class TextOutput
        {
            [VectorType(2)]
            public string[] AOut { get; set; }

            [VectorType(1)]
            public string[] BOut { get; set; }
        }

        [TensorFlowFact]
        public void TensorFlowStringTest()
        {
            var mlContext = new MLContext(seed: 1);
            using var tensorFlowModel = mlContext.Model.LoadTensorFlowModel(@"model_string_test");
            var schema = tensorFlowModel.GetModelSchema();
            Assert.True(schema.TryGetColumnIndex("A", out var colIndex));
            Assert.True(schema.TryGetColumnIndex("B", out colIndex));

            var dataview = mlContext.Data.CreateTextLoader<TextInput>().Load(new MultiFileSource(null));

            var pipeline = tensorFlowModel.ScoreTensorFlowModel(new[] { "Original_A", "Joined_Splited_Text" }, new[] { "A", "B" })
                .Append(mlContext.Transforms.CopyColumns(new[] { new InputOutputColumnPair("AOut", "Original_A"), new InputOutputColumnPair("BOut", "Joined_Splited_Text") }));
            var transformer = mlContext.Model.CreatePredictionEngine<TextInput, TextOutput>(pipeline.Fit(dataview));

            var input = new TextInput
            {
                A = new[] { "This is fine.", "That's ok." },
                B = new[] { "Thank/you/very/much!.", "I/am/grateful/to/you.", "So/nice/of/you." }
            };
            var textOutput = transformer.Predict(input);

            for (int i = 0; i < input.A.Length; i++)
                Assert.Equal(input.A[i], textOutput.AOut[i]);
            Assert.Equal(string.Join(" ", input.B).Replace("/", " "), textOutput.BOut[0]);
        }

        [TensorFlowFact]
        // This test hangs occasionally
        [Trait("Category", "SkipInCI")]
        public void TensorFlowImageClassificationDefault()
        {
<<<<<<< HEAD
=======
            string imagesDownloadFolderPath = Path.Combine(TensorFlowScenariosTestsFixture.assetsPath, "inputs",
                "images");

            //Download the image set and unzip
            string finalImagesFolderName = DownloadImageSet(
                imagesDownloadFolderPath);

            string fullImagesetFolderPath = Path.Combine(
                imagesDownloadFolderPath, finalImagesFolderName);

>>>>>>> 4b3cc7e2
            MLContext mlContext = new MLContext(seed: 1);

            //Load all the original images info
            IEnumerable<ImageData> images = LoadImagesFromDirectory(
                folder: _fullImagesetFolderPath, useFolderNameAsLabel: true);

            IDataView shuffledFullImagesDataset = mlContext.Data.ShuffleRows(
                mlContext.Data.LoadFromEnumerable(images), seed: 1);

            shuffledFullImagesDataset = mlContext.Transforms.Conversion
                .MapValueToKey("Label")
                .Fit(shuffledFullImagesDataset)
                .Transform(shuffledFullImagesDataset);

            // Split the data 80:10 into train and test sets, train and evaluate.
            TrainTestData trainTestData = mlContext.Data.TrainTestSplit(
                shuffledFullImagesDataset, testFraction: 0.2, seed: 1);

            IDataView trainDataset = trainTestData.TrainSet;
            IDataView testDataset = trainTestData.TestSet;

            var pipeline = mlContext.Transforms.LoadRawImageBytes("Image", _fullImagesetFolderPath, "ImagePath")
                .Append(mlContext.MulticlassClassification.Trainers.ImageClassification("Label", "Image")
                .Append(mlContext.Transforms.Conversion.MapKeyToValue(outputColumnName: "PredictedLabel", inputColumnName: "PredictedLabel"))); ;

            using var trainedModel = pipeline.Fit(trainDataset);

            mlContext.Model.Save(trainedModel, shuffledFullImagesDataset.Schema,
                "model.zip");

            ITransformer loadedModel;
            DataViewSchema schema;
            using (var file = File.OpenRead("model.zip"))
                loadedModel = mlContext.Model.Load(file, out schema);

            // Testing EvaluateModel: group testing on test dataset
            IDataView predictions = trainedModel.Transform(testDataset);
            var metrics = mlContext.MulticlassClassification.Evaluate(predictions);

            Assert.InRange(metrics.MicroAccuracy, 0.8, 1);
            Assert.InRange(metrics.MacroAccuracy, 0.8, 1);

            (loadedModel as IDisposable)?.Dispose();
        }

        internal bool ShouldReuse(string workspacePath, string trainSetBottleneckCachedValuesFileName, string validationSetBottleneckCachedValuesFileName)
        {
            bool isReuse = false;
            if (Directory.Exists(workspacePath) && File.Exists(Path.Combine(workspacePath, trainSetBottleneckCachedValuesFileName))
                && File.Exists(Path.Combine(workspacePath, validationSetBottleneckCachedValuesFileName)))
            {
                isReuse = true;
            }
            else
            {
                Directory.CreateDirectory(workspacePath);
            }
            return isReuse;
        }

        internal (string, string, string, bool) getInitialParameters(ImageClassificationTrainer.Architecture arch, string finalImagesFolderName)
        {
            string trainSetBottleneckCachedValuesFileName = "TrainsetCached_" + finalImagesFolderName + "_" + (int)arch;
            string validationSetBottleneckCachedValuesFileName = "validationsetCached_" + finalImagesFolderName + "_" + (int)arch;
            string workspacePath = Path.Combine(TensorFlowScenariosTestsFixture.parentWorkspacePath, finalImagesFolderName + "_" + (int)arch);
            bool isReuse = ShouldReuse(workspacePath, trainSetBottleneckCachedValuesFileName, validationSetBottleneckCachedValuesFileName);
            return (trainSetBottleneckCachedValuesFileName, validationSetBottleneckCachedValuesFileName, workspacePath, isReuse);
        }

        [TensorFlowTheory]
        [InlineData(ImageClassificationTrainer.Architecture.ResnetV2101)]
        [InlineData(ImageClassificationTrainer.Architecture.MobilenetV2)]
        [InlineData(ImageClassificationTrainer.Architecture.ResnetV250)]
        [InlineData(ImageClassificationTrainer.Architecture.InceptionV3)]
        public void TensorFlowImageClassification(ImageClassificationTrainer.Architecture arch)
        {
            MLContext mlContext = new MLContext(seed: 1);

            //Load all the original images info
            IEnumerable<ImageData> images = LoadImagesFromDirectory(
                folder: _fullImagesetFolderPath, useFolderNameAsLabel: true);

            IDataView shuffledFullImagesDataset = mlContext.Data.ShuffleRows(
                mlContext.Data.LoadFromEnumerable(images), seed: 1);

            shuffledFullImagesDataset = mlContext.Transforms.Conversion
                .MapValueToKey("Label")
                .Fit(shuffledFullImagesDataset)
                .Transform(shuffledFullImagesDataset);

            // Split the data 80:20 into train and test sets, train and evaluate.
            TrainTestData trainTestData = mlContext.Data.TrainTestSplit(
                shuffledFullImagesDataset, testFraction: 0.2, seed: 1);

            IDataView trainDataset = trainTestData.TrainSet;
            IDataView testDataset = trainTestData.TestSet;
            var validationSet = mlContext.Transforms.LoadRawImageBytes("Image", _fullImagesetFolderPath, "ImagePath")
                    .Fit(testDataset)
                    .Transform(testDataset);

            // Check if the bottleneck cached values already exist
            var (trainSetBottleneckCachedValuesFileName, validationSetBottleneckCachedValuesFileName,
                workspacePath, isReuse) = getInitialParameters(arch, _finalImagesFolderName);

            var options = new ImageClassificationTrainer.Options()
            {
                FeatureColumnName = "Image",
                LabelColumnName = "Label",
                // Just by changing/selecting InceptionV3/MobilenetV2 here instead of 
                // ResnetV2101 you can try a different architecture/
                // pre-trained model. 
                Arch = arch,
                Epoch = 50,
                BatchSize = 10,
                LearningRate = 0.01f,
                MetricsCallback = (metric) => Console.WriteLine(metric),
                TestOnTrainSet = false,
                WorkspacePath = workspacePath,
                ReuseTrainSetBottleneckCachedValues = isReuse,
                ReuseValidationSetBottleneckCachedValues = isReuse,
                TrainSetBottleneckCachedValuesFileName = trainSetBottleneckCachedValuesFileName,
                ValidationSetBottleneckCachedValuesFileName = validationSetBottleneckCachedValuesFileName,
                ValidationSet = validationSet
            };

            var pipeline = mlContext.Transforms.LoadRawImageBytes("Image", _fullImagesetFolderPath, "ImagePath")
                .Append(mlContext.MulticlassClassification.Trainers.ImageClassification(options)
                .Append(mlContext.Transforms.Conversion.MapKeyToValue(outputColumnName: "PredictedLabel", inputColumnName: "PredictedLabel")));

            using var trainedModel = pipeline.Fit(trainDataset);

            mlContext.Model.Save(trainedModel, shuffledFullImagesDataset.Schema,
                "model.zip");

            ITransformer loadedModel;
            DataViewSchema schema;
            using (var file = File.OpenRead("model.zip"))
                loadedModel = mlContext.Model.Load(file, out schema);

            // Testing EvaluateModel: group testing on test dataset
            IDataView predictions = trainedModel.Transform(testDataset);
            var metrics = mlContext.MulticlassClassification.Evaluate(predictions);

            Assert.InRange(metrics.MicroAccuracy, 0.8, 1);
            Assert.InRange(metrics.MacroAccuracy, 0.8, 1);

            // Testing TrySinglePrediction: Utilizing PredictionEngine for single
            // predictions. Here, two pre-selected images are utilized in testing
            // the Prediction engine.
            using var predictionEngine = mlContext.Model
                .CreatePredictionEngine<ImageData, ImagePrediction>(loadedModel);

            IEnumerable<ImageData> testImages = LoadImagesFromDirectory(
                _fullImagesetFolderPath, true);

            string[] directories = Directory.GetDirectories(_fullImagesetFolderPath);
            string[] labels = new string[directories.Length];
            for (int j = 0; j < labels.Length; j++)
            {
                var dir = new DirectoryInfo(directories[j]);
                labels[j] = dir.Name;
            }

            // Test daisy image
            ImageData firstImageToPredict = new ImageData
            {
                ImagePath = Path.Combine(_fullImagesetFolderPath, "daisy", "5794835_d15905c7c8_n.jpg")
            };

            // Test rose image
            ImageData secondImageToPredict = new ImageData
            {
                ImagePath = Path.Combine(_fullImagesetFolderPath, "roses", "12240303_80d87f77a3_n.jpg")
            };

            var predictionFirst = predictionEngine.Predict(firstImageToPredict);
            var predictionSecond = predictionEngine.Predict(secondImageToPredict);

            var labelColumnFirst = schema.GetColumnOrNull("Label").Value;
            var labelTypeFirst = labelColumnFirst.Type;
            var labelCountFirst = labelTypeFirst.GetKeyCount();
            var labelColumnSecond = schema.GetColumnOrNull("Label").Value;
            var labelTypeSecond = labelColumnSecond.Type;
            var labelCountSecond = labelTypeSecond.GetKeyCount();

            Assert.Equal((int)labelCountFirst, predictionFirst.Score.Length);
            Assert.Equal((int)labelCountSecond, predictionSecond.Score.Length);
            Assert.Equal("daisy", predictionFirst.PredictedLabel);
            Assert.Equal("roses", predictionSecond.PredictedLabel);
            Assert.True(Array.IndexOf(labels, predictionFirst.PredictedLabel) > -1);
            Assert.True(Array.IndexOf(labels, predictionSecond.PredictedLabel) > -1);

            (loadedModel as IDisposable)?.Dispose();
        }

        [TensorFlowFact]
        public void TensorFlowImageClassificationWithExponentialLRScheduling()
        {
            TensorFlowImageClassificationWithLRScheduling(new ExponentialLRDecay(), 50);
        }

        [TensorFlowFact]
        public void TensorFlowImageClassificationWithPolynomialLRScheduling()
        {

            TensorFlowImageClassificationWithLRScheduling(new PolynomialLRDecay(), 50);
        }

        internal void TensorFlowImageClassificationWithLRScheduling(LearningRateScheduler learningRateScheduler, int epoch)
        {
            MLContext mlContext = new MLContext(seed: 1);

            //Load all the original images info
            IEnumerable<ImageData> images = LoadImagesFromDirectory(
                folder: _fullImagesetFolderPath, useFolderNameAsLabel: true);

            IDataView shuffledFullImagesDataset = mlContext.Data.ShuffleRows(
                mlContext.Data.LoadFromEnumerable(images), seed: 1);

            shuffledFullImagesDataset = mlContext.Transforms.Conversion
                .MapValueToKey("Label")
                .Fit(shuffledFullImagesDataset)
                .Transform(shuffledFullImagesDataset);

            // Split the data 80:20 into train and test sets, train and evaluate.
            TrainTestData trainTestData = mlContext.Data.TrainTestSplit(
                shuffledFullImagesDataset, testFraction: 0.2, seed: 1);

            IDataView trainDataset = trainTestData.TrainSet;
            IDataView testDataset = trainTestData.TestSet;
            var validationSet = mlContext.Transforms.LoadRawImageBytes("Image", _fullImagesetFolderPath, "ImagePath")
                    .Fit(testDataset)
                    .Transform(testDataset);

            // Check if the bottleneck cached values already exist
            var (trainSetBottleneckCachedValuesFileName, validationSetBottleneckCachedValuesFileName,
                workspacePath, isReuse) = getInitialParameters(ImageClassificationTrainer.Architecture.ResnetV2101, _finalImagesFolderName);

            var options = new ImageClassificationTrainer.Options()
            {
                FeatureColumnName = "Image",
                LabelColumnName = "Label",
                // Just by changing/selecting InceptionV3/MobilenetV2 here instead of 
                // ResnetV2101 you can try a different architecture/
                // pre-trained model. 
                Arch = ImageClassificationTrainer.Architecture.ResnetV2101,
                Epoch = epoch,
                BatchSize = 10,
                LearningRate = 0.01f,
                MetricsCallback = (metric) => Console.WriteLine(metric),
                ValidationSet = validationSet,
                WorkspacePath = workspacePath,
                TrainSetBottleneckCachedValuesFileName = trainSetBottleneckCachedValuesFileName,
                ValidationSetBottleneckCachedValuesFileName = validationSetBottleneckCachedValuesFileName,
                ReuseValidationSetBottleneckCachedValues = isReuse,
                ReuseTrainSetBottleneckCachedValues = isReuse,
                EarlyStoppingCriteria = null,
                LearningRateScheduler = learningRateScheduler
            };

            var pipeline = mlContext.Transforms.LoadRawImageBytes("Image", _fullImagesetFolderPath, "ImagePath")
                    .Append(mlContext.MulticlassClassification.Trainers.ImageClassification(options))
                .Append(mlContext.Transforms.Conversion.MapKeyToValue(
                        outputColumnName: "PredictedLabel",
                        inputColumnName: "PredictedLabel"));
            using var trainedModel = pipeline.Fit(trainDataset);

            mlContext.Model.Save(trainedModel, shuffledFullImagesDataset.Schema,
                "model.zip");

            ITransformer loadedModel;
            DataViewSchema schema;
            using (var file = File.OpenRead("model.zip"))
                loadedModel = mlContext.Model.Load(file, out schema);

            // Testing EvaluateModel: group testing on test dataset
            IDataView predictions = trainedModel.Transform(testDataset);
            var metrics = mlContext.MulticlassClassification.Evaluate(predictions);

            Assert.InRange(metrics.MicroAccuracy, 0.8, 1);
            Assert.InRange(metrics.MacroAccuracy, 0.8, 1);

            // Testing TrySinglePrediction: Utilizing PredictionEngine for single
            // predictions. Here, two pre-selected images are utilized in testing
            // the Prediction engine.
            using var predictionEngine = mlContext.Model
                .CreatePredictionEngine<ImageData, ImagePrediction>(loadedModel);

            IEnumerable<ImageData> testImages = LoadImagesFromDirectory(
                _fullImagesetFolderPath, true);

            string[] directories = Directory.GetDirectories(_fullImagesetFolderPath);
            string[] labels = new string[directories.Length];
            for (int j = 0; j < labels.Length; j++)
            {
                var dir = new DirectoryInfo(directories[j]);
                labels[j] = dir.Name;
            }

            // Test daisy image
            ImageData firstImageToPredict = new ImageData
            {
                ImagePath = Path.Combine(_fullImagesetFolderPath, "daisy", "5794835_d15905c7c8_n.jpg")
            };

            // Test rose image
            ImageData secondImageToPredict = new ImageData
            {
                ImagePath = Path.Combine(_fullImagesetFolderPath, "roses", "12240303_80d87f77a3_n.jpg")
            };

            var predictionFirst = predictionEngine.Predict(firstImageToPredict);
            var predictionSecond = predictionEngine.Predict(secondImageToPredict);

            var labelColumnFirst = schema.GetColumnOrNull("Label").Value;
            var labelTypeFirst = labelColumnFirst.Type;
            var labelCountFirst = labelTypeFirst.GetKeyCount();
            var labelColumnSecond = schema.GetColumnOrNull("Label").Value;
            var labelTypeSecond = labelColumnSecond.Type;
            var labelCountSecond = labelTypeSecond.GetKeyCount();

            Assert.Equal((int)labelCountFirst, predictionFirst.Score.Length);
            Assert.Equal((int)labelCountSecond, predictionSecond.Score.Length);
            Assert.Equal("daisy", predictionFirst.PredictedLabel);
            Assert.Equal("roses", predictionSecond.PredictedLabel);
            Assert.True(Array.IndexOf(labels, predictionFirst.PredictedLabel) > -1);
            Assert.True(Array.IndexOf(labels, predictionSecond.PredictedLabel) > -1);

            Assert.True(File.Exists(Path.Combine(options.WorkspacePath, options.TrainSetBottleneckCachedValuesFileName)));
            Assert.True(File.Exists(Path.Combine(options.WorkspacePath, options.ValidationSetBottleneckCachedValuesFileName)));
            Assert.True(File.Exists(Path.Combine(Path.GetTempPath(), "MLNET", ImageClassificationTrainer.ModelFileName[options.Arch])));

            (loadedModel as IDisposable)?.Dispose();
        }

        [TensorFlowTheory]
        [InlineData(ImageClassificationTrainer.EarlyStoppingMetric.Accuracy)]
        [InlineData(ImageClassificationTrainer.EarlyStoppingMetric.Loss)]
        // This test hangs ocassionally
        [Trait("Category", "SkipInCI")]
        public void TensorFlowImageClassificationEarlyStopping(ImageClassificationTrainer.EarlyStoppingMetric earlyStoppingMetric)
        {
<<<<<<< HEAD
=======
            string imagesDownloadFolderPath = Path.Combine(TensorFlowScenariosTestsFixture.assetsPath, "inputs",
                "images");

            //Download the image set and unzip
            string finalImagesFolderName = DownloadImageSet(
                imagesDownloadFolderPath);

            string fullImagesetFolderPath = Path.Combine(
                imagesDownloadFolderPath, finalImagesFolderName);

>>>>>>> 4b3cc7e2
            MLContext mlContext = new MLContext(seed: 1);

            //Load all the original images info
            IEnumerable<ImageData> images = LoadImagesFromDirectory(
                folder: _fullImagesetFolderPath, useFolderNameAsLabel: true);

            IDataView shuffledFullImagesDataset = mlContext.Data.ShuffleRows(
                mlContext.Data.LoadFromEnumerable(images), seed: 1);

            shuffledFullImagesDataset = mlContext.Transforms.Conversion
                .MapValueToKey("Label")
                .Fit(shuffledFullImagesDataset)
                .Transform(shuffledFullImagesDataset);

            // Split the data 80:10 into train and test sets, train and evaluate.
            TrainTestData trainTestData = mlContext.Data.TrainTestSplit(
                shuffledFullImagesDataset, testFraction: 0.2, seed: 1);

            IDataView trainDataset = trainTestData.TrainSet;
            IDataView testDataset = trainTestData.TestSet;

            int lastEpoch = 0;
            var validationSet = mlContext.Transforms.LoadRawImageBytes("Image", _fullImagesetFolderPath, "ImagePath")
                    .Fit(testDataset)
                    .Transform(testDataset);

            // Check if the bottleneck cached values already exist
            var (trainSetBottleneckCachedValuesFileName, validationSetBottleneckCachedValuesFileName,
                workspacePath, isReuse) = getInitialParameters(ImageClassificationTrainer.Architecture.ResnetV2101, _finalImagesFolderName);



            var options = new ImageClassificationTrainer.Options()
            {
                FeatureColumnName = "Image",
                LabelColumnName = "Label",
                // Just by changing/selecting InceptionV3/MobilenetV2 here instead of 
                // ResnetV2101 you can try a different architecture/
                // pre-trained model. 
                Arch = ImageClassificationTrainer.Architecture.ResnetV2101,
                EarlyStoppingCriteria = new ImageClassificationTrainer.EarlyStopping(metric: earlyStoppingMetric),
                Epoch = 100,
                BatchSize = 5,
                LearningRate = 0.01f,
                MetricsCallback = (metric) => { Console.WriteLine(metric); lastEpoch = metric.Train != null ? metric.Train.Epoch : 0; },
                TestOnTrainSet = false,
                WorkspacePath = workspacePath,
                ReuseTrainSetBottleneckCachedValues = isReuse,
                ReuseValidationSetBottleneckCachedValues = isReuse,
                TrainSetBottleneckCachedValuesFileName = trainSetBottleneckCachedValuesFileName,
                ValidationSetBottleneckCachedValuesFileName = validationSetBottleneckCachedValuesFileName,
                ValidationSet = validationSet
            };

            var pipeline = mlContext.Transforms.LoadRawImageBytes("Image", _fullImagesetFolderPath, "ImagePath")
                .Append(mlContext.MulticlassClassification.Trainers.ImageClassification(options));

            using var trainedModel = pipeline.Fit(trainDataset);
            mlContext.Model.Save(trainedModel, shuffledFullImagesDataset.Schema,
                "model.zip");

            ITransformer loadedModel;
            DataViewSchema schema;
            using (var file = File.OpenRead("model.zip"))
                loadedModel = mlContext.Model.Load(file, out schema);

            IDataView predictions = trainedModel.Transform(testDataset);
            var metrics = mlContext.MulticlassClassification.Evaluate(predictions);

            Assert.InRange(metrics.MicroAccuracy, 0.8, 1);
            Assert.InRange(metrics.MacroAccuracy, 0.8, 1);

            //Assert that the training ran and stopped within half epochs due to EarlyStopping
            Assert.InRange(lastEpoch, 1, 49);

            (loadedModel as IDisposable)?.Dispose();
        }

        [TensorFlowFact]
        public void TensorFlowImageClassificationBadImages()
        {
            string imagesDownloadFolderPath = Path.Combine(TensorFlowScenariosTestsFixture.assetsPath, "inputs",
                "images");

            //Download the image set and unzip
            string finalImagesFolderName = DownloadBadImageSet(
                imagesDownloadFolderPath);

            string fullImagesetFolderPath = Path.Combine(
                imagesDownloadFolderPath, finalImagesFolderName);

            MLContext mlContext = new MLContext(seed: 1);

            //Load all the original images info
            IEnumerable<ImageData> images = LoadImagesFromDirectory(
                folder: fullImagesetFolderPath, useFolderNameAsLabel: true);

            IDataView shuffledFullImagesDataset = mlContext.Data.ShuffleRows(
                mlContext.Data.LoadFromEnumerable(images), seed: 1);

            shuffledFullImagesDataset = mlContext.Transforms.Conversion
                .MapValueToKey("Label")
                .Append(mlContext.Transforms.LoadRawImageBytes("Image", fullImagesetFolderPath, "ImagePath"))
                .Fit(shuffledFullImagesDataset)
                .Transform(shuffledFullImagesDataset);

            // Split the data 90:10 into train and test sets, train and evaluate.
            TrainTestData trainTestData = mlContext.Data.TrainTestSplit(
                shuffledFullImagesDataset, testFraction: 0.1, seed: 1);

            IDataView trainDataset = trainTestData.TrainSet;
            IDataView testDataset = trainTestData.TestSet;

            var options = new ImageClassificationTrainer.Options()
            {
                FeatureColumnName = "Image",
                LabelColumnName = "Label",
                // Just by changing/selecting InceptionV3/MobilenetV2 here instead of 
                // ResnetV2101 you can try a different architecture/
                // pre-trained model. 
                Arch = ImageClassificationTrainer.Architecture.ResnetV2101,
                Epoch = 5,
                BatchSize = 32,
                LearningRate = 0.0001f,
                ValidationSet = testDataset,
                EarlyStoppingCriteria = null
            };

            var pipeline = mlContext.MulticlassClassification.Trainers.ImageClassification(options);

            using var trainedModel = pipeline.Fit(trainDataset);
            mlContext.Model.Save(trainedModel, shuffledFullImagesDataset.Schema,
                "model.zip");

            ITransformer loadedModel;
            DataViewSchema schema;
            using (var file = File.OpenRead("model.zip"))
                loadedModel = mlContext.Model.Load(file, out schema);

            IDataView predictions = trainedModel.Transform(testDataset);
            var metrics = mlContext.MulticlassClassification.Evaluate(predictions);

            // Assert accuracy was returned meaning training completed
            // by skipping bad images.
            Assert.InRange(metrics.MicroAccuracy, 0.3, 1);
            Assert.InRange(metrics.MacroAccuracy, 0.3, 1);

            (loadedModel as IDisposable)?.Dispose();
        }

        public static IEnumerable<ImageData> LoadImagesFromDirectory(string folder,
            bool useFolderNameAsLabel = true)
        {
            var files = Directory.GetFiles(folder, "*",
                searchOption: SearchOption.AllDirectories);
            /*
             * This is only needed as Linux can produce files in a different 
             * order than other OSes. As this is a test case we want to maintain
             * consistent accuracy across all OSes, so we sort to remove this discrepency.
             */
            Array.Sort(files);
            foreach (var file in files)
            {
                if (Path.GetExtension(file) != ".jpg")
                    continue;

                var label = Path.GetFileName(file);
                if (useFolderNameAsLabel)
                    label = Directory.GetParent(file).Name;
                else
                {
                    for (int index = 0; index < label.Length; index++)
                    {
                        if (!char.IsLetter(label[index]))
                        {
                            label = label.Substring(0, index);
                            break;
                        }
                    }
                }

                yield return new ImageData()
                {
                    ImagePath = file,
                    Label = label
                };

            }
        }

        private static string DownloadImageSet(string imagesDownloadFolder)
        {
            string fileName = "flower_photos_tiny_set_for_unit_tests.zip";
            string filenameAlias = "FPTSUT"; // FPTSUT = flower photos tiny set for unit tests
            string url = "https://aka.ms/mlnet-resources/datasets/flower_photos_tiny_set_for_unit_test.zip";

            Download(url, imagesDownloadFolder, fileName);
            UnZip(Path.Combine(imagesDownloadFolder, fileName), imagesDownloadFolder);
            // Sometimes tests fail because the path is too long. So rename the dataset folder to a shorter directory.
            if (!Directory.Exists(Path.Combine(imagesDownloadFolder, filenameAlias)))
                Directory.Move(Path.Combine(imagesDownloadFolder, Path.GetFileNameWithoutExtension(fileName)), Path.Combine(imagesDownloadFolder, "FPTSUT"));
            return filenameAlias;
        }

        private static string DownloadBadImageSet(string imagesDownloadFolder)
        {
            string fileName = "CatsVsDogs_tiny_for_unit_tests.zip";
            string url = $"https://aka.ms/mlnet-resources/datasets/" +
                $"CatsVsDogs_tiny_for_unit_tests.zip";

            Download(url, imagesDownloadFolder, fileName);
            UnZip(Path.Combine(imagesDownloadFolder, fileName), imagesDownloadFolder);

            return Path.GetFileNameWithoutExtension(fileName);
        }

        private static bool Download(string url, string destDir, string destFileName)
        {
            if (destFileName == null)
                destFileName = url.Split(Path.DirectorySeparatorChar).Last();

            Directory.CreateDirectory(destDir);

            string relativeFilePath = Path.Combine(destDir, destFileName);

            if (File.Exists(relativeFilePath))
                return false;

            new WebClient().DownloadFile(url, relativeFilePath);
            return true;
        }

        private static void UnZip(String gzArchiveName, String destFolder)
        {
            var flag = gzArchiveName.Split(Path.DirectorySeparatorChar)
                .Last()
                .Split('.')
                .First() + ".bin";

            if (File.Exists(Path.Combine(destFolder, flag)))
                return;

            ZipFile.ExtractToDirectory(gzArchiveName, destFolder);
            File.Create(Path.Combine(destFolder, flag));
        }

        public class ImageData
        {
            [LoadColumn(0)]
            public string ImagePath;

            [LoadColumn(1)]
            public string Label;
        }

        public class ImagePrediction
        {
            [ColumnName("Score")]
            public float[] Score;

            [ColumnName("PredictedLabel")]
            public string PredictedLabel;
        }
    }
}<|MERGE_RESOLUTION|>--- conflicted
+++ resolved
@@ -1266,19 +1266,6 @@
         [Trait("Category", "SkipInCI")]
         public void TensorFlowImageClassificationDefault()
         {
-<<<<<<< HEAD
-=======
-            string imagesDownloadFolderPath = Path.Combine(TensorFlowScenariosTestsFixture.assetsPath, "inputs",
-                "images");
-
-            //Download the image set and unzip
-            string finalImagesFolderName = DownloadImageSet(
-                imagesDownloadFolderPath);
-
-            string fullImagesetFolderPath = Path.Combine(
-                imagesDownloadFolderPath, finalImagesFolderName);
-
->>>>>>> 4b3cc7e2
             MLContext mlContext = new MLContext(seed: 1);
 
             //Load all the original images info
@@ -1621,19 +1608,6 @@
         [Trait("Category", "SkipInCI")]
         public void TensorFlowImageClassificationEarlyStopping(ImageClassificationTrainer.EarlyStoppingMetric earlyStoppingMetric)
         {
-<<<<<<< HEAD
-=======
-            string imagesDownloadFolderPath = Path.Combine(TensorFlowScenariosTestsFixture.assetsPath, "inputs",
-                "images");
-
-            //Download the image set and unzip
-            string finalImagesFolderName = DownloadImageSet(
-                imagesDownloadFolderPath);
-
-            string fullImagesetFolderPath = Path.Combine(
-                imagesDownloadFolderPath, finalImagesFolderName);
-
->>>>>>> 4b3cc7e2
             MLContext mlContext = new MLContext(seed: 1);
 
             //Load all the original images info
