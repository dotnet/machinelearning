﻿// Licensed to the .NET Foundation under one or more agreements.
// The .NET Foundation licenses this file to you under the MIT license.
// See the LICENSE file in the project root for more information.

using System;
using System.Collections.Generic;
using System.IO;
using System.Linq;
using Microsoft.Data.DataView;
using Microsoft.ML.Data;
using Microsoft.ML.ImageAnalytics;
using Microsoft.ML.RunTests;
using Microsoft.ML.TestFramework.Attributes;
using Microsoft.ML.Transforms;
using Microsoft.ML.Transforms.TensorFlow;
using Xunit;

namespace Microsoft.ML.Scenarios
{
    public partial class ScenariosTests
    {
        private class TestData
        {
            [VectorType(4)]
            public float[] a;
            [VectorType(4)]
            public float[] b;
        }

        [TensorFlowFact]
        public void TensorFlowTransformMatrixMultiplicationTest()
        {
            var modelLocation = "model_matmul/frozen_saved_model.pb";
            var mlContext = new MLContext(seed: 1);
            // Pipeline
            var loader = mlContext.Data.LoadFromEnumerable(
                    new List<TestData>(new TestData[] {
                        new TestData() { a = new[] { 1.0f, 2.0f,
                                                     3.0f, 4.0f },
                                         b = new[] { 1.0f, 2.0f,
                                                     3.0f, 4.0f } },
                        new TestData() { a = new[] { 2.0f, 2.0f,
                                                     2.0f, 2.0f },
                                         b = new[] { 3.0f, 3.0f,
                                                     3.0f, 3.0f } } }));
            var trans = mlContext.Model.LoadTensorFlowModel(modelLocation).ScoreTensorFlowModel(new[] { "c" }, new[] { "a", "b" }).Fit(loader).Transform(loader);

            using (var cursor = trans.GetRowCursorForAllColumns())
            {
                var cgetter = cursor.GetGetter<VBuffer<float>>(2);
                Assert.True(cursor.MoveNext());
                VBuffer<float> c = default;
                cgetter(ref c);

                var cValues = c.GetValues();
                Assert.Equal(1.0 * 1.0 + 2.0 * 3.0, cValues[0]);
                Assert.Equal(1.0 * 2.0 + 2.0 * 4.0, cValues[1]);
                Assert.Equal(3.0 * 1.0 + 4.0 * 3.0, cValues[2]);
                Assert.Equal(3.0 * 2.0 + 4.0 * 4.0, cValues[3]);

                Assert.True(cursor.MoveNext());
                c = default;
                cgetter(ref c);

                cValues = c.GetValues();
                Assert.Equal(2.0 * 3.0 + 2.0 * 3.0, cValues[0]);
                Assert.Equal(2.0 * 3.0 + 2.0 * 3.0, cValues[1]);
                Assert.Equal(2.0 * 3.0 + 2.0 * 3.0, cValues[2]);
                Assert.Equal(2.0 * 3.0 + 2.0 * 3.0, cValues[3]);

                Assert.False(cursor.MoveNext());
            }
        }

        private class ShapeData
        {
            // Data will be passed as 1-D vector.
            // Intended data shape [5], model shape [None]
            [VectorType(5)]
            public float[] OneDim;

            // Data will be passed as flat vector.
            // Intended data shape [2,2], model shape [2, None]
            [VectorType(4)]
            public float[] TwoDim;

            // Data will be passed as 3-D vector.
            // Intended data shape [1, 2, 2], model shape [1, None, 2]
            [VectorType(1, 2, 2)]
            public float[] ThreeDim;

            // Data will be passed as flat vector.
            // Intended data shape [1, 2, 2, 3], model shape [1, None, None, 3]
            [VectorType(12)]
            public float[] FourDim;

            // Data will be passed as 4-D vector.
            // Intended data shape [2, 2, 2, 2], model shape [2, 2, 2, 2]
            [VectorType(2, 2, 2, 2)]
            public float[] FourDimKnown;
        }

        private List<ShapeData> GetShapeData()
        {
            return new List<ShapeData>(new ShapeData[] {
                        new ShapeData() {   OneDim = new[] { 0.1f, 0.2f, 0.3f, 0.4f, 0.5f },
                                            TwoDim = new[] { 1.0f, 2.0f, 3.0f, 4.0f },
                                            ThreeDim = new[] { 11.0f, 12.0f, 13.0f, 14.0f },
                                            FourDim = new[]{ 21.0f, 22.0f, 23.0f, 24.0f, 25.0f, 26.0f,
                                                             27.0f, 28.0f, 29.0f, 30.0f, 31.0f, 32.0f },
                                            FourDimKnown = new[]{ 41.0f , 42.0f, 43.0f, 44.0f, 45.0f, 46.0f, 47.0f, 48.0f,
                                                                  49.0f , 50.0f, 51.0f, 52.0f, 53.0f, 54.0f, 55.0f, 56.0f}
                                        },
                        new ShapeData() {   OneDim = new[] { 100.1f, 100.2f, 100.3f, 100.4f, 100.5f },
                                            TwoDim = new[] { 101.0f, 102.0f, 103.0f, 104.0f },
                                            ThreeDim = new[] { 111.0f, 112.0f, 113.0f, 114.0f },
                                            FourDim = new[]{ 121.0f, 122.0f, 123.0f, 124.0f, 125.0f, 126.0f,
                                                             127.0f, 128.0f, 129.0f, 130.0f, 131.0f, 132.0f},
                                            FourDimKnown = new[]{ 141.0f , 142.0f, 143.0f, 144.0f, 145.0f, 146.0f, 147.0f, 148.0f,
                                                                  149.0f , 150.0f, 151.0f, 152.0f, 153.0f, 154.0f, 155.0f, 156.0f }
                                        }
                });
        }

        [ConditionalFact(typeof(Environment), nameof(Environment.Is64BitProcess))] // TensorFlow is 64-bit only
        public void TensorFlowTransformInputShapeTest()
        {
            var modelLocation = "model_shape_test";
            var mlContext = new MLContext(seed: 1);
            var data = GetShapeData();
            // Pipeline
            var loader = mlContext.Data.LoadFromEnumerable(data);
            var inputs = new string[] { "OneDim", "TwoDim", "ThreeDim", "FourDim", "FourDimKnown" };
            var outputs = new string[] { "o_OneDim", "o_TwoDim", "o_ThreeDim", "o_FourDim", "o_FourDimKnown" };

            var trans = mlContext.Model.LoadTensorFlowModel(modelLocation).ScoreTensorFlowModel(outputs, inputs).Fit(loader).Transform(loader);

            using (var cursor = trans.GetRowCursorForAllColumns())
            {
                int outColIndex = 5;
                var oneDimgetter = cursor.GetGetter<VBuffer<float>>(outColIndex);
                var twoDimgetter = cursor.GetGetter<VBuffer<float>>(outColIndex + 1);
                var threeDimgetter = cursor.GetGetter<VBuffer<float>>(outColIndex + 2);
                var fourDimgetter = cursor.GetGetter<VBuffer<float>>(outColIndex + 3);
                var fourDimKnowngetter = cursor.GetGetter<VBuffer<float>>(outColIndex + 4);

                VBuffer<float> oneDim = default;
                VBuffer<float> twoDim = default;
                VBuffer<float> threeDim = default;
                VBuffer<float> fourDim = default;
                VBuffer<float> fourDimKnown = default;
                foreach (var sample in data)
                {
                    Assert.True(cursor.MoveNext());

                    oneDimgetter(ref oneDim);
                    twoDimgetter(ref twoDim);
                    threeDimgetter(ref threeDim);
                    fourDimgetter(ref fourDim);
                    fourDimKnowngetter(ref fourDimKnown);

                    var oneDimValues = oneDim.GetValues();
                    Assert.Equal(sample.OneDim.Length, oneDimValues.Length);
                    Assert.True(oneDimValues.SequenceEqual(sample.OneDim));

                    var twoDimValues = twoDim.GetValues();
                    Assert.Equal(sample.TwoDim.Length, twoDimValues.Length);
                    Assert.True(twoDimValues.SequenceEqual(sample.TwoDim));

                    var threeDimValues = threeDim.GetValues();
                    Assert.Equal(sample.ThreeDim.Length, threeDimValues.Length);
                    Assert.True(threeDimValues.SequenceEqual(sample.ThreeDim));

                    var fourDimValues = fourDim.GetValues();
                    Assert.Equal(sample.FourDim.Length, fourDimValues.Length);
                    Assert.True(fourDimValues.SequenceEqual(sample.FourDim));

                    var fourDimKnownValues = fourDimKnown.GetValues();
                    Assert.Equal(sample.FourDimKnown.Length, fourDimKnownValues.Length);
                    Assert.True(fourDimKnownValues.SequenceEqual(sample.FourDimKnown));
                }
                Assert.False(cursor.MoveNext());
            }
        }

        private class TypesData
        {
            [VectorType(2)]
            public double[] f64;
            [VectorType(2)]
            public float[] f32;
            [VectorType(2)]
            public long[] i64;
            [VectorType(2)]
            public int[] i32;
            [VectorType(2)]
            public short[] i16;
            [VectorType(2)]
            public sbyte[] i8;
            [VectorType(2)]
            public ulong[] u64;
            [VectorType(2)]
            public uint[] u32;
            [VectorType(2)]
            public ushort[] u16;
            [VectorType(2)]
            public byte[] u8;
            [VectorType(2)]
            public bool[] b;
        }

        /// <summary>
        /// Test to ensure the supported datatypes can passed to TensorFlow .
        /// </summary>
        [TensorFlowFact]
        public void TensorFlowTransformInputOutputTypesTest()
        {
            // This an identity model which returns the same output as input.
            var model_location = "model_types_test";

            //Data
            var data = new List<TypesData>(
                        new TypesData[] {
                            new TypesData() {   f64 = new[] { -1.0, 2.0 },
                                                f32 = new[] { -1.0f, 2.0f },
                                                i64 = new[] { -1L, 2 },
                                                i32 = new[] { -1, 2 },
                                                i16 = new short[] { -1, 2 },
                                                i8 = new sbyte[] { -1, 2 },
                                                u64 = new ulong[] { 1, 2 },
                                                u32 = new uint[] { 1, 2 },
                                                u16 = new ushort[] { 1, 2 },
                                                u8 = new byte[] { 1, 2 },
                                                b = new bool[] { true, true },
                            },
                           new TypesData() {   f64 = new[] { -3.0, 4.0 },
                                                f32 = new[] { -3.0f, 4.0f },
                                                i64 = new[] { -3L, 4 },
                                                i32 = new[] { -3, 4 },
                                                i16 = new short[] { -3, 4 },
                                                i8 = new sbyte[] { -3, 4 },
                                                u64 = new ulong[] { 3, 4 },
                                                u32 = new uint[] { 3, 4 },
                                                u16 = new ushort[] { 3, 4 },
                                                u8 = new byte[] { 3, 4 },
                                                b = new bool[] { false, false },
                            } });

            var mlContext = new MLContext(seed: 1);
            // Pipeline

            var loader = mlContext.Data.LoadFromEnumerable(data);

            var inputs = new string[] { "f64", "f32", "i64", "i32", "i16", "i8", "u64", "u32", "u16", "u8", "b" };
            var outputs = new string[] { "o_f64", "o_f32", "o_i64", "o_i32", "o_i16", "o_i8", "o_u64", "o_u32", "o_u16", "o_u8", "o_b" };
            var trans = mlContext.Model.LoadTensorFlowModel(model_location).ScoreTensorFlowModel(outputs, inputs).Fit(loader).Transform(loader); ;

            using (var cursor = trans.GetRowCursorForAllColumns())
            {
                var f64getter = cursor.GetGetter<VBuffer<double>>(11);
                var f32getter = cursor.GetGetter<VBuffer<float>>(12);
                var i64getter = cursor.GetGetter<VBuffer<long>>(13);
                var i32getter = cursor.GetGetter<VBuffer<int>>(14);
                var i16getter = cursor.GetGetter<VBuffer<short>>(15);
                var i8getter = cursor.GetGetter<VBuffer<sbyte>>(16);
                var u64getter = cursor.GetGetter<VBuffer<ulong>>(17);
                var u32getter = cursor.GetGetter<VBuffer<uint>>(18);
                var u16getter = cursor.GetGetter<VBuffer<ushort>>(19);
                var u8getter = cursor.GetGetter<VBuffer<byte>>(20);
                var boolgetter = cursor.GetGetter<VBuffer<bool>>(21);


                VBuffer<double> f64 = default;
                VBuffer<float> f32 = default;
                VBuffer<long> i64 = default;
                VBuffer<int> i32 = default;
                VBuffer<short> i16 = default;
                VBuffer<sbyte> i8 = default;
                VBuffer<ulong> u64 = default;
                VBuffer<uint> u32 = default;
                VBuffer<ushort> u16 = default;
                VBuffer<byte> u8 = default;
                VBuffer<bool> b = default;
                foreach (var sample in data)
                {
                    Assert.True(cursor.MoveNext());

                    f64getter(ref f64);
                    f32getter(ref f32);
                    i64getter(ref i64);
                    i32getter(ref i32);
                    i16getter(ref i16);
                    i8getter(ref i8);
                    u64getter(ref u64);
                    u32getter(ref u32);
                    u16getter(ref u16);
                    u8getter(ref u8);
                    u8getter(ref u8);
                    boolgetter(ref b);

                    var f64Values = f64.GetValues();
                    Assert.Equal(2, f64Values.Length);
                    Assert.True(f64Values.SequenceEqual(sample.f64));
                    var f32Values = f32.GetValues();
                    Assert.Equal(2, f32Values.Length);
                    Assert.True(f32Values.SequenceEqual(sample.f32));
                    var i64Values = i64.GetValues();
                    Assert.Equal(2, i64Values.Length);
                    Assert.True(i64Values.SequenceEqual(sample.i64));
                    var i32Values = i32.GetValues();
                    Assert.Equal(2, i32Values.Length);
                    Assert.True(i32Values.SequenceEqual(sample.i32));
                    var i16Values = i16.GetValues();
                    Assert.Equal(2, i16Values.Length);
                    Assert.True(i16Values.SequenceEqual(sample.i16));
                    var i8Values = i8.GetValues();
                    Assert.Equal(2, i8Values.Length);
                    Assert.True(i8Values.SequenceEqual(sample.i8));
                    var u64Values = u64.GetValues();
                    Assert.Equal(2, u64Values.Length);
                    Assert.True(u64Values.SequenceEqual(sample.u64));
                    var u32Values = u32.GetValues();
                    Assert.Equal(2, u32Values.Length);
                    Assert.True(u32Values.SequenceEqual(sample.u32));
                    var u16Values = u16.GetValues();
                    Assert.Equal(2, u16Values.Length);
                    Assert.True(u16Values.SequenceEqual(sample.u16));
                    var u8Values = u8.GetValues();
                    Assert.Equal(2, u8Values.Length);
                    Assert.True(u8Values.SequenceEqual(sample.u8));
                    var bValues = b.GetValues();
                    Assert.Equal(2, bValues.Length);
                    Assert.True(bValues.SequenceEqual(sample.b));
                }
                Assert.False(cursor.MoveNext());
            }
        }

        [Fact(Skip = "Model files are not available yet")]
        public void TensorFlowTransformObjectDetectionTest()
        {
            var modelLocation = @"C:\models\TensorFlow\ssd_mobilenet_v1_coco_2018_01_28\frozen_inference_graph.pb";
            var mlContext = new MLContext(seed: 1);
            var dataFile = GetDataPath("images/images.tsv");
            var imageFolder = Path.GetDirectoryName(dataFile);
            var data = mlContext.CreateLoader("Text{col=ImagePath:TX:0 col=Name:TX:1}", new MultiFileSource(dataFile));
            var images = new ImageLoadingTransformer(mlContext, imageFolder, ("ImageReal", "ImagePath")).Transform(data);
            var cropped = new ImageResizingTransformer(mlContext, "ImageCropped", 32, 32, "ImageReal").Transform(images);

            var pixels = mlContext.Transforms.ExtractPixels("image_tensor", "ImageCropped", asFloat: false).Fit(cropped).Transform(cropped);
            var tf = mlContext.Model.LoadTensorFlowModel(modelLocation).ScoreTensorFlowModel(
                new[] { "detection_boxes", "detection_scores", "num_detections", "detection_classes" }, new[] { "image_tensor" }).Fit(pixels).Transform(pixels);

            tf.Schema.TryGetColumnIndex("image_tensor", out int input);
            tf.Schema.TryGetColumnIndex("detection_boxes", out int boxes);
            tf.Schema.TryGetColumnIndex("detection_scores", out int scores);
            tf.Schema.TryGetColumnIndex("num_detections", out int num);
            tf.Schema.TryGetColumnIndex("detection_classes", out int classes);

            using (var curs = tf.GetRowCursor(tf.Schema["image_tensor"], tf.Schema["detection_boxes"], tf.Schema["detection_scores"], tf.Schema["detection_classes"], tf.Schema["num_detections"]))
            {
                var getInput = curs.GetGetter<VBuffer<byte>>(input);
                var getBoxes = curs.GetGetter<VBuffer<float>>(boxes);
                var getScores = curs.GetGetter<VBuffer<float>>(scores);
                var getNum = curs.GetGetter<VBuffer<float>>(num);
                var getClasses = curs.GetGetter<VBuffer<float>>(classes);
                var buffer = default(VBuffer<float>);
                var inputBuffer = default(VBuffer<byte>);
                while (curs.MoveNext())
                {
                    getInput(ref inputBuffer);
                    getBoxes(ref buffer);
                    getScores(ref buffer);
                    getNum(ref buffer);
                    getClasses(ref buffer);
                }
            }
        }

        [Fact(Skip = "Model files are not available yet")]
        public void TensorFlowTransformInceptionTest()
        {
<<<<<<< HEAD
            string inputName = "input";
            string outputName = "softmax2_pre_activation";
            var modelLocation = @"inception5h\tensorflow_inception_graph.pb";
            var mlContext = new MLContext(seed: 1, conc: 1);
=======
            var modelLocation = @"C:\models\TensorFlow\tensorflow_inception_graph.pb";
            var mlContext = new MLContext(seed: 1);
>>>>>>> 10c4fc60
            var dataFile = GetDataPath("images/images.tsv");
            var imageFolder = Path.GetDirectoryName(dataFile);
            var reader = mlContext.Data.CreateTextLoader(
                   columns: new[]
                   {
                        new TextLoader.Column("ImagePath", DataKind.String , 0),
                        new TextLoader.Column("Name", DataKind.String, 1)

                   },
               hasHeader: false,
               allowSparse: false
               );

            var data = reader.Load(new MultiFileSource(dataFile));
            var images = mlContext.Transforms.LoadImages(imageFolder, ("ImageReal", "ImagePath")).Fit(data).Transform(data);
            var cropped = mlContext.Transforms.ResizeImages("ImageCropped", 224, 224, "ImageReal").Fit(images).Transform(images);
            var pixels = mlContext.Transforms.ExtractPixels(inputName, "ImageCropped").Fit(cropped).Transform(cropped);
            var tf = mlContext.Model.LoadTensorFlowModel(modelLocation).ScoreTensorFlowModel(outputName, inputName).Fit(pixels).Transform(pixels);

            tf.Schema.TryGetColumnIndex(inputName, out int input);
            tf.Schema.TryGetColumnIndex(outputName, out int b);
            using (var curs = tf.GetRowCursor(tf.Schema[inputName], tf.Schema[outputName]))
            {
                var get = curs.GetGetter<VBuffer<float>>(b);
                var getInput = curs.GetGetter<VBuffer<float>>(input);
                var buffer = default(VBuffer<float>);
                var inputBuffer = default(VBuffer<float>);
                while (curs.MoveNext())
                {
                    getInput(ref inputBuffer);
                    get(ref buffer);
                }
            }
        }

        [TensorFlowFact]
        public void TensorFlowInputsOutputsSchemaTest()
        {
            var mlContext = new MLContext(seed: 1);
            var model_location = "mnist_model/frozen_saved_model.pb";
            var schema = TensorFlowUtils.GetModelSchema(mlContext, model_location);
            Assert.Equal(86, schema.Count);
            Assert.True(schema.TryGetColumnIndex("Placeholder", out int col));
            var type = (VectorType)schema[col].Type;
            Assert.Equal(2, type.Dimensions.Length);
            Assert.Equal(28, type.Dimensions[0]);
            Assert.Equal(28, type.Dimensions[1]);
            var metadataType = schema[col].Annotations.Schema[TensorFlowUtils.TensorflowOperatorTypeKind].Type;
            Assert.NotNull(metadataType);
            Assert.True(metadataType is TextDataViewType);
            ReadOnlyMemory<char> opType = default;
            schema[col].Annotations.GetValue(TensorFlowUtils.TensorflowOperatorTypeKind, ref opType);
            Assert.Equal("Placeholder", opType.ToString());
            metadataType = schema[col].Annotations.Schema.GetColumnOrNull(TensorFlowUtils.TensorflowUpstreamOperatorsKind)?.Type;
            Assert.Null(metadataType);

            Assert.True(schema.TryGetColumnIndex("conv2d/Conv2D/ReadVariableOp", out col));
            type = (VectorType)schema[col].Type;
            Assert.Equal(new[] { 5, 5, 1, 32 }, type.Dimensions);
            metadataType = schema[col].Annotations.Schema[TensorFlowUtils.TensorflowOperatorTypeKind].Type;
            Assert.NotNull(metadataType);
            Assert.True(metadataType is TextDataViewType);
            schema[col].Annotations.GetValue(TensorFlowUtils.TensorflowOperatorTypeKind, ref opType);
            Assert.Equal("Identity", opType.ToString());
            metadataType = schema[col].Annotations.Schema[TensorFlowUtils.TensorflowUpstreamOperatorsKind].Type;
            Assert.NotNull(metadataType);
            VBuffer<ReadOnlyMemory<char>> inputOps = default;
            schema[col].Annotations.GetValue(TensorFlowUtils.TensorflowUpstreamOperatorsKind, ref inputOps);
            Assert.Equal(1, inputOps.Length);
            Assert.Equal("conv2d/kernel", inputOps.GetValues()[0].ToString());

            Assert.True(schema.TryGetColumnIndex("conv2d/Conv2D", out col));
            type = (VectorType)schema[col].Type;
            Assert.Equal(new[] { 28, 28, 32 }, type.Dimensions);
            metadataType = schema[col].Annotations.Schema[TensorFlowUtils.TensorflowOperatorTypeKind].Type;
            Assert.NotNull(metadataType);
            Assert.True(metadataType is TextDataViewType);
            schema[col].Annotations.GetValue(TensorFlowUtils.TensorflowOperatorTypeKind, ref opType);
            Assert.Equal("Conv2D", opType.ToString());
            metadataType = schema[col].Annotations.Schema[TensorFlowUtils.TensorflowUpstreamOperatorsKind].Type;
            Assert.NotNull(metadataType);
            schema[col].Annotations.GetValue(TensorFlowUtils.TensorflowUpstreamOperatorsKind, ref inputOps);
            Assert.Equal(2, inputOps.Length);
            Assert.Equal("reshape/Reshape", inputOps.GetValues()[0].ToString());
            Assert.Equal("conv2d/Conv2D/ReadVariableOp", inputOps.GetValues()[1].ToString());

            Assert.True(schema.TryGetColumnIndex("Softmax", out col));
            type = (VectorType)schema[col].Type;
            Assert.Equal(new[] { 10 }, type.Dimensions);
            metadataType = schema[col].Annotations.Schema[TensorFlowUtils.TensorflowOperatorTypeKind].Type;
            Assert.NotNull(metadataType);
            Assert.True(metadataType is TextDataViewType);
            schema[col].Annotations.GetValue(TensorFlowUtils.TensorflowOperatorTypeKind, ref opType);
            Assert.Equal("Softmax", opType.ToString());
            metadataType = schema[col].Annotations.Schema[TensorFlowUtils.TensorflowUpstreamOperatorsKind].Type;
            Assert.NotNull(metadataType);
            schema[col].Annotations.GetValue(TensorFlowUtils.TensorflowUpstreamOperatorsKind, ref inputOps);
            Assert.Equal(1, inputOps.Length);
            Assert.Equal("sequential/dense_1/BiasAdd", inputOps.GetValues()[0].ToString());

            model_location = "model_matmul/frozen_saved_model.pb";
            schema = TensorFlowUtils.GetModelSchema(mlContext, model_location);
            char name = 'a';
            for (int i = 0; i < schema.Count; i++)
            {
                Assert.Equal(name.ToString(), schema[i].Name);
                type = (VectorType)schema[i].Type;
                Assert.Equal(new[] { 2, 2 }, type.Dimensions);
                name++;
            }
        }

        [TensorFlowFact]
        public void TensorFlowTransformMNISTConvTest()
        {
            var mlContext = new MLContext(seed: 1);
            var reader = mlContext.Data.CreateTextLoader(
                    columns: new[]
                    {
                        new TextLoader.Column("Label", DataKind.UInt32 , new [] { new TextLoader.Range(0) }, new KeyCount(10)),
                        new TextLoader.Column("Placeholder", DataKind.Single, new []{ new TextLoader.Range(1, 784) })

                    },
                hasHeader: true,
                allowSparse: true
                );

            var trainData = reader.Load(GetDataPath(TestDatasets.mnistTiny28.trainFilename));
            var testData = reader.Load(GetDataPath(TestDatasets.mnistOneClass.testFilename));

            var pipe = mlContext.Transforms.CopyColumns(("reshape_input", "Placeholder"))
                .Append(mlContext.Model.LoadTensorFlowModel("mnist_model/frozen_saved_model.pb").ScoreTensorFlowModel(new[] { "Softmax", "dense/Relu" }, new[] { "Placeholder", "reshape_input" }))
                .Append(mlContext.Transforms.Concatenate("Features", "Softmax", "dense/Relu"))
                .Append(mlContext.MulticlassClassification.Trainers.LightGbm("Label", "Features"));

            var trainedModel = pipe.Fit(trainData);
            var predicted = trainedModel.Transform(testData);
            var metrics = mlContext.MulticlassClassification.Evaluate(predicted);

            Assert.Equal(0.99, metrics.MicroAccuracy, 2);
            Assert.Equal(1.0, metrics.MacroAccuracy, 2);

            var oneSample = GetOneMNISTExample();

            var predictFunction = trainedModel.CreatePredictionEngine<MNISTData, MNISTPrediction>(mlContext);

            var onePrediction = predictFunction.Predict(oneSample);

            Assert.Equal(5, GetMaxIndexForOnePrediction(onePrediction));
        }

        [TensorFlowFact]
        public void TensorFlowTransformMNISTLRTrainingTest()
        {
            const double expectedMicroAccuracy = 0.72173913043478266;
            const double expectedMacroAccruacy = 0.67482993197278918;
            var model_location = "mnist_lr_model";
            try
            {
                var mlContext = new MLContext(seed: 1);
                var reader = mlContext.Data.CreateTextLoader(columns: new[]
                    {
                        new TextLoader.Column("Label", DataKind.Int64, 0),
                        new TextLoader.Column("Placeholder", DataKind.Single, new []{ new TextLoader.Range(1, 784) })
                    },
                    allowSparse: true
                );

                var trainData = reader.Load(GetDataPath(TestDatasets.mnistTiny28.trainFilename));
                var testData = reader.Load(GetDataPath(TestDatasets.mnistOneClass.testFilename));

                var pipe = mlContext.Transforms.Categorical.OneHotEncoding("OneHotLabel", "Label")
                    .Append(mlContext.Transforms.Normalize(new NormalizingEstimator.MinMaxColumnOptions("Features", "Placeholder")))
                    .Append(mlContext.Model.LoadTensorFlowModel(model_location).RetrainTensorFlowModel(
                        inputColumnNames: new[] { "Features" },
                        outputColumnNames: new[] { "Prediction", "b" },
                        labelColumnName: "OneHotLabel",
                        tensorFlowLabel: "Label",
                        optimizationOperation: "SGDOptimizer",
                        lossOperation: "Loss",
                        epoch: 10,
                        learningRateOperation: "SGDOptimizer/learning_rate",
                        learningRate: 0.001f,
                        batchSize: 20))
                    .Append(mlContext.Transforms.Concatenate("Features", "Prediction"))
                    .Append(mlContext.Transforms.Conversion.MapValueToKey("KeyLabel", "Label", maxNumKeys: 10))
                    .Append(mlContext.MulticlassClassification.Trainers.LightGbm("KeyLabel", "Features"));

                var trainedModel = pipe.Fit(trainData);
                var predicted = trainedModel.Transform(testData);
                var metrics = mlContext.MulticlassClassification.Evaluate(predicted, label: "KeyLabel");
                Assert.InRange(metrics.MicroAccuracy, expectedMicroAccuracy, 1);
                Assert.InRange(metrics.MacroAccuracy, expectedMacroAccruacy, 1);
                var predictionFunction = trainedModel.CreatePredictionEngine<MNISTData, MNISTPrediction>(mlContext);

                var oneSample = GetOneMNISTExample();
                var onePrediction = predictionFunction.Predict(oneSample);
                Assert.Equal(0, GetMaxIndexForOnePrediction(onePrediction));


                var trainDataTransformed = trainedModel.Transform(trainData);
                using (var cursor = trainDataTransformed.GetRowCursorForAllColumns())
                {
                    trainDataTransformed.Schema.TryGetColumnIndex("b", out int bias);
                    var getter = cursor.GetGetter<VBuffer<float>>(bias);
                    if (cursor.MoveNext())
                    {
                        var trainedBias = default(VBuffer<float>);
                        getter(ref trainedBias);
                        Assert.NotEqual(trainedBias.GetValues().ToArray(), new float[] { 0.1f, 0.1f, 0.1f, 0.1f, 0.1f, 0.1f, 0.1f, 0.1f, 0.1f, 0.1f });
                    }
                }
            }
            finally
            {
                // This test changes the state of the model.
                // Cleanup folder so that other test can also use the same model.
                CleanUp(model_location);
            }
        }

        private void CleanUp(string model_location)
        {
            var directories = Directory.GetDirectories(model_location, "variables-*");
            if (directories != null && directories.Length > 0)
            {
                var varDir = Path.Combine(model_location, "variables");
                if (Directory.Exists(varDir))
                    Directory.Delete(varDir, true);
                Directory.Move(directories[0], varDir);
            }
        }

        [TensorFlowFact]
        public void TensorFlowTransformMNISTConvTrainingTest()
        {
            double expectedMicro = 0.73304347826086956;
            double expectedMacro = 0.677551020408163;

            ExecuteTFTransformMNISTConvTrainingTest(false, null, expectedMicro, expectedMacro);
            ExecuteTFTransformMNISTConvTrainingTest(true, 5, expectedMicro, expectedMacro);
        }

        private void ExecuteTFTransformMNISTConvTrainingTest(bool shuffle, int? shuffleSeed, double expectedMicroAccuracy, double expectedMacroAccuracy)
        {
            const string modelLocation = "mnist_conv_model";
            try
            {
                var mlContext = new MLContext(seed: 1);

                var reader = mlContext.Data.CreateTextLoader(new[]
                    {
                        new TextLoader.Column("Label", DataKind.UInt32, new []{ new TextLoader.Range(0) }, new KeyCount(10)),
                        new TextLoader.Column("TfLabel", DataKind.Int64, 0),
                        new TextLoader.Column("Placeholder", DataKind.Single, new []{ new TextLoader.Range(1, 784) })
                    },
                    allowSparse: true
                );

                var trainData = reader.Load(GetDataPath(TestDatasets.mnistTiny28.trainFilename));
                var testData = reader.Load(GetDataPath(TestDatasets.mnistOneClass.testFilename));

                IDataView preprocessedTrainData = null;
                IDataView preprocessedTestData = null;
                if (shuffle)
                {
                    // Shuffle training data set
                    preprocessedTrainData = new RowShufflingTransformer(mlContext, new RowShufflingTransformer.Options()
                    {
                        ForceShuffle = shuffle,
                        ForceShuffleSeed = shuffleSeed
                    }, trainData);

                    // Shuffle test data set
                    preprocessedTestData = new RowShufflingTransformer(mlContext, new RowShufflingTransformer.Options()
                    {
                        ForceShuffle = shuffle,
                        ForceShuffleSeed = shuffleSeed
                    }, testData);
                }
                else
                {
                    preprocessedTrainData = trainData;
                    preprocessedTestData = testData;
                }

                var pipe = mlContext.Transforms.CopyColumns(("Features", "Placeholder"))
                    .Append(mlContext.Model.LoadTensorFlowModel(modelLocation).RetrainTensorFlowModel(
                        inputColumnNames: new[] { "Features" },
                        outputColumnNames: new[] { "Prediction" },
                        labelColumnName: "TfLabel",
                        tensorFlowLabel: "Label",
                        optimizationOperation: "MomentumOp",
                        lossOperation: "Loss",
                        metricOperation: "Accuracy",
                        epoch: 10,
                        learningRateOperation: "learning_rate",
                        learningRate: 0.01f,
                        batchSize: 20))
                    .Append(mlContext.Transforms.Concatenate("Features", "Prediction"))
                    .AppendCacheCheckpoint(mlContext)
                    .Append(mlContext.MulticlassClassification.Trainers.LightGbm(new LightGBM.Options()
                    {
                        LabelColumnName = "Label",
                        FeatureColumnName = "Features",
                        Seed = 1,
                        NumberOfThreads = 1,
                        NumberOfIterations = 1
                    }));

                var trainedModel = pipe.Fit(preprocessedTrainData);
                var predicted = trainedModel.Transform(preprocessedTestData);
                var metrics = mlContext.MulticlassClassification.Evaluate(predicted);
                Assert.InRange(metrics.MicroAccuracy, expectedMicroAccuracy - 0.1, expectedMicroAccuracy + 0.1);
                Assert.InRange(metrics.MacroAccuracy, expectedMacroAccuracy - 0.1, expectedMacroAccuracy + 0.1);

                // Create prediction function and test prediction
                var predictFunction = trainedModel.CreatePredictionEngine<MNISTData, MNISTPrediction>(mlContext);

                var oneSample = GetOneMNISTExample();

                var prediction = predictFunction.Predict(oneSample);

                Assert.Equal(2, GetMaxIndexForOnePrediction(prediction));
            }
            finally
            {
                // This test changes the state of the model.
                // Cleanup folder so that other test can also use the same model.
                CleanUp(modelLocation);
            }
        }

        [TensorFlowFact]
        public void TensorFlowTransformMNISTConvSavedModelTest()
        {
            // This test trains a multi-class classifier pipeline where a pre-trained Tenroflow model is used for featurization.
            // Two group of test criteria are checked. One group contains micro and macro accuracies. The other group is the range
            // of predicted label of a single in-memory example.

            var mlContext = new MLContext(seed: 1);
            var reader = mlContext.Data.CreateTextLoader(columns: new[]
                {
                    new TextLoader.Column("Label", DataKind.UInt32 , new [] { new TextLoader.Range(0) }, new KeyCount(10)),
                    new TextLoader.Column("Placeholder", DataKind.Single, new []{ new TextLoader.Range(1, 784) })
                },
                hasHeader: true,
                allowSparse: true
            );

            var trainData = reader.Load(GetDataPath(TestDatasets.mnistTiny28.trainFilename));
            var testData = reader.Load(GetDataPath(TestDatasets.mnistOneClass.testFilename));

            var pipe = mlContext.Transforms.CopyColumns(("reshape_input", "Placeholder"))
                .Append(mlContext.Model.LoadTensorFlowModel("mnist_model").ScoreTensorFlowModel(new[] { "Softmax", "dense/Relu" }, new[] { "Placeholder", "reshape_input" }))
                .Append(mlContext.Transforms.Concatenate("Features", new[] { "Softmax", "dense/Relu" }))
                .Append(mlContext.MulticlassClassification.Trainers.LightGbm("Label", "Features"));

            var trainedModel = pipe.Fit(trainData);
            var predicted = trainedModel.Transform(testData);
            var metrics = mlContext.MulticlassClassification.Evaluate(predicted);

            // First group of checks
            Assert.Equal(0.99, metrics.MicroAccuracy, 2);
            Assert.Equal(1.0, metrics.MacroAccuracy, 2);

            // An in-memory example. Its label is predicted below.
            var oneSample = GetOneMNISTExample();

            var predictFunction = trainedModel.CreatePredictionEngine<MNISTData, MNISTPrediction>(mlContext);

            var onePrediction = predictFunction.Predict(oneSample);

            // Second group of checks
            Assert.Equal(5, GetMaxIndexForOnePrediction(onePrediction));
        }

        private MNISTData GetOneMNISTExample()
        {
            return new MNISTData()
            {
                Placeholder = new float[] { 0, 0, 0, 0, 0, 0, 0, 0, 0, 0, 0, 0,
                0, 0, 0, 0, 0, 0, 0, 0, 0, 0, 0, 0, 0, 0, 0, 0, 0, 0, 0, 0, 0,
                0, 0, 0, 0, 0, 0, 0, 0, 0, 0, 0, 0, 0, 0, 0, 0, 0, 0, 0, 0, 0,
                0, 0, 0, 0, 0, 0, 0, 0, 0, 0, 0, 0, 0, 0, 0, 0, 0, 0, 0, 0, 0,
                0, 0, 0, 0, 0, 0, 0, 0, 0, 0, 0, 0, 0, 0, 0, 0, 0, 0, 0, 0, 0,
                0, 0, 0, 0, 0, 0, 0, 0, 0, 0, 0, 0, 0, 0, 0, 0, 0, 0, 0, 0, 0,
                0, 0, 0, 0, 0, 0, 0, 0, 0, 0, 0, 0, 0, 0, 0, 0, 0, 0, 0, 0, 0,
                0, 0, 0, 0, 0, 0, 0, 0, 0, 0, 0, 0, 0, 0, 3, 18, 18, 18, 126,
                136, 175, 26, 166, 255, 247, 127, 0, 0, 0, 0, 0, 0, 0, 0, 0, 0,
                0, 0, 30, 36, 94, 154, 170, 253, 253, 253, 253, 253, 225, 172,
                253, 242, 195, 64, 0, 0, 0, 0, 0, 0, 0, 0, 0, 0, 0, 49, 238,
                253, 253, 253, 253, 253, 253, 253, 253, 251, 93, 82, 82, 56,
                39, 0, 0, 0, 0, 0, 0, 0, 0, 0, 0, 0, 0, 18, 219, 253, 253, 253,
                253, 253, 198, 182, 247, 241, 0, 0, 0, 0, 0, 0, 0, 0, 0, 0, 0,
                0, 0, 0, 0, 0, 0, 0, 80, 156, 107, 253, 253, 205, 11, 0, 43,
                154, 0, 0, 0, 0, 0, 0, 0, 0, 0, 0, 0, 0, 0, 0, 0, 0, 0, 0, 0,
                14, 1, 154, 253, 90, 0, 0, 0, 0, 0, 0, 0, 0, 0, 0, 0, 0, 0, 0,
                0, 0, 0, 0, 0, 0, 0, 0, 0, 0, 0, 139, 253, 190, 2, 0, 0, 0, 0,
                0, 0, 0, 0, 0, 0, 0, 0, 0, 0, 0, 0, 0, 0, 0, 0, 0, 0, 0, 0, 11,
                190, 253, 70, 0, 0, 0, 0, 0, 0, 0, 0, 0, 0, 0, 0, 0, 0, 0, 0,
                0, 0, 0, 0, 0, 0, 0, 0, 0, 35, 241, 225, 160, 108, 1, 0, 0, 0,
                0, 0, 0, 0, 0, 0, 0, 0, 0, 0, 0, 0, 0, 0, 0, 0, 0, 0, 0, 0, 81,
                240, 253, 253, 119, 25, 0, 0, 0, 0, 0, 0, 0, 0, 0, 0, 0, 0, 0,
                0, 0, 0, 0, 0, 0, 0, 0, 0, 0, 45, 186, 253, 253, 150, 27, 0, 0,
                0, 0, 0, 0, 0, 0, 0, 0, 0, 0, 0, 0, 0, 0, 0, 0, 0, 0, 0, 0, 0,
                16, 93, 252, 253, 187, 0, 0, 0, 0, 0, 0, 0, 0, 0, 0, 0, 0, 0,
                0, 0, 0, 0, 0, 0, 0, 0, 0, 0, 0, 0, 249, 253, 249, 64, 0, 0, 0,
                0, 0, 0, 0, 0, 0, 0, 0, 0, 0, 0, 0, 0, 0, 0, 0, 0, 0, 46, 130,
                183, 253, 253, 207, 2, 0, 0, 0, 0, 0, 0, 0, 0, 0, 0, 0, 0, 0,
                0, 0, 0, 0, 0, 0, 39, 148, 229, 253, 253, 253, 250, 182, 0, 0,
                0, 0, 0, 0, 0, 0, 0, 0, 0, 0, 0, 0, 0, 0, 0, 0, 24, 114, 221,
                253, 253, 253, 253, 201, 78, 0, 0, 0, 0, 0, 0, 0, 0, 0, 0, 0,
                0, 0, 0, 0, 0, 0, 23, 66, 213, 253, 253, 253, 253, 198, 81, 2,
                0, 0, 0, 0, 0, 0, 0, 0, 0, 0, 0, 0, 0, 0, 0, 0, 18, 171, 219,
                253, 253, 253, 253, 195, 80, 9, 0, 0, 0, 0, 0, 0, 0, 0, 0, 0,
                0, 0, 0, 0, 0, 0, 55, 172, 226, 253, 253, 253, 253, 244, 133,
                11, 0, 0, 0, 0, 0, 0, 0, 0, 0, 0, 0, 0, 0, 0, 0, 0, 0, 0, 136,
                253, 253, 253, 212, 135, 132, 16, 0, 0, 0, 0, 0, 0, 0, 0, 0, 0,
                0, 0, 0, 0, 0, 0, 0, 0, 0, 0, 0, 0, 0, 0, 0, 0, 0, 0, 0, 0, 0,
                0, 0, 0, 0, 0, 0, 0, 0, 0, 0, 0, 0, 0, 0, 0, 0, 0, 0, 0, 0, 0,
                0, 0, 0, 0, 0, 0, 0, 0, 0, 0, 0, 0, 0, 0, 0, 0, 0, 0, 0, 0, 0,
                0, 0, 0, 0, 0, 0, 0, 0, 0, 0, 0, 0, 0, 0, 0, 0, 0, 0, 0, 0, 0,
                0, 0, 0, 0, 0, 0 }
            };
        }

        private int GetMaxIndexForOnePrediction(MNISTPrediction onePrediction)
        {
            float maxLabel = -1;
            int maxIndex = -1;
            for (int i = 0; i < onePrediction.PredictedLabels.Length; i++)
            {
                if (onePrediction.PredictedLabels[i] > maxLabel)
                {
                    maxLabel = onePrediction.PredictedLabels[i];
                    maxIndex = i;
                }
            }
            return maxIndex;
        }

        public class MNISTData
        {
            public long Label;

            [VectorType(784)]
            public float[] Placeholder;
        }

        public class MNISTPrediction
        {
            [ColumnName("Score")]
            public float[] PredictedLabels;
        }

        [TensorFlowFact]
        public void TensorFlowTransformCifar()
        {
            var modelLocation = "cifar_model/frozen_model.pb";

            var mlContext = new MLContext(seed: 1);
            var tensorFlowModel = mlContext.Model.LoadTensorFlowModel(modelLocation);
            var schema = tensorFlowModel.GetInputSchema();
            Assert.True(schema.TryGetColumnIndex("Input", out int column));
            var type = (VectorType)schema[column].Type;
            var imageHeight = type.Dimensions[0];
            var imageWidth = type.Dimensions[1];

            var dataFile = GetDataPath("images/images.tsv");
            var imageFolder = Path.GetDirectoryName(dataFile);
            var data = mlContext.Data.LoadFromTextFile(dataFile,
                columns: new[]
                    {
                        new TextLoader.Column("ImagePath", DataKind.String, 0),
                        new TextLoader.Column("Name", DataKind.String, 1),
                    }
                );

            var pipeEstimator = new ImageLoadingEstimator(mlContext, imageFolder, ("ImageReal", "ImagePath"))
                .Append(new ImageResizingEstimator(mlContext, "ImageCropped", imageWidth, imageHeight, "ImageReal"))
                .Append(new ImagePixelExtractingEstimator(mlContext, "Input", "ImageCropped", interleave: true));

            var pixels = pipeEstimator.Fit(data).Transform(data);
            IDataView trans = tensorFlowModel.ScoreTensorFlowModel("Output", "Input").Fit(pixels).Transform(pixels);

            trans.Schema.TryGetColumnIndex("Output", out int output);
            using (var cursor = trans.GetRowCursor(trans.Schema["Output"]))
            {
                var buffer = default(VBuffer<float>);
                var getter = cursor.GetGetter<VBuffer<float>>(output);
                var numRows = 0;
                while (cursor.MoveNext())
                {
                    getter(ref buffer);
                    Assert.Equal(10, buffer.Length);
                    numRows += 1;
                }
                Assert.Equal(4, numRows);
            }
        }

        [TensorFlowFact]
        public void TensorFlowTransformCifarSavedModel()
        {
            var modelLocation = "cifar_saved_model";
            var mlContext = new MLContext(seed: 1);
            var tensorFlowModel = mlContext.Model.LoadTensorFlowModel(modelLocation);
            var schema = tensorFlowModel.GetInputSchema();
            Assert.True(schema.TryGetColumnIndex("Input", out int column));
            var type = (VectorType)schema[column].Type;
            var imageHeight = type.Dimensions[0];
            var imageWidth = type.Dimensions[1];

            var dataFile = GetDataPath("images/images.tsv");
            var imageFolder = Path.GetDirectoryName(dataFile);
            var data = mlContext.Data.LoadFromTextFile(dataFile, columns: new[]
                {
                        new TextLoader.Column("ImagePath", DataKind.String, 0),
                        new TextLoader.Column("Name", DataKind.String, 1),
                }
            );
            var images = mlContext.Transforms.LoadImages(imageFolder, ("ImageReal", "ImagePath")).Fit(data).Transform(data);
            var cropped = mlContext.Transforms.ResizeImages("ImageCropped", imageWidth, imageHeight, "ImageReal").Fit(images).Transform(images);
            var pixels = mlContext.Transforms.ExtractPixels("Input", "ImageCropped", interleave: true).Fit(cropped).Transform(cropped);
            IDataView trans = tensorFlowModel.ScoreTensorFlowModel("Output", "Input").Fit(pixels).Transform(pixels);

            trans.Schema.TryGetColumnIndex("Output", out int output);
            using (var cursor = trans.GetRowCursorForAllColumns())
            {
                var buffer = default(VBuffer<float>);
                var getter = cursor.GetGetter<VBuffer<float>>(output);
                var numRows = 0;
                while (cursor.MoveNext())
                {
                    getter(ref buffer);
                    Assert.Equal(10, buffer.Length);
                    numRows += 1;
                }
                Assert.Equal(4, numRows);
            }
        }

        // This test has been created as result of https://github.com/dotnet/machinelearning/issues/2156.
        [TensorFlowFact]
        public void TensorFlowGettingSchemaMultipleTimes()
        {
            var modelLocation = "cifar_saved_model";
            var mlContext = new MLContext(seed: 1);
            for (int i = 0; i < 10; i++)
            {
                var schema = TensorFlowUtils.GetModelSchema(mlContext, modelLocation);
                Assert.NotNull(schema);
            }
        }


        [TensorFlowFact]
        public void TensorFlowTransformCifarInvalidShape()
        {
            var modelLocation = "cifar_model/frozen_model.pb";

            var mlContext = new MLContext(seed: 1);
            var imageHeight = 28;
            var imageWidth = 28;
            var dataFile = GetDataPath("images/images.tsv");
            var imageFolder = Path.GetDirectoryName(dataFile);
            var data = mlContext.Data.LoadFromTextFile(dataFile,
                columns: new[]
                {
                        new TextLoader.Column("ImagePath", DataKind.String, 0),
                        new TextLoader.Column("Name", DataKind.String, 1),
                }
            );
            var images = new ImageLoadingTransformer(mlContext, imageFolder, ("ImageReal", "ImagePath")).Transform(data);
            var cropped = new ImageResizingTransformer(mlContext, "ImageCropped", imageWidth, imageHeight, "ImageReal").Transform(images);
            var pixels = new ImagePixelExtractingTransformer(mlContext, "Input", "ImageCropped").Transform(cropped);

            var thrown = false;
            try
            {
                IDataView trans = mlContext.Model.LoadTensorFlowModel(modelLocation).ScoreTensorFlowModel("Output", "Input").Fit(pixels).Transform(pixels);
            }
            catch
            {
                thrown = true;
            }
            Assert.True(thrown);
        }

        /// <summary>
        /// Class to hold features and predictions.
        /// </summary>
        public class TensorFlowSentiment
        {
            public string Sentiment_Text;
            [VectorType(600)]
            public int[] Features;
            [VectorType(2)]
            public float[] Prediction;
        }

        [TensorFlowFact]
        public void TensorFlowSentimentClassificationTest()
        {
            var mlContext = new MLContext(seed: 1);
            var data = new[] { new TensorFlowSentiment() { Sentiment_Text = "this film was just brilliant casting location scenery story direction everyone's really suited the part they played and you could just imagine being there robert  is an amazing actor and now the same being director  father came from the same scottish island as myself so i loved the fact there was a real connection with this film the witty remarks throughout the film were great it was just brilliant so much that i bought the film as soon as it was released for  and would recommend it to everyone to watch and the fly fishing was amazing really cried at the end it was so sad and you know what they say if you cry at a film it must have been good and this definitely was also  to the two little boy's that played the  of norman and paul they were just brilliant children are often left out of the  list i think because the stars that play them all grown up are such a big profile for the whole film but these children are amazing and should be praised for what they have done don't you think the whole story was so lovely because it was true and was someone's life after all that was shared with us all" } };
            var dataView = mlContext.Data.LoadFromEnumerable(data);

            var lookupMap = mlContext.Data.LoadFromTextFile(@"sentiment_model/imdb_word_index.csv",
                columns: new[]
                   {
                        new TextLoader.Column("Words", DataKind.String, 0),
                        new TextLoader.Column("Ids", DataKind.Int32, 1),
                   },
                separatorChar: ','
               );

            // We cannot resize variable length vector to fixed length vector in ML.NET
            // The trick here is to create two pipelines.
            // The first pipeline 'dataPipe' tokenzies the string into words and maps each word to an integer which is an index in the dictionary.
            // Then this integer vector is retrieved from the pipeline and resized to fixed length.
            // The second pipeline 'tfEnginePipe' takes the resized integer vector and passes it to TensoFlow and gets the classification scores.
            var estimator = mlContext.Transforms.Text.TokenizeWords("TokenizedWords", "Sentiment_Text")
                .Append(mlContext.Transforms.Conversion.ValueMap(lookupMap, "Words", "Ids", new ColumnOptions[] { ("Features", "TokenizedWords") }));
            var dataPipe = estimator.Fit(dataView)
                .CreatePredictionEngine<TensorFlowSentiment, TensorFlowSentiment>(mlContext);

            // For explanation on how was the `sentiment_model` created 
            // c.f. https://github.com/dotnet/machinelearning-testdata/blob/master/Microsoft.ML.TensorFlow.TestModels/sentiment_model/README.md
            string modelLocation = @"sentiment_model";
            var tfEnginePipe = mlContext.Model.LoadTensorFlowModel(modelLocation).ScoreTensorFlowModel(new[] { "Prediction/Softmax" }, new[] { "Features" })
                .Append(mlContext.Transforms.CopyColumns(("Prediction", "Prediction/Softmax")))
                .Fit(dataView)
                .CreatePredictionEngine<TensorFlowSentiment, TensorFlowSentiment>(mlContext);

            var processedData = dataPipe.Predict(data[0]);
            Array.Resize(ref processedData.Features, 600);
            var prediction = tfEnginePipe.Predict(processedData);

            Assert.Equal(2, prediction.Prediction.Length);
            Assert.InRange(prediction.Prediction[1], 0.650032759 - 0.01, 0.650032759 + 0.01);
        }

        class TextInput
        {
            [LoadColumn(0, 1)]
            [VectorType(2)]
            public string[] A; // Whatever is passed in 'TextInput.A' will be returned as-is in 'TextOutput.AOut'

            [LoadColumn(2, 4)]
            [VectorType(3)]
            public string[] B; // Whatever is passed in 'TextInput.B' will be split on '/' and joined using ' ' and returned in 'TextOutput.BOut'
        }

        class TextOutput
        {
            [VectorType(2)]
            public string[] AOut { get; set; }

            [VectorType(1)]
            public string[] BOut { get; set; }
        }

        [TensorFlowFact]
        public void TensorFlowStringTest()
        {
            var mlContext = new MLContext(seed: 1);
            var tensorFlowModel = mlContext.Model.LoadTensorFlowModel(@"model_string_test");
            var schema = tensorFlowModel.GetModelSchema();
            Assert.True(schema.TryGetColumnIndex("A", out var colIndex));
            Assert.True(schema.TryGetColumnIndex("B", out colIndex));

            var dataview = mlContext.Data.CreateTextLoader<TextInput>().Load(new MultiFileSource(null));

            var pipeline = tensorFlowModel.ScoreTensorFlowModel(new[] { "Original_A", "Joined_Splited_Text" }, new[] { "A", "B" })
                .Append(mlContext.Transforms.CopyColumns(("AOut", "Original_A"), ("BOut", "Joined_Splited_Text")));
            var transformer = pipeline.Fit(dataview).CreatePredictionEngine<TextInput, TextOutput>(mlContext);

            var input = new TextInput
            {
                A = new[] { "This is fine.", "That's ok." },
                B = new[] { "Thank/you/very/much!.", "I/am/grateful/to/you.", "So/nice/of/you." }
            };
            var textOutput = transformer.Predict(input);

            for (int i = 0; i < input.A.Length; i++)
                Assert.Equal(input.A[i], textOutput.AOut[i]);
            Assert.Equal(string.Join(" ", input.B).Replace("/", " "), textOutput.BOut[0]);
        }
    }
}<|MERGE_RESOLUTION|>--- conflicted
+++ resolved
@@ -380,15 +380,10 @@
         [Fact(Skip = "Model files are not available yet")]
         public void TensorFlowTransformInceptionTest()
         {
-<<<<<<< HEAD
             string inputName = "input";
             string outputName = "softmax2_pre_activation";
             var modelLocation = @"inception5h\tensorflow_inception_graph.pb";
             var mlContext = new MLContext(seed: 1, conc: 1);
-=======
-            var modelLocation = @"C:\models\TensorFlow\tensorflow_inception_graph.pb";
-            var mlContext = new MLContext(seed: 1);
->>>>>>> 10c4fc60
             var dataFile = GetDataPath("images/images.tsv");
             var imageFolder = Path.GetDirectoryName(dataFile);
             var reader = mlContext.Data.CreateTextLoader(
