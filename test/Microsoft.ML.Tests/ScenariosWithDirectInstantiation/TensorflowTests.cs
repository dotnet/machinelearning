﻿// Licensed to the .NET Foundation under one or more agreements.
// The .NET Foundation licenses this file to you under the MIT license.
// See the LICENSE file in the project root for more information.

using System;
using System.Collections.Generic;
using System.IO;
using System.Linq;
using Microsoft.Data.DataView;
using Microsoft.ML.Data;
using Microsoft.ML.ImageAnalytics;
using Microsoft.ML.RunTests;
using Microsoft.ML.TestFramework.Attributes;
using Microsoft.ML.Transforms;
using Microsoft.ML.Transforms.TensorFlow;
using Xunit;

namespace Microsoft.ML.Scenarios
{
    public partial class ScenariosTests
    {
        private class TestData
        {
            [VectorType(4)]
            public float[] a;
            [VectorType(4)]
            public float[] b;
        }

        [TensorFlowFact]
        public void TensorFlowTransformMatrixMultiplicationTest()
        {
            var modelLocation = "model_matmul/frozen_saved_model.pb";
            var mlContext = new MLContext(seed: 1, conc: 1);
            // Pipeline
            var loader = mlContext.Data.LoadFromEnumerable(
                    new List<TestData>(new TestData[] {
                        new TestData() { a = new[] { 1.0f, 2.0f,
                                                     3.0f, 4.0f },
                                         b = new[] { 1.0f, 2.0f,
                                                     3.0f, 4.0f } },
                        new TestData() { a = new[] { 2.0f, 2.0f,
                                                     2.0f, 2.0f },
                                         b = new[] { 3.0f, 3.0f,
                                                     3.0f, 3.0f } } }));
            var trans = mlContext.Model.LoadTensorFlowModel(modelLocation).ScoreTensorFlowModel(new[] { "c" }, new[] { "a", "b" }).Fit(loader).Transform(loader);

            using (var cursor = trans.GetRowCursorForAllColumns())
            {
                var cgetter = cursor.GetGetter<VBuffer<float>>(2);
                Assert.True(cursor.MoveNext());
                VBuffer<float> c = default;
                cgetter(ref c);

                var cValues = c.GetValues();
                Assert.Equal(1.0 * 1.0 + 2.0 * 3.0, cValues[0]);
                Assert.Equal(1.0 * 2.0 + 2.0 * 4.0, cValues[1]);
                Assert.Equal(3.0 * 1.0 + 4.0 * 3.0, cValues[2]);
                Assert.Equal(3.0 * 2.0 + 4.0 * 4.0, cValues[3]);

                Assert.True(cursor.MoveNext());
                c = default;
                cgetter(ref c);

                cValues = c.GetValues();
                Assert.Equal(2.0 * 3.0 + 2.0 * 3.0, cValues[0]);
                Assert.Equal(2.0 * 3.0 + 2.0 * 3.0, cValues[1]);
                Assert.Equal(2.0 * 3.0 + 2.0 * 3.0, cValues[2]);
                Assert.Equal(2.0 * 3.0 + 2.0 * 3.0, cValues[3]);

                Assert.False(cursor.MoveNext());
            }
        }

        private class ShapeData
        {
            // Data will be passed as 1-D vector.
            // Intended data shape [5], model shape [None]
            [VectorType(5)]
            public float[] OneDim;

            // Data will be passed as flat vector.
            // Intended data shape [2,2], model shape [2, None]
            [VectorType(4)]
            public float[] TwoDim;

            // Data will be passed as 3-D vector.
            // Intended data shape [1, 2, 2], model shape [1, None, 2]
            [VectorType(1, 2, 2)]
            public float[] ThreeDim;

            // Data will be passed as flat vector.
            // Intended data shape [1, 2, 2, 3], model shape [1, None, None, 3]
            [VectorType(12)]
            public float[] FourDim;

            // Data will be passed as 4-D vector.
            // Intended data shape [2, 2, 2, 2], model shape [2, 2, 2, 2]
            [VectorType(2, 2, 2, 2)]
            public float[] FourDimKnown;
        }

        private List<ShapeData> GetShapeData()
        {
            return new List<ShapeData>(new ShapeData[] {
                        new ShapeData() {   OneDim = new[] { 0.1f, 0.2f, 0.3f, 0.4f, 0.5f },
                                            TwoDim = new[] { 1.0f, 2.0f, 3.0f, 4.0f },
                                            ThreeDim = new[] { 11.0f, 12.0f, 13.0f, 14.0f },
                                            FourDim = new[]{ 21.0f, 22.0f, 23.0f, 24.0f, 25.0f, 26.0f,
                                                             27.0f, 28.0f, 29.0f, 30.0f, 31.0f, 32.0f },
                                            FourDimKnown = new[]{ 41.0f , 42.0f, 43.0f, 44.0f, 45.0f, 46.0f, 47.0f, 48.0f,
                                                                  49.0f , 50.0f, 51.0f, 52.0f, 53.0f, 54.0f, 55.0f, 56.0f}
                                        },
                        new ShapeData() {   OneDim = new[] { 100.1f, 100.2f, 100.3f, 100.4f, 100.5f },
                                            TwoDim = new[] { 101.0f, 102.0f, 103.0f, 104.0f },
                                            ThreeDim = new[] { 111.0f, 112.0f, 113.0f, 114.0f },
                                            FourDim = new[]{ 121.0f, 122.0f, 123.0f, 124.0f, 125.0f, 126.0f,
                                                             127.0f, 128.0f, 129.0f, 130.0f, 131.0f, 132.0f},
                                            FourDimKnown = new[]{ 141.0f , 142.0f, 143.0f, 144.0f, 145.0f, 146.0f, 147.0f, 148.0f,
                                                                  149.0f , 150.0f, 151.0f, 152.0f, 153.0f, 154.0f, 155.0f, 156.0f }
                                        }
                });
        }

        [ConditionalFact(typeof(Environment), nameof(Environment.Is64BitProcess))] // TensorFlow is 64-bit only
        public void TensorFlowTransformInputShapeTest()
        {
            var modelLocation = "model_shape_test";
            var mlContext = new MLContext(seed: 1, conc: 1);
            var data = GetShapeData();
            // Pipeline
            var loader = mlContext.Data.LoadFromEnumerable(data);
            var inputs = new string[] { "OneDim", "TwoDim", "ThreeDim", "FourDim", "FourDimKnown" };
            var outputs = new string[] { "o_OneDim", "o_TwoDim", "o_ThreeDim", "o_FourDim", "o_FourDimKnown" };

            var trans = mlContext.Model.LoadTensorFlowModel(modelLocation).ScoreTensorFlowModel(outputs, inputs).Fit(loader).Transform(loader);

            using (var cursor = trans.GetRowCursorForAllColumns())
            {
                int outColIndex = 5;
                var oneDimgetter = cursor.GetGetter<VBuffer<float>>(outColIndex);
                var twoDimgetter = cursor.GetGetter<VBuffer<float>>(outColIndex + 1);
                var threeDimgetter = cursor.GetGetter<VBuffer<float>>(outColIndex + 2);
                var fourDimgetter = cursor.GetGetter<VBuffer<float>>(outColIndex + 3);
                var fourDimKnowngetter = cursor.GetGetter<VBuffer<float>>(outColIndex + 4);

                VBuffer<float> oneDim = default;
                VBuffer<float> twoDim = default;
                VBuffer<float> threeDim = default;
                VBuffer<float> fourDim = default;
                VBuffer<float> fourDimKnown = default;
                foreach (var sample in data)
                {
                    Assert.True(cursor.MoveNext());

                    oneDimgetter(ref oneDim);
                    twoDimgetter(ref twoDim);
                    threeDimgetter(ref threeDim);
                    fourDimgetter(ref fourDim);
                    fourDimKnowngetter(ref fourDimKnown);

                    var oneDimValues = oneDim.GetValues();
                    Assert.Equal(sample.OneDim.Length, oneDimValues.Length);
                    Assert.True(oneDimValues.SequenceEqual(sample.OneDim));

                    var twoDimValues = twoDim.GetValues();
                    Assert.Equal(sample.TwoDim.Length, twoDimValues.Length);
                    Assert.True(twoDimValues.SequenceEqual(sample.TwoDim));

                    var threeDimValues = threeDim.GetValues();
                    Assert.Equal(sample.ThreeDim.Length, threeDimValues.Length);
                    Assert.True(threeDimValues.SequenceEqual(sample.ThreeDim));

                    var fourDimValues = fourDim.GetValues();
                    Assert.Equal(sample.FourDim.Length, fourDimValues.Length);
                    Assert.True(fourDimValues.SequenceEqual(sample.FourDim));

                    var fourDimKnownValues = fourDimKnown.GetValues();
                    Assert.Equal(sample.FourDimKnown.Length, fourDimKnownValues.Length);
                    Assert.True(fourDimKnownValues.SequenceEqual(sample.FourDimKnown));
                }
                Assert.False(cursor.MoveNext());
            }
        }

        private class TypesData
        {
            [VectorType(2)]
            public double[] f64;
            [VectorType(2)]
            public float[] f32;
            [VectorType(2)]
            public long[] i64;
            [VectorType(2)]
            public int[] i32;
            [VectorType(2)]
            public short[] i16;
            [VectorType(2)]
            public sbyte[] i8;
            [VectorType(2)]
            public ulong[] u64;
            [VectorType(2)]
            public uint[] u32;
            [VectorType(2)]
            public ushort[] u16;
            [VectorType(2)]
            public byte[] u8;
            [VectorType(2)]
            public bool[] b;
        }

        /// <summary>
        /// Test to ensure the supported datatypes can passed to TensorFlow .
        /// </summary>
        [TensorFlowFact]
        public void TensorFlowTransformInputOutputTypesTest()
        {
            // This an identity model which returns the same output as input.
            var model_location = "model_types_test";

            //Data
            var data = new List<TypesData>(
                        new TypesData[] {
                            new TypesData() {   f64 = new[] { -1.0, 2.0 },
                                                f32 = new[] { -1.0f, 2.0f },
                                                i64 = new[] { -1L, 2 },
                                                i32 = new[] { -1, 2 },
                                                i16 = new short[] { -1, 2 },
                                                i8 = new sbyte[] { -1, 2 },
                                                u64 = new ulong[] { 1, 2 },
                                                u32 = new uint[] { 1, 2 },
                                                u16 = new ushort[] { 1, 2 },
                                                u8 = new byte[] { 1, 2 },
                                                b = new bool[] { true, true },
                            },
                           new TypesData() {   f64 = new[] { -3.0, 4.0 },
                                                f32 = new[] { -3.0f, 4.0f },
                                                i64 = new[] { -3L, 4 },
                                                i32 = new[] { -3, 4 },
                                                i16 = new short[] { -3, 4 },
                                                i8 = new sbyte[] { -3, 4 },
                                                u64 = new ulong[] { 3, 4 },
                                                u32 = new uint[] { 3, 4 },
                                                u16 = new ushort[] { 3, 4 },
                                                u8 = new byte[] { 3, 4 },
                                                b = new bool[] { false, false },
                            } });

            var mlContext = new MLContext(seed: 1, conc: 1);
            // Pipeline

            var loader = mlContext.Data.LoadFromEnumerable(data);

            var inputs = new string[] { "f64", "f32", "i64", "i32", "i16", "i8", "u64", "u32", "u16", "u8", "b" };
            var outputs = new string[] { "o_f64", "o_f32", "o_i64", "o_i32", "o_i16", "o_i8", "o_u64", "o_u32", "o_u16", "o_u8", "o_b" };
            var trans = mlContext.Model.LoadTensorFlowModel(model_location).ScoreTensorFlowModel(outputs, inputs).Fit(loader).Transform(loader); ;

            using (var cursor = trans.GetRowCursorForAllColumns())
            {
                var f64getter = cursor.GetGetter<VBuffer<double>>(11);
                var f32getter = cursor.GetGetter<VBuffer<float>>(12);
                var i64getter = cursor.GetGetter<VBuffer<long>>(13);
                var i32getter = cursor.GetGetter<VBuffer<int>>(14);
                var i16getter = cursor.GetGetter<VBuffer<short>>(15);
                var i8getter = cursor.GetGetter<VBuffer<sbyte>>(16);
                var u64getter = cursor.GetGetter<VBuffer<ulong>>(17);
                var u32getter = cursor.GetGetter<VBuffer<uint>>(18);
                var u16getter = cursor.GetGetter<VBuffer<ushort>>(19);
                var u8getter = cursor.GetGetter<VBuffer<byte>>(20);
                var boolgetter = cursor.GetGetter<VBuffer<bool>>(21);


                VBuffer<double> f64 = default;
                VBuffer<float> f32 = default;
                VBuffer<long> i64 = default;
                VBuffer<int> i32 = default;
                VBuffer<short> i16 = default;
                VBuffer<sbyte> i8 = default;
                VBuffer<ulong> u64 = default;
                VBuffer<uint> u32 = default;
                VBuffer<ushort> u16 = default;
                VBuffer<byte> u8 = default;
                VBuffer<bool> b = default;
                foreach (var sample in data)
                {
                    Assert.True(cursor.MoveNext());

                    f64getter(ref f64);
                    f32getter(ref f32);
                    i64getter(ref i64);
                    i32getter(ref i32);
                    i16getter(ref i16);
                    i8getter(ref i8);
                    u64getter(ref u64);
                    u32getter(ref u32);
                    u16getter(ref u16);
                    u8getter(ref u8);
                    u8getter(ref u8);
                    boolgetter(ref b);

                    var f64Values = f64.GetValues();
                    Assert.Equal(2, f64Values.Length);
                    Assert.True(f64Values.SequenceEqual(sample.f64));
                    var f32Values = f32.GetValues();
                    Assert.Equal(2, f32Values.Length);
                    Assert.True(f32Values.SequenceEqual(sample.f32));
                    var i64Values = i64.GetValues();
                    Assert.Equal(2, i64Values.Length);
                    Assert.True(i64Values.SequenceEqual(sample.i64));
                    var i32Values = i32.GetValues();
                    Assert.Equal(2, i32Values.Length);
                    Assert.True(i32Values.SequenceEqual(sample.i32));
                    var i16Values = i16.GetValues();
                    Assert.Equal(2, i16Values.Length);
                    Assert.True(i16Values.SequenceEqual(sample.i16));
                    var i8Values = i8.GetValues();
                    Assert.Equal(2, i8Values.Length);
                    Assert.True(i8Values.SequenceEqual(sample.i8));
                    var u64Values = u64.GetValues();
                    Assert.Equal(2, u64Values.Length);
                    Assert.True(u64Values.SequenceEqual(sample.u64));
                    var u32Values = u32.GetValues();
                    Assert.Equal(2, u32Values.Length);
                    Assert.True(u32Values.SequenceEqual(sample.u32));
                    var u16Values = u16.GetValues();
                    Assert.Equal(2, u16Values.Length);
                    Assert.True(u16Values.SequenceEqual(sample.u16));
                    var u8Values = u8.GetValues();
                    Assert.Equal(2, u8Values.Length);
                    Assert.True(u8Values.SequenceEqual(sample.u8));
                    var bValues = b.GetValues();
                    Assert.Equal(2, bValues.Length);
                    Assert.True(bValues.SequenceEqual(sample.b));
                }
                Assert.False(cursor.MoveNext());
            }
        }

        [Fact(Skip = "Model files are not available yet")]
        public void TensorFlowTransformObjectDetectionTest()
        {
            var modelLocation = @"C:\models\TensorFlow\ssd_mobilenet_v1_coco_2018_01_28\frozen_inference_graph.pb";
            var mlContext = new MLContext(seed: 1, conc: 1);
            var dataFile = GetDataPath("images/images.tsv");
            var imageFolder = Path.GetDirectoryName(dataFile);
            var data = mlContext.CreateLoader("Text{col=ImagePath:TX:0 col=Name:TX:1}", new MultiFileSource(dataFile));
            var images = new ImageLoadingTransformer(mlContext, imageFolder, ("ImageReal", "ImagePath")).Transform(data);
            var cropped = new ImageResizingTransformer(mlContext, "ImageCropped", 32, 32, "ImageReal").Transform(images);

            var pixels = mlContext.Transforms.ExtractPixels("image_tensor", "ImageCropped", asFloat: false).Fit(cropped).Transform(cropped);
            var tf = mlContext.Model.LoadTensorFlowModel(modelLocation).ScoreTensorFlowModel(
                new[] { "detection_boxes", "detection_scores", "num_detections", "detection_classes" }, new[] { "image_tensor" }).Fit(pixels).Transform(pixels);

            tf.Schema.TryGetColumnIndex("image_tensor", out int input);
            tf.Schema.TryGetColumnIndex("detection_boxes", out int boxes);
            tf.Schema.TryGetColumnIndex("detection_scores", out int scores);
            tf.Schema.TryGetColumnIndex("num_detections", out int num);
            tf.Schema.TryGetColumnIndex("detection_classes", out int classes);

            using (var curs = tf.GetRowCursor(tf.Schema["image_tensor"], tf.Schema["detection_boxes"], tf.Schema["detection_scores"], tf.Schema["detection_classes"], tf.Schema["num_detections"]))
            {
                var getInput = curs.GetGetter<VBuffer<byte>>(input);
                var getBoxes = curs.GetGetter<VBuffer<float>>(boxes);
                var getScores = curs.GetGetter<VBuffer<float>>(scores);
                var getNum = curs.GetGetter<VBuffer<float>>(num);
                var getClasses = curs.GetGetter<VBuffer<float>>(classes);
                var buffer = default(VBuffer<float>);
                var inputBuffer = default(VBuffer<byte>);
                while (curs.MoveNext())
                {
                    getInput(ref inputBuffer);
                    getBoxes(ref buffer);
                    getScores(ref buffer);
                    getNum(ref buffer);
                    getClasses(ref buffer);
                }
            }
        }

        [Fact(Skip = "Model files are not available yet")]
        public void TensorFlowTransformInceptionTest()
        {
            var modelLocation = @"C:\models\TensorFlow\tensorflow_inception_graph.pb";
            var mlContext = new MLContext(seed: 1, conc: 1);
            var dataFile = GetDataPath("images/images.tsv");
            var imageFolder = Path.GetDirectoryName(dataFile);
            var data = mlContext.CreateLoader("Text{col=ImagePath:TX:0 col=Name:TX:1}", new MultiFileSource(dataFile));
            var images = mlContext.Transforms.LoadImages(imageFolder, ("ImageReal", "ImagePath")).Fit(data).Transform(data);
            var cropped = mlContext.Transforms.ResizeImages("ImageCropped", 224, 224, "ImageReal").Fit(images).Transform(images);
            var pixels = mlContext.Transforms.ExtractPixels("input", "ImageCropped").Fit(cropped).Transform(cropped);
            var tf = mlContext.Model.LoadTensorFlowModel(modelLocation).ScoreTensorFlowModel("softmax2_pre_activation", "input").Fit(pixels).Transform(pixels);

            tf.Schema.TryGetColumnIndex("input", out int input);
            tf.Schema.TryGetColumnIndex("softmax2_pre_activation", out int b);
            using (var curs = tf.GetRowCursor(tf.Schema["input"], tf.Schema["softmax2_pre_activation"]))
            {
                var get = curs.GetGetter<VBuffer<float>>(b);
                var getInput = curs.GetGetter<VBuffer<float>>(input);
                var buffer = default(VBuffer<float>);
                var inputBuffer = default(VBuffer<float>);
                while (curs.MoveNext())
                {
                    getInput(ref inputBuffer);
                    get(ref buffer);
                }
            }
        }

        [TensorFlowFact]
        public void TensorFlowInputsOutputsSchemaTest()
        {
            var mlContext = new MLContext(seed: 1, conc: 1);
            var model_location = "mnist_model/frozen_saved_model.pb";
            var schema = TensorFlowUtils.GetModelSchema(mlContext, model_location);
            Assert.Equal(86, schema.Count);
            Assert.True(schema.TryGetColumnIndex("Placeholder", out int col));
            var type = (VectorType)schema[col].Type;
            Assert.Equal(2, type.Dimensions.Length);
            Assert.Equal(28, type.Dimensions[0]);
            Assert.Equal(28, type.Dimensions[1]);
            var metadataType = schema[col].Annotations.Schema[TensorFlowUtils.TensorflowOperatorTypeKind].Type;
            Assert.NotNull(metadataType);
            Assert.True(metadataType is TextDataViewType);
            ReadOnlyMemory<char> opType = default;
            schema[col].Annotations.GetValue(TensorFlowUtils.TensorflowOperatorTypeKind, ref opType);
            Assert.Equal("Placeholder", opType.ToString());
            metadataType = schema[col].Annotations.Schema.GetColumnOrNull(TensorFlowUtils.TensorflowUpstreamOperatorsKind)?.Type;
            Assert.Null(metadataType);

            Assert.True(schema.TryGetColumnIndex("conv2d/Conv2D/ReadVariableOp", out col));
            type = (VectorType)schema[col].Type;
            Assert.Equal(new[] { 5, 5, 1, 32 }, type.Dimensions);
            metadataType = schema[col].Annotations.Schema[TensorFlowUtils.TensorflowOperatorTypeKind].Type;
            Assert.NotNull(metadataType);
            Assert.True(metadataType is TextDataViewType);
            schema[col].Annotations.GetValue(TensorFlowUtils.TensorflowOperatorTypeKind, ref opType);
            Assert.Equal("Identity", opType.ToString());
            metadataType = schema[col].Annotations.Schema[TensorFlowUtils.TensorflowUpstreamOperatorsKind].Type;
            Assert.NotNull(metadataType);
            VBuffer<ReadOnlyMemory<char>> inputOps = default;
            schema[col].Annotations.GetValue(TensorFlowUtils.TensorflowUpstreamOperatorsKind, ref inputOps);
            Assert.Equal(1, inputOps.Length);
            Assert.Equal("conv2d/kernel", inputOps.GetValues()[0].ToString());

            Assert.True(schema.TryGetColumnIndex("conv2d/Conv2D", out col));
            type = (VectorType)schema[col].Type;
            Assert.Equal(new[] { 28, 28, 32 }, type.Dimensions);
            metadataType = schema[col].Annotations.Schema[TensorFlowUtils.TensorflowOperatorTypeKind].Type;
            Assert.NotNull(metadataType);
            Assert.True(metadataType is TextDataViewType);
            schema[col].Annotations.GetValue(TensorFlowUtils.TensorflowOperatorTypeKind, ref opType);
            Assert.Equal("Conv2D", opType.ToString());
            metadataType = schema[col].Annotations.Schema[TensorFlowUtils.TensorflowUpstreamOperatorsKind].Type;
            Assert.NotNull(metadataType);
            schema[col].Annotations.GetValue(TensorFlowUtils.TensorflowUpstreamOperatorsKind, ref inputOps);
            Assert.Equal(2, inputOps.Length);
            Assert.Equal("reshape/Reshape", inputOps.GetValues()[0].ToString());
            Assert.Equal("conv2d/Conv2D/ReadVariableOp", inputOps.GetValues()[1].ToString());

            Assert.True(schema.TryGetColumnIndex("Softmax", out col));
            type = (VectorType)schema[col].Type;
            Assert.Equal(new[] { 10 }, type.Dimensions);
            metadataType = schema[col].Annotations.Schema[TensorFlowUtils.TensorflowOperatorTypeKind].Type;
            Assert.NotNull(metadataType);
            Assert.True(metadataType is TextDataViewType);
            schema[col].Annotations.GetValue(TensorFlowUtils.TensorflowOperatorTypeKind, ref opType);
            Assert.Equal("Softmax", opType.ToString());
            metadataType = schema[col].Annotations.Schema[TensorFlowUtils.TensorflowUpstreamOperatorsKind].Type;
            Assert.NotNull(metadataType);
            schema[col].Annotations.GetValue(TensorFlowUtils.TensorflowUpstreamOperatorsKind, ref inputOps);
            Assert.Equal(1, inputOps.Length);
            Assert.Equal("sequential/dense_1/BiasAdd", inputOps.GetValues()[0].ToString());

            model_location = "model_matmul/frozen_saved_model.pb";
            schema = TensorFlowUtils.GetModelSchema(mlContext, model_location);
            char name = 'a';
            for (int i = 0; i < schema.Count; i++)
            {
                Assert.Equal(name.ToString(), schema[i].Name);
                type = (VectorType)schema[i].Type;
                Assert.Equal(new[] { 2, 2 }, type.Dimensions);
                name++;
            }
        }

        [TensorFlowFact]
        public void TensorFlowTransformMNISTConvTest()
        {
            var mlContext = new MLContext(seed: 1, conc: 1);
            var reader = mlContext.Data.CreateTextLoader(
                    columns: new[]
                    {
                        new TextLoader.Column("Label", DataKind.UInt32 , new [] { new TextLoader.Range(0) }, new KeyCount(10)),
                        new TextLoader.Column("Placeholder", DataKind.Single, new []{ new TextLoader.Range(1, 784) })

                    },
                hasHeader: true,
                allowSparse: true
                );

            var trainData = reader.Load(GetDataPath(TestDatasets.mnistTiny28.trainFilename));
            var testData = reader.Load(GetDataPath(TestDatasets.mnistOneClass.testFilename));

            var pipe = mlContext.Transforms.CopyColumns(("reshape_input", "Placeholder"))
                .Append(mlContext.Model.LoadTensorFlowModel("mnist_model/frozen_saved_model.pb").ScoreTensorFlowModel(new[] { "Softmax", "dense/Relu" }, new[] { "Placeholder", "reshape_input" }))
                .Append(mlContext.Transforms.Concatenate("Features", "Softmax", "dense/Relu"))
                .Append(mlContext.MulticlassClassification.Trainers.LightGbm("Label", "Features"));

            var trainedModel = pipe.Fit(trainData);
            var predicted = trainedModel.Transform(testData);
            var metrics = mlContext.MulticlassClassification.Evaluate(predicted);

            Assert.Equal(0.99, metrics.MicroAccuracy, 2);
            Assert.Equal(1.0, metrics.MacroAccuracy, 2);

            var oneSample = GetOneMNISTExample();

            var predictFunction = trainedModel.CreatePredictionEngine<MNISTData, MNISTPrediction>(mlContext);

            var onePrediction = predictFunction.Predict(oneSample);

            Assert.Equal(5, GetMaxIndexForOnePrediction(onePrediction));
        }

        [TensorFlowFact]
        public void TensorFlowTransformMNISTLRTrainingTest()
        {
            const double expectedMicroAccuracy = 0.72173913043478266;
            const double expectedMacroAccruacy = 0.67482993197278918;
            var model_location = "mnist_lr_model";
            try
            {
                var mlContext = new MLContext(seed: 1, conc: 1);
                var reader = mlContext.Data.CreateTextLoader(columns: new[]
                    {
                        new TextLoader.Column("Label", DataKind.Int64, 0),
                        new TextLoader.Column("Placeholder", DataKind.Single, new []{ new TextLoader.Range(1, 784) })
                    },
                    allowSparse: true
                );

                var trainData = reader.Load(GetDataPath(TestDatasets.mnistTiny28.trainFilename));
                var testData = reader.Load(GetDataPath(TestDatasets.mnistOneClass.testFilename));

                var pipe = mlContext.Transforms.Categorical.OneHotEncoding("OneHotLabel", "Label")
<<<<<<< HEAD
                    .Append(mlContext.Transforms.Normalize(new NormalizingEstimator.MinMaxColumn("Features", "Placeholder")))
                    .Append(mlContext.Model.LoadTensorFlowModel(model_location).CreateTensorFlowEstimator(new TensorFlowEstimator.Options()
=======
                    .Append(mlContext.Transforms.Normalize(new NormalizingEstimator.MinMaxColumnOptions("Features", "Placeholder")))
                    .Append(mlContext.Transforms.TensorFlow(new TensorFlowEstimator.Options()
>>>>>>> fbf282d9
                    {
                        InputColumns = new[] { "Features" },
                        OutputColumns = new[] { "Prediction", "b" },
                        LabelColumn = "OneHotLabel",
                        TensorFlowLabel = "Label",
                        OptimizationOperation = "SGDOptimizer",
                        LossOperation = "Loss",
                        Epoch = 10,
                        LearningRateOperation = "SGDOptimizer/learning_rate",
                        LearningRate = 0.001f,
                        BatchSize = 20,
                        ReTrain = true
                    }))
                    .Append(mlContext.Transforms.Concatenate("Features", "Prediction"))
                    .Append(mlContext.Transforms.Conversion.MapValueToKey("KeyLabel", "Label", maxNumKeys: 10))
                    .Append(mlContext.MulticlassClassification.Trainers.LightGbm("KeyLabel", "Features"));

                var trainedModel = pipe.Fit(trainData);
                var predicted = trainedModel.Transform(testData);
                var metrics = mlContext.MulticlassClassification.Evaluate(predicted, label: "KeyLabel");
                Assert.InRange(metrics.MicroAccuracy, expectedMicroAccuracy, 1);
                Assert.InRange(metrics.MacroAccuracy, expectedMacroAccruacy, 1);
                var predictionFunction = trainedModel.CreatePredictionEngine<MNISTData, MNISTPrediction>(mlContext);

                var oneSample = GetOneMNISTExample();
                var onePrediction = predictionFunction.Predict(oneSample);
                Assert.Equal(0, GetMaxIndexForOnePrediction(onePrediction));


                var trainDataTransformed = trainedModel.Transform(trainData);
                using (var cursor = trainDataTransformed.GetRowCursorForAllColumns())
                {
                    trainDataTransformed.Schema.TryGetColumnIndex("b", out int bias);
                    var getter = cursor.GetGetter<VBuffer<float>>(bias);
                    if (cursor.MoveNext())
                    {
                        var trainedBias = default(VBuffer<float>);
                        getter(ref trainedBias);
                        Assert.NotEqual(trainedBias.GetValues().ToArray(), new float[] { 0.1f, 0.1f, 0.1f, 0.1f, 0.1f, 0.1f, 0.1f, 0.1f, 0.1f, 0.1f });
                    }
                }
            }
            finally
            {
                // This test changes the state of the model.
                // Cleanup folder so that other test can also use the same model.
                CleanUp(model_location);
            }
        }

        private void CleanUp(string model_location)
        {
            var directories = Directory.GetDirectories(model_location, "variables-*");
            if (directories != null && directories.Length > 0)
            {
                var varDir = Path.Combine(model_location, "variables");
                if (Directory.Exists(varDir))
                    Directory.Delete(varDir, true);
                Directory.Move(directories[0], varDir);
            }
        }

        [TensorFlowFact]
        public void TensorFlowTransformMNISTConvTrainingTest()
        {
            double expectedMicro = 0.73304347826086956;
            double expectedMacro = 0.677551020408163;

            ExecuteTFTransformMNISTConvTrainingTest(false, null, expectedMicro, expectedMacro);
            ExecuteTFTransformMNISTConvTrainingTest(true, 5, expectedMicro, expectedMacro);
        }

        private void ExecuteTFTransformMNISTConvTrainingTest(bool shuffle, int? shuffleSeed, double expectedMicroAccuracy, double expectedMacroAccuracy)
        {
            const string modelLocation = "mnist_conv_model";
            try
            {
                var mlContext = new MLContext(seed: 1, conc: 1);

                var reader = mlContext.Data.CreateTextLoader(new[]
                    {
                        new TextLoader.Column("Label", DataKind.UInt32, new []{ new TextLoader.Range(0) }, new KeyCount(10)),
                        new TextLoader.Column("TfLabel", DataKind.Int64, 0),
                        new TextLoader.Column("Placeholder", DataKind.Single, new []{ new TextLoader.Range(1, 784) })
                    },
                    allowSparse: true
                );

                var trainData = reader.Load(GetDataPath(TestDatasets.mnistTiny28.trainFilename));
                var testData = reader.Load(GetDataPath(TestDatasets.mnistOneClass.testFilename));

                IDataView preprocessedTrainData = null;
                IDataView preprocessedTestData = null;
                if (shuffle)
                {
                    // Shuffle training data set
                    preprocessedTrainData = new RowShufflingTransformer(mlContext, new RowShufflingTransformer.Options()
                    {
                        ForceShuffle = shuffle,
                        ForceShuffleSeed = shuffleSeed
                    }, trainData);

                    // Shuffle test data set
                    preprocessedTestData = new RowShufflingTransformer(mlContext, new RowShufflingTransformer.Options()
                    {
                        ForceShuffle = shuffle,
                        ForceShuffleSeed = shuffleSeed
                    }, testData);
                }
                else
                {
                    preprocessedTrainData = trainData;
                    preprocessedTestData = testData;
                }

                var pipe = mlContext.Transforms.CopyColumns(("Features", "Placeholder"))
                    .Append(mlContext.Model.LoadTensorFlowModel(modelLocation).CreateTensorFlowEstimator(new TensorFlowEstimator.Options()
                    {
                        InputColumns = new[] { "Features" },
                        OutputColumns = new[] { "Prediction" },
                        LabelColumn = "TfLabel",
                        TensorFlowLabel = "Label",
                        OptimizationOperation = "MomentumOp",
                        LossOperation = "Loss",
                        MetricOperation = "Accuracy",
                        Epoch = 10,
                        LearningRateOperation = "learning_rate",
                        LearningRate = 0.01f,
                        BatchSize = 20,
                        ReTrain = true
                    }))
                    .Append(mlContext.Transforms.Concatenate("Features", "Prediction"))
                    .AppendCacheCheckpoint(mlContext)
                    .Append(mlContext.MulticlassClassification.Trainers.LightGbm(new LightGBM.Options()
                    {
                        LabelColumnName = "Label",
                        FeatureColumnName = "Features",
                        Seed = 1,
                        NThread = 1,
                        NumBoostRound = 1
                    }));

                var trainedModel = pipe.Fit(preprocessedTrainData);
                var predicted = trainedModel.Transform(preprocessedTestData);
                var metrics = mlContext.MulticlassClassification.Evaluate(predicted);
                Assert.InRange(metrics.MicroAccuracy, expectedMicroAccuracy - 0.1, expectedMicroAccuracy + 0.1);
                Assert.InRange(metrics.MacroAccuracy, expectedMacroAccuracy - 0.1, expectedMacroAccuracy + 0.1);

                // Create prediction function and test prediction
                var predictFunction = trainedModel.CreatePredictionEngine<MNISTData, MNISTPrediction>(mlContext);

                var oneSample = GetOneMNISTExample();

                var prediction = predictFunction.Predict(oneSample);

                Assert.Equal(2, GetMaxIndexForOnePrediction(prediction));
            }
            finally
            {
                // This test changes the state of the model.
                // Cleanup folder so that other test can also use the same model.
                CleanUp(modelLocation);
            }
        }

        [TensorFlowFact]
        public void TensorFlowTransformMNISTConvSavedModelTest()
        {
            // This test trains a multi-class classifier pipeline where a pre-trained Tenroflow model is used for featurization.
            // Two group of test criteria are checked. One group contains micro and macro accuracies. The other group is the range
            // of predicted label of a single in-memory example.

            var mlContext = new MLContext(seed: 1, conc: 1);
            var reader = mlContext.Data.CreateTextLoader(columns: new[]
                {
                    new TextLoader.Column("Label", DataKind.UInt32 , new [] { new TextLoader.Range(0) }, new KeyCount(10)),
                    new TextLoader.Column("Placeholder", DataKind.Single, new []{ new TextLoader.Range(1, 784) })
                },
                hasHeader: true,
                allowSparse: true
            );

            var trainData = reader.Load(GetDataPath(TestDatasets.mnistTiny28.trainFilename));
            var testData = reader.Load(GetDataPath(TestDatasets.mnistOneClass.testFilename));

            var pipe = mlContext.Transforms.CopyColumns(("reshape_input", "Placeholder"))
                .Append(mlContext.Model.LoadTensorFlowModel("mnist_model").ScoreTensorFlowModel(new[] { "Softmax", "dense/Relu" }, new[] { "Placeholder", "reshape_input" }))
                .Append(mlContext.Transforms.Concatenate("Features", new[] { "Softmax", "dense/Relu" }))
                .Append(mlContext.MulticlassClassification.Trainers.LightGbm("Label", "Features"));

            var trainedModel = pipe.Fit(trainData);
            var predicted = trainedModel.Transform(testData);
            var metrics = mlContext.MulticlassClassification.Evaluate(predicted);

            // First group of checks
            Assert.Equal(0.99, metrics.MicroAccuracy, 2);
            Assert.Equal(1.0, metrics.MacroAccuracy, 2);

            // An in-memory example. Its label is predicted below.
            var oneSample = GetOneMNISTExample();

            var predictFunction = trainedModel.CreatePredictionEngine<MNISTData, MNISTPrediction>(mlContext);

            var onePrediction = predictFunction.Predict(oneSample);

            // Second group of checks
            Assert.Equal(5, GetMaxIndexForOnePrediction(onePrediction));
        }

        private MNISTData GetOneMNISTExample()
        {
            return new MNISTData()
            {
                Placeholder = new float[] { 0, 0, 0, 0, 0, 0, 0, 0, 0, 0, 0, 0,
                0, 0, 0, 0, 0, 0, 0, 0, 0, 0, 0, 0, 0, 0, 0, 0, 0, 0, 0, 0, 0,
                0, 0, 0, 0, 0, 0, 0, 0, 0, 0, 0, 0, 0, 0, 0, 0, 0, 0, 0, 0, 0,
                0, 0, 0, 0, 0, 0, 0, 0, 0, 0, 0, 0, 0, 0, 0, 0, 0, 0, 0, 0, 0,
                0, 0, 0, 0, 0, 0, 0, 0, 0, 0, 0, 0, 0, 0, 0, 0, 0, 0, 0, 0, 0,
                0, 0, 0, 0, 0, 0, 0, 0, 0, 0, 0, 0, 0, 0, 0, 0, 0, 0, 0, 0, 0,
                0, 0, 0, 0, 0, 0, 0, 0, 0, 0, 0, 0, 0, 0, 0, 0, 0, 0, 0, 0, 0,
                0, 0, 0, 0, 0, 0, 0, 0, 0, 0, 0, 0, 0, 0, 3, 18, 18, 18, 126,
                136, 175, 26, 166, 255, 247, 127, 0, 0, 0, 0, 0, 0, 0, 0, 0, 0,
                0, 0, 30, 36, 94, 154, 170, 253, 253, 253, 253, 253, 225, 172,
                253, 242, 195, 64, 0, 0, 0, 0, 0, 0, 0, 0, 0, 0, 0, 49, 238,
                253, 253, 253, 253, 253, 253, 253, 253, 251, 93, 82, 82, 56,
                39, 0, 0, 0, 0, 0, 0, 0, 0, 0, 0, 0, 0, 18, 219, 253, 253, 253,
                253, 253, 198, 182, 247, 241, 0, 0, 0, 0, 0, 0, 0, 0, 0, 0, 0,
                0, 0, 0, 0, 0, 0, 0, 80, 156, 107, 253, 253, 205, 11, 0, 43,
                154, 0, 0, 0, 0, 0, 0, 0, 0, 0, 0, 0, 0, 0, 0, 0, 0, 0, 0, 0,
                14, 1, 154, 253, 90, 0, 0, 0, 0, 0, 0, 0, 0, 0, 0, 0, 0, 0, 0,
                0, 0, 0, 0, 0, 0, 0, 0, 0, 0, 0, 139, 253, 190, 2, 0, 0, 0, 0,
                0, 0, 0, 0, 0, 0, 0, 0, 0, 0, 0, 0, 0, 0, 0, 0, 0, 0, 0, 0, 11,
                190, 253, 70, 0, 0, 0, 0, 0, 0, 0, 0, 0, 0, 0, 0, 0, 0, 0, 0,
                0, 0, 0, 0, 0, 0, 0, 0, 0, 35, 241, 225, 160, 108, 1, 0, 0, 0,
                0, 0, 0, 0, 0, 0, 0, 0, 0, 0, 0, 0, 0, 0, 0, 0, 0, 0, 0, 0, 81,
                240, 253, 253, 119, 25, 0, 0, 0, 0, 0, 0, 0, 0, 0, 0, 0, 0, 0,
                0, 0, 0, 0, 0, 0, 0, 0, 0, 0, 45, 186, 253, 253, 150, 27, 0, 0,
                0, 0, 0, 0, 0, 0, 0, 0, 0, 0, 0, 0, 0, 0, 0, 0, 0, 0, 0, 0, 0,
                16, 93, 252, 253, 187, 0, 0, 0, 0, 0, 0, 0, 0, 0, 0, 0, 0, 0,
                0, 0, 0, 0, 0, 0, 0, 0, 0, 0, 0, 0, 249, 253, 249, 64, 0, 0, 0,
                0, 0, 0, 0, 0, 0, 0, 0, 0, 0, 0, 0, 0, 0, 0, 0, 0, 0, 46, 130,
                183, 253, 253, 207, 2, 0, 0, 0, 0, 0, 0, 0, 0, 0, 0, 0, 0, 0,
                0, 0, 0, 0, 0, 0, 39, 148, 229, 253, 253, 253, 250, 182, 0, 0,
                0, 0, 0, 0, 0, 0, 0, 0, 0, 0, 0, 0, 0, 0, 0, 0, 24, 114, 221,
                253, 253, 253, 253, 201, 78, 0, 0, 0, 0, 0, 0, 0, 0, 0, 0, 0,
                0, 0, 0, 0, 0, 0, 23, 66, 213, 253, 253, 253, 253, 198, 81, 2,
                0, 0, 0, 0, 0, 0, 0, 0, 0, 0, 0, 0, 0, 0, 0, 0, 18, 171, 219,
                253, 253, 253, 253, 195, 80, 9, 0, 0, 0, 0, 0, 0, 0, 0, 0, 0,
                0, 0, 0, 0, 0, 0, 55, 172, 226, 253, 253, 253, 253, 244, 133,
                11, 0, 0, 0, 0, 0, 0, 0, 0, 0, 0, 0, 0, 0, 0, 0, 0, 0, 0, 136,
                253, 253, 253, 212, 135, 132, 16, 0, 0, 0, 0, 0, 0, 0, 0, 0, 0,
                0, 0, 0, 0, 0, 0, 0, 0, 0, 0, 0, 0, 0, 0, 0, 0, 0, 0, 0, 0, 0,
                0, 0, 0, 0, 0, 0, 0, 0, 0, 0, 0, 0, 0, 0, 0, 0, 0, 0, 0, 0, 0,
                0, 0, 0, 0, 0, 0, 0, 0, 0, 0, 0, 0, 0, 0, 0, 0, 0, 0, 0, 0, 0,
                0, 0, 0, 0, 0, 0, 0, 0, 0, 0, 0, 0, 0, 0, 0, 0, 0, 0, 0, 0, 0,
                0, 0, 0, 0, 0, 0 }
            };
        }

        private int GetMaxIndexForOnePrediction(MNISTPrediction onePrediction)
        {
            float maxLabel = -1;
            int maxIndex = -1;
            for (int i = 0; i < onePrediction.PredictedLabels.Length; i++)
            {
                if (onePrediction.PredictedLabels[i] > maxLabel)
                {
                    maxLabel = onePrediction.PredictedLabels[i];
                    maxIndex = i;
                }
            }
            return maxIndex;
        }

        public class MNISTData
        {
            public long Label;

            [VectorType(784)]
            public float[] Placeholder;
        }

        public class MNISTPrediction
        {
            [ColumnName("Score")]
            public float[] PredictedLabels;
        }

        [TensorFlowFact]
        public void TensorFlowTransformCifar()
        {
            var modelLocation = "cifar_model/frozen_model.pb";

            var mlContext = new MLContext(seed: 1, conc: 1);
            var tensorFlowModel = mlContext.Model.LoadTensorFlowModel(modelLocation);
            var schema = tensorFlowModel.GetInputSchema();
            Assert.True(schema.TryGetColumnIndex("Input", out int column));
            var type = (VectorType)schema[column].Type;
            var imageHeight = type.Dimensions[0];
            var imageWidth = type.Dimensions[1];

            var dataFile = GetDataPath("images/images.tsv");
            var imageFolder = Path.GetDirectoryName(dataFile);
            var data = mlContext.Data.LoadFromTextFile(dataFile,
                columns: new[]
                    {
                        new TextLoader.Column("ImagePath", DataKind.String, 0),
                        new TextLoader.Column("Name", DataKind.String, 1),
                    }
                );

            var pipeEstimator = new ImageLoadingEstimator(mlContext, imageFolder, ("ImageReal", "ImagePath"))
                .Append(new ImageResizingEstimator(mlContext, "ImageCropped", imageWidth, imageHeight, "ImageReal"))
                .Append(new ImagePixelExtractingEstimator(mlContext, "Input", "ImageCropped", interleave: true));

            var pixels = pipeEstimator.Fit(data).Transform(data);
            IDataView trans = tensorFlowModel.ScoreTensorFlowModel("Output", "Input").Fit(pixels).Transform(pixels);

            trans.Schema.TryGetColumnIndex("Output", out int output);
            using (var cursor = trans.GetRowCursor(trans.Schema["Output"]))
            {
                var buffer = default(VBuffer<float>);
                var getter = cursor.GetGetter<VBuffer<float>>(output);
                var numRows = 0;
                while (cursor.MoveNext())
                {
                    getter(ref buffer);
                    Assert.Equal(10, buffer.Length);
                    numRows += 1;
                }
                Assert.Equal(4, numRows);
            }
        }

        [TensorFlowFact]
        public void TensorFlowTransformCifarSavedModel()
        {
            var modelLocation = "cifar_saved_model";
            var mlContext = new MLContext(seed: 1, conc: 1);
            var tensorFlowModel = mlContext.Model.LoadTensorFlowModel(modelLocation);
            var schema = tensorFlowModel.GetInputSchema();
            Assert.True(schema.TryGetColumnIndex("Input", out int column));
            var type = (VectorType)schema[column].Type;
            var imageHeight = type.Dimensions[0];
            var imageWidth = type.Dimensions[1];

            var dataFile = GetDataPath("images/images.tsv");
            var imageFolder = Path.GetDirectoryName(dataFile);
            var data = mlContext.Data.LoadFromTextFile(dataFile, columns: new[]
                {
                        new TextLoader.Column("ImagePath", DataKind.String, 0),
                        new TextLoader.Column("Name", DataKind.String, 1),
                }
            );
            var images = mlContext.Transforms.LoadImages(imageFolder, ("ImageReal", "ImagePath")).Fit(data).Transform(data);
            var cropped = mlContext.Transforms.ResizeImages("ImageCropped", imageWidth, imageHeight, "ImageReal").Fit(images).Transform(images);
            var pixels = mlContext.Transforms.ExtractPixels("Input", "ImageCropped", interleave: true).Fit(cropped).Transform(cropped);
            IDataView trans = tensorFlowModel.ScoreTensorFlowModel("Output", "Input").Fit(pixels).Transform(pixels);

            trans.Schema.TryGetColumnIndex("Output", out int output);
            using (var cursor = trans.GetRowCursorForAllColumns())
            {
                var buffer = default(VBuffer<float>);
                var getter = cursor.GetGetter<VBuffer<float>>(output);
                var numRows = 0;
                while (cursor.MoveNext())
                {
                    getter(ref buffer);
                    Assert.Equal(10, buffer.Length);
                    numRows += 1;
                }
                Assert.Equal(4, numRows);
            }
        }

        // This test has been created as result of https://github.com/dotnet/machinelearning/issues/2156.
        [TensorFlowFact]
        public void TensorFlowGettingSchemaMultipleTimes()
        {
            var modelLocation = "cifar_saved_model";
            var mlContext = new MLContext(seed: 1, conc: 1);
            for (int i = 0; i < 10; i++)
            {
                var schema = TensorFlowUtils.GetModelSchema(mlContext, modelLocation);
                Assert.NotNull(schema);
            }
        }


        [TensorFlowFact]
        public void TensorFlowTransformCifarInvalidShape()
        {
            var modelLocation = "cifar_model/frozen_model.pb";

            var mlContext = new MLContext(seed: 1, conc: 1);
            var imageHeight = 28;
            var imageWidth = 28;
            var dataFile = GetDataPath("images/images.tsv");
            var imageFolder = Path.GetDirectoryName(dataFile);
            var data = mlContext.Data.LoadFromTextFile(dataFile,
                columns: new[]
                {
                        new TextLoader.Column("ImagePath", DataKind.String, 0),
                        new TextLoader.Column("Name", DataKind.String, 1),
                }
            );
            var images = new ImageLoadingTransformer(mlContext, imageFolder, ("ImageReal", "ImagePath")).Transform(data);
            var cropped = new ImageResizingTransformer(mlContext, "ImageCropped", imageWidth, imageHeight, "ImageReal").Transform(images);
            var pixels = new ImagePixelExtractingTransformer(mlContext, "Input", "ImageCropped").Transform(cropped);

            var thrown = false;
            try
            {
                IDataView trans = mlContext.Model.LoadTensorFlowModel(modelLocation).ScoreTensorFlowModel("Output", "Input").Fit(pixels).Transform(pixels);
            }
            catch
            {
                thrown = true;
            }
            Assert.True(thrown);
        }

        /// <summary>
        /// Class to hold features and predictions.
        /// </summary>
        public class TensorFlowSentiment
        {
            public string Sentiment_Text;
            [VectorType(600)]
            public int[] Features;
            [VectorType(2)]
            public float[] Prediction;
        }

        [TensorFlowFact]
        public void TensorFlowSentimentClassificationTest()
        {
            var mlContext = new MLContext(seed: 1, conc: 1);
            var data = new[] { new TensorFlowSentiment() { Sentiment_Text = "this film was just brilliant casting location scenery story direction everyone's really suited the part they played and you could just imagine being there robert  is an amazing actor and now the same being director  father came from the same scottish island as myself so i loved the fact there was a real connection with this film the witty remarks throughout the film were great it was just brilliant so much that i bought the film as soon as it was released for  and would recommend it to everyone to watch and the fly fishing was amazing really cried at the end it was so sad and you know what they say if you cry at a film it must have been good and this definitely was also  to the two little boy's that played the  of norman and paul they were just brilliant children are often left out of the  list i think because the stars that play them all grown up are such a big profile for the whole film but these children are amazing and should be praised for what they have done don't you think the whole story was so lovely because it was true and was someone's life after all that was shared with us all" } };
            var dataView = mlContext.Data.LoadFromEnumerable(data);

            var lookupMap = mlContext.Data.LoadFromTextFile(@"sentiment_model/imdb_word_index.csv",
                columns: new[]
                   {
                        new TextLoader.Column("Words", DataKind.String, 0),
                        new TextLoader.Column("Ids", DataKind.Int32, 1),
                   },
                separatorChar: ','
               );

            // We cannot resize variable length vector to fixed length vector in ML.NET
            // The trick here is to create two pipelines.
            // The first pipeline 'dataPipe' tokenzies the string into words and maps each word to an integer which is an index in the dictionary.
            // Then this integer vector is retrieved from the pipeline and resized to fixed length.
            // The second pipeline 'tfEnginePipe' takes the resized integer vector and passes it to TensoFlow and gets the classification scores.
            var estimator = mlContext.Transforms.Text.TokenizeWords("TokenizedWords", "Sentiment_Text")
                .Append(mlContext.Transforms.Conversion.ValueMap(lookupMap, "Words", "Ids", new ColumnOptions[] { ("Features", "TokenizedWords") }));
            var dataPipe = estimator.Fit(dataView)
                .CreatePredictionEngine<TensorFlowSentiment, TensorFlowSentiment>(mlContext);

            // For explanation on how was the `sentiment_model` created 
            // c.f. https://github.com/dotnet/machinelearning-testdata/blob/master/Microsoft.ML.TensorFlow.TestModels/sentiment_model/README.md
            string modelLocation = @"sentiment_model";
            var tfEnginePipe = mlContext.Model.LoadTensorFlowModel(modelLocation).ScoreTensorFlowModel(new[] { "Prediction/Softmax" }, new[] { "Features" })
                .Append(mlContext.Transforms.CopyColumns(("Prediction", "Prediction/Softmax")))
                .Fit(dataView)
                .CreatePredictionEngine<TensorFlowSentiment, TensorFlowSentiment>(mlContext);

            var processedData = dataPipe.Predict(data[0]);
            Array.Resize(ref processedData.Features, 600);
            var prediction = tfEnginePipe.Predict(processedData);

            Assert.Equal(2, prediction.Prediction.Length);
            Assert.InRange(prediction.Prediction[1], 0.650032759 - 0.01, 0.650032759 + 0.01);
        }

        class TextInput
        {
            [LoadColumn(0, 1)]
            [VectorType(2)]
            public string[] A; // Whatever is passed in 'TextInput.A' will be returned as-is in 'TextOutput.AOut'

            [LoadColumn(2, 4)]
            [VectorType(3)]
            public string[] B; // Whatever is passed in 'TextInput.B' will be split on '/' and joined using ' ' and returned in 'TextOutput.BOut'
        }

        class TextOutput
        {
            [VectorType(2)]
            public string[] AOut { get; set; }

            [VectorType(1)]
            public string[] BOut { get; set; }
        }

        [TensorFlowFact]
        public void TensorFlowStringTest()
        {
            var mlContext = new MLContext(seed: 1, conc: 1);
            var tensorFlowModel = mlContext.Model.LoadTensorFlowModel(@"model_string_test");
            var schema = tensorFlowModel.GetModelSchema();
            Assert.True(schema.TryGetColumnIndex("A", out var colIndex));
            Assert.True(schema.TryGetColumnIndex("B", out colIndex));

            var dataview = mlContext.Data.CreateTextLoader<TextInput>().Load(new MultiFileSource(null));

            var pipeline = tensorFlowModel.ScoreTensorFlowModel(new[] { "Original_A", "Joined_Splited_Text" }, new[] { "A", "B" })
                .Append(mlContext.Transforms.CopyColumns(("AOut", "Original_A"), ("BOut", "Joined_Splited_Text")));
            var transformer = pipeline.Fit(dataview).CreatePredictionEngine<TextInput, TextOutput>(mlContext);

            var input = new TextInput
            {
                A = new[] { "This is fine.", "That's ok." },
                B = new[] { "Thank/you/very/much!.", "I/am/grateful/to/you.", "So/nice/of/you." }
            };
            var textOutput = transformer.Predict(input);

            for (int i = 0; i < input.A.Length; i++)
                Assert.Equal(input.A[i], textOutput.AOut[i]);
            Assert.Equal(string.Join(" ", input.B).Replace("/", " "), textOutput.BOut[0]);
        }
    }
}<|MERGE_RESOLUTION|>--- conflicted
+++ resolved
@@ -543,13 +543,8 @@
                 var testData = reader.Load(GetDataPath(TestDatasets.mnistOneClass.testFilename));
 
                 var pipe = mlContext.Transforms.Categorical.OneHotEncoding("OneHotLabel", "Label")
-<<<<<<< HEAD
-                    .Append(mlContext.Transforms.Normalize(new NormalizingEstimator.MinMaxColumn("Features", "Placeholder")))
+                    .Append(mlContext.Transforms.Normalize(new NormalizingEstimator.MinMaxColumnOptions("Features", "Placeholder")))
                     .Append(mlContext.Model.LoadTensorFlowModel(model_location).CreateTensorFlowEstimator(new TensorFlowEstimator.Options()
-=======
-                    .Append(mlContext.Transforms.Normalize(new NormalizingEstimator.MinMaxColumnOptions("Features", "Placeholder")))
-                    .Append(mlContext.Transforms.TensorFlow(new TensorFlowEstimator.Options()
->>>>>>> fbf282d9
                     {
                         InputColumns = new[] { "Features" },
                         OutputColumns = new[] { "Prediction", "b" },
