--- conflicted
+++ resolved
@@ -116,29 +116,17 @@
                 },
                 loader);
 
-<<<<<<< HEAD
-                var trans = WordEmbeddingsExtractorTransformer.Create(env, new WordEmbeddingsExtractorTransformer.Arguments()
-                {
-                    Column = new WordEmbeddingsExtractorTransformer.Column[1]
-                    {
-                        new WordEmbeddingsExtractorTransformer.Column
-=======
                 var trans = WordEmbeddingsExtractingTransformer.Create(env, new WordEmbeddingsExtractingTransformer.Arguments()
                 {
                     Column = new WordEmbeddingsExtractingTransformer.Column[1]
                     {
                         new WordEmbeddingsExtractingTransformer.Column
->>>>>>> 5282cf23
                         {
                             Name = "Features",
                             Source = "WordEmbeddings_TransformedText"
                         }
                     },
-<<<<<<< HEAD
-                    ModelKind = WordEmbeddingsExtractorTransformer.PretrainedModelKind.Sswe,
-=======
                     ModelKind = WordEmbeddingsExtractingTransformer.PretrainedModelKind.Sswe,
->>>>>>> 5282cf23
                 }, text);
                 // Train
                 var trainer = new FastTreeBinaryClassificationTrainer(env, DefaultColumnNames.Label, DefaultColumnNames.Features, numLeaves: 5, numTrees:5, minDatapointsInLeaves:2);
