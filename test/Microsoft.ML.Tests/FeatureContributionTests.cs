--- conflicted
+++ resolved
@@ -157,13 +157,8 @@
         [Fact]
         public void TestSGDBinary()
         {
-<<<<<<< HEAD
             TestFeatureContribution(ML.BinaryClassification.Trainers.SgdCalibrated(
-                new SgdCalibratedTrainer.Options { NumberOfThreads = 1}),
-=======
-            TestFeatureContribution(ML.BinaryClassification.Trainers.StochasticGradientDescent(
-                new SgdBinaryTrainer.Options { NumberOfThreads = 1 }),
->>>>>>> 40abffc4
+                new SgdCalibratedTrainer.Options { NumberOfThreads = 1 }),
                 GetSparseDataset(TaskType.BinaryClassification, 100), "SGDBinary");
         }
 
