--- conflicted
+++ resolved
@@ -1,4 +1,4 @@
-﻿// Licensed to the .NET Foundation under one or more agreements.
+// Licensed to the .NET Foundation under one or more agreements.
 // The .NET Foundation licenses this file to you under the MIT license.
 // See the LICENSE file in the project root for more information.
 
@@ -9,12 +9,6 @@
 using Microsoft.ML.Runtime.Api;
 using Microsoft.ML.Runtime.Data;
 using Microsoft.ML.Runtime.RunTests;
-<<<<<<< HEAD
-using Microsoft.ML.Trainers;
-using Microsoft.ML.Transforms;
-using System;
-=======
->>>>>>> 350f77fb
 using System.IO;
 using System.Text.RegularExpressions;
 using Xunit;
