--- conflicted
+++ resolved
@@ -19,12 +19,7 @@
         [Fact]
         void Extensibility()
         {
-<<<<<<< HEAD
-            using (var env = new TlcEnvironment())
-=======
-            var dataPath = GetDataPath(IrisDataPath);
             using (var env = new LocalEnvironment())
->>>>>>> 160b0dfa
             {
                 var loader = TextLoader.ReadFile(env, MakeIrisTextLoaderArgs(), new MultiFileSource(GetDataPath(TestDatasets.irisData.trainFilename)));
                 Action<IrisData, IrisData> action = (i, j) =>
