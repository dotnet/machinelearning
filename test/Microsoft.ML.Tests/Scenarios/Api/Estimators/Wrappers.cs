--- conflicted
+++ resolved
@@ -80,215 +80,6 @@
         }
     }
 
-<<<<<<< HEAD
-    public class TransformWrapper : ITransformer, ICanSaveModel
-    {
-        public const string LoaderSignature = "TransformWrapper";
-        private const string TransformDirTemplate = "Step_{0:000}";
-
-        protected readonly IHostEnvironment _env;
-        protected readonly IDataView _xf;
-
-        public TransformWrapper(IHostEnvironment env, IDataView xf)
-        {
-            _env = env;
-            _xf = xf;
-        }
-
-        public ISchema GetOutputSchema(ISchema inputSchema)
-        {
-            var dv = new EmptyDataView(_env, inputSchema);
-            var output = ApplyTransformUtils.ApplyAllTransformsToData(_env, _xf, dv);
-            return output.Schema;
-        }
-
-        public void Save(ModelSaveContext ctx)
-        {
-            ctx.CheckAtModel();
-            ctx.SetVersionInfo(GetVersionInfo());
-
-            var dataPipe = _xf;
-            var transforms = new List<IDataTransform>();
-            while (dataPipe is IDataTransform xf)
-            {
-                // REVIEW: a malicious user could construct a loop in the Source chain, that would
-                // cause this method to iterate forever (and throw something when the list overflows). There's
-                // no way to insulate from ALL malicious behavior.
-                transforms.Add(xf);
-                dataPipe = xf.Source;
-                Contracts.AssertValue(dataPipe);
-            }
-            transforms.Reverse();
-
-            ctx.SaveSubModel("Loader", c => BinaryLoader.SaveInstance(_env, c, dataPipe.Schema));
-
-            ctx.Writer.Write(transforms.Count);
-            for (int i = 0; i < transforms.Count; i++)
-            {
-                var dirName = string.Format(TransformDirTemplate, i);
-                ctx.SaveModel(transforms[i], dirName);
-            }
-        }
-
-        private static VersionInfo GetVersionInfo()
-        {
-            return new VersionInfo(
-                modelSignature: "XF  WRPR",
-                verWrittenCur: 0x00010001, // Initial
-                verReadableCur: 0x00010001,
-                verWeCanReadBack: 0x00010001,
-                loaderSignature: LoaderSignature);
-        }
-
-        public TransformWrapper(IHostEnvironment env, ModelLoadContext ctx)
-        {
-            ctx.CheckAtModel(GetVersionInfo());
-            int n = ctx.Reader.ReadInt32();
-
-            ctx.LoadModel<IDataLoader, SignatureLoadDataLoader>(env, out var loader, "Loader", new MultiFileSource(null));
-
-            IDataView data = loader;
-            for (int i = 0; i < n; i++)
-            {
-                var dirName = string.Format(TransformDirTemplate, i);
-                ctx.LoadModel<IDataTransform, SignatureLoadDataTransform>(env, out var xf, dirName, data);
-                data = xf;
-            }
-
-            _env = env;
-            _xf = data;
-        }
-
-        public IDataView Transform(IDataView input) => ApplyTransformUtils.ApplyAllTransformsToData(_env, _xf, input);
-    }
-
-    public class ScorerWrapper<TModel> : TransformWrapper, ISingleFeaturePredictionTransformer<TModel>
-        where TModel : IPredictor
-    {
-        protected readonly string _featureColumn;
-
-        public ScorerWrapper(IHostEnvironment env, IDataView scorer, TModel trainedModel, string featureColumn)
-            : base(env, scorer)
-        {
-            _featureColumn = featureColumn;
-            Model = trainedModel;
-        }
-
-        public TModel Model { get; }
-
-        public string FeatureColumn => _featureColumn;
-
-        public ColumnType FeatureColumnType => throw _env.ExceptNotSupp();
-    }
-
-    public class BinaryScorerWrapper<TModel> : ScorerWrapper<TModel>
-        where TModel : IPredictor
-    {
-        public BinaryScorerWrapper(IHostEnvironment env, TModel model, ISchema inputSchema, string featureColumn, BinaryClassifierScorer.Arguments args)
-            : base(env, MakeScorer(env, inputSchema, featureColumn, model, args), model, featureColumn)
-        {
-        }
-
-        private static IDataView MakeScorer(IHostEnvironment env, ISchema schema, string featureColumn, TModel model, BinaryClassifierScorer.Arguments args)
-        {
-            var settings = $"Binary{{{CmdParser.GetSettings(env, args, new BinaryClassifierScorer.Arguments())}}}";
-
-            var scorerFactorySettings = CmdParser.CreateComponentFactory(
-                typeof(IComponentFactory<IDataView, ISchemaBoundMapper, RoleMappedSchema, IDataScorerTransform>),
-                typeof(SignatureDataScorer),
-                settings);
-
-            var bindable = ScoreUtils.GetSchemaBindableMapper(env, model, scorerFactorySettings: scorerFactorySettings);
-            var edv = new EmptyDataView(env, schema);
-            var data = new RoleMappedData(edv, "Label", featureColumn, opt: true);
-
-            return new BinaryClassifierScorer(env, args, data.Data, bindable.Bind(env, data.Schema), data.Schema);
-        }
-
-        public BinaryScorerWrapper<TModel> Clone(BinaryClassifierScorer.Arguments scorerArgs)
-        {
-            var scorer = _xf as IDataScorerTransform;
-            return new BinaryScorerWrapper<TModel>(_env, Model, scorer.Source.Schema, _featureColumn, scorerArgs);
-        }
-    }
-
-    public abstract class TrainerBase<TTransformer, TModel> : ITrainerEstimator<TTransformer, TModel>
-        where TTransformer : ScorerWrapper<TModel>
-        where TModel : IPredictor
-    {
-        protected readonly IHostEnvironment _env;
-        protected readonly string _featureCol;
-        protected readonly string _labelCol;
-
-        public abstract PredictionKind PredictionKind { get; }
-
-        public TrainerInfo Info { get; }
-
-        protected TrainerBase(IHostEnvironment env, TrainerInfo trainerInfo, string featureColumn, string labelColumn)
-        {
-            _env = env;
-            _featureCol = featureColumn;
-            _labelCol = labelColumn;
-            Info = trainerInfo;
-        }
-
-        public TTransformer Fit(IDataView input)
-        {
-            return TrainTransformer(input);
-        }
-
-        protected TTransformer TrainTransformer(IDataView trainSet,
-            IDataView validationSet = null, IPredictor initPredictor = null)
-        {
-            var cachedTrain = Info.WantCaching ? new CacheDataView(_env, trainSet, prefetch: null) : trainSet;
-
-            var trainRoles = new RoleMappedData(cachedTrain, label: _labelCol, feature: _featureCol);
-            var emptyData = new EmptyDataView(_env, trainSet.Schema);
-            IDataView normalizer = emptyData;
-
-            if (Info.NeedNormalization && trainRoles.Schema.FeaturesAreNormalized() == false)
-            {
-                var view = NormalizeTransform.CreateMinMaxNormalizer(_env, trainRoles.Data, name: trainRoles.Schema.Feature.Name);
-                normalizer = ApplyTransformUtils.ApplyAllTransformsToData(_env, view, emptyData, cachedTrain);
-
-                trainRoles = new RoleMappedData(view, trainRoles.Schema.GetColumnRoleNames());
-            }
-
-            RoleMappedData validRoles;
-
-            if (validationSet == null)
-                validRoles = null;
-            else
-            {
-                var cachedValid = Info.WantCaching ? new CacheDataView(_env, validationSet, prefetch: null) : validationSet;
-                cachedValid = ApplyTransformUtils.ApplyAllTransformsToData(_env, normalizer, cachedValid);
-                validRoles = new RoleMappedData(cachedValid, label: _labelCol, feature: _featureCol);
-            }
-
-            var pred = TrainCore(new TrainContext(trainRoles, validRoles, initPredictor));
-
-            var scoreRoles = new RoleMappedData(normalizer, label: _labelCol, feature: _featureCol);
-            return MakeScorer(pred, scoreRoles);
-        }
-
-        public SchemaShape GetOutputSchema(SchemaShape inputSchema)
-        {
-            throw new NotImplementedException();
-        }
-
-        protected abstract TModel TrainCore(TrainContext trainContext);
-
-        protected abstract TTransformer MakeScorer(TModel predictor, RoleMappedData data);
-
-        protected ScorerWrapper<TModel> MakeScorerBasic(TModel predictor, RoleMappedData data)
-        {
-            var scorer = ScoreUtils.GetScorer(predictor, data, _env, data.Schema);
-            return (TTransformer)(new ScorerWrapper<TModel>(_env, scorer, predictor, data.Schema.Feature.Name));
-        }
-    }
-
-=======
->>>>>>> 86f4d932
     public sealed class MyBinaryClassifierEvaluator
     {
         private readonly IHostEnvironment _env;
