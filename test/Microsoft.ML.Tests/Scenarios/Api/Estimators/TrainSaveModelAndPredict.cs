--- conflicted
+++ resolved
@@ -26,11 +26,7 @@
         public void New_TrainSaveModelAndPredict()
         {
             var ml = new MLContext(seed: 1, conc: 1);
-<<<<<<< HEAD
-            var reader = ml.Data.TextReader(TestDatasets.Sentiment.GetLoaderArgs());
-=======
-            var reader = ml.Data.CreateTextReader(MakeSentimentColumns(), hasHeader: true);
->>>>>>> 0e85f5e8
+            var reader = ml.Data.CreateTextReader(TestDatasets.Sentiment.GetLoaderColumns(), hasHeader: true);
             var data = reader.Read(GetDataPath(TestDatasets.Sentiment.trainFilename));
 
             // Pipeline.
