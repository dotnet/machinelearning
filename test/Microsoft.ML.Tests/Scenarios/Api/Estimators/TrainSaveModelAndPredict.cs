﻿// Licensed to the .NET Foundation under one or more agreements.
// The .NET Foundation licenses this file to you under the MIT license.
// See the LICENSE file in the project root for more information.

using Microsoft.ML.Core.Data;
using Microsoft.ML.Runtime.Api;
using Microsoft.ML.Runtime.Data;
using Microsoft.ML.Runtime.Learners;
using Microsoft.ML.Runtime.RunTests;
using System.IO;
using System.Linq;
using Xunit;

namespace Microsoft.ML.Tests.Scenarios.Api
{
    public partial class ApiScenariosTests
    {
        /// <summary>
        /// Train, save/load model, predict: 
        /// Serve the scenario where training and prediction happen in different processes (or even different machines). 
        /// The actual test will not run in different processes, but will simulate the idea that the 
        /// "communication pipe" is just a serialized model of some form.
        /// </summary>
        [Fact]
        public void New_TrainSaveModelAndPredict()
        {
            var ml = new MLContext(seed: 1, conc: 1);
            var reader = ml.Data.TextReader(MakeSentimentTextLoaderArgs());
            var data = reader.Read(GetDataPath(TestDatasets.Sentiment.trainFilename));

            // Pipeline.
            var pipeline = ml.Transforms.Text.FeaturizeText("SentimentText", "Features")
                .Append(ml.BinaryClassification.Trainers.StochasticDualCoordinateAscent(advancedSettings: s => s.NumThreads = 1));

            // Train.
            var model = pipeline.Fit(data);

            var modelPath = GetOutputPath("temp.zip");
            // Save model. 
            using (var file = File.Create(modelPath))
                model.SaveTo(ml, file);

            // Load model.
            ITransformer loadedModel;
            using (var file = File.OpenRead(modelPath))
                loadedModel = TransformerChain.LoadFrom(ml, file);

            // Create prediction engine and test predictions.
            var engine = loadedModel.MakePredictionFunction<SentimentData, SentimentPrediction>(ml);

            // Take a couple examples out of the test data and run predictions on top.
            var testData = reader.Read(GetDataPath(TestDatasets.Sentiment.testFilename))
                .AsEnumerable<SentimentData>(ml, false);
            foreach (var input in testData.Take(5))
            {
<<<<<<< HEAD
                var reader = new TextLoader(env, MakeSentimentTextLoaderArgs());
                var data = reader.Read(GetDataPath(TestDatasets.Sentiment.trainFilename));

                // Pipeline.
                var pipeline = new TextTransform(env, "SentimentText", "Features")
                    .Append(new LinearClassificationTrainer(env, "Features", "Label", advancedSettings: (s) => s.NumThreads = 1));

                // Train.
                var model = pipeline.Fit(data);

                ITransformer loadedModel;
                using (var file = env.CreateTempFile())
                {
                    // Save model. 
                    using (var fs = file.CreateWriteStream())
                        model.SaveTo(env, fs);

                    // Load model.
                    loadedModel = TransformerChain.LoadFrom(env, file.OpenReadStream());
                }

                // Create prediction engine and test predictions.
                var engine = loadedModel.MakePredictionFunction<SentimentData, SentimentPrediction>(env);

                // Take a couple examples out of the test data and run predictions on top.
                var testData = reader.Read(GetDataPath(TestDatasets.Sentiment.testFilename))
                    .AsEnumerable<SentimentData>(env, false);
                foreach (var input in testData.Take(5))
                {
                    var prediction = engine.Predict(input);
                    // Verify that predictions match and scores are separated from zero.
                    Assert.Equal(input.Sentiment, prediction.Sentiment);
                    Assert.True(input.Sentiment && prediction.Score > 1 || !input.Sentiment && prediction.Score < -1);
                }
=======
                var prediction = engine.Predict(input);
                // Verify that predictions match and scores are separated from zero.
                Assert.Equal(input.Sentiment, prediction.Sentiment);
                Assert.True(input.Sentiment && prediction.Score > 1 || !input.Sentiment && prediction.Score < -1);
>>>>>>> 9157ceac
            }
        }
    }
}<|MERGE_RESOLUTION|>--- conflicted
+++ resolved
@@ -53,47 +53,10 @@
                 .AsEnumerable<SentimentData>(ml, false);
             foreach (var input in testData.Take(5))
             {
-<<<<<<< HEAD
-                var reader = new TextLoader(env, MakeSentimentTextLoaderArgs());
-                var data = reader.Read(GetDataPath(TestDatasets.Sentiment.trainFilename));
-
-                // Pipeline.
-                var pipeline = new TextTransform(env, "SentimentText", "Features")
-                    .Append(new LinearClassificationTrainer(env, "Features", "Label", advancedSettings: (s) => s.NumThreads = 1));
-
-                // Train.
-                var model = pipeline.Fit(data);
-
-                ITransformer loadedModel;
-                using (var file = env.CreateTempFile())
-                {
-                    // Save model. 
-                    using (var fs = file.CreateWriteStream())
-                        model.SaveTo(env, fs);
-
-                    // Load model.
-                    loadedModel = TransformerChain.LoadFrom(env, file.OpenReadStream());
-                }
-
-                // Create prediction engine and test predictions.
-                var engine = loadedModel.MakePredictionFunction<SentimentData, SentimentPrediction>(env);
-
-                // Take a couple examples out of the test data and run predictions on top.
-                var testData = reader.Read(GetDataPath(TestDatasets.Sentiment.testFilename))
-                    .AsEnumerable<SentimentData>(env, false);
-                foreach (var input in testData.Take(5))
-                {
-                    var prediction = engine.Predict(input);
-                    // Verify that predictions match and scores are separated from zero.
-                    Assert.Equal(input.Sentiment, prediction.Sentiment);
-                    Assert.True(input.Sentiment && prediction.Score > 1 || !input.Sentiment && prediction.Score < -1);
-                }
-=======
                 var prediction = engine.Predict(input);
                 // Verify that predictions match and scores are separated from zero.
                 Assert.Equal(input.Sentiment, prediction.Sentiment);
                 Assert.True(input.Sentiment && prediction.Score > 1 || !input.Sentiment && prediction.Score < -1);
->>>>>>> 9157ceac
             }
         }
     }
