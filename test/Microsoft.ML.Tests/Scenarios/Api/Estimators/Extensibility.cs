--- conflicted
+++ resolved
@@ -38,15 +38,9 @@
                 j.SepalLength = i.SepalLength;
                 j.SepalWidth = i.SepalWidth;
             };
-<<<<<<< HEAD
-            var pipeline = new ConcatEstimator(ml, "Features", "SepalLength", "SepalWidth", "PetalLength", "PetalWidth")
+            var pipeline = new ColumnConcatenatingEstimator (ml, "Features", "SepalLength", "SepalWidth", "PetalLength", "PetalWidth")
                 .Append(new CustomMappingEstimator<IrisData, IrisData>(ml, action, null), TransformerScope.TrainTest)
-                .Append(new TermEstimator(ml, "Label"), TransformerScope.TrainTest)
-=======
-            var pipeline = new ColumnConcatenatingEstimator (ml, "Features", "SepalLength", "SepalWidth", "PetalLength", "PetalWidth")
-                .Append(new MyLambdaTransform<IrisData, IrisData>(ml, action), TransformerScope.TrainTest)
                 .Append(new ValueToKeyMappingEstimator(ml, "Label"), TransformerScope.TrainTest)
->>>>>>> f8ef7e2a
                 .Append(ml.MulticlassClassification.Trainers.StochasticDualCoordinateAscent(advancedSettings: (s) => { s.MaxIterations = 100; s.Shuffle = true; s.NumThreads = 1; }))
                 .Append(new KeyToValueEstimator(ml, "PredictedLabel"));
 
