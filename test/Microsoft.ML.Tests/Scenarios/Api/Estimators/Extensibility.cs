﻿// Licensed to the .NET Foundation under one or more agreements.
// The .NET Foundation licenses this file to you under the MIT license.
// See the LICENSE file in the project root for more information.

using Microsoft.ML.Runtime.Api;
using Microsoft.ML.Runtime.Data;
using Microsoft.ML.Runtime.Learners;
using Microsoft.ML.Runtime.RunTests;
using System;
using System.Linq;
using Xunit;

namespace Microsoft.ML.Tests.Scenarios.Api
{
    public partial class ApiScenariosTests
    {
        /// <summary>
        /// Extensibility: We can't possibly write every conceivable transform and should not try.
        /// It should somehow be possible for a user to inject custom code to, say, transform data.
        /// This might have a much steeper learning curve than the other usages (which merely involve
        /// usage of already established components), but should still be possible.
        /// </summary>
        [Fact]
        void New_Extensibility()
        {
            var dataPath = GetDataPath(TestDatasets.irisData.trainFilename);

<<<<<<< HEAD
            using (var env = new LocalEnvironment())
            {
                var data = new TextLoader(env, MakeIrisTextLoaderArgs())
                    .Read(dataPath);
=======
            var ml = new MLContext();
            var data = ml.Data.TextReader(MakeIrisTextLoaderArgs())
                .Read(dataPath);
>>>>>>> 9157ceac

            Action<IrisData, IrisData> action = (i, j) =>
            {
                j.Label = i.Label;
                j.PetalLength = i.SepalLength > 3 ? i.PetalLength : i.SepalLength;
                j.PetalWidth = i.PetalWidth;
                j.SepalLength = i.SepalLength;
                j.SepalWidth = i.SepalWidth;
            };
            var pipeline = new ConcatEstimator(ml, "Features", "SepalLength", "SepalWidth", "PetalLength", "PetalWidth")
                .Append(new MyLambdaTransform<IrisData, IrisData>(ml, action), TransformerScope.TrainTest)
                .Append(new TermEstimator(ml, "Label"), TransformerScope.TrainTest)
                .Append(ml.MulticlassClassification.Trainers.StochasticDualCoordinateAscent(advancedSettings: (s) => { s.MaxIterations = 100; s.Shuffle = true; s.NumThreads = 1; }))
                .Append(new KeyToValueEstimator(ml, "PredictedLabel"));

            var model = pipeline.Fit(data).GetModelFor(TransformerScope.Scoring);
            var engine = model.MakePredictionFunction<IrisDataNoLabel, IrisPrediction>(ml);

            var testLoader = TextLoader.ReadFile(ml, MakeIrisTextLoaderArgs(), new MultiFileSource(dataPath));
            var testData = testLoader.AsEnumerable<IrisData>(ml, false);
            foreach (var input in testData.Take(20))
            {
                var prediction = engine.Predict(input);
                Assert.True(prediction.PredictedLabel == input.Label);
            }
        }
    }
}<|MERGE_RESOLUTION|>--- conflicted
+++ resolved
@@ -25,16 +25,9 @@
         {
             var dataPath = GetDataPath(TestDatasets.irisData.trainFilename);
 
-<<<<<<< HEAD
-            using (var env = new LocalEnvironment())
-            {
-                var data = new TextLoader(env, MakeIrisTextLoaderArgs())
-                    .Read(dataPath);
-=======
             var ml = new MLContext();
             var data = ml.Data.TextReader(MakeIrisTextLoaderArgs())
                 .Read(dataPath);
->>>>>>> 9157ceac
 
             Action<IrisData, IrisData> action = (i, j) =>
             {
