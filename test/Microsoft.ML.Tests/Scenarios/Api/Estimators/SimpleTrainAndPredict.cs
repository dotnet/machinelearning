﻿// Licensed to the .NET Foundation under one or more agreements.
// The .NET Foundation licenses this file to you under the MIT license.
// See the LICENSE file in the project root for more information.

using Microsoft.ML.Runtime.Api;
using Microsoft.ML.Runtime.Data;
using Microsoft.ML.Runtime.Learners;
using Xunit;
using System.Linq;

namespace Microsoft.ML.Tests.Scenarios.Api
{
    public partial class ApiScenariosTests
    {
        /// <summary>
        /// Start with a dataset in a text file. Run text featurization on text values. 
        /// Train a linear model over that. (I am thinking sentiment classification.) 
        /// Out of the result, produce some structure over which you can get predictions programmatically 
        /// (e.g., the prediction does not happen over a file as it did during training).
        /// </summary>
        [Fact]
        public void New_SimpleTrainAndPredict()
        {
            var dataPath = GetDataPath(SentimentDataPath);
            var testDataPath = GetDataPath(SentimentTestPath);

            using (var env = new TlcEnvironment(seed: 1, conc: 1))
            {
                var reader = new TextLoader(env, MakeSentimentTextLoaderArgs());
                var data = reader.Read(new MultiFileSource(dataPath));
                // Pipeline.
<<<<<<< HEAD
                var pipeline = new MyTextTransform(env, MakeSentimentTextTransformArgs())
                    .Append(new MySdca(env, new LinearClassificationTrainer.Arguments { NumThreads = 1 }, "Features", "Label"));
=======
                var pipeline = new MyTextLoader(env, MakeSentimentTextLoaderArgs())
                    .Append(new MyTextTransform(env, MakeSentimentTextTransformArgs()))
                    .Append(new LinearClassificationTrainer(env, new LinearClassificationTrainer.Arguments { NumThreads = 1 }, "Features", "Label"));
>>>>>>> 60ae9812

                // Train.
                var model = pipeline.Fit(data);

                // Create prediction engine and test predictions.
                var engine = new MyPredictionEngine<SentimentData, SentimentPrediction>(env, model);

                // Take a couple examples out of the test data and run predictions on top.
                var testData = reader.Read(new MultiFileSource(GetDataPath(SentimentTestPath)))
                    .AsEnumerable<SentimentData>(env, false);
                foreach (var input in testData.Take(5))
                {
                    var prediction = engine.Predict(input);
                    // Verify that predictions match and scores are separated from zero.
                    Assert.Equal(input.Sentiment, prediction.Sentiment);
                    Assert.True(input.Sentiment && prediction.Score > 1 || !input.Sentiment && prediction.Score < -1);
                }
            }
        }
    }
}<|MERGE_RESOLUTION|>--- conflicted
+++ resolved
@@ -29,14 +29,8 @@
                 var reader = new TextLoader(env, MakeSentimentTextLoaderArgs());
                 var data = reader.Read(new MultiFileSource(dataPath));
                 // Pipeline.
-<<<<<<< HEAD
                 var pipeline = new MyTextTransform(env, MakeSentimentTextTransformArgs())
-                    .Append(new MySdca(env, new LinearClassificationTrainer.Arguments { NumThreads = 1 }, "Features", "Label"));
-=======
-                var pipeline = new MyTextLoader(env, MakeSentimentTextLoaderArgs())
-                    .Append(new MyTextTransform(env, MakeSentimentTextTransformArgs()))
                     .Append(new LinearClassificationTrainer(env, new LinearClassificationTrainer.Arguments { NumThreads = 1 }, "Features", "Label"));
->>>>>>> 60ae9812
 
                 // Train.
                 var model = pipeline.Fit(data);
