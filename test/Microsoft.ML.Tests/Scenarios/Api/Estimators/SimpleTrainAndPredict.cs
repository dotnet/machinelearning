﻿// Licensed to the .NET Foundation under one or more agreements.
// The .NET Foundation licenses this file to you under the MIT license.
// See the LICENSE file in the project root for more information.

using Microsoft.ML.Runtime.Api;
using Microsoft.ML.Runtime.Data;
using Microsoft.ML.Runtime.RunTests;
using System.Linq;
using Xunit;

namespace Microsoft.ML.Tests.Scenarios.Api
{
    public partial class ApiScenariosTests
    {
        /// <summary>
        /// Start with a dataset in a text file. Run text featurization on text values. 
        /// Train a linear model over that. (I am thinking sentiment classification.) 
        /// Out of the result, produce some structure over which you can get predictions programmatically 
        /// (for example, the prediction does not happen over a file as it did during training).
        /// </summary>
        [Fact]
        public void New_SimpleTrainAndPredict()
        {
<<<<<<< HEAD
            using (var env = new LocalEnvironment(seed: 1, conc: 1))
            {
                var reader = new TextLoader(env, MakeSentimentTextLoaderArgs());
                var data = reader.Read(GetDataPath(TestDatasets.Sentiment.trainFilename));
                // Pipeline.
                var pipeline = new TextTransform(env, "SentimentText", "Features")
                    .Append(new LinearClassificationTrainer(env, "Features", "Label", advancedSettings: (s) => s.NumThreads = 1));
=======
            var ml = new MLContext(seed: 1, conc: 1);
            var reader = ml.Data.TextReader(MakeSentimentTextLoaderArgs());
            var data = reader.Read(GetDataPath(TestDatasets.Sentiment.trainFilename));
            // Pipeline.
            var pipeline = ml.Transforms.Text.FeaturizeText("SentimentText", "Features")
                .Append(ml.BinaryClassification.Trainers.StochasticDualCoordinateAscent(advancedSettings: s => s.NumThreads = 1));
>>>>>>> 9157ceac

            // Train.
            var model = pipeline.Fit(data);

            // Create prediction engine and test predictions.
            var engine = model.MakePredictionFunction<SentimentData, SentimentPrediction>(ml);

<<<<<<< HEAD
                // Take a couple examples out of the test data and run predictions on top.
                var testData = reader.Read(GetDataPath(TestDatasets.Sentiment.testFilename))
                    .AsEnumerable<SentimentData>(env, false);
                foreach (var input in testData.Take(5))
                {
                    var prediction = engine.Predict(input);
                    // Verify that predictions match and scores are separated from zero.
                    Assert.Equal(input.Sentiment, prediction.Sentiment);
                    Assert.True(input.Sentiment && prediction.Score > 1 || !input.Sentiment && prediction.Score < -1);
                }
=======
            // Take a couple examples out of the test data and run predictions on top.
            var testData = reader.Read(GetDataPath(TestDatasets.Sentiment.testFilename))
                .AsEnumerable<SentimentData>(ml, false);
            foreach (var input in testData.Take(5))
            {
                var prediction = engine.Predict(input);
                // Verify that predictions match and scores are separated from zero.
                Assert.Equal(input.Sentiment, prediction.Sentiment);
                Assert.True(input.Sentiment && prediction.Score > 1 || !input.Sentiment && prediction.Score < -1);
>>>>>>> 9157ceac
            }
        }
    }
}<|MERGE_RESOLUTION|>--- conflicted
+++ resolved
@@ -21,22 +21,12 @@
         [Fact]
         public void New_SimpleTrainAndPredict()
         {
-<<<<<<< HEAD
-            using (var env = new LocalEnvironment(seed: 1, conc: 1))
-            {
-                var reader = new TextLoader(env, MakeSentimentTextLoaderArgs());
-                var data = reader.Read(GetDataPath(TestDatasets.Sentiment.trainFilename));
-                // Pipeline.
-                var pipeline = new TextTransform(env, "SentimentText", "Features")
-                    .Append(new LinearClassificationTrainer(env, "Features", "Label", advancedSettings: (s) => s.NumThreads = 1));
-=======
             var ml = new MLContext(seed: 1, conc: 1);
             var reader = ml.Data.TextReader(MakeSentimentTextLoaderArgs());
             var data = reader.Read(GetDataPath(TestDatasets.Sentiment.trainFilename));
             // Pipeline.
             var pipeline = ml.Transforms.Text.FeaturizeText("SentimentText", "Features")
                 .Append(ml.BinaryClassification.Trainers.StochasticDualCoordinateAscent(advancedSettings: s => s.NumThreads = 1));
->>>>>>> 9157ceac
 
             // Train.
             var model = pipeline.Fit(data);
@@ -44,18 +34,6 @@
             // Create prediction engine and test predictions.
             var engine = model.MakePredictionFunction<SentimentData, SentimentPrediction>(ml);
 
-<<<<<<< HEAD
-                // Take a couple examples out of the test data and run predictions on top.
-                var testData = reader.Read(GetDataPath(TestDatasets.Sentiment.testFilename))
-                    .AsEnumerable<SentimentData>(env, false);
-                foreach (var input in testData.Take(5))
-                {
-                    var prediction = engine.Predict(input);
-                    // Verify that predictions match and scores are separated from zero.
-                    Assert.Equal(input.Sentiment, prediction.Sentiment);
-                    Assert.True(input.Sentiment && prediction.Score > 1 || !input.Sentiment && prediction.Score < -1);
-                }
-=======
             // Take a couple examples out of the test data and run predictions on top.
             var testData = reader.Read(GetDataPath(TestDatasets.Sentiment.testFilename))
                 .AsEnumerable<SentimentData>(ml, false);
@@ -65,7 +43,6 @@
                 // Verify that predictions match and scores are separated from zero.
                 Assert.Equal(input.Sentiment, prediction.Sentiment);
                 Assert.True(input.Sentiment && prediction.Score > 1 || !input.Sentiment && prediction.Score < -1);
->>>>>>> 9157ceac
             }
         }
     }
