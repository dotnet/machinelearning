--- conflicted
+++ resolved
@@ -24,13 +24,8 @@
             var ml = new MLContext(seed: 1, conc: 1);
             var dataReader = ml.Data.TextReader(MakeSentimentTextLoaderArgs());
 
-<<<<<<< HEAD
-                var data = dataReader.Read(GetDataPath(TestDatasets.Sentiment.trainFilename));
-                var testData = dataReader.Read(GetDataPath(TestDatasets.Sentiment.testFilename));
-=======
             var data = dataReader.Read(GetDataPath(TestDatasets.Sentiment.trainFilename));
             var testData = dataReader.Read(GetDataPath(TestDatasets.Sentiment.testFilename));
->>>>>>> 9157ceac
 
             // Pipeline.
             var pipeline = ml.Transforms.Text.FeaturizeText("SentimentText", "Features")
