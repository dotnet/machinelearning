--- conflicted
+++ resolved
@@ -22,11 +22,7 @@
         public void New_ReconfigurablePrediction()
         {
             var ml = new MLContext(seed: 1, conc: 1);
-<<<<<<< HEAD
-            var dataReader = ml.Data.TextReader(TestDatasets.Sentiment.GetLoaderArgs());
-=======
-            var dataReader = ml.Data.CreateTextReader(MakeSentimentColumns(), hasHeader: true);
->>>>>>> 0e85f5e8
+            var dataReader = ml.Data.CreateTextReader(TestDatasets.Sentiment.GetLoaderColumns(), hasHeader: true);
 
             var data = dataReader.Read(GetDataPath(TestDatasets.Sentiment.trainFilename));
             var testData = dataReader.Read(GetDataPath(TestDatasets.Sentiment.testFilename));
