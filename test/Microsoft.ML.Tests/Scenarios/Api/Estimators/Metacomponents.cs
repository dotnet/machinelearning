--- conflicted
+++ resolved
@@ -27,16 +27,11 @@
             var data = ml.Data.TextReader(MakeIrisTextLoaderArgs())
                 .Read(GetDataPath(TestDatasets.irisData.trainFilename));
 
-<<<<<<< HEAD
-            var sdcaTrainer = ml.BinaryClassification.Trainers.StochasticDualCoordinateAscent(advancedSettings: (s) => { s.MaxIterations = 100; s.Shuffle = true; s.NumThreads = 1; });
-            var ftTrainer = ml.BinaryClassification.Trainers.FastTree(advancedSettings: (s) => { s.NumThreads = 1; });
-=======
             var sdcaTrainer = ml.BinaryClassification.Trainers.StochasticDualCoordinateAscent("Label", "Features", advancedSettings: (s) => { s.MaxIterations = 100; s.Shuffle = true; s.NumThreads = 1; });
->>>>>>> 8ecddf86
 
             var pipeline = new ColumnConcatenatingEstimator (ml, "Features", "SepalLength", "SepalWidth", "PetalLength", "PetalWidth")
                 .Append(new ValueToKeyMappingEstimator(ml, "Label"), TransformerScope.TrainTest)
-                .Append(new Ova(ml, () => ftTrainer))
+                .Append(new Ova(ml, sdcaTrainer))
                 .Append(new KeyToValueEstimator(ml, "PredictedLabel"));
 
             var model = pipeline.Fit(data);
