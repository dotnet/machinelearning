﻿// Licensed to the .NET Foundation under one or more agreements.
// The .NET Foundation licenses this file to you under the MIT license.
// See the LICENSE file in the project root for more information.

using Microsoft.ML.Runtime.Data;
using Microsoft.ML.Trainers.FastTree;
using Microsoft.ML.Runtime.Internal.Calibration;
using Microsoft.ML.Runtime.Internal.Internallearn;
using Microsoft.ML.Runtime.Learners;
using Microsoft.ML.Runtime.RunTests;
using Microsoft.ML.Runtime.TextAnalytics;
using System.Collections.Generic;
using Xunit;

namespace Microsoft.ML.Tests.Scenarios.Api
{

    public partial class ApiScenariosTests
    {
        /// <summary>
        /// Introspective training: Models that produce outputs and are otherwise black boxes are of limited use;
        /// it is also necessary often to understand at least to some degree what was learnt. To outline critical
        /// scenarios that have come up multiple times:
        ///  *) When I train a linear model, I should be able to inspect coefficients.
        ///  *) The tree ensemble learners, I should be able to inspect the trees.
        ///  *) The LDA transform, I should be able to inspect the topics.
        ///  I view it as essential from a usability perspective that this be discoverable to someone without 
        ///  having to read documentation. For example, if I have var lda = new LdaTransform().Fit(data)(I don't insist on that
        ///  exact signature, just giving the idea), then if I were to type lda.
        ///  In Visual Studio, one of the auto-complete targets should be something like GetTopics.
        /// </summary>

        [Fact]
        public void New_IntrospectiveTraining()
        {
            var ml = new MLContext(seed: 1, conc: 1);
<<<<<<< HEAD
            var data = ml.Data.TextReader(TestDatasets.Sentiment.GetLoaderArgs())
=======
            var data = ml.Data.CreateTextReader(MakeSentimentColumns(), hasHeader: true)
>>>>>>> 0e85f5e8
                .Read(GetDataPath(TestDatasets.Sentiment.trainFilename));

            var pipeline = ml.Transforms.Text.FeaturizeText("SentimentText", "Features")
                .AppendCacheCheckpoint(ml)
                .Append(ml.BinaryClassification.Trainers.StochasticDualCoordinateAscent("Label", "Features", advancedSettings: s => s.NumThreads = 1));

            // Train.
            var model = pipeline.Fit(data);

            // Get feature weights.
            VBuffer<float> weights = default;
            model.LastTransformer.Model.GetFeatureWeights(ref weights);

        }
    }
}<|MERGE_RESOLUTION|>--- conflicted
+++ resolved
@@ -34,11 +34,7 @@
         public void New_IntrospectiveTraining()
         {
             var ml = new MLContext(seed: 1, conc: 1);
-<<<<<<< HEAD
-            var data = ml.Data.TextReader(TestDatasets.Sentiment.GetLoaderArgs())
-=======
-            var data = ml.Data.CreateTextReader(MakeSentimentColumns(), hasHeader: true)
->>>>>>> 0e85f5e8
+            var data = ml.Data.CreateTextReader(TestDatasets.Sentiment.GetLoaderColumns(), hasHeader: true)
                 .Read(GetDataPath(TestDatasets.Sentiment.trainFilename));
 
             var pipeline = ml.Transforms.Text.FeaturizeText("SentimentText", "Features")
