﻿// Licensed to the .NET Foundation under one or more agreements.
// The .NET Foundation licenses this file to you under the MIT license.
// See the LICENSE file in the project root for more information.

using Microsoft.ML.Runtime.Data;
using Microsoft.ML.Runtime.FastTree;
using Microsoft.ML.Runtime.Internal.Calibration;
using Microsoft.ML.Runtime.Internal.Internallearn;
using Microsoft.ML.Runtime.Learners;
using Microsoft.ML.Runtime.RunTests;
using Microsoft.ML.Runtime.TextAnalytics;
using System.Collections.Generic;
using Xunit;

namespace Microsoft.ML.Tests.Scenarios.Api
{

    public partial class ApiScenariosTests
    {
        /// <summary>
        /// Introspective training: Models that produce outputs and are otherwise black boxes are of limited use;
        /// it is also necessary often to understand at least to some degree what was learnt. To outline critical
        /// scenarios that have come up multiple times:
        ///  *) When I train a linear model, I should be able to inspect coefficients.
        ///  *) The tree ensemble learners, I should be able to inspect the trees.
        ///  *) The LDA transform, I should be able to inspect the topics.
        ///  I view it as essential from a usability perspective that this be discoverable to someone without 
        ///  having to read documentation. For example, if I have var lda = new LdaTransform().Fit(data)(I don't insist on that
        ///  exact signature, just giving the idea), then if I were to type lda.
        ///  In Visual Studio, one of the auto-complete targets should be something like GetTopics.
        /// </summary>

        [Fact]
        public void New_IntrospectiveTraining()
        {
<<<<<<< HEAD
            using (var env = new LocalEnvironment(seed: 1, conc: 1))
            {
                var data = new TextLoader(env, MakeSentimentTextLoaderArgs())
                    .Read(GetDataPath(TestDatasets.Sentiment.trainFilename));
=======
            var ml = new MLContext(seed: 1, conc: 1);
            var data = ml.Data.TextReader(MakeSentimentTextLoaderArgs())
                .Read(GetDataPath(TestDatasets.Sentiment.trainFilename));
>>>>>>> 9157ceac

            var pipeline = ml.Transforms.Text.FeaturizeText("SentimentText", "Features")
                .Append(ml.BinaryClassification.Trainers.StochasticDualCoordinateAscent(advancedSettings: s => s.NumThreads = 1));

            // Train.
            var model = pipeline.Fit(data);

            // Get feature weights.
            VBuffer<float> weights = default;
            model.LastTransformer.Model.GetFeatureWeights(ref weights);

        }
    }
}<|MERGE_RESOLUTION|>--- conflicted
+++ resolved
@@ -33,16 +33,9 @@
         [Fact]
         public void New_IntrospectiveTraining()
         {
-<<<<<<< HEAD
-            using (var env = new LocalEnvironment(seed: 1, conc: 1))
-            {
-                var data = new TextLoader(env, MakeSentimentTextLoaderArgs())
-                    .Read(GetDataPath(TestDatasets.Sentiment.trainFilename));
-=======
             var ml = new MLContext(seed: 1, conc: 1);
             var data = ml.Data.TextReader(MakeSentimentTextLoaderArgs())
                 .Read(GetDataPath(TestDatasets.Sentiment.trainFilename));
->>>>>>> 9157ceac
 
             var pipeline = ml.Transforms.Text.FeaturizeText("SentimentText", "Features")
                 .Append(ml.BinaryClassification.Trainers.StochasticDualCoordinateAscent(advancedSettings: s => s.NumThreads = 1));
