﻿// Licensed to the .NET Foundation under one or more agreements.
// The .NET Foundation licenses this file to you under the MIT license.
// See the LICENSE file in the project root for more information.

using Microsoft.ML.Core.Data;
using Microsoft.ML.Data;
using Microsoft.ML.Runtime.Api;
using Microsoft.ML.Runtime.Data;
using Microsoft.ML.Runtime.RunTests;
using Microsoft.ML.TestFramework;
using Microsoft.ML.Transforms;
using Microsoft.ML.Transforms.Categorical;
using Microsoft.ML.Transforms.Normalizers;
using Microsoft.ML.Transforms.Text;
using System;
using System.Collections.Generic;
using System.ComponentModel.Composition;
using System.ComponentModel.Composition.Hosting;
using System.IO;
using System.Linq;
using Xunit;
using Xunit.Abstractions;

namespace Microsoft.ML.Tests.Scenarios.Api.CookbookSamples
{
    /// <summary>
    /// Samples that are written as part of 'ML.NET Cookbook' are also added here as tests.
    /// These tests don't actually test anything, other than the fact that the code compiles and
    /// doesn't throw when it is executed.
    /// </summary>
    public sealed class CookbookSamplesDynamicApi : BaseTestClass
    {
        public CookbookSamplesDynamicApi(ITestOutputHelper output) : base(output)
        {
        }

        private void IntermediateData(string dataPath)
        {
            // Create a new context for ML.NET operations. It can be used for exception tracking and logging, 
            // as a catalog of available operations and as the source of randomness.
            var mlContext = new MLContext();

            // Create the reader: define the data columns and where to find them in the text file.
            var reader = mlContext.Data.TextReader(new TextLoader.Arguments
            {
                Column = new[] {
                    // A boolean column depicting the 'label'.
                    new TextLoader.Column("IsOver50K", DataKind.BL, 0),
                    // Three text columns.
                    new TextLoader.Column("Workclass", DataKind.TX, 1),
                    new TextLoader.Column("Education", DataKind.TX, 2),
                    new TextLoader.Column("MaritalStatus", DataKind.TX, 3)
                },
                // First line of the file is a header, not a data row.
                HasHeader = true
            });

            // Start creating our processing pipeline. For now, let's just concatenate all the text columns
            // together into one.
            var dynamicPipeline = mlContext.Transforms.Concatenate("AllFeatures", "Education", "MaritalStatus");

            // Let's verify that the data has been read correctly. 
            // First, we read the data file.
            var data = reader.Read(dataPath);

            // Fit our data pipeline and transform data with it.
            var transformedData = dynamicPipeline.Fit(data).Transform(data);

            // 'transformedData' is a 'promise' of data. Let's actually read it.
            var someRows = transformedData
                // Convert to an enumerable of user-defined type. 
                .AsEnumerable<InspectedRow>(mlContext, reuseRowObject: false)
                // Take a couple values as an array.
                .Take(4).ToArray();

            // Extract the 'AllFeatures' column.
            // This will give the entire dataset: make sure to only take several row
            // in case the dataset is huge. The is similar to the static API, except
            // you have to specify the column name and type.
            var featureColumns = transformedData.GetColumn<string[]>(mlContext, "AllFeatures")
                .Take(20).ToArray();
        }

        [Fact]
        public void InspectIntermediateDataGetColumn()
            => IntermediateData(GetDataPath("adult.tiny.with-schema.txt"));

        private void TrainRegression(string trainDataPath, string testDataPath, string modelPath)
        {
            // Create a new context for ML.NET operations. It can be used for exception tracking and logging, 
            // as a catalog of available operations and as the source of randomness.
            var mlContext = new MLContext();

            // Step one: read the data as an IDataView.
            // First, we define the reader: specify the data columns and where to find them in the text file.
            var reader = mlContext.Data.TextReader(new TextLoader.Arguments
            {
                Column = new[] {
                    // We read the first 11 values as a single float vector.
                    new TextLoader.Column("FeatureVector", DataKind.R4, 0, 10),

                    // Separately, read the target variable.
                    new TextLoader.Column("Target", DataKind.R4, 11),
                },
                // First line of the file is a header, not a data row.
                HasHeader = true,
                // Default separator is tab, but we need a semicolon.
                Separator = ";"
            });

            // Now read the file (remember though, readers are lazy, so the actual reading will happen when the data is accessed).
            var trainData = reader.Read(trainDataPath);

            // Step two: define the learning pipeline. 

            // We 'start' the pipeline with the output of the reader.
            var dynamicPipeline =
                // First 'normalize' the data (rescale to be
                // between -1 and 1 for all examples), and then train the model.
                mlContext.Transforms.Normalize("FeatureVector")
                // Add the SDCA regression trainer.
                .Append(mlContext.Regression.Trainers.StochasticDualCoordinateAscent(labelColumn: "Target", featureColumn: "FeatureVector"));

            // Step three. Fit the pipeline to the training data.
            var model = dynamicPipeline.Fit(trainData);

            // Read the test dataset.
            var testData = reader.Read(testDataPath);
            // Calculate metrics of the model on the test data.
            var metrics = mlContext.Regression.Evaluate(model.Transform(testData), label: "Target");

            using (var stream = File.Create(modelPath))
            {
                // Saving and loading happens to 'dynamic' models.
                mlContext.Model.Save(model, stream);
            }

            // Potentially, the lines below can be in a different process altogether.

            // When you load the model, it's a 'dynamic' transformer. 
            ITransformer loadedModel;
            using (var stream = File.OpenRead(modelPath))
                loadedModel = mlContext.Model.Load(stream);
        }

        [Fact]
        public void TrainRegressionModel()
            => TrainRegression(GetDataPath(TestDatasets.generatedRegressionDataset.trainFilename), GetDataPath(TestDatasets.generatedRegressionDataset.testFilename),
                DeleteOutputPath("cook_model.zip"));

        private ITransformer TrainOnIris(string irisDataPath)
        {
            // Create a new context for ML.NET operations. It can be used for exception tracking and logging, 
            // as a catalog of available operations and as the source of randomness.
            var mlContext = new MLContext();

            // Step one: read the data as an IDataView.
            // First, we define the reader: specify the data columns and where to find them in the text file.
            var reader = mlContext.Data.TextReader(new TextLoader.Arguments
            {
                Column = new[] {
                    new TextLoader.Column("SepalLength", DataKind.R4, 0),
                    new TextLoader.Column("SepalWidth", DataKind.R4, 1),
                    new TextLoader.Column("PetalLength", DataKind.R4, 2),
                    new TextLoader.Column("PetalWidth", DataKind.R4, 3),
                    // Label: kind of iris.
                    new TextLoader.Column("Label", DataKind.TX, 4),
                },
                // Default separator is tab, but the dataset has comma.
                Separator = ","
            });

            // Retrieve the training data.
            var trainData = reader.Read(irisDataPath);

            // Build the training pipeline.
            var dynamicPipeline =
                // Concatenate all the features together into one column 'Features'.
                mlContext.Transforms.Concatenate("Features", "SepalLength", "SepalWidth", "PetalLength", "PetalWidth")
                // Note that the label is text, so it needs to be converted to key.
                .Append(mlContext.Transforms.Categorical.MapValueToKey("Label"), TransformerScope.TrainTest)
                // Use the multi-class SDCA model to predict the label using features.
                .Append(mlContext.MulticlassClassification.Trainers.StochasticDualCoordinateAscent())
                // Apply the inverse conversion from 'PredictedLabel' column back to string value.
                .Append(mlContext.Transforms.Conversion.MapKeyToValue(("PredictedLabel", "Data")));

            // Train the model.
            var model = dynamicPipeline.Fit(trainData);
            return model;
        }

        private void PredictOnIris(ITransformer model)
        {
            // Create a new context for ML.NET operations. It can be used for exception tracking and logging, 
            // as a catalog of available operations and as the source of randomness.
            var mlContext = new MLContext();

            // Use the model for one-time prediction.
            // Make the prediction function object. Note that, on average, this call takes around 200x longer
            // than one prediction, so you might want to cache and reuse the prediction function, instead of
            // creating one per prediction.
            var predictionFunc = model.MakePredictionFunction<IrisInput, IrisPrediction>(mlContext);

            // Obtain the prediction. Remember that 'Predict' is not reentrant. If you want to use multiple threads
            // for simultaneous prediction, make sure each thread is using its own PredictionFunction.
            var prediction = predictionFunc.Predict(new IrisInput
            {
                SepalLength = 4.1f,
                SepalWidth = 0.1f,
                PetalLength = 3.2f,
                PetalWidth = 1.4f
            });
        }

        [Fact]
        public void TrainAndPredictOnIris()
            => PredictOnIris(TrainOnIris(GetDataPath("iris.data")));

        private void NormalizationWorkout(string dataPath)
        {
            // Create a new context for ML.NET operations. It can be used for exception tracking and logging, 
            // as a catalog of available operations and as the source of randomness.
            var mlContext = new MLContext();

            // Define the reader: specify the data columns and where to find them in the text file.
            var reader = mlContext.Data.TextReader(new TextLoader.Arguments
            {
                Column = new[] {
                    // The four features of the Iris dataset will be grouped together as one Features column.
                    new TextLoader.Column("Features", DataKind.R4, 0, 3),
                    // Label: kind of iris.
                    new TextLoader.Column("Label", DataKind.TX, 4),
                },
                // Default separator is tab, but the dataset has comma.
                Separator = ","
            });

            // Read the training data.
            var trainData = reader.Read(dataPath);

            // Apply all kinds of standard ML.NET normalization to the raw features.
            var pipeline =
                mlContext.Transforms.Normalize(
                    new NormalizingEstimator.MinMaxColumn("Features", "MinMaxNormalized", fixZero: true),
                    new NormalizingEstimator.MeanVarColumn("Features", "MeanVarNormalized", fixZero: true),
                    new NormalizingEstimator.BinningColumn("Features", "BinNormalized", numBins: 256));

            // Let's train our pipeline of normalizers, and then apply it to the same data.
            var normalizedData = pipeline.Fit(trainData).Transform(trainData);

            // Inspect one column of the resulting dataset.
            var meanVarValues = normalizedData.GetColumn<float[]>(mlContext, "MeanVarNormalized").ToArray();
        }

        [Fact]
        public void Normalization()
            => NormalizationWorkout(GetDataPath("iris.data"));

        private class IrisInput
        {
            // Unfortunately, we still need the dummy 'Label' column to be present.
            [ColumnName("Label")]
            public string IgnoredLabel { get; set; }
            public float SepalLength { get; set; }
            public float SepalWidth { get; set; }
            public float PetalLength { get; set; }
            public float PetalWidth { get; set; }
        }

        private IEnumerable<CustomerChurnInfo> GetChurnInfo()
        {
            var r = new Random(454);
            return Enumerable.Range(0, 500)
                .Select(x => new CustomerChurnInfo
                {
                    HasChurned = x % 2 == 0 || (r.NextDouble() < 0.05),
                    DemographicCategory = (x % 10).ToString(),
                    LastVisits = new float[] { x, x * 2, x * 3, x * 4, x * 5 }
                });
        }

        private void TextFeaturizationOn(string dataPath)
        {
            // Create a new context for ML.NET operations. It can be used for exception tracking and logging, 
            // as a catalog of available operations and as the source of randomness.
            var mlContext = new MLContext();

            // Define the reader: specify the data columns and where to find them in the text file.
            var reader = mlContext.Data.TextReader(new TextLoader.Arguments
            {
                Column = new[] {
                    new TextLoader.Column("IsToxic", DataKind.BL, 0),
                    new TextLoader.Column("Message", DataKind.TX, 1),
                },
                HasHeader = true
            });

            // Read the data.
            var data = reader.Read(dataPath);

            // Inspect the message texts that are read from the file.
            var messageTexts = data.GetColumn<string>(mlContext, "Message").Take(20).ToArray();

            // Apply various kinds of text operations supported by ML.NET.
            var dynamicPipeline =
                // One-stop shop to run the full text featurization.
                mlContext.Transforms.Text.FeaturizeText("Message", "TextFeatures")

                // Normalize the message for later transforms
                .Append(mlContext.Transforms.Text.NormalizeText("Message", "NormalizedMessage"))

                // NLP pipeline 1: bag of words.
                .Append(new WordBagEstimator(mlContext, "NormalizedMessage", "BagOfWords"))

                // NLP pipeline 2: bag of bigrams, using hashes instead of dictionary indices.
                .Append(new WordHashBagEstimator(mlContext, "NormalizedMessage", "BagOfBigrams",
                            ngramLength: 2, allLengths: false))

                // NLP pipeline 3: bag of tri-character sequences with TF-IDF weighting.
                .Append(mlContext.Transforms.Text.TokenizeCharacters("Message", "MessageChars"))
                .Append(new NgramEstimator(mlContext, "MessageChars", "BagOfTrichar",
<<<<<<< HEAD
                            ngramLength: 3, weighting: NgramEstimator.WeightingCriteria.TfIdf))
=======
                            ngramLength: 3, weighting: NgramCountingTransformer.WeightingCriteria.TfIdf))
>>>>>>> 1a9ba926

                // NLP pipeline 4: word embeddings.
                .Append(mlContext.Transforms.Text.TokenizeWords("NormalizedMessage", "TokenizedMessage"))
                .Append(mlContext.Transforms.Text.ExtractWordEmbeddings("TokenizedMessage", "Embeddings",
                            WordEmbeddingsExtractingTransformer.PretrainedModelKind.GloVeTwitter25D));

            // Let's train our pipeline, and then apply it to the same data.
            // Note that even on a small dataset of 70KB the pipeline above can take up to a minute to completely train.
            var transformedData = dynamicPipeline.Fit(data).Transform(data);

            // Inspect some columns of the resulting dataset.
            var embeddings = transformedData.GetColumn<float[]>(mlContext, "Embeddings").Take(10).ToArray();
            var unigrams = transformedData.GetColumn<float[]>(mlContext, "BagOfWords").Take(10).ToArray();
        }

        [Fact(Skip = "This test is running for one minute")]
        public void TextFeaturization()
            => TextFeaturizationOn(GetDataPath("wikipedia-detox-250-line-data.tsv"));

        [Fact]
        public void CategoricalFeaturization()
            => CategoricalFeaturizationOn(GetDataPath("adult.tiny.with-schema.txt"));

        [Fact]
        public void ReadMultipleFiles()
            => CategoricalFeaturizationOn(GetDataPath("adult.tiny.with-schema.txt"), GetDataPath("adult.tiny.with-schema.txt"));

        private void CategoricalFeaturizationOn(params string[] dataPath)
        {
            // Create a new context for ML.NET operations. It can be used for exception tracking and logging, 
            // as a catalog of available operations and as the source of randomness.
            var mlContext = new MLContext();

            // Define the reader: specify the data columns and where to find them in the text file.
            var reader = mlContext.Data.TextReader(new TextLoader.Arguments
            {
                Column = new[] {
                    new TextLoader.Column("Label", DataKind.BL, 0),
                    // We will load all the categorical features into one vector column of size 8.
                    new TextLoader.Column("CategoricalFeatures", DataKind.TX, 1, 8),
                    // Similarly, load all numerical features into one vector of size 6.
                    new TextLoader.Column("NumericalFeatures", DataKind.R4, 9, 14),
                    // Let's also separately load the 'Workclass' column.
                    new TextLoader.Column("Workclass", DataKind.TX, 1),
                },
                HasHeader = true
            });

            // Read the data.
            var data = reader.Read(dataPath);

            // Inspect the first 10 records of the categorical columns to check that they are correctly read.
            var catColumns = data.GetColumn<string[]>(mlContext, "CategoricalFeatures").Take(10).ToArray();

            // Build several alternative featurization pipelines.
            var dynamicPipeline =
                // Convert each categorical feature into one-hot encoding independently.
                mlContext.Transforms.Categorical.OneHotEncoding("CategoricalFeatures", "CategoricalOneHot")
                // Convert all categorical features into indices, and build a 'word bag' of these.
                .Append(mlContext.Transforms.Categorical.OneHotEncoding("CategoricalFeatures", "CategoricalBag", OneHotEncodingTransformer.OutputKind.Bag))
                // One-hot encode the workclass column, then drop all the categories that have fewer than 10 instances in the train set.
                .Append(mlContext.Transforms.Categorical.OneHotEncoding("Workclass", "WorkclassOneHot"))
                .Append(new CountFeatureSelector(mlContext, "WorkclassOneHot", "WorkclassOneHotTrimmed", count: 10));

            // Let's train our pipeline, and then apply it to the same data.
            var transformedData = dynamicPipeline.Fit(data).Transform(data);

            // Inspect some columns of the resulting dataset.
            var categoricalBags = transformedData.GetColumn<float[]>(mlContext, "CategoricalBag").Take(10).ToArray();
            var workclasses = transformedData.GetColumn<float[]>(mlContext, "WorkclassOneHotTrimmed").Take(10).ToArray();

            // Of course, if we want to train the model, we will need to compose a single float vector of all the features.
            // Here's how we could do this:

            var fullLearningPipeline = dynamicPipeline
                // Concatenate two of the 3 categorical pipelines, and the numeric features.
                .Append(mlContext.Transforms.Concatenate("Features", "NumericalFeatures", "CategoricalBag", "WorkclassOneHotTrimmed"))
                // Now we're ready to train. We chose our FastTree trainer for this classification task.
                .Append(mlContext.BinaryClassification.Trainers.FastTree(numTrees: 50));

            // Train the model.
            var model = fullLearningPipeline.Fit(data);
        }

        [Fact]
        public void CrossValidationIris()
            => CrossValidationOn(GetDataPath("iris.data"));

        private void CrossValidationOn(string dataPath)
        {
            // Create a new context for ML.NET operations. It can be used for exception tracking and logging, 
            // as a catalog of available operations and as the source of randomness.
            var mlContext = new MLContext();

            // Step one: read the data as an IDataView.
            // First, we define the reader: specify the data columns and where to find them in the text file.
            var reader = mlContext.Data.TextReader(new TextLoader.Arguments
            {
                Column = new[] {
                    // We read the first 11 values as a single float vector.
                    new TextLoader.Column("SepalLength", DataKind.R4, 0),
                    new TextLoader.Column("SepalWidth", DataKind.R4, 1),
                    new TextLoader.Column("PetalLength", DataKind.R4, 2),
                    new TextLoader.Column("PetalWidth", DataKind.R4, 3),
                    // Label: kind of iris.
                    new TextLoader.Column("Label", DataKind.TX, 4),
                },
                // Default separator is tab, but the dataset has comma.
                Separator = ","
            });

            // Read the data.
            var data = reader.Read(dataPath);

            // Build the training pipeline.
            var dynamicPipeline =
                // Concatenate all the features together into one column 'Features'.
                mlContext.Transforms.Concatenate("Features", "SepalLength", "SepalWidth", "PetalLength", "PetalWidth")
                // Note that the label is text, so it needs to be converted to key.
                .Append(mlContext.Transforms.Categorical.MapValueToKey("Label"), TransformerScope.TrainTest)
                // Use the multi-class SDCA model to predict the label using features.
                .Append(mlContext.MulticlassClassification.Trainers.StochasticDualCoordinateAscent());

            // Split the data 90:10 into train and test sets, train and evaluate.
            var (trainData, testData) = mlContext.MulticlassClassification.TrainTestSplit(data, testFraction: 0.1);

            // Train the model.
            var model = dynamicPipeline.Fit(trainData);
            // Compute quality metrics on the test set.
            var metrics = mlContext.MulticlassClassification.Evaluate(model.Transform(testData));
            Console.WriteLine(metrics.AccuracyMicro);

            // Now run the 5-fold cross-validation experiment, using the same pipeline.
            var cvResults = mlContext.MulticlassClassification.CrossValidate(data, dynamicPipeline, numFolds: 5);

            // The results object is an array of 5 elements. For each of the 5 folds, we have metrics, model and scored test data.
            // Let's compute the average micro-accuracy.
            var microAccuracies = cvResults.Select(r => r.metrics.AccuracyMicro);
            Console.WriteLine(microAccuracies.Average());
        }

        [Fact]
        public void ReadData()
        {
            ReadDataDynamic(GetDataPath("generated_regression_dataset.csv"));
        }

        private void ReadDataDynamic(string dataPath)
        {
            // Create a new context for ML.NET operations. It can be used for exception tracking and logging, 
            // as a catalog of available operations and as the source of randomness.
            var mlContext = new MLContext();

            // Create the reader: define the data columns and where to find them in the text file.
            var reader = mlContext.Data.TextReader(new[] {
	                // We read the first 10 values as a single float vector.
                    new TextLoader.Column("FeatureVector", DataKind.R4, new[] {new TextLoader.Range(0, 9)}),
                    // Separately, read the target variable.
                    new TextLoader.Column("Target", DataKind.R4, 10)
                },
                // Default separator is tab, but we need a comma.
                s => s.Separator = ",");

            // Now read the file (remember though, readers are lazy, so the actual reading will happen when the data is accessed).
            var data = reader.Read(dataPath);
        }

        // Define a class for all the input columns that we intend to consume.
        public class InputRow
        {
            public float Income { get; set; }
        }

        // Define a class for all output columns that we intend to produce.
        public class OutputRow
        {
            public bool Label { get; set; }
        }

        [Fact]
        public void CustomTransformer()
        {
            var mlContext = new MLContext();
            var data = mlContext.Data.ReadFromTextFile(new[]
            {
                new TextLoader.Column("Income", DataKind.R4, 2),
                new TextLoader.Column("Features", DataKind.R4, 10, 12)
            }, GetDataPath("adult.train"), s => { s.Separator = ","; s.HasHeader = true; });

            PrepareData(mlContext, data);
            TrainModel(mlContext, data);

            RunEndToEnd(mlContext, data, DeleteOutputPath("custom-model.zip"));
        }

        /// <summary>
        /// One class that contains all custom mappings that we need for our model.
        /// </summary>
        public class CustomMappings
        {
            // This is the custom mapping. We now separate it into a method, so that we can use it both in training and in loading.
            public static void IncomeMapping(InputRow input, OutputRow output) => output.Label = input.Income > 50000;

            // MLContext is needed to create a new transformer. We are using 'Import' to have ML.NET populate
            // this property.
            [Import]
            public MLContext MLContext { get; set; }

            // We are exporting the custom transformer by the name 'IncomeMapping'.
            [Export(nameof(IncomeMapping))]
            public ITransformer MyCustomTransformer 
                => MLContext.Transforms.CustomMappingTransformer<InputRow, OutputRow>(IncomeMapping, nameof(IncomeMapping));
        }

        private static void RunEndToEnd(MLContext mlContext, IDataView trainData, string modelPath)
        {
            // Construct the learning pipeline. Note that we are now providing a contract name for the custom mapping:
            // otherwise we will not be able to save the model.
            var estimator = mlContext.Transforms.CustomMapping<InputRow, OutputRow>(CustomMappings.IncomeMapping, nameof(CustomMappings.IncomeMapping))
                .Append(mlContext.BinaryClassification.Trainers.FastTree(labelColumn: "Label"));

            // Train the model.
            var model = estimator.Fit(trainData);

            // Save the model.
            using (var fs = File.Create(modelPath))
                mlContext.Model.Save(model, fs);

            // Now pretend we are in a different process.
            var newContext = new MLContext();

            // Create a custom composition container for all our custom mapping actions.
            newContext.CompositionContainer = new CompositionContainer(new TypeCatalog(typeof(CustomMappings)));

            // Now we can load the model.
            ITransformer loadedModel;
            using (var fs = File.OpenRead(modelPath))
                loadedModel = newContext.Model.Load(fs);
        }

        public static IDataView PrepareData(MLContext mlContext, IDataView data)
        {
            // Define the operation code.
            Action<InputRow, OutputRow> mapping = (input, output) => output.Label = input.Income > 50000;
            // Make a custom transformer and transform the data.
            var transformer = mlContext.Transforms.CustomMappingTransformer(mapping, null);
            return transformer.Transform(data);
        }

        public static ITransformer TrainModel(MLContext mlContext, IDataView trainData)
        {
            // Define the custom operation.
            Action<InputRow, OutputRow> mapping = (input, output) => output.Label = input.Income > 50000;
            // Construct the learning pipeline.
            var estimator = mlContext.Transforms.CustomMapping(mapping, null)
                .Append(mlContext.BinaryClassification.Trainers.FastTree(labelColumn: "Label"));

            return estimator.Fit(trainData);
        }

        private class CustomerChurnInfo
        {
            public string CustomerID { get; set; }
            public bool HasChurned { get; set; }
            public string DemographicCategory { get; set; }
            // Visits during last 5 days, latest to newest.
            [VectorType(5)]
            public float[] LastVisits { get; set; }
        }

        private class IrisPrediction
        {
            [ColumnName("Data")]
            public string PredictedClass { get; set; }
        }

        private class InspectedRow
        {
            public bool IsOver50K { get; set; }
            public string Workclass { get; set; }
            public string Education { get; set; }
            public string MaritalStatus { get; set; }
            public string[] AllFeatures { get; set; }
        }
    }
}<|MERGE_RESOLUTION|>--- conflicted
+++ resolved
@@ -318,12 +318,8 @@
 
                 // NLP pipeline 3: bag of tri-character sequences with TF-IDF weighting.
                 .Append(mlContext.Transforms.Text.TokenizeCharacters("Message", "MessageChars"))
-                .Append(new NgramEstimator(mlContext, "MessageChars", "BagOfTrichar",
-<<<<<<< HEAD
-                            ngramLength: 3, weighting: NgramEstimator.WeightingCriteria.TfIdf))
-=======
-                            ngramLength: 3, weighting: NgramCountingTransformer.WeightingCriteria.TfIdf))
->>>>>>> 1a9ba926
+                .Append(new NgramCountingEstimator(mlContext, "MessageChars", "BagOfTrichar",
+                            ngramLength: 3, weighting: NgramCountingEstimator.WeightingCriteria.TfIdf))
 
                 // NLP pipeline 4: word embeddings.
                 .Append(mlContext.Transforms.Text.TokenizeWords("NormalizedMessage", "TokenizedMessage"))
