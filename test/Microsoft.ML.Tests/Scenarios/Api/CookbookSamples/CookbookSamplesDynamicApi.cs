--- conflicted
+++ resolved
@@ -319,20 +319,12 @@
                 // NLP pipeline 3: bag of tri-character sequences with TF-IDF weighting.
                 .Append(mlContext.Transforms.Text.TokenizeCharacters("Message", "MessageChars"))
                 .Append(new NgramEstimator(mlContext, "MessageChars", "BagOfTrichar",
-<<<<<<< HEAD
-                            ngramLength: 3, weighting: NgramTokenizingTransformer.WeightingCriteria.TfIdf))
-=======
                             ngramLength: 3, weighting: NgramCountingTransformer.WeightingCriteria.TfIdf))
->>>>>>> 5282cf23
 
                 // NLP pipeline 4: word embeddings.
                 .Append(mlContext.Transforms.Text.TokenizeWords("NormalizedMessage", "TokenizedMessage"))
                 .Append(mlContext.Transforms.Text.ExtractWordEmbeddings("TokenizedMessage", "Embeddings",
-<<<<<<< HEAD
-                            WordEmbeddingsExtractorTransformer.PretrainedModelKind.GloVeTwitter25D));
-=======
                             WordEmbeddingsExtractingTransformer.PretrainedModelKind.GloVeTwitter25D));
->>>>>>> 5282cf23
 
             // Let's train our pipeline, and then apply it to the same data.
             // Note that even on a small dataset of 70KB the pipeline above can take up to a minute to completely train.
