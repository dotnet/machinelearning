--- conflicted
+++ resolved
@@ -146,16 +146,8 @@
             // Calculate metrics of the model on the test data.
             var metrics = mlContext.Regression.Evaluate(model.Transform(testData), label: r => r.Target, score: r => r.Prediction);
 
-<<<<<<< HEAD
-            using (var stream = File.Create(modelPath))
-            {
-                // Saving and loading happens to 'dynamic' models, so the static typing is lost in the process.
-                mlContext.Model.Save(model, stream);
-            }
-=======
             // Saving and loading happens to 'dynamic' models, so the static typing is lost in the process.
             mlContext.Model.Save(model.AsDynamic, trainData.AsDynamic.Schema, modelPath);
->>>>>>> 0a2ec3aa
 
             // Potentially, the lines below can be in a different process altogether.
 
