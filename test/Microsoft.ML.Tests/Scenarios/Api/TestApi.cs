﻿// Licensed to the .NET Foundation under one or more agreements.
// The .NET Foundation licenses this file to you under the MIT license.
// See the LICENSE file in the project root for more information.

using System;
using System.Collections.Generic;
using System.IO;
using System.Linq;
using Microsoft.Data.DataView;
using Microsoft.ML.Data;
using Microsoft.ML.Data.IO;
using Microsoft.ML.Internal.Utilities;
using Microsoft.ML.Runtime;
using Microsoft.ML.TestFramework;
using Microsoft.ML.Trainers;
using Microsoft.ML.Transforms;
using Xunit;
using Xunit.Abstractions;

namespace Microsoft.ML.Tests.Scenarios.Api
{
    public partial class TestApi : BaseTestClass
    {
        private const string OutputRelativePath = @"..\Common\Api";

        public TestApi(ITestOutputHelper output) : base(output)
        {
        }

        private class OneIChannelWithAttribute
        {
            [CursorChannel]
            public IChannel Channel = null;
        }

        private class OneStringWithAttribute
        {
            public string OutField = "outfield is a string";

            [CursorChannelAttribute]
            public string Channel = null;
        }

        private class TwoIChannelsWithAttributes
        {
            [CursorChannelAttribute]
            public IChannel ChannelOne = null;

            [CursorChannelAttribute]
            public IChannel ChannelTwo = null;
        }

        private class TwoIChannelsOnlyOneWithAttribute
        {
            public string OutField = "Outfield is assigned";

            public IChannel ChannelOne = null;

            [CursorChannelAttribute]
            public IChannel ChannelTwo = null;
        }

        [Fact]
        public void CursorChannelExposedInMapTransform()
        {
            var env = new MLContext(seed: 0);
            // Correct use of CursorChannel attribute.
            var data1 = Utils.CreateArray(10, new OneIChannelWithAttribute());
            var idv1 = env.Data.LoadFromEnumerable(data1);
            Assert.Null(data1[0].Channel);

            var filter1 = LambdaTransform.CreateFilter<OneIChannelWithAttribute, object>(env, idv1,
                (input, state) =>
                {
                    Assert.NotNull(input.Channel);
                    return false;
                }, null);
            filter1.GetRowCursorForAllColumns().MoveNext();

            // Error case: non-IChannel field marked with attribute.
            var data2 = Utils.CreateArray(10, new OneStringWithAttribute());
            var idv2 = env.Data.LoadFromEnumerable(data2);
            Assert.Null(data2[0].Channel);

            var filter2 = LambdaTransform.CreateFilter<OneStringWithAttribute, object>(env, idv2,
                (input, state) =>
                {
                    Assert.Null(input.Channel);
                    return false;
                }, null);
            try
            {
                filter2.GetRowCursorForAllColumns().MoveNext();
                Assert.True(false, "Throw an error if attribute is applied to a field that is not an IChannel.");
            }
            catch (InvalidOperationException ex)
            {
                Assert.True(ex.IsMarked());
            }

            // Error case: multiple fields marked with attributes.
            var data3 = Utils.CreateArray(10, new TwoIChannelsWithAttributes());
            var idv3 = env.Data.LoadFromEnumerable(data3);
            Assert.Null(data3[0].ChannelOne);
            Assert.Null(data3[2].ChannelTwo);

            var filter3 = LambdaTransform.CreateFilter<TwoIChannelsWithAttributes, object>(env, idv3,
                (input, state) =>
                {
                    Assert.Null(input.ChannelOne);
                    Assert.Null(input.ChannelTwo);
                    return false;
                }, null);
            try
            {
                filter3.GetRowCursorForAllColumns().MoveNext();
                Assert.True(false, "Throw an error if attribute is applied to a field that is not an IChannel.");
            }
            catch (InvalidOperationException ex)
            {
                Assert.True(ex.IsMarked());
            }

            // Correct case: non-marked IChannel field is not touched.
            var example4 = new TwoIChannelsOnlyOneWithAttribute();
            Assert.Null(example4.ChannelTwo);
            Assert.Null(example4.ChannelOne);
            var idv4 = env.Data.LoadFromEnumerable(Utils.CreateArray(10, example4));

            var filter4 = LambdaTransform.CreateFilter<TwoIChannelsOnlyOneWithAttribute, object>(env, idv4,
                (input, state) =>
                {
                    Assert.Null(input.ChannelOne);
                    Assert.NotNull(input.ChannelTwo);
                    return false;
                }, null);
            filter1.GetRowCursorForAllColumns().MoveNext();
        }

        public class BreastCancerExample
        {
            public float Label;

            [VectorType(9)]
            public float[] Features;
        }

        [Fact]
        public void LambdaTransformCreate()
        {
            var env = new MLContext(seed: 42);
            var data = ReadBreastCancerExamples();
            var idv = env.Data.LoadFromEnumerable(data);

            var filter = LambdaTransform.CreateFilter<BreastCancerExample, object>(env, idv,
                (input, state) => input.Label == 0, null);

            Assert.Null(filter.GetRowCount());

            // test re-apply
            var applied = env.Data.LoadFromEnumerable(data);
            applied = ApplyTransformUtils.ApplyAllTransformsToData(env, filter, applied);

            var saver = new TextSaver(env, new TextSaver.Arguments());
            Assert.True(applied.Schema.TryGetColumnIndex("Label", out int label));
            using (var fs = File.Create(GetOutputPath(OutputRelativePath, "lambda-output.tsv")))
                saver.SaveData(fs, applied, label);
        }

        [Fact]
        public void TrainAveragedPerceptronWithCache()
        {
            var mlContext = new MLContext(0);
            var dataFile = GetDataPath("breast-cancer.txt");
            var loader = TextLoader.Create(mlContext, new TextLoader.Options(), new MultiFileSource(dataFile));
            var globalCounter = 0;
            IDataView xf = LambdaTransform.CreateFilter<object, object>(mlContext, loader,
                (i, s) => true,
                s => { globalCounter++; });
            xf = mlContext.Transforms.Conversion.ConvertType("Label", outputKind: DataKind.Boolean).Fit(xf).Transform(xf);
            // The baseline result of this was generated with everything cached in memory. As auto-cache is removed,
            // an explicit step of caching is required to make this test ok.
            var cached = mlContext.Data.Cache(xf);

            var estimator = mlContext.BinaryClassification.Trainers.AveragedPerceptron(
                new AveragedPerceptronTrainer.Options { NumberOfIterations = 2 });

            estimator.Fit(cached).Transform(cached);

            // Make sure there were 2 cursoring events.
            Assert.Equal(1, globalCounter);
        }

        [Fact]
        public void MetadataSupportInDataViewConstruction()
        {
            var data = ReadBreastCancerExamples();
            var autoSchema = SchemaDefinition.Create(typeof(BreastCancerExample));

            var mlContext = new MLContext(0);

            // Create Metadata.
            var kindFloat = "Testing float as metadata.";
            var valueFloat = 10;
            var coltypeFloat = NumberDataViewType.Single;
            var kindString = "Testing string as metadata.";
            var valueString = "Strings have value.";
            var kindStringArray = "Testing string array as metadata.";
            var valueStringArray = "I really have no idea what these features entail.".Split(' ');
            var kindFloatArray = "Testing float array as metadata.";
            var valueFloatArray = new float[] { 1, 17, 7, 19, 25, 0 };
            var kindVBuffer = "Testing VBuffer as metadata.";
            var valueVBuffer = new VBuffer<float>(4, new float[] { 4, 6, 89, 5 });

            var metaFloat = new AnnotationInfo<float>(kindFloat, valueFloat, coltypeFloat);
            var metaString = new AnnotationInfo<string>(kindString, valueString);

            // Add Metadata.
            var labelColumn = autoSchema[0];
            var labelColumnWithMetadata = new SchemaDefinition.Column(mlContext, labelColumn.MemberName, labelColumn.ColumnType,
                annotationInfos: new AnnotationInfo[] { metaFloat, metaString });

            var featureColumnWithMetadata = autoSchema[1];
            featureColumnWithMetadata.AddAnnotation(kindStringArray, valueStringArray);
            featureColumnWithMetadata.AddAnnotation(kindFloatArray, valueFloatArray);
            featureColumnWithMetadata.AddAnnotation(kindVBuffer, valueVBuffer);

            var mySchema = new SchemaDefinition { labelColumnWithMetadata, featureColumnWithMetadata };
            var idv = mlContext.Data.LoadFromEnumerable(data, mySchema);

            Assert.True(idv.Schema[0].Annotations.Schema.Count == 2);
            Assert.True(idv.Schema[0].Annotations.Schema[0].Name == kindFloat);
            Assert.True(idv.Schema[0].Annotations.Schema[0].Type == coltypeFloat);
            Assert.True(idv.Schema[0].Annotations.Schema[1].Name == kindString);
            Assert.True(idv.Schema[0].Annotations.Schema[1].Type == TextDataViewType.Instance);

            Assert.True(idv.Schema[1].Annotations.Schema.Count == 3);
            Assert.True(idv.Schema[1].Annotations.Schema[0].Name == kindStringArray);
            Assert.True(idv.Schema[1].Annotations.Schema[0].Type is VectorType vectorType && vectorType.ItemType is TextDataViewType);
            Assert.Throws<ArgumentOutOfRangeException>(() => idv.Schema[1].Annotations.Schema[kindFloat]);

            float retrievedFloat = 0;
            idv.Schema[0].Annotations.GetValue(kindFloat, ref retrievedFloat);
            Assert.True(Math.Abs(retrievedFloat - valueFloat) < .000001);

            ReadOnlyMemory<char> retrievedReadOnlyMemory = new ReadOnlyMemory<char>();
            idv.Schema[0].Annotations.GetValue(kindString, ref retrievedReadOnlyMemory);
            Assert.True(retrievedReadOnlyMemory.Span.SequenceEqual(valueString.AsMemory().Span));

            VBuffer<ReadOnlyMemory<char>> retrievedReadOnlyMemoryVBuffer = new VBuffer<ReadOnlyMemory<char>>();
            idv.Schema[1].Annotations.GetValue(kindStringArray, ref retrievedReadOnlyMemoryVBuffer);
            Assert.True(retrievedReadOnlyMemoryVBuffer.DenseValues().Select((s, i) => s.ToString() == valueStringArray[i]).All(b => b));

            VBuffer<float> retrievedFloatVBuffer = new VBuffer<float>(1, new float[] { 2 });
            idv.Schema[1].Annotations.GetValue(kindFloatArray, ref retrievedFloatVBuffer);
            VBuffer<float> valueFloatVBuffer = new VBuffer<float>(valueFloatArray.Length, valueFloatArray);
            Assert.True(retrievedFloatVBuffer.Items().SequenceEqual(valueFloatVBuffer.Items()));

            VBuffer<float> retrievedVBuffer = new VBuffer<float>();
            idv.Schema[1].Annotations.GetValue(kindVBuffer, ref retrievedVBuffer);
            Assert.True(retrievedVBuffer.Items().SequenceEqual(valueVBuffer.Items()));

            Assert.Throws<InvalidOperationException>(() => idv.Schema[1].Annotations.GetValue(kindFloat, ref retrievedReadOnlyMemoryVBuffer));
        }

        private List<BreastCancerExample> ReadBreastCancerExamples()
        {
            var dataFile = GetDataPath("breast-cancer.txt");

            // read the data programmatically into memory
            var data = File.ReadAllLines(dataFile)
                .Where(line => !string.IsNullOrEmpty(line) && !line.StartsWith("//"))
                .Select(
                    line =>
                    {
                        var parts = line.Split('\t');
                        var ex = new BreastCancerExample
                        {
                            Features = new float[9]
                        };
                        var span = new ReadOnlySpan<char>(parts[0].ToCharArray());
                        DoubleParser.Parse(span, out ex.Label);
                        for (int j = 0; j < 9; j++)
                        {
                            span = new ReadOnlySpan<char>(parts[j + 1].ToCharArray());
                            DoubleParser.Parse(span, out ex.Features[j]);
                        }
                        return ex;
                    })
                .ToList();
            return data;
        }

        [Fact]
        public void TestTrainTestSplit()
        {
            var mlContext = new MLContext(0);
            var dataPath = GetDataPath("adult.tiny.with-schema.txt");
            // Create the reader: define the data columns and where to find them in the text file.
            var input = mlContext.Data.LoadFromTextFile(dataPath, new[] {
                            new TextLoader.Column("Label", DataKind.Boolean, 0),
                            new TextLoader.Column("Workclass", DataKind.String, 1),
                            new TextLoader.Column("Education", DataKind.String,2),
                            new TextLoader.Column("Age", DataKind.Single,9)
            }, hasHeader: true);
            // this function will accept dataview and return content of "Workclass" column as List of strings.
            Func<IDataView, List<string>> getWorkclass = (IDataView view) =>
            {
                return view.GetColumn<ReadOnlyMemory<char>>(view.Schema["Workclass"]).Select(x => x.ToString()).ToList();
            };

            // Let's test what train test properly works with seed.
            // In order to do that, let's split same dataset, but in one case we will use default seed value,
            // and in other case we set seed to be specific value.
            var simpleSplit = mlContext.Data.TrainTestSplit(input);
            var splitWithSeed = mlContext.Data.TrainTestSplit(input, seed: 10);

            // Since test fraction is 0.1, it's much faster to compare test subsets of split.
            var simpleTestWorkClass = getWorkclass(simpleSplit.TestSet);

            var simpleWithSeedTestWorkClass = getWorkclass(splitWithSeed.TestSet);
            // Validate we get different test sets.
            Assert.NotEqual(simpleTestWorkClass, simpleWithSeedTestWorkClass);

            // Now let's do same thing but with presence of stratificationColumn.
            // Rows with same values in this stratificationColumn should end up in same subset (train or test).
            // So let's break dataset by "Workclass" column.
            var stratSplit = mlContext.Data.TrainTestSplit(input, samplingKeyColumn: "Workclass");
            var stratTrainWorkclass = getWorkclass(stratSplit.TrainSet);
            var stratTestWorkClass = getWorkclass(stratSplit.TestSet);
            // Let's get unique values for "Workclass" column from train subset.
            var uniqueTrain = stratTrainWorkclass.GroupBy(x => x.ToString()).Select(x => x.First()).ToList();
            // and from test subset.
            var uniqueTest = stratTestWorkClass.GroupBy(x => x.ToString()).Select(x => x.First()).ToList();
            // Validate we don't have intersection between workclass values since we use that column as stratification column
            Assert.True(Enumerable.Intersect(uniqueTrain, uniqueTest).Count() == 0);

            // Let's do same thing, but this time we will choose different seed.
            // Stratification column should still break dataset properly without same values in both subsets.
<<<<<<< HEAD
            var stratSeed = mlContext.BinaryClassification.TrainTestSplit(input, samplingKeyColumn: "Workclass", seed: 1000000);
=======
            var stratSeed = mlContext.Data.TrainTestSplit(input, samplingKeyColumn:"Workclass", seed: 1000000);
>>>>>>> f856d093
            var stratTrainWithSeedWorkclass = getWorkclass(stratSeed.TrainSet);
            var stratTestWithSeedWorkClass = getWorkclass(stratSeed.TestSet);
            // Let's get unique values for "Workclass" column from train subset.
            var uniqueSeedTrain = stratTrainWithSeedWorkclass.GroupBy(x => x.ToString()).Select(x => x.First()).ToList();
            // and from test subset.
            var uniqueSeedTest = stratTestWithSeedWorkClass.GroupBy(x => x.ToString()).Select(x => x.First()).ToList();

            // Validate we don't have intersection between workclass values since we use that column as stratification column
            Assert.True(Enumerable.Intersect(uniqueSeedTrain, uniqueSeedTest).Count() == 0);
            // Validate we got different test results on same stratification column with different seeds
            Assert.NotEqual(uniqueTest, uniqueSeedTest);

        }

    }
}<|MERGE_RESOLUTION|>--- conflicted
+++ resolved
@@ -337,11 +337,7 @@
 
             // Let's do same thing, but this time we will choose different seed.
             // Stratification column should still break dataset properly without same values in both subsets.
-<<<<<<< HEAD
-            var stratSeed = mlContext.BinaryClassification.TrainTestSplit(input, samplingKeyColumn: "Workclass", seed: 1000000);
-=======
             var stratSeed = mlContext.Data.TrainTestSplit(input, samplingKeyColumn:"Workclass", seed: 1000000);
->>>>>>> f856d093
             var stratTrainWithSeedWorkclass = getWorkclass(stratSeed.TrainSet);
             var stratTestWithSeedWorkClass = getWorkclass(stratSeed.TestSet);
             // Let's get unique values for "Workclass" column from train subset.
