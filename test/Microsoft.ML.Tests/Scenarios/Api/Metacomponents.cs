﻿// Licensed to the .NET Foundation under one or more agreements.
// The .NET Foundation licenses this file to you under the MIT license.
// See the LICENSE file in the project root for more information.

using Microsoft.ML.Runtime;
using Microsoft.ML.Runtime.Data;
using Microsoft.ML.Runtime.EntryPoints;
using Microsoft.ML.Runtime.FastTree;
using Microsoft.ML.Runtime.Learners;
using Xunit;

namespace Microsoft.ML.Tests.Scenarios.Api
{
    public partial class ApiScenariosTests
    {
        /// <summary>
        /// Meta-components: Meta-components (e.g., components that themselves instantiate components) should not be booby-trapped.
        /// When specifying what trainer OVA should use, a user will be able to specify any binary classifier.
        /// If they specify a regression or multi-class classifier ideally that should be a compile error.
        /// </summary>
        [Fact]
        public void Metacomponents()
        {
            var dataPath = GetDataPath(IrisDataPath);
            using (var env = new TlcEnvironment())
            {
                var loader = new TextLoader(env, MakeIrisTextLoaderArgs(), new MultiFileSource(dataPath));
                var term = new TermTransform(env, loader, "Label");
                var concat = new ConcatTransform(env, term, "Features", "SepalLength", "SepalWidth", "PetalLength", "PetalWidth");
                var trainer = new Ova(env, new Ova.Arguments
                {
<<<<<<< HEAD
                    PredictorType = new SimpleComponentFactory<ITrainer<IPredictorProducing<float>>>
                              (
                                  e => new FastTreeBinaryClassificationTrainer(e, new FastTreeBinaryClassificationTrainer.Arguments())
                              )
=======
                    PredictorType = ComponentFactoryUtils.CreateFromFunction(
                        (e) => new FastTreeBinaryClassificationTrainer(e, new FastTreeBinaryClassificationTrainer.Arguments()))
>>>>>>> 94401d53
                });

                IDataView trainData = trainer.Info.WantCaching ? (IDataView)new CacheDataView(env, concat, prefetch: null) : concat;
                var trainRoles = new RoleMappedData(trainData, label: "Label", feature: "Features");

                // Auto-normalization.
                NormalizeTransform.CreateIfNeeded(env, ref trainRoles, trainer);
                var predictor = trainer.Train(new TrainContext(trainRoles));
            }
        }
    }
}<|MERGE_RESOLUTION|>--- conflicted
+++ resolved
@@ -29,15 +29,8 @@
                 var concat = new ConcatTransform(env, term, "Features", "SepalLength", "SepalWidth", "PetalLength", "PetalWidth");
                 var trainer = new Ova(env, new Ova.Arguments
                 {
-<<<<<<< HEAD
-                    PredictorType = new SimpleComponentFactory<ITrainer<IPredictorProducing<float>>>
-                              (
-                                  e => new FastTreeBinaryClassificationTrainer(e, new FastTreeBinaryClassificationTrainer.Arguments())
-                              )
-=======
                     PredictorType = ComponentFactoryUtils.CreateFromFunction(
-                        (e) => new FastTreeBinaryClassificationTrainer(e, new FastTreeBinaryClassificationTrainer.Arguments()))
->>>>>>> 94401d53
+                        e => new FastTreeBinaryClassificationTrainer(e, new FastTreeBinaryClassificationTrainer.Arguments()))
                 });
 
                 IDataView trainData = trainer.Info.WantCaching ? (IDataView)new CacheDataView(env, concat, prefetch: null) : concat;
