﻿// Licensed to the .NET Foundation under one or more agreements.
// The .NET Foundation licenses this file to you under the MIT license.
// See the LICENSE file in the project root for more information.

using Microsoft.ML.Runtime.Api;
using Microsoft.ML.Runtime.Data;
using Microsoft.ML.Runtime.Learners;
using Microsoft.ML.Runtime.RunTests;
using System.Linq;
using Xunit;

namespace Microsoft.ML.Tests.Scenarios.Api
{

    public partial class ApiScenariosTests
    {
        /// <summary>
        /// Decomposable train and predict: Train on Iris multiclass problem, which will require
        /// a transform on labels. Be able to reconstitute the pipeline for a prediction only task,
        /// which will essentially "drop" the transform over labels, while retaining the property
        /// that the predicted label for this has a key-type, the probability outputs for the classes
        /// have the class labels as slot names, etc. This should be do-able without ugly compromises like,
        /// say, injecting a dummy label.
        /// </summary>
        [Fact]
        void DecomposableTrainAndPredict()
        {
<<<<<<< HEAD
            var dataPath = GetDataPath(TestDatasets.irisData.trainFilename);
            using (var env = new TlcEnvironment())
=======
            var dataPath = GetDataPath(IrisDataPath);
            using (var env = new LocalEnvironment())
>>>>>>> 160b0dfa
            {
                var loader = TextLoader.ReadFile(env, MakeIrisTextLoaderArgs(), new MultiFileSource(dataPath));
                var term = TermTransform.Create(env, loader, "Label");
                var concat = new ConcatTransform(env, "Features", "SepalLength", "SepalWidth", "PetalLength", "PetalWidth").Transform(term);
                var trainer = new SdcaMultiClassTrainer(env, new SdcaMultiClassTrainer.Arguments { MaxIterations = 100, Shuffle = true, NumThreads = 1 });

                IDataView trainData = trainer.Info.WantCaching ? (IDataView)new CacheDataView(env, concat, prefetch: null) : concat;
                var trainRoles = new RoleMappedData(trainData, label: "Label", feature: "Features");

                // Auto-normalization.
                NormalizeTransform.CreateIfNeeded(env, ref trainRoles, trainer);
                var predictor = trainer.Train(new Runtime.TrainContext(trainRoles));

                var scoreRoles = new RoleMappedData(concat, label: "Label", feature: "Features");
                IDataScorerTransform scorer = ScoreUtils.GetScorer(predictor, scoreRoles, env, trainRoles.Schema);

                // Cut out term transform from pipeline.
                var newScorer = ApplyTransformUtils.ApplyAllTransformsToData(env, scorer, loader, term);
                var keyToValue = new KeyToValueTransform(env, "PredictedLabel").Transform(newScorer);
                var model = env.CreatePredictionEngine<IrisDataNoLabel, IrisPrediction>(keyToValue);

                var testLoader = TextLoader.ReadFile(env, MakeIrisTextLoaderArgs(), new MultiFileSource(dataPath));
                var testData = testLoader.AsEnumerable<IrisDataNoLabel>(env, false);
                foreach (var input in testData.Take(20))
                {
                    var prediction = model.Predict(input);
                    Assert.True(prediction.PredictedLabel == "Iris-setosa");
                }
            }
        }
    }
}<|MERGE_RESOLUTION|>--- conflicted
+++ resolved
@@ -25,13 +25,7 @@
         [Fact]
         void DecomposableTrainAndPredict()
         {
-<<<<<<< HEAD
-            var dataPath = GetDataPath(TestDatasets.irisData.trainFilename);
-            using (var env = new TlcEnvironment())
-=======
-            var dataPath = GetDataPath(IrisDataPath);
             using (var env = new LocalEnvironment())
->>>>>>> 160b0dfa
             {
                 var loader = TextLoader.ReadFile(env, MakeIrisTextLoaderArgs(), new MultiFileSource(dataPath));
                 var term = TermTransform.Create(env, loader, "Label");
