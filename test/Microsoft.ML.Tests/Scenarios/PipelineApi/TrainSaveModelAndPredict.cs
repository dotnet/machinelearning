--- conflicted
+++ resolved
@@ -2,18 +2,12 @@
 // The .NET Foundation licenses this file to you under the MIT license.
 // See the LICENSE file in the project root for more information.
 
-<<<<<<< HEAD
-using Microsoft.ML.Data;
-using Microsoft.ML.Scenarios;
-using Microsoft.ML.Trainers;
-using Microsoft.ML.Transforms;
-using Microsoft.ML.Transforms.TensorFlow;
-using System.IO;
-=======
 using Microsoft.ML.Legacy.Data;
 using Microsoft.ML.Legacy.Trainers;
 using Microsoft.ML.Legacy.Transforms;
->>>>>>> 8ac5ce85
+using Microsoft.ML.Scenarios;
+using Microsoft.ML.Transforms.TensorFlow;
+using System.IO;
 using Xunit;
 
 namespace Microsoft.ML.Tests.Scenarios.PipelineApi
@@ -57,7 +51,7 @@
             var dataFile = GetDataPath("images/images.tsv");
             var imageFolder = Path.GetDirectoryName(dataFile);
 
-            var pipeline = new LearningPipeline(seed: 1);
+            var pipeline = new Legacy.LearningPipeline(seed: 1);
             pipeline.Add(new TextLoader(dataFile).CreateFrom<CifarData>(useHeader: false));
             pipeline.Add(new ImageLoader(("ImagePath", "ImageReal"))
             {
@@ -95,7 +89,7 @@
             DeleteOutputPath(modelName);
             await model.WriteAsync(modelName);
 
-            var loadedModel = await PredictionModel.ReadAsync<CifarData, CifarPrediction>(modelName);
+            var loadedModel = await Legacy.PredictionModel.ReadAsync<CifarData, CifarPrediction>(modelName);
 
             string[] scoreLabels;
             loadedModel.TryGetScoreLabelNames(out scoreLabels);
