--- conflicted
+++ resolved
@@ -37,15 +37,9 @@
                 .Append(mlContext.Transforms.Normalize("Features"))
                 .Append(mlContext.Transforms.Conversion.MapValueToKey("Label", "IrisPlantType"), TransformerScope.TrainTest)
                 .AppendCacheCheckpoint(mlContext)
-<<<<<<< HEAD
                 .Append(mlContext.MulticlassClassification.Trainers.SdcaMaximumEntropy(
                     new SdcaMaximumEntropyMulticlassTrainer.Options { NumberOfThreads = 1 }))
-                .Append(mlContext.Transforms.Conversion.MapKeyToValue(("Plant", "PredictedLabel")));
-=======
-                .Append(mlContext.MulticlassClassification.Trainers.SdcaCalibrated(
-                    new SdcaCalibratedMulticlassTrainer.Options { NumberOfThreads = 1 }))
                 .Append(mlContext.Transforms.Conversion.MapKeyToValue("Plant", "PredictedLabel"));
->>>>>>> 5f9be369
 
             // Train the pipeline
             var trainedModel = pipe.Fit(trainData);
