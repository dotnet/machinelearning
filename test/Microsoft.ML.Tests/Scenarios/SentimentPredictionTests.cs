--- conflicted
+++ resolved
@@ -25,10 +25,6 @@
         {
             string dataPath = GetDataPath(SentimentDataPath);
             var pipeline = new LearningPipeline();
-<<<<<<< HEAD
-            pipeline.Add(new TextLoader<SentimentData>(dataPath, useHeader: true, separator: "tab"));
-            pipeline.Add(new Dictionarizer("Label"));
-=======
 
             pipeline.Add(new Data.TextLoader(dataPath)
             {
@@ -55,7 +51,6 @@
                 }
             });
 
->>>>>>> 86f5ee66
             pipeline.Add(new TextFeaturizer("Features", "SentimentText")
             {
                 KeepDiacritics = false,
@@ -70,9 +65,8 @@
 
             pipeline.Add(new FastTreeBinaryClassifier() { NumLeaves = 5, NumTrees = 5, MinDocumentsInLeafs = 2 });
             pipeline.Add(new PredictedLabelColumnOriginalValueConverter() { PredictedLabelColumn = "PredictedLabel" });
-            CrossValidator bcv = new CrossValidator();
-            PredictionModel<SentimentData, SentimentPrediction> model = bcv.CrossValidate<SentimentData, SentimentPrediction>(pipeline);
-           // PredictionModel<SentimentData, SentimentPrediction> model = pipeline.Train<SentimentData, SentimentPrediction>();
+
+            PredictionModel<SentimentData, SentimentPrediction> model = pipeline.Train<SentimentData, SentimentPrediction>();
 
             IEnumerable<SentimentData> sentiments = new[]
             {
@@ -89,13 +83,8 @@
             IEnumerable<SentimentPrediction> predictions = model.Predict(sentiments);
 
             Assert.Equal(2, predictions.Count());
-<<<<<<< HEAD
-            //Assert.False(predictions.ElementAt(0).Sentiment);
-            //Assert.True(predictions.ElementAt(1).Sentiment);
-=======
             Assert.True(predictions.ElementAt(0).Sentiment.IsFalse);
             Assert.True(predictions.ElementAt(1).Sentiment.IsTrue);
->>>>>>> 86f5ee66
 
             string testDataPath = GetDataPath(SentimentTestPath);
             var testData = new Data.TextLoader(testDataPath)
@@ -165,11 +154,7 @@
         public class SentimentPrediction
         {
             [ColumnName("PredictedLabel")]
-<<<<<<< HEAD
-            public float Sentiment;
-=======
             public DvBool Sentiment;
->>>>>>> 86f5ee66
         }
     }
 }
