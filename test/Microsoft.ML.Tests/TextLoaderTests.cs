﻿// Licensed to the .NET Foundation under one or more agreements.
// The .NET Foundation licenses this file to you under the MIT license.
// See the LICENSE file in the project root for more information.

using System;
using System.Collections.Generic;
using System.IO;
using System.Linq;
using Microsoft.ML.Data;
using Microsoft.ML.Model;
using Microsoft.ML.RunTests;
using Microsoft.ML.Runtime;
using Microsoft.ML.TestFramework;
using Microsoft.ML.TestFrameworkCommon;
using Newtonsoft.Json.Linq;
using Xunit;
using Xunit.Abstractions;

namespace Microsoft.ML.EntryPoints.Tests
{
    public sealed class TextLoaderTestPipe : TestDataPipeBase
    {
        public TextLoaderTestPipe(ITestOutputHelper output)
            : base(output)
        {
        }

        [Fact]
        public void TestTextLoaderDataTypes()
        {
            string pathData = DeleteOutputPath("SavePipe", "TextInput.txt");
            File.WriteAllLines(pathData, new string[] {
                string.Format("{0},{1},{2},{3}", sbyte.MinValue, short.MinValue, int.MinValue, long.MinValue),
                string.Format("{0},{1},{2},{3}", sbyte.MaxValue, short.MaxValue, int.MaxValue, long.MaxValue),
                "\"\",\"\",\"\",\"\"",
            });

            var data = TestCore(pathData, true,
                new[] {
                "loader=Text{quote+ col=DvInt1:I1:0 col=DvInt2:I2:1 col=DvInt4:I4:2 col=DvInt8:I8:3 sep=comma}",
                }, logCurs: true);

            using (var cursor = data.GetRowCursorForAllColumns())
            {
                var col1 = cursor.GetGetter<sbyte>(cursor.Schema[0]);
                var col2 = cursor.GetGetter<short>(cursor.Schema[1]);
                var col3 = cursor.GetGetter<int>(cursor.Schema[2]);
                var col4 = cursor.GetGetter<long>(cursor.Schema[3]);

                Assert.True(cursor.MoveNext());

                sbyte[] sByteTargets = new sbyte[] { sbyte.MinValue, sbyte.MaxValue, default };
                short[] shortTargets = new short[] { short.MinValue, short.MaxValue, default };
                int[] intTargets = new int[] { int.MinValue, int.MaxValue, default };
                long[] longTargets = new long[] { long.MinValue, long.MaxValue, default };

                int i = 0;
                for (; i < sByteTargets.Length; i++)
                {
                    sbyte sbyteValue = -1;
                    col1(ref sbyteValue);
                    Assert.Equal(sByteTargets[i], sbyteValue);

                    short shortValue = -1;
                    col2(ref shortValue);
                    Assert.Equal(shortTargets[i], shortValue);

                    int intValue = -1;
                    col3(ref intValue);
                    Assert.Equal(intTargets[i], intValue);

                    long longValue = -1;
                    col4(ref longValue);
                    Assert.Equal(longTargets[i], longValue);

                    if (i < sByteTargets.Length - 1)
                        Assert.True(cursor.MoveNext());
                    else
                        Assert.False(cursor.MoveNext());
                }

                Assert.Equal(i, sByteTargets.Length);
            }

            Done();
        }

        [Fact]
        public void TestTextLoaderInvalidLongMin()
        {
            string pathData = DeleteOutputPath("SavePipe", "TextInput.txt");
            File.WriteAllLines(pathData, new string[] {
                "-9223372036854775809"

            });

            try
            {
                var data = TestCore(pathData, true,
                    new[] {
                    "loader=Text{col=DvInt8:I8:0 sep=comma}",
                    }, logCurs: true);
            }
            catch (Exception ex)
            {
                Assert.Contains("Could not parse value -9223372036854775809 in line 1, column DvInt8", ex.Message);
                return;
            }

            Assert.True(false, "Test failed.");
        }

        [Fact]
        public void TestTextLoaderInvalidLongMax()
        {
            string pathData = DeleteOutputPath("SavePipe", "TextInput.txt");
            File.WriteAllLines(pathData, new string[] {
                "9223372036854775808"
            });

            try
            {
                var data = TestCore(pathData, true,
                    new[] {
                    "loader=Text{col=DvInt8:I8:0 sep=comma}",
                    }, logCurs: true);
            }
            catch (Exception ex)
            {
                Assert.Contains("Could not parse value 9223372036854775808 in line 1, column DvInt8", ex.Message);
                return;
            }

            Assert.True(false, "Test failed.");
        }
    }

    public class TextLoaderTests : BaseTestClass
    {
        ConsoleEnvironment _env;
        public TextLoaderTests(ITestOutputHelper output)
            : base(output)
        {
            _env = new ConsoleEnvironment(42).AddStandardComponents();
        }

        [Fact]
        public void CanSuccessfullyApplyATransform()
        {
            string inputGraph = @"
            {
                'Nodes':
                [{
                        'Name': 'Data.TextLoader',
                        'Inputs': {
                            'InputFile': '$inputFile',
                            'Arguments': {
                                'UseThreads': true,
                                'HeaderFile': null,
                                'MaxRows': null,
                                'AllowQuoting': true,
                                'AllowSparse': true,
                                'InputSize': null,
                                'Separator': [
                                    '\t'
                                ],
                                'Column': [{
                                        'Name': 'String1',
                                        'Type': 'TX',
                                        'Source': [{
                                                'Min': 0,
                                                'Max': 0,
                                                'AutoEnd': false,
                                                'VariableEnd': false,
                                                'AllOther': false,
                                                'ForceVector': false
                                            }
                                        ],
                                        'KeyCount': null
                                    }, {
                                        'Name': 'Number1',
                                        'Type': 'R4',
                                        'Source': [{
                                                'Min': 1,
                                                'Max': 1,
                                                'AutoEnd': false,
                                                'VariableEnd': false,
                                                'AllOther': false,
                                                'ForceVector': false
                                            }
                                        ],
                                        'KeyCount': null
                                    }
                                ],
                                'TrimWhitespace': false,
                                'HasHeader': false
                            }
                        },
                        'Outputs': {
                            'Data': '$data'
                        }
                    }
                ]
            }";

            JObject graph = JObject.Parse(inputGraph);
            var runner = new GraphRunner(_env, graph[FieldNames.Nodes] as JArray);
            var inputFile = new SimpleFileHandle(_env, "fakeFile.txt", false, false);
            runner.SetInput("inputFile", inputFile);
            runner.RunAll();

            var data = runner.GetOutput<IDataView>("data");
            Assert.NotNull(data);
        }

        [Fact]
        public void CanSuccessfullyRetrieveQuotedData()
        {
            string dataPath = GetDataPath("QuotingData.csv");
            string inputGraph = @"
            {  
               'Nodes':[  
                  {  
                     'Name':'Data.TextLoader',
                     'Inputs':{  
                        'InputFile':'$inputFile',
                        'Arguments':{  
                           'UseThreads':true,
                           'HeaderFile':null,
                           'MaxRows':null,
                           'AllowQuoting':true,
                           'AllowSparse':false,
                           'InputSize':null,
                           'Separator':[  
                              ','
                           ],
                           'Column':[  
                              {  
                                 'Name':'ID',
                                 'Type':'R4',
                                 'Source':[  
                                    {  
                                       'Min':0,
                                       'Max':0,
                                       'AutoEnd':false,
                                       'VariableEnd':false,
                                       'AllOther':false,
                                       'ForceVector':false
                                    }
                                 ],
                                 'KeyCount':null
                              },
                              {  
                                 'Name':'Text',
                                 'Type':'TX',
                                 'Source':[  
                                    {  
                                       'Min':1,
                                       'Max':1,
                                       'AutoEnd':false,
                                       'VariableEnd':false,
                                       'AllOther':false,
                                       'ForceVector':false
                                    }
                                 ],
                                 'KeyCount':null
                              }
                           ],
                           'TrimWhitespace':false,
                           'HasHeader':true
                        }
                     },
                     'Outputs':{  
                        'Data':'$data'
                     }
                  }
               ]
            }";

            JObject graph = JObject.Parse(inputGraph);
            var runner = new GraphRunner(_env, graph[FieldNames.Nodes] as JArray);
            var inputFile = new SimpleFileHandle(_env, dataPath, false, false);
            runner.SetInput("inputFile", inputFile);
            runner.RunAll();

            var data = runner.GetOutput<IDataView>("data"); Assert.NotNull(data);

            using (var cursor = data.GetRowCursorForAllColumns())
            {
                var idGetter = cursor.GetGetter<float>(cursor.Schema[0]);
                var textGetter = cursor.GetGetter<ReadOnlyMemory<char>>(cursor.Schema[1]);

                Assert.True(cursor.MoveNext());

                float id = 0;
                idGetter(ref id);
                Assert.Equal(1, id);

                ReadOnlyMemory<char> text = new ReadOnlyMemory<char>();
                textGetter(ref text);
                Assert.Equal("This text contains comma, within quotes.", text.ToString());

                Assert.True(cursor.MoveNext());

                id = 0;
                idGetter(ref id);
                Assert.Equal(2, id);

                text = new ReadOnlyMemory<char>();
                textGetter(ref text);
                Assert.Equal("This text contains extra punctuations and special characters.;*<>?!@#$%^&*()_+=-{}|[]:;'", text.ToString());

                Assert.True(cursor.MoveNext());

                id = 0;
                idGetter(ref id);
                Assert.Equal(3, id);

                text = new ReadOnlyMemory<char>();
                textGetter(ref text);
                Assert.Equal("This text has no quotes", text.ToString());

                Assert.False(cursor.MoveNext());
            }
        }

        [Fact]
        public void CanSuccessfullyRetrieveSparseData()
        {
            string dataPath = GetDataPath("SparseData.txt");
            string inputGraph = @"
            {
                'Nodes':
                [{
                        'Name': 'Data.TextLoader',
                        'Inputs': {
                            'InputFile': '$inputFile',
                            'Arguments': {
                                'UseThreads': true,
                                'HeaderFile': null,
                                'MaxRows': null,
                                'AllowQuoting': false,
                                'AllowSparse': true,
                                'InputSize': null,
                                'Separator': [
                                    '\t'
                                ],
                                'Column': [{
                                        'Name': 'C1',
                                        'Type': 'R4',
                                        'Source': [{
                                                'Min': 0,
                                                'Max': 0,
                                                'AutoEnd': false,
                                                'VariableEnd': false,
                                                'AllOther': false,
                                                'ForceVector': false
                                            }
                                        ],
                                        'KeyCount': null
                                    }, {
                                        'Name': 'C2',
                                        'Type': 'R4',
                                        'Source': [{
                                                'Min': 1,
                                                'Max': 1,
                                                'AutoEnd': false,
                                                'VariableEnd': false,
                                                'AllOther': false,
                                                'ForceVector': false
                                            }
                                        ],
                                        'KeyCount': null
                                    }, {
                                        'Name': 'C3',
                                        'Type': 'R4',
                                        'Source': [{
                                                'Min': 2,
                                                'Max': 2,
                                                'AutoEnd': false,
                                                'VariableEnd': false,
                                                'AllOther': false,
                                                'ForceVector': false
                                            }
                                        ],
                                        'KeyCount': null
                                    }, {
                                        'Name': 'C4',
                                        'Type': 'R4',
                                        'Source': [{
                                                'Min': 3,
                                                'Max': 3,
                                                'AutoEnd': false,
                                                'VariableEnd': false,
                                                'AllOther': false,
                                                'ForceVector': false
                                            }
                                        ],
                                        'KeyCount': null
                                    }, {
                                        'Name': 'C5',
                                        'Type': 'R4',
                                        'Source': [{
                                                'Min': 4,
                                                'Max': 4,
                                                'AutoEnd': false,
                                                'VariableEnd': false,
                                                'AllOther': false,
                                                'ForceVector': false
                                            }
                                        ],
                                        'KeyCount': null
                                    }
                                ],
                                'TrimWhitespace': false,
                                'HasHeader': true
                            }
                        },
                        'Outputs': {
                            'Data': '$data'
                        }
                    }
                ]
            }";

            JObject graph = JObject.Parse(inputGraph);
            var runner = new GraphRunner(_env, graph[FieldNames.Nodes] as JArray);
            var inputFile = new SimpleFileHandle(_env, dataPath, false, false);
            runner.SetInput("inputFile", inputFile);
            runner.RunAll();

            var data = runner.GetOutput<IDataView>("data");
            Assert.NotNull(data);

            using (var cursor = data.GetRowCursorForAllColumns())
            {
                var getters = new ValueGetter<float>[]{
                        cursor.GetGetter<float>(cursor.Schema[0]),
                        cursor.GetGetter<float>(cursor.Schema[1]),
                        cursor.GetGetter<float>(cursor.Schema[2]),
                        cursor.GetGetter<float>(cursor.Schema[3]),
                        cursor.GetGetter<float>(cursor.Schema[4])
                    };


                Assert.True(cursor.MoveNext());

                float[] targets = new float[] { 1, 2, 3, 4, 5 };
                for (int i = 0; i < getters.Length; i++)
                {
                    float value = 0;
                    getters[i](ref value);
                    Assert.Equal(targets[i], value);
                }

                Assert.True(cursor.MoveNext());

                targets = new float[] { 0, 0, 0, 4, 5 };
                for (int i = 0; i < getters.Length; i++)
                {
                    float value = 0;
                    getters[i](ref value);
                    Assert.Equal(targets[i], value);
                }

                Assert.True(cursor.MoveNext());

                targets = new float[] { 0, 2, 0, 0, 0 };
                for (int i = 0; i < getters.Length; i++)
                {
                    float value = 0;
                    getters[i](ref value);
                    Assert.Equal(targets[i], value);
                }

                Assert.False(cursor.MoveNext());
            }

        }

        [Fact]
        public void CanSuccessfullyTrimSpaces()
        {
            string dataPath = GetDataPath("TrimData.csv");
            string inputGraph = @"{
                'Nodes':
                [{
                        'Name': 'Data.TextLoader',
                        'Inputs': {
                            'InputFile': '$inputFile',
                            'Arguments': {
                                'UseThreads': true,
                                'HeaderFile': null,
                                'MaxRows': null,
                                'AllowQuoting': false,
                                'AllowSparse': false,
                                'InputSize': null,
                                'Separator': [
                                    ','
                                ],
                                'Column': [{
                                        'Name': 'ID',
                                        'Type': 'R4',
                                        'Source': [{
                                                'Min': 0,
                                                'Max': 0,
                                                'AutoEnd': false,
                                                'VariableEnd': false,
                                                'AllOther': false,
                                                'ForceVector': false
                                            }
                                        ],
                                        'KeyCount': null
                                    }, {
                                        'Name': 'Text',
                                        'Type': 'TX',
                                        'Source': [{
                                                'Min': 1,
                                                'Max': 1,
                                                'AutoEnd': false,
                                                'VariableEnd': false,
                                                'AllOther': false,
                                                'ForceVector': false
                                            }
                                        ],
                                        'KeyCount': null
                                    }
                                ],
                                'TrimWhitespace': true,
                                'HasHeader': true
                            }
                        },
                        'Outputs': {
                            'Data': '$data'
                        }
                    }
                ]
            }";

            JObject graph = JObject.Parse(inputGraph);
            var runner = new GraphRunner(_env, graph[FieldNames.Nodes] as JArray);
            var inputFile = new SimpleFileHandle(_env, dataPath, false, false);
            runner.SetInput("inputFile", inputFile);
            runner.RunAll();

            var data = runner.GetOutput<IDataView>("data");
            Assert.NotNull(data);

            using (var cursor = data.GetRowCursorForAllColumns())
            {
                var idGetter = cursor.GetGetter<float>(cursor.Schema[0]);
                var textGetter = cursor.GetGetter<ReadOnlyMemory<char>>(cursor.Schema[1]);

                Assert.True(cursor.MoveNext());

                float id = 0;
                idGetter(ref id);
                Assert.Equal(1, id);

                ReadOnlyMemory<char> text = new ReadOnlyMemory<char>();
                textGetter(ref text);
                Assert.Equal("There is a space at the end", text.ToString());

                Assert.True(cursor.MoveNext());

                id = 0;
                idGetter(ref id);
                Assert.Equal(2, id);

                text = new ReadOnlyMemory<char>();
                textGetter(ref text);
                Assert.Equal("There is no space at the end", text.ToString());

                Assert.False(cursor.MoveNext());
            }
        }

        [Fact]
        public void ThrowsExceptionWithMissingFile()
        {
            var mlContext = new MLContext(seed: 1);
            var ex = Assert.Throws<ArgumentOutOfRangeException>(() => mlContext.Data.LoadFromTextFile<ModelWithoutColumnAttribute>("fakefile.txt"));
            Assert.StartsWith("File does not exist at path: fakefile.txt", ex.Message);
        }

        [Fact]
        public void ParseSchemaFromTextFile()
        {
            var mlContext = new MLContext(seed: 1);
            var fileName = GetDataPath(TestDatasets.adult.trainFilename);
            var loader = mlContext.Data.CreateTextLoader(new TextLoader.Options(), new MultiFileSource(fileName));
            var data = loader.Load(new MultiFileSource(fileName));
            Assert.NotNull(data.Schema.GetColumnOrNull("Label"));
            Assert.NotNull(data.Schema.GetColumnOrNull("Workclass"));
            Assert.NotNull(data.Schema.GetColumnOrNull("Categories"));
            Assert.NotNull(data.Schema.GetColumnOrNull("NumericFeatures"));
        }

        public class QuoteInput
        {
            [LoadColumn(0)]
            public float ID;

            [LoadColumn(1)]
            public string Text;
        }

        public class SparseInput
        {
            [LoadColumn(0)]
            public float C1;

            [LoadColumn(1)]
            public float C2;

            [LoadColumn(2)]
            public float C3;

            [LoadColumn(3)]
            public float C4;

            [LoadColumn(4)]
            public float C5;
        }

        public class Input
        {
            [LoadColumn(0)]
            public string String1;

            [LoadColumn(1)]
            public float Number1;
        }

        public class InputWithUnderscore
        {
            [LoadColumn(0)]
            public string String_1;

            [LoadColumn(1)]
            public float Number_1;
        }

        public class ModelWithoutColumnAttribute
        {
            public string String1;
        }

        public class ModelWithColumnNameAttribute
        {
            [LoadColumn(0), ColumnName("Col1")]
            public string String_1;

            [LoadColumn(1)]
            [ColumnName("Col2")]
            public string String_2;

            [LoadColumn(3)]
            public string String_3;
        }
    }

    public class TextLoaderFromModelTests : BaseTestBaseline
    {
        public TextLoaderFromModelTests(ITestOutputHelper output)
           : base(output)
        {

        }

        public class Iris
        {
            [LoadColumn(0)]
            public float SepalLength;

            [LoadColumn(1)]
            public float SepalWidth;

            [LoadColumn(2)]
            public float PetalLength;

            [LoadColumn(3)]
            public float PetalWidth;

            [LoadColumn(4)]
            public string Type;
        }

        public class IrisStartEnd
        {
            [LoadColumn(start: 0, end: 3), ColumnName("Features")]
            public float Features;

            [LoadColumn(4), ColumnName("Label")]
            public string Type;
        }

        public class IrisColumnIndices
        {
            [LoadColumn(new[] { 0, 2 })]
            public float Features;

            [LoadColumn(4), ColumnName("Label")]
            public string Type;
        }

        [Theory]
        [InlineData(true)]
        [InlineData(false)]
        public void LoaderColumnsFromIrisData(bool useOptionsObject)
        {
            var dataPath = GetDataPath(TestDatasets.irisData.trainFilename);
            var mlContext = new MLContext(1);

            var irisFirstRow = new Dictionary<string, float>();
            irisFirstRow["SepalLength"] = 5.1f;
            irisFirstRow["SepalWidth"] = 3.5f;
            irisFirstRow["PetalLength"] = 1.4f;
            irisFirstRow["PetalWidth"] = 0.2f;

            var irisFirstRowValues = irisFirstRow.Values.GetEnumerator();

            // Simple load
            IDataView dataIris;
            if (useOptionsObject)
                dataIris = mlContext.Data.CreateTextLoader<Iris>(new TextLoader.Options() { Separator = ",", AllowQuoting = false }).Load(dataPath);
            else
                dataIris = mlContext.Data.CreateTextLoader<Iris>(separatorChar: ',').Load(dataPath);

            var previewIris = dataIris.Preview(1);

            Assert.Equal(5, previewIris.ColumnView.Length);
            Assert.Equal("SepalLength", previewIris.Schema[0].Name);
            Assert.Equal(NumberDataViewType.Single, previewIris.Schema[0].Type);
            int index = 0;
            foreach (var entry in irisFirstRow)
            {
                Assert.Equal(entry.Key, previewIris.RowView[0].Values[index].Key);
                Assert.Equal(entry.Value, previewIris.RowView[0].Values[index++].Value);
            }
            Assert.Equal("Type", previewIris.RowView[0].Values[index].Key);
            Assert.Equal("Iris-setosa", previewIris.RowView[0].Values[index].Value.ToString());

            // Load with start and end indexes
            IDataView dataIrisStartEnd;
            if (useOptionsObject)
                dataIrisStartEnd = mlContext.Data.CreateTextLoader<IrisStartEnd>(new TextLoader.Options() { Separator = ",", AllowQuoting = false }).Load(dataPath);
            else
                dataIrisStartEnd = mlContext.Data.CreateTextLoader<IrisStartEnd>(separatorChar: ',').Load(dataPath);

            var previewIrisStartEnd = dataIrisStartEnd.Preview(1);

            Assert.Equal(2, previewIrisStartEnd.ColumnView.Length);
            Assert.Equal("Features", previewIrisStartEnd.RowView[0].Values[0].Key);
            var featureValue = (VBuffer<float>)previewIrisStartEnd.RowView[0].Values[0].Value;
            Assert.True(featureValue.IsDense);
            Assert.Equal(4, featureValue.Length);

            irisFirstRowValues = irisFirstRow.Values.GetEnumerator();
            foreach (var val in featureValue.GetValues())
            {
                irisFirstRowValues.MoveNext();
                Assert.Equal(irisFirstRowValues.Current, val);
            }

            // load setting the distinct columns. Loading column 0 and 2
            IDataView dataIrisColumnIndices;
            if (useOptionsObject)
                dataIrisColumnIndices = mlContext.Data.CreateTextLoader<IrisColumnIndices>(new TextLoader.Options() { Separator = ",", AllowQuoting = false }).Load(dataPath);
            else
                dataIrisColumnIndices = mlContext.Data.CreateTextLoader<IrisColumnIndices>(separatorChar: ',').Load(dataPath);

            var previewIrisColumnIndices = dataIrisColumnIndices.Preview(1);

            Assert.Equal(2, previewIrisColumnIndices.ColumnView.Length);
            featureValue = (VBuffer<float>)previewIrisColumnIndices.RowView[0].Values[0].Value;
            Assert.True(featureValue.IsDense);
            Assert.Equal(2, featureValue.Length);
            var vals4 = featureValue.GetValues();

            irisFirstRowValues = irisFirstRow.Values.GetEnumerator();
            irisFirstRowValues.MoveNext();
            Assert.Equal(vals4[0], irisFirstRowValues.Current);
            irisFirstRowValues.MoveNext(); irisFirstRowValues.MoveNext(); // skip col 1
            Assert.Equal(vals4[1], irisFirstRowValues.Current);
        }

        [Fact]
        public void TestTextLoaderKeyTypeBackCompat()
        {
            // Model generated with the following command on a version of the code previous to the KeyType change that removed Min and Contiguous:
            // Train data=...\breast-cancer.txt loader =TextLoader{col=Label:R4:0 col=Features:R4:1-9 col=key:U4[0-*]:3} tr=LogisticRegression {} out=model.zip
            var mlContext = new MLContext(1);
            string textLoaderModelPath = GetDataPath("backcompat/textloader-with-key-model.zip");
            string breastCancerPath = GetDataPath(TestDatasets.breastCancer.trainFilename);

            using (FileStream modelfs = File.OpenRead(textLoaderModelPath))
            using (var rep = RepositoryReader.Open(modelfs, mlContext))
            {
                var result = ModelFileUtils.LoadLoader(mlContext, rep, new MultiFileSource(breastCancerPath), false);
                Assert.True(result.Schema.TryGetColumnIndex("key", out int featureIdx));
                Assert.True(result.Schema[featureIdx].Type is KeyDataViewType keyType && keyType.Count == typeof(uint).ToMaxInt());
            }
        }

        [Fact]
        public void TestTextLoaderBackCompat_VerWritt_0x0001000C()
        {
            // Checks backward compatibility with a text loader created with "verWrittenCur: 0x0001000C"
            // Model generated with:
            // loader=text{header+ col=SepalLength:Num:0 col=SepalWidth:Num:1 col=PetalLength:Num:2 col=PetalWidth:Num:2 col=Cat:TX:1-8 col=Num:9-14 col=Type:TX:4}
            var mlContext = new MLContext(1);
            string textLoaderModelPath = GetDataPath("backcompat/textloader_VerWritt_0x0001000C.zip");
            string irisPath = GetDataPath(TestDatasets.irisData.trainFilename);

            IDataView iris;
            using (FileStream modelfs = File.OpenRead(textLoaderModelPath))
            using (var rep = RepositoryReader.Open(modelfs, mlContext))
            {
                iris = ModelFileUtils.LoadLoader(mlContext, rep, new MultiFileSource(irisPath), false);
            }

            var previewIris = iris.Preview(1);
            var irisFirstRow = new Dictionary<string, float>();
            irisFirstRow["SepalLength"] = 5.1f;
            irisFirstRow["SepalWidth"] = 3.5f;
            irisFirstRow["PetalLength"] = 1.4f;
            irisFirstRow["PetalWidth"] = 0.2f;

            Assert.Equal(5, previewIris.ColumnView.Length);
            Assert.Equal("SepalLength", previewIris.Schema[0].Name);
            Assert.Equal(NumberDataViewType.Single, previewIris.Schema[0].Type);
            int index = 0;
            foreach (var entry in irisFirstRow)
            {
                Assert.Equal(entry.Key, previewIris.RowView[0].Values[index].Key);
                Assert.Equal(entry.Value, previewIris.RowView[0].Values[index++].Value);
            }
            Assert.Equal("Type", previewIris.RowView[0].Values[index].Key);
            Assert.Equal("Iris-setosa", previewIris.RowView[0].Values[index].Value.ToString());
        }

<<<<<<< HEAD
        [Fact]
        public void TestCommaAsDecimalMarkerFloat()
        {
            // Datasets iris.txt and iris-decimal-marker-as-comma.txt are the exact same, except for their
            // decimal markers. Decimal marker in iris.txt is '.', and ',' in iris-decimal-marker-as-comma.txt.
            // Here, the features are of type float (Single), and the test checks for decimal markers with floats.
            var mlContext = new MLContext(seed: 1);

            UInt32[] labels = new uint[150];
            float[][] features = new float[150][];

            // Read dataset with period as decimal marker.
            string dataPathDecimalMarkerPeriod = GetDataPath("iris.txt");
            var readerDecimalMarkerPeriod = new TextLoader(mlContext, new TextLoader.Options()
            {
                Columns = new[]
                        {
                            new TextLoader.Column("Label", DataKind.UInt32, 0),
                            new TextLoader.Column("Features", DataKind.Single, new [] { new TextLoader.Range(1, 4) }),
                        },
                DecimalMarker = '.'
            });
            var textDataDecimalMarkerPeriod = readerDecimalMarkerPeriod.Load(GetDataPath(dataPathDecimalMarkerPeriod));

            // Load values from iris.txt
            DataViewSchema columnsPeriod = textDataDecimalMarkerPeriod.Schema;
            using DataViewRowCursor cursorPeriod = textDataDecimalMarkerPeriod.GetRowCursor(columnsPeriod);
            UInt32 labelPeriod = default;
            ValueGetter<UInt32> labelDelegatePeriod = cursorPeriod.GetGetter<UInt32>(columnsPeriod[0]);
            VBuffer<Single> featuresPeriod = default;
            ValueGetter<VBuffer<Single>> featuresDelegatePeriod = cursorPeriod.GetGetter<VBuffer<Single>>(columnsPeriod[1]);

            // Iterate over each row and save labels and features to array for future comparison
            int count = 0;
            while (cursorPeriod.MoveNext())
            {
                //Get values from respective columns
                labelDelegatePeriod(ref labelPeriod);
                featuresDelegatePeriod(ref featuresPeriod);
                labels[count] = labelPeriod;
                features[count] = featuresPeriod.GetValues().ToArray();
                count++;
            }

            // Read dataset with comma as decimal marker.
            string dataPathDecimalMarkerComma = GetDataPath("iris-decimal-marker-as-comma.txt");
            var readerDecimalMarkerComma = new TextLoader(mlContext, new TextLoader.Options()
            {
                Columns = new[]
                        {
                            new TextLoader.Column("Label", DataKind.UInt32, 0),
                            new TextLoader.Column("Features", DataKind.Single, new [] { new TextLoader.Range(1, 4) }),
                        },
                DecimalMarker = ','
            });
            var textDataDecimalMarkerComma = readerDecimalMarkerComma.Load(GetDataPath(dataPathDecimalMarkerComma));

            // Load values from iris-decimal-marker-as-comma.txt
            DataViewSchema columnsComma = textDataDecimalMarkerComma.Schema;
            using DataViewRowCursor cursorComma = textDataDecimalMarkerComma.GetRowCursor(columnsComma);
            UInt32 labelComma = default;
            ValueGetter<UInt32> labelDelegateComma = cursorComma.GetGetter<UInt32>(columnsComma[0]);
            VBuffer<Single> featuresComma = default;
            ValueGetter<VBuffer<Single>> featuresDelegateComma = cursorComma.GetGetter<VBuffer<Single>>(columnsComma[1]);

            // Check values from iris-decimal-marker-as-comma.txt match those in iris.txt
            count = 0;
            while (cursorComma.MoveNext())
            {
                //Get values from respective columns
                labelDelegateComma(ref labelComma);
                featuresDelegateComma(ref featuresComma);
                Assert.Equal(labels[count], labelComma);
                Assert.Equal(features[count], featuresComma.GetValues().ToArray());
                count++;
            }
        }

        [Fact]
        public void TestCommaAsDecimalMarkerDouble()
        {
            // Datasets iris.txt and iris-decimal-marker-as-comma.txt are the exact same, except for their
            // decimal markers. Decimal marker in iris.txt is '.', and ',' in iris-decimal-marker-as-comma.txt.
            // Here, the features are of type double, and the test checks for decimal markers with double.
            var mlContext = new MLContext(seed: 1);

            // Read dataset with period as decimal marker.
            string dataPathDecimalMarkerPeriod = GetDataPath("iris.txt");
            var readerDecimalMarkerPeriod = new TextLoader(mlContext, new TextLoader.Options()
            {
                Columns = new[]
                        {
                            new TextLoader.Column("Label", DataKind.UInt32, 0),
                            new TextLoader.Column("Features", DataKind.Single, new [] { new TextLoader.Range(1, 4) }),
                        },
                DecimalMarker = '.'
            });
            var textDataDecimalMarkerPeriod = readerDecimalMarkerPeriod.Load(GetDataPath(dataPathDecimalMarkerPeriod));

            // Load values from iris.txt
            DataViewSchema columnsPeriod = textDataDecimalMarkerPeriod.Schema;
            using DataViewRowCursor cursorPeriod = textDataDecimalMarkerPeriod.GetRowCursor(columnsPeriod);
            UInt32 labelPeriod = default;
            ValueGetter<UInt32> labelDelegatePeriod = cursorPeriod.GetGetter<UInt32>(columnsPeriod[0]);
            VBuffer<Double> featuresPeriod = default;
            ValueGetter<VBuffer<Double>> featuresDelegatePeriod = cursorPeriod.GetGetter<VBuffer<Double>>(columnsPeriod[1]);

            UInt32[] labels = new uint[150];
            double[][] features = new double[150][];

            // Iterate over each row and save labels and features to array for future comparison
            int count = 0;
            while (cursorPeriod.MoveNext())
            {
                //Get values from respective columns
                labelDelegatePeriod(ref labelPeriod);
                featuresDelegatePeriod(ref featuresPeriod);
                labels[count] = labelPeriod;
                features[count] = featuresPeriod.GetValues().ToArray();
                count++;
            }

            // Read dataset with comma as decimal marker.
            string dataPathDecimalMarkerComma = GetDataPath("iris-decimal-marker-as-comma.txt");
            var readerDecimalMarkerComma = new TextLoader(mlContext, new TextLoader.Options()
            {
                Columns = new[]
                        {
                            new TextLoader.Column("Label", DataKind.UInt32, 0),
                            new TextLoader.Column("Features", DataKind.Single, new [] { new TextLoader.Range(1, 4) }),
                        },
                DecimalMarker = ','
            });
            var textDataDecimalMarkerComma = readerDecimalMarkerComma.Load(GetDataPath(dataPathDecimalMarkerComma));

            // Load values from iris-decimal-marker-as-comma.txt
            DataViewSchema columnsComma = textDataDecimalMarkerComma.Schema;
            using DataViewRowCursor cursorComma = textDataDecimalMarkerComma.GetRowCursor(columnsComma);
            UInt32 labelComma = default;
            ValueGetter<UInt32> labelDelegateComma = cursorComma.GetGetter<UInt32>(columnsComma[0]);
            VBuffer<Double> featuresComma = default;
            ValueGetter<VBuffer<Double>> featuresDelegateComma = cursorComma.GetGetter<VBuffer<Double>>(columnsComma[1]);

            // Check values from iris-decimal-marker-as-comma.txt match those in iris.txt
            count = 0;
            while (cursorComma.MoveNext())
            {
                //Get values from respective columns
                labelDelegateComma(ref labelComma);
                featuresDelegateComma(ref featuresComma);
                Assert.Equal(labels[count], labelComma);
                Assert.Equal(features[count], featuresComma.GetValues().ToArray());
                count++;
            }
        }

        [Fact]
        public void TestWrongDecimalMarkerInputs()
        {
            // When DecimalMarker does not match the actual decimal marker used in the dataset,
            // we obtain values of NaN. Check that the values are indeed NaN in this case.
            var mlContext = new MLContext(seed: 1);

            // Try reading a dataset where '.' is the actual decimal marker, but DecimalMarker = ','.
            string dataPathDecimalMarkerPeriod = GetDataPath("iris.txt");
            var readerDecimalMarkerComma = new TextLoader(mlContext, new TextLoader.Options()
            {
                Columns = new[]
                        {
                            new TextLoader.Column("Label", DataKind.UInt32, 0),
                            new TextLoader.Column("Features", DataKind.Single, new [] { new TextLoader.Range(1, 4) }),
                        },
                DecimalMarker = ','
            });
            var textDataMismatched1 = readerDecimalMarkerComma.Load(GetDataPath(dataPathDecimalMarkerPeriod));

            // Check that the features being loaded are NaN.
            DataViewSchema columnsPeriod = textDataMismatched1.Schema;
            using DataViewRowCursor cursorPeriod = textDataMismatched1.GetRowCursor(columnsPeriod);
            VBuffer<Single> featuresPeriod = default;
            ValueGetter<VBuffer<Single>> featuresDelegatePeriod = cursorPeriod.GetGetter<VBuffer<Single>>(columnsPeriod[1]);
            
            // Iterate over each row
            while (cursorPeriod.MoveNext())
            {
                featuresDelegatePeriod.Invoke(ref featuresPeriod);
                foreach(float feature in featuresPeriod.GetValues().ToArray())
                    Assert.Equal(feature, Single.NaN);
            }

            // Try reading a dataset where ',' is the actual decimal marker, but DecimalMarker = '.'.
            string dataPathDecimalMarkerComma = GetDataPath("iris-decimal-marker-as-comma.txt");
            var readerDecimalMarkerPeriod = new TextLoader(mlContext, new TextLoader.Options()
            {
                Columns = new[]
                        {
                            new TextLoader.Column("Label", DataKind.UInt32, 0),
                            new TextLoader.Column("Features", DataKind.Single, new [] { new TextLoader.Range(1, 4) }),
                        },
                DecimalMarker = '.'
            });
            var textDataMismatched2 = readerDecimalMarkerPeriod.Load(GetDataPath(dataPathDecimalMarkerComma));

            DataViewSchema columnsComma = textDataMismatched2.Schema;
            using DataViewRowCursor cursorComma = textDataMismatched2.GetRowCursor(columnsComma);
            VBuffer<Single> featuresComma = default;
            ValueGetter<VBuffer<Single>> featuresDelegateComma = cursorComma.GetGetter<VBuffer<Single>>(columnsComma[1]);

            // Iterate over each row
            while (cursorComma.MoveNext())
            {
                featuresDelegateComma.Invoke(ref featuresComma);
                foreach (float feature in featuresComma.GetValues().ToArray())
                    Assert.Equal(feature, Single.NaN);
            }
        }

        [Fact]
        public void TestCommaAsDecimalMarkerWithSeperatorAsCommaInCSV()
        {
            // Check to confirm TextLoader can read data from a CSV file where the separator is ',' and decimals
            // enclosed with quotes and with the decimal marker ',' can be successfully read.
            string dataPathCsv = GetDataPath("iris-decimal-marker-as-comma.csv");

            var mlContext = new MLContext(seed: 1);
            var readerCsv = new TextLoader(mlContext, new TextLoader.Options()
            {
                Columns = new[]
                        {
                            new TextLoader.Column("Label", DataKind.Single, 0),
                            new TextLoader.Column("Features", DataKind.Single, new [] { new TextLoader.Range(1, 4) }),
                        },
                DecimalMarker = ',',
                Separator = ",",
                AllowQuoting = true,
                HasHeader = true
            });
            var textDataCsv = readerCsv.Load(GetDataPath(dataPathCsv));

            // Load values from iris-decimal-marker-as-comma.csv
            DataViewSchema columnsCsv = textDataCsv.Schema;
            using DataViewRowCursor cursorCsv = textDataCsv.GetRowCursor(columnsCsv);
            UInt32 labelCsv = default;
            ValueGetter<UInt32> labelDelegatePeriod = cursorCsv.GetGetter<UInt32>(columnsCsv[0]);
            VBuffer<Double> featuresCsv = default;
            ValueGetter<VBuffer<Double>> featuresDelegatePeriod = cursorCsv.GetGetter<VBuffer<Double>>(columnsCsv[1]);

            UInt32[] labels = new uint[150];
            double[][] features = new double[150][];

            // Iterate over each row and save labels and features to array for future comparison
            int count = 0;
            while (cursorCsv.MoveNext())
            {
                //Get values from respective columns
                labelDelegatePeriod(ref labelCsv);
                featuresDelegatePeriod(ref featuresCsv);
                labels[count] = labelCsv;
                features[count] = featuresCsv.GetValues().ToArray();
                count++;
            }

            // Read dataset with comma as decimal marker.
            string dataPathDecimalMarkerComma = GetDataPath("iris-decimal-marker-as-comma.txt");
            var readerDecimalMarkerComma = new TextLoader(mlContext, new TextLoader.Options()
            {
                Columns = new[]
                        {
                            new TextLoader.Column("Label", DataKind.UInt32, 0),
                            new TextLoader.Column("Features", DataKind.Single, new [] { new TextLoader.Range(1, 4) }),
                        },
                DecimalMarker = ','
            });
            var textDataDecimalMarkerComma = readerDecimalMarkerComma.Load(GetDataPath(dataPathDecimalMarkerComma));

            // Load values from iris-decimal-marker-as-comma.txt
            DataViewSchema columnsComma = textDataDecimalMarkerComma.Schema;
            using DataViewRowCursor cursorComma = textDataDecimalMarkerComma.GetRowCursor(columnsComma);
            UInt32 labelComma = default;
            ValueGetter<UInt32> labelDelegateComma = cursorComma.GetGetter<UInt32>(columnsComma[0]);
            VBuffer<Double> featuresComma = default;
            ValueGetter<VBuffer<Double>> featuresDelegateComma = cursorComma.GetGetter<VBuffer<Double>>(columnsComma[1]);

            // Check values from iris-decimal-marker-as-comma.txt match those in iris-decimal-marker-as-comma.csv
            count = 0;
            while (cursorComma.MoveNext())
            {
                //Get values from respective columns
                labelDelegateComma(ref labelComma);
                featuresDelegateComma(ref featuresComma);
                Assert.Equal(labels[count], labelComma);
                Assert.Equal(features[count], featuresComma.GetValues().ToArray());
                count++;
            }
        }

=======
>>>>>>> e3ca7e08
        private class IrisNoFields
        {
        }

        private class IrisPrivateFields
        {
            [LoadColumn(0)]
            private float _sepalLength;

            [LoadColumn(1)]
            private float SepalWidth { get; }

            public float GetSepalLenght()
                => _sepalLength;

            public void SetSepalLength(float sepalLength)
            {
                _sepalLength = sepalLength;
            }
        }
        private class IrisPublicGetProperties
        {
            [LoadColumn(0)]
            public float SepalLength { get; }

            [LoadColumn(1)]
            public float SepalWidth { get; }
        }

        private class IrisPublicFields
        {
            public IrisPublicFields(float sepalLength, float sepalWidth)
            {
                SepalLength = sepalLength;
                SepalWidth = sepalWidth;
            }

            [LoadColumn(0)]
            public readonly float SepalLength;

            [LoadColumn(1)]
            public float SepalWidth;
        }

        private class IrisPublicProperties
        {
            [LoadColumn(0)]
            public float SepalLength { get; set; }

            [LoadColumn(1)]
            public float SepalWidth { get; set; }
        }

        [Fact]
        public void TestTextLoaderNoFields()
        {
            var dataPath = GetDataPath(TestDatasets.irisData.trainFilename);
            var mlContext = new MLContext(1);

            // Class with get property only.
            var dataIris = mlContext.Data.CreateTextLoader<IrisPublicGetProperties>(separatorChar: ',').Load(dataPath);
            var oneIrisData = mlContext.Data.CreateEnumerable<IrisPublicProperties>(dataIris, false).First();
            Assert.True(oneIrisData.SepalLength != 0 && oneIrisData.SepalWidth != 0);

            // Class with read only fields.
            dataIris = mlContext.Data.CreateTextLoader<IrisPublicFields>(separatorChar: ',').Load(dataPath);
            oneIrisData = mlContext.Data.CreateEnumerable<IrisPublicProperties>(dataIris, false).First();
            Assert.True(oneIrisData.SepalLength != 0 && oneIrisData.SepalWidth != 0);

            // Class with no fields.
            try
            {
                dataIris = mlContext.Data.CreateTextLoader<IrisNoFields>(separatorChar: ',').Load(dataPath);
                Assert.False(true);
            }
            catch (Exception ex)
            {
                Assert.StartsWith("Should define at least one public, readable field or property in TInput.", ex.Message);
            }

            // Class with no public readable fields.
            try
            {
                dataIris = mlContext.Data.CreateTextLoader<IrisPrivateFields>(separatorChar: ',').Load(dataPath);
                Assert.False(true);
            }
            catch (Exception ex)
            {
                Assert.StartsWith("Should define at least one public, readable field or property in TInput.", ex.Message);
            }
        }

        public class BreastCancerInputModelWithKeyType
        {
            [LoadColumn(0)]
            public bool IsMalignant { get; set; }

            [LoadColumn(1), KeyType(10)]
            public uint Thickness { get; set; }
        }

        public class BreastCancerInputModelWithoutKeyType
        {
            [LoadColumn(0)]
            public bool IsMalignant { get; set; }

            [LoadColumn(1)]
            public uint Thickness { get; set; }
        }

        [Fact]
        public void TestLoadTextWithKeyTypeAttribute()
        {
            ulong expectedCount = 10;

            var mlContext = new MLContext(seed: 1);
            string breastCancerPath = GetDataPath(TestDatasets.breastCancer.trainFilename);

            var data = mlContext.Data.CreateTextLoader<BreastCancerInputModelWithKeyType>(separatorChar: ',').Load(breastCancerPath);

            Assert.Equal(expectedCount, data.Schema[1].Type.GetKeyCount());
        }

        [Fact]
        public void TestLoadTextWithoutKeyTypeAttribute()
        {
            ulong expectedCount = 0;
            var mlContext = new MLContext(seed: 1);
            string breastCancerPath = GetDataPath(TestDatasets.breastCancer.trainFilename);

            var data = mlContext.Data.CreateTextLoader<BreastCancerInputModelWithoutKeyType>(separatorChar: ',').Load(breastCancerPath);

            Assert.Equal(expectedCount, data.Schema[1].Type.GetKeyCount());
        }

        [Theory]
        [InlineData(true, false)]
        [InlineData(false, false)]
        [InlineData(true, true)]
        [InlineData(false, true)]
        public void TestLoadTextWithEscapedNewLinesAndEscapeChar(bool useSaved, bool useCustomEscapeChar)
        {
            var mlContext = new MLContext(seed: 1);
            string dataPath;

            if (!useCustomEscapeChar)
                dataPath = GetDataPath("multiline.csv");
            else
                dataPath = GetDataPath("multiline-escapechar.csv");

            var baselinePath = GetBaselinePath("TextLoader", "multiline.csv");
            var options = new TextLoader.Options()
            {
                HasHeader = true,
                Separator = ",",
                AllowQuoting = true,
                ReadMultilines = true,
                EscapeChar = useCustomEscapeChar ? '\\' : TextLoader.Defaults.EscapeChar,
                Columns = new[]
                {
                    new TextLoader.Column("id", DataKind.Int32, 0),
                    new TextLoader.Column("description", DataKind.String, 1),
                    new TextLoader.Column("animal", DataKind.String, 2),
                },
            };

            var data = mlContext.Data.LoadFromTextFile(dataPath, options);
            if (useSaved)
            {
                // Check that loading the data view from a text file,
                // and then saving that data view to another text file, then loading it again
                // also matches the baseline.

                string savedPath;

                if (!useCustomEscapeChar)
                    savedPath = DeleteOutputPath("multiline-saved.tsv");
                else
                    savedPath = DeleteOutputPath("multiline-escapechar-saved.tsv");

                using (var fs = File.Create(savedPath))
                    mlContext.Data.SaveAsText(data, fs, separatorChar: '\t');

                options.Separator = "\t";
                options.EscapeChar = '"'; // TextSaver always uses " as escape char
                data = mlContext.Data.LoadFromTextFile(savedPath, options);
            }

            // Get values from loaded dataview
            var ids = new List<string>();
            var descriptions = new List<string>();
            var animals = new List<string>();
            using(var curs = data.GetRowCursorForAllColumns())
            {
                var idGetter = curs.GetGetter<int>(data.Schema["id"]);
                var descriptionGetter = curs.GetGetter<ReadOnlyMemory<char>>(data.Schema["description"]);
                var animalGetter = curs.GetGetter<ReadOnlyMemory<char>>(data.Schema["animal"]);

                int id = default;
                ReadOnlyMemory<char> description = default;
                ReadOnlyMemory<char> animal = default;

                while(curs.MoveNext())
                {
                    idGetter(ref id);
                    descriptionGetter(ref description);
                    animalGetter(ref animal);

                    ids.Add(id.ToString());
                    descriptions.Add(description.ToString());
                    animals.Add(animal.ToString());
                }
            }

            const int numRows = 13;
            Assert.Equal(numRows, ids.Count());
            Assert.Equal(numRows, descriptions.Count());
            Assert.Equal(numRows, animals.Count());

            // Compare values with baseline file
            string line;
            using (var file = new StreamReader(baselinePath))
            {
                for(int i = 0; i < numRows; i++)
                {
                    line = file.ReadLine();
                    Assert.Equal(ids[i], line);
                }

                for (int i = 0; i < numRows; i++)
                {
                    line = file.ReadLine();
                    line = line.Replace("\\n", "\n");
                    Assert.Equal(descriptions[i], line);
                }

                for (int i = 0; i < numRows; i++)
                {
                    line = file.ReadLine();
                    Assert.Equal(animals[i], line);
                }
            }
        }

        [Fact]
        public void TestInvalidMultilineCSVQuote()
        {
            var mlContext = new MLContext(seed: 1);

            string badInputCsv =
                "id,description,animal\n" +
                "9,\"this is a quoted field correctly formatted\",cat\n" +
                "10,\"this is a quoted field\nwithout closing quote,cat\n" +
                "11,this field isn't quoted,dog\n" +
                "12,this will reach the end of the file without finding a closing quote so it will throw,frog\n"
                ;

            var filePath = GetOutputPath("multiline-invalid.csv");
            File.WriteAllText(filePath, badInputCsv);

            bool threwException = false;
            try
            {
                var options = new TextLoader.Options()
                {
                    HasHeader = true,
                    Separator = ",",
                    AllowQuoting = true,
                    ReadMultilines = true,
                    Columns = new[]
                    {
                    new TextLoader.Column("id", DataKind.Int32, 0),
                    new TextLoader.Column("description", DataKind.String, 1),
                    new TextLoader.Column("animal", DataKind.String, 2),
                },
                };

                var data = mlContext.Data.LoadFromTextFile(filePath, options);

                data.Preview();
            }
            catch(EndOfStreamException)
            {
                threwException = true;
            }
            catch(FormatException)
            {
                threwException = true;
            }

            Assert.True(threwException, "Invalid file should have thrown an exception");
        }
    }
}<|MERGE_RESOLUTION|>--- conflicted
+++ resolved
@@ -840,7 +840,6 @@
             Assert.Equal("Iris-setosa", previewIris.RowView[0].Values[index].Value.ToString());
         }
 
-<<<<<<< HEAD
         [Fact]
         public void TestCommaAsDecimalMarkerFloat()
         {
@@ -1137,8 +1136,6 @@
             }
         }
 
-=======
->>>>>>> e3ca7e08
         private class IrisNoFields
         {
         }
