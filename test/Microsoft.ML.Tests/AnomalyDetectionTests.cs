﻿// Licensed to the .NET Foundation under one or more agreements.
// The .NET Foundation licenses this file to you under the MIT license.
// See the LICENSE file in the project root for more information.

<<<<<<< HEAD
using System;
using Microsoft.Data.DataView;
=======
>>>>>>> 2ef06144
using Microsoft.ML.Data;
using Microsoft.ML.RunTests;
using Xunit;
using Xunit.Abstractions;

namespace Microsoft.ML.Tests
{
    public class AnomalyDetectionTests : TestDataPipeBase
    {
        public AnomalyDetectionTests(ITestOutputHelper output) : base(output)
        {
        }

        /// <summary>
        /// RandomizedPcaTrainer test.
        /// </summary>
        [Fact]
        public void RandomizedPcaTrainerBaselineTest()
        {
            var trainPath = GetDataPath(TestDatasets.mnistOneClass.trainFilename);
            var testPath = GetDataPath(TestDatasets.mnistOneClass.testFilename);

<<<<<<< HEAD
            var transformedData = DetectAnomalyInMnistOneClass(trainPath, testPath);
=======
            var reader = new TextLoader(Env, new TextLoader.Options()
            {
                HasHeader = true,
                Separator = "\t",
                Columns = new[]
                {
                    new TextLoader.Column("Label", DataKind.Single, 0),
                    new TextLoader.Column(featureColumn, DataKind.Single, new [] { new TextLoader.Range(1, 784) })
                },
                AllowSparse = true
            });

            var trainData = reader.Read(GetDataPath(TestDatasets.mnistOneClass.trainFilename));
            var testData = reader.Read(GetDataPath(TestDatasets.mnistOneClass.testFilename));

            var pipeline = ML.AnomalyDetection.Trainers.RandomizedPca(featureColumn);

            var transformer = pipeline.Fit(trainData);
            var transformedData = transformer.Transform(testData);
>>>>>>> 2ef06144

            // Evaluate
            var metrics = ML.AnomalyDetection.Evaluate(transformedData, k: 5);

            Assert.Equal(0.98667, metrics.Auc, 5);
            Assert.Equal(0.90000, metrics.DrAtK, 5);
        }

        /// <summary>
        /// Test anomaly detection when the test data has no anomalies.
        /// </summary>
        [Fact]
        public void NoAnomalyTest()
        {
            var trainPath = GetDataPath(TestDatasets.mnistOneClass.trainFilename);

            var transformedData = DetectAnomalyInMnistOneClass(trainPath, trainPath);

            Assert.Throws<ArgumentOutOfRangeException>(() => ML.AnomalyDetection.Evaluate(transformedData));
        }

        private IDataView DetectAnomalyInMnistOneClass(string trainPath, string testPath)
        {
            var reader = ML.Data.CreateTextLoader(new[]
            {
                new TextLoader.Column(DefaultColumnNames.Label, DataKind.R4, 0),
                new TextLoader.Column(DefaultColumnNames.Features, DataKind.R4, 1, 784)
            },
            allowSparse: true);

            var trainData = reader.Read(trainPath);
            var testData = reader.Read(testPath);

            var trainer = ML.AnomalyDetection.Trainers.RandomizedPca();

            var model = trainer.Fit(trainData);
            return model.Transform(testData);
        }
    }
}<|MERGE_RESOLUTION|>--- conflicted
+++ resolved
@@ -2,11 +2,8 @@
 // The .NET Foundation licenses this file to you under the MIT license.
 // See the LICENSE file in the project root for more information.
 
-<<<<<<< HEAD
 using System;
 using Microsoft.Data.DataView;
-=======
->>>>>>> 2ef06144
 using Microsoft.ML.Data;
 using Microsoft.ML.RunTests;
 using Xunit;
@@ -29,29 +26,7 @@
             var trainPath = GetDataPath(TestDatasets.mnistOneClass.trainFilename);
             var testPath = GetDataPath(TestDatasets.mnistOneClass.testFilename);
 
-<<<<<<< HEAD
             var transformedData = DetectAnomalyInMnistOneClass(trainPath, testPath);
-=======
-            var reader = new TextLoader(Env, new TextLoader.Options()
-            {
-                HasHeader = true,
-                Separator = "\t",
-                Columns = new[]
-                {
-                    new TextLoader.Column("Label", DataKind.Single, 0),
-                    new TextLoader.Column(featureColumn, DataKind.Single, new [] { new TextLoader.Range(1, 784) })
-                },
-                AllowSparse = true
-            });
-
-            var trainData = reader.Read(GetDataPath(TestDatasets.mnistOneClass.trainFilename));
-            var testData = reader.Read(GetDataPath(TestDatasets.mnistOneClass.testFilename));
-
-            var pipeline = ML.AnomalyDetection.Trainers.RandomizedPca(featureColumn);
-
-            var transformer = pipeline.Fit(trainData);
-            var transformedData = transformer.Transform(testData);
->>>>>>> 2ef06144
 
             // Evaluate
             var metrics = ML.AnomalyDetection.Evaluate(transformedData, k: 5);
@@ -77,8 +52,8 @@
         {
             var reader = ML.Data.CreateTextLoader(new[]
             {
-                new TextLoader.Column(DefaultColumnNames.Label, DataKind.R4, 0),
-                new TextLoader.Column(DefaultColumnNames.Features, DataKind.R4, 1, 784)
+                new TextLoader.Column(DefaultColumnNames.Label, DataKind.Single, 0),
+                new TextLoader.Column(DefaultColumnNames.Features, DataKind.Single, 1, 784)
             },
             allowSparse: true);
 
