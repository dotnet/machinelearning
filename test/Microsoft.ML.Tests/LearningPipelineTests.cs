// Licensed to the .NET Foundation under one or more agreements.
// The .NET Foundation licenses this file to you under the MIT license.
// See the LICENSE file in the project root for more information.

using Microsoft.ML.Legacy.Data;
using Microsoft.ML.Legacy.Trainers;
using Microsoft.ML.Legacy.Transforms;
using Microsoft.ML.Runtime.Api;
using Microsoft.ML.Runtime.Data;
using Microsoft.ML.TestFramework;
using System.Linq;
using Xunit;
using Xunit.Abstractions;

namespace Microsoft.ML.EntryPoints.Tests
{
    public class LearningPipelineTests : BaseTestClass
    {
        public LearningPipelineTests(ITestOutputHelper output)
            : base(output)
        {
        }

        [Fact]
        public void ConstructorDoesntThrow()
        {
            Assert.NotNull(new Legacy.LearningPipeline());
        }

        [Fact]
        public void CanAddAndRemoveFromPipeline()
        {
            var pipeline = new Legacy.LearningPipeline()
            {
                new CategoricalOneHotVectorizer("String1", "String2"),
                new ColumnConcatenator(outputColumn: "Features", "String1", "String2", "Number1", "Number2"),
                new StochasticDualCoordinateAscentRegressor()
            };
            Assert.NotNull(pipeline);
            Assert.Equal(3, pipeline.Count);

            pipeline.Remove(pipeline.ElementAt(2));
            Assert.Equal(2, pipeline.Count);

            pipeline.Add(new Legacy.Trainers.StochasticDualCoordinateAscentRegressor());
            Assert.Equal(3, pipeline.Count);
        }

        private class InputData
        {
            [Column(ordinal: "1")]
            public string F1;
        }

        private class TransformedData
        {
#pragma warning disable 649
            [ColumnName("F1")]
            public float[] TransformedF1;
#pragma warning restore 649
        }

        [Fact]
        public void TransformOnlyPipeline()
        {
            const string _dataPath = @"..\..\Data\breast-cancer.txt";
            var pipeline = new Legacy.LearningPipeline(seed: 1, conc: 1);
            pipeline.Add(new ML.Legacy.Data.TextLoader(_dataPath).CreateFrom<InputData>(useHeader: false));
            pipeline.Add(new CategoricalHashOneHotVectorizer("F1") { HashBits = 10, Seed = 314489979, OutputKind = CategoricalTransformOutputKind.Bag });
            var model = pipeline.Train<InputData, TransformedData>();
            var predictionModel = model.Predict(new InputData() { F1 = "5" });

            Assert.NotNull(predictionModel);
            Assert.NotNull(predictionModel.TransformedF1);
            Assert.Equal(1024, predictionModel.TransformedF1.Length);

            for (int index = 0; index < 1024; index++)
                if (index == 265)
                    Assert.Equal(1, predictionModel.TransformedF1[index]);
                else
                    Assert.Equal(0, predictionModel.TransformedF1[index]);
        }

        public class Data
        {
            [ColumnName("Features")]
            [VectorType(2)]
            public float[] Features;

            [ColumnName("Label")]
            public float Label;
        }

        public class Prediction
        {
            [ColumnName("PredictedLabel")]
            public bool PredictedLabel;
        }

        [Fact]
        public void NoTransformPipeline()
        {
            var data = new Data[1];
            data[0] = new Data
            {
                Features = new float[] { 0.0f, 1.0f },
                Label = 0f
            };
            var pipeline = new Legacy.LearningPipeline();
            pipeline.Add(CollectionDataSource.Create(data));
            pipeline.Add(new FastForestBinaryClassifier());
            var model = pipeline.Train<Data, Prediction>();
        }

        public class BooleanLabelData
        {
            [ColumnName("Features")]
            [VectorType(2)]
            public float[] Features;

            [ColumnName("Label")]
            public bool Label;
        }

        [Fact]
        public void BooleanLabelPipeline()
        {
            var data = new BooleanLabelData[1];
            data[0] = new BooleanLabelData
            {
                Features = new float[] { 0.0f, 1.0f },
                Label = false
            };
            var pipeline = new Legacy.LearningPipeline();
            pipeline.Add(CollectionDataSource.Create(data));
            pipeline.Add(new FastForestBinaryClassifier());
            var model = pipeline.Train<Data, Prediction>();
        }

<<<<<<< HEAD
=======
        public class NullableBooleanLabelData
        {
            [ColumnName("Features")]
            [VectorType(2)]
            public float[] Features;

            [ColumnName("Label")]
            public bool? Label;
        }

        [Fact]
        public void NullableBooleanLabelPipeline()
        {
            var data = new NullableBooleanLabelData[2];
            data[0] = new NullableBooleanLabelData
            {
                Features = new float[] { 0.0f, 1.0f },
                Label = null
            };
            data[1] = new NullableBooleanLabelData
            {
                Features = new float[] { 1.0f, 0.0f },
                Label = false
            };
            var pipeline = new Legacy.LearningPipeline();
            pipeline.Add(CollectionDataSource.Create(data));
            pipeline.Add(new FastForestBinaryClassifier());
            var model = pipeline.Train<Data, Prediction>();
        }

>>>>>>> 350f77fb
        [Fact]
        public void AppendPipeline()
        {
            var pipeline = new Legacy.LearningPipeline();
            pipeline.Append(new CategoricalOneHotVectorizer("String1", "String2"))
                .Append(new ColumnConcatenator(outputColumn: "Features", "String1", "String2", "Number1", "Number2"))
                .Append(new StochasticDualCoordinateAscentRegressor());
            Assert.NotNull(pipeline);
            Assert.Equal(3, pipeline.Count);

            pipeline.Remove(pipeline.ElementAt(2));
            Assert.Equal(2, pipeline.Count);

            pipeline.Append(new StochasticDualCoordinateAscentRegressor());
            Assert.Equal(3, pipeline.Count);
        }
    }
}<|MERGE_RESOLUTION|>--- conflicted
+++ resolved
@@ -137,39 +137,6 @@
             var model = pipeline.Train<Data, Prediction>();
         }
 
-<<<<<<< HEAD
-=======
-        public class NullableBooleanLabelData
-        {
-            [ColumnName("Features")]
-            [VectorType(2)]
-            public float[] Features;
-
-            [ColumnName("Label")]
-            public bool? Label;
-        }
-
-        [Fact]
-        public void NullableBooleanLabelPipeline()
-        {
-            var data = new NullableBooleanLabelData[2];
-            data[0] = new NullableBooleanLabelData
-            {
-                Features = new float[] { 0.0f, 1.0f },
-                Label = null
-            };
-            data[1] = new NullableBooleanLabelData
-            {
-                Features = new float[] { 1.0f, 0.0f },
-                Label = false
-            };
-            var pipeline = new Legacy.LearningPipeline();
-            pipeline.Add(CollectionDataSource.Create(data));
-            pipeline.Add(new FastForestBinaryClassifier());
-            var model = pipeline.Train<Data, Prediction>();
-        }
-
->>>>>>> 350f77fb
         [Fact]
         public void AppendPipeline()
         {
