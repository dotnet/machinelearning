--- conflicted
+++ resolved
@@ -1,4 +1,4 @@
-﻿// Licensed to the .NET Foundation under one or more agreements.
+// Licensed to the .NET Foundation under one or more agreements.
 // The .NET Foundation licenses this file to you under the MIT license.
 // See the LICENSE file in the project root for more information.
 
@@ -293,13 +293,9 @@
             public ulong fuLong;
             public float fFloat;
             public double fDouble;
-<<<<<<< HEAD
             public bool fBool;
             public string fString="";
-=======
             public DvBool fBool;
-            public string fString;
->>>>>>> f13ba070
         }
 
         public bool CompareObjectValues(object x, object y, Type type)
@@ -472,17 +468,6 @@
             }
         }
 
-<<<<<<< HEAD
-        public class ConversionLossMinValueClass
-        {
-            public int? fInt;
-            public long? fLong;
-            public short? fShort;
-            public sbyte? fSByte;
-        }
-
-=======
->>>>>>> f13ba070
         public class ConversionLossMinValueClassProperties
         {
             private int? _fInt;
@@ -653,11 +638,7 @@
             public ulong[] fuLong;
             public float[] fFloat;
             public double[] fDouble;
-<<<<<<< HEAD
             public bool[] fBool;
-=======
-            public DvBool[] fBool;
->>>>>>> f13ba070
         }
 
         [Fact]
@@ -722,11 +703,7 @@
             public ulong[] ULongProp { get { return _fuLong; } set { _fuLong = value; } }
             public float[] FloatProp { get { return _fFloat; } set { _fFloat = value; } }
             public double[] DobuleProp { get { return _fDouble; } set { _fDouble = value; } }
-<<<<<<< HEAD
             public bool[] BoolProp { get { return _fBool; } set { _fBool = value; } }
-=======
-            public DvBool[] BoolProp { get { return _fBool; } set { _fBool = value; } }
->>>>>>> f13ba070
         }
 
         [Fact]
@@ -754,10 +731,6 @@
                 new ClassWithArrayProperties()
             };
 
-<<<<<<< HEAD
-=======
-
->>>>>>> f13ba070
             using (var env = new TlcEnvironment())
             {
                 var dataView = ComponentCreation.CreateDataView(env, data);
