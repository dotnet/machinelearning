--- conflicted
+++ resolved
@@ -45,17 +45,10 @@
                 Assert.True(schema.TryGetColumnIndex(name, out int cIdx), $"Could not find '{name}'");
                 return schema.GetColumnType(cIdx);
             }
-<<<<<<< HEAD
-            var pipe = new ConcatEstimator(Env, "f1", "float1")
-                .Append(new ConcatEstimator(Env, "f2", "float1", "float1"))
-                .Append(new ConcatEstimator(Env, "f3", "float4", "float1"))
-                .Append(new ConcatEstimator(Env, "f4", "float6", "vfloat", "float1"));
-=======
-            var pipe = new ColumnConcatenatingEstimator (Env, "f1", "float1")
-                .Append(new ColumnConcatenatingEstimator (Env, "f2", "float1", "float1"))
-                .Append(new ColumnConcatenatingEstimator (Env, "f3", "float4", "float1"))
-                .Append(new ColumnConcatenatingEstimator (Env, "f4", "vfloat", "float1"));
->>>>>>> 453eb57f
+            var pipe = new ColumnConcatenatingEstimator(Env, "f1", "float1")
+                .Append(new ColumnConcatenatingEstimator(Env, "f2", "float1", "float1"))
+                .Append(new ColumnConcatenatingEstimator(Env, "f3", "float4", "float1"))
+                .Append(new ColumnConcatenatingEstimator(Env, "f4", "float6", "vfloat", "float1"));
 
             data = TakeFilter.Create(Env, data, 10);
             data = pipe.Fit(data).Transform(data);
