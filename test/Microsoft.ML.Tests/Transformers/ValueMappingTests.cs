--- conflicted
+++ resolved
@@ -126,11 +126,8 @@
             var t = estimator.Fit(dataView);
 
             var result = t.Transform(dataView);
-<<<<<<< HEAD
-            var cursor = result.GetRowCursor(result.Schema);
-=======
-            var cursor = result.GetRowCursorForAllColumns();
->>>>>>> f4197f9d
+
+            var cursor = result.GetRowCursorForAllColumns();
             var getterD = cursor.GetGetter<VBuffer<ReadOnlyMemory<char>>>(3);
             var getterE = cursor.GetGetter<VBuffer<ReadOnlyMemory<char>>>(4);
             var getterF = cursor.GetGetter<VBuffer<ReadOnlyMemory<char>>>(5);
