// Licensed to the .NET Foundation under one or more agreements.
// The .NET Foundation licenses this file to you under the MIT license.
// See the LICENSE file in the project root for more information.

using System;
using System.Collections.Generic;
using System.IO;
using System.Linq;
using Microsoft.ML.Core.Data;
using Microsoft.ML.Data;
using Microsoft.ML.Model;
using Microsoft.ML.RunTests;
using Microsoft.ML.Tools;
using Microsoft.ML.Transforms.Conversions;
using Xunit;
using Xunit.Abstractions;

namespace Microsoft.ML.Tests.Transformers
{
    public class ValueMappingTests : TestDataPipeBase
    {
        public ValueMappingTests(ITestOutputHelper output) : base(output)
        {
        }

        class TestClass
        {
            public string A;
            public string B;
            public string C;
        }

        class TestWrong
        {
            public string A;
            public float B;
        }

        public class TestTermLookup
        {
            public string Label;
            public int GroupId;

            [VectorType(2107)]
            public float[] Features;
        };


        [Fact]
        public void ValueMapOneValueTest()
        {
            var data = new[] { new TestClass() { A = "bar", B = "test", C = "foo" } };
            var dataView = ComponentCreation.CreateDataView(Env, data);

<<<<<<< HEAD
            IEnumerable<string> keys = new List<string>() { "foo", "bar", "test", "wahoo" };
            IEnumerable<int> values = new List<int>() { 1, 2, 3, 4 };
=======
            var keys = new List<ReadOnlyMemory<char>>() { "foo".AsMemory(), "bar".AsMemory(), "test".AsMemory(), "wahoo".AsMemory() };
            var values = new List<int>() { 1, 2, 3, 4 };
>>>>>>> ef638f48

            var estimator = new ValueMappingEstimator<string, int>(Env, keys, values, new[] { ("A", "D"), ("B", "E"), ("C", "F") });
            var t = estimator.Fit(dataView);

            var result = t.Transform(dataView);
            var cursor = result.GetRowCursor((col) => true);
            var getterD = cursor.GetGetter<int>(result.Schema["D"].Index);
            var getterE = cursor.GetGetter<int>(result.Schema["E"].Index);
            var getterF = cursor.GetGetter<int>(result.Schema["F"].Index);
            cursor.MoveNext();

            int dValue = 0;
            getterD(ref dValue);
            Assert.Equal(2, dValue);
            int eValue = 0;
            getterE(ref eValue);
            Assert.Equal(3, eValue);
            int fValue = 0;
            getterF(ref fValue);
            Assert.Equal(1, fValue);
        }

        [Fact]
        public void ValueMapVectorValueTest()
        {
            var data = new[] { new TestClass() { A = "bar", B = "test", C = "foo" } };
            var dataView = ComponentCreation.CreateDataView(Env, data);

            IEnumerable<string> keys = new List<string>() { "foo", "bar", "test" };
            List<int[]> values = new List<int[]>() {
                new int[] {2, 3, 4 },
                new int[] {100, 200 },
                new int[] {400, 500, 600, 700 }};

            var estimator = new ValueMappingEstimator<string, int>(Env, keys, values, new[] { ("A", "D"), ("B", "E"), ("C", "F") });
            var t = estimator.Fit(dataView);

            var result = t.Transform(dataView);
            var cursor = result.GetRowCursor((col) => true);
            var getterD = cursor.GetGetter<VBuffer<int>>(result.Schema["D"].Index);
            var getterE = cursor.GetGetter<VBuffer<int>>(result.Schema["E"].Index);
            var getterF = cursor.GetGetter<VBuffer<int>>(result.Schema["F"].Index);
            cursor.MoveNext();

            var valuesArray = values.ToArray();
            VBuffer<int> dValue = default;
            getterD(ref dValue);
            Assert.Equal(values[1].Length, dValue.Length);
            VBuffer<int> eValue = default;
            getterE(ref eValue);
            Assert.Equal(values[2].Length, eValue.Length);
            VBuffer<int> fValue = default;
            getterF(ref fValue);
            Assert.Equal(values[0].Length, fValue.Length);
        }

        [Fact]
        public void ValueMapVectorStringValueTest()
        {
            var data = new[] { new TestClass() { A = "bar", B = "test", C = "foo" } };
            var dataView = ComponentCreation.CreateDataView(Env, data);

            IEnumerable<string> keys = new List<string>() { "foo", "bar", "test" };
            List<string[]> values = new List<string[]>() {
                new string[] {"foo", "bar" },
                new string[] {"forest", "city", "town" },
                new string[] {"winter", "summer", "autumn", "spring" }};

            var estimator = new ValueMappingEstimator<string, string>(Env, keys, values, new[] { ("A", "D"), ("B", "E"), ("C", "F") });
            var t = estimator.Fit(dataView);

            var result = t.Transform(dataView);
            var cursor = result.GetRowCursor((col) => true);
            var getterD = cursor.GetGetter<VBuffer<ReadOnlyMemory<char>>>(3);
            var getterE = cursor.GetGetter<VBuffer<ReadOnlyMemory<char>>>(4);
            var getterF = cursor.GetGetter<VBuffer<ReadOnlyMemory<char>>>(5);
            cursor.MoveNext();

            VBuffer<ReadOnlyMemory<char>> dValue = default;
            getterD(ref dValue);
            Assert.Equal(3, dValue.Length);

            VBuffer<ReadOnlyMemory<char>> eValue = default;
            getterE(ref eValue);
            Assert.Equal(4, eValue.Length);

            VBuffer<ReadOnlyMemory<char>> fValue = default;
            getterF(ref fValue);
            Assert.Equal(2, fValue.Length);
        }

        [Fact]
        public void ValueMappingMissingKey()
        {
            var data = new[] { new TestClass() { A = "barTest", B = "test", C = "foo" } };
            var dataView = ComponentCreation.CreateDataView(Env, data);

<<<<<<< HEAD
            IEnumerable<string> keys = new List<string>() { "foo", "bar", "test", "wahoo" };
            IEnumerable<int> values = new List<int>() { 1, 2, 3, 4 };
=======
            var keys = new List<ReadOnlyMemory<char>>() { "foo".AsMemory(), "bar".AsMemory(), "test".AsMemory(), "wahoo".AsMemory() };
            var values = new List<int>() { 1, 2, 3, 4 };
>>>>>>> ef638f48

            var estimator = new ValueMappingEstimator<string, int>(Env, keys, values, new[] { ("A", "D"), ("B", "E"), ("C", "F") });
            var t = estimator.Fit(dataView);

            var result = t.Transform(dataView);
            var cursor = result.GetRowCursor((col) => true);
            var getterD = cursor.GetGetter<int>(result.Schema["D"].Index);
            var getterE = cursor.GetGetter<int>(result.Schema["E"].Index);
            var getterF = cursor.GetGetter<int>(result.Schema["F"].Index);
            cursor.MoveNext();

            int dValue = 1;
            getterD(ref dValue);
            Assert.Equal(0, dValue);
            int eValue = 0;
            getterE(ref eValue);
            Assert.Equal(3, eValue);
            int fValue = 0;
            getterF(ref fValue);
            Assert.Equal(1, fValue);
        }

        [Fact]
        void TestDuplicateKeys()
        {
            var data = new[] { new TestClass() { A = "barTest", B = "test", C = "foo" } };
            var dataView = ComponentCreation.CreateDataView(Env, data);

<<<<<<< HEAD
            IEnumerable<string> keys = new List<string>() { "foo", "foo" };
            IEnumerable<int> values = new List<int>() { 1, 2 };
=======
            var keys = new List<ReadOnlyMemory<char>>() { "foo".AsMemory(), "foo".AsMemory() };
            var values = new List<int>() { 1, 2 };
>>>>>>> ef638f48

            Assert.Throws<InvalidOperationException>(() => new ValueMappingEstimator<string, int>(Env, keys, values, new[] { ("A", "D"), ("B", "E"), ("C", "F") }));
        }

        [Fact]
        public void ValueMappingOutputSchema()
        {
            var data = new[] { new TestClass() { A = "barTest", B = "test", C = "foo" } };
            var dataView = ComponentCreation.CreateDataView(Env, data);

<<<<<<< HEAD
            IEnumerable<string> keys = new List<string>() { "foo", "bar", "test", "wahoo" };
            IEnumerable<int> values = new List<int>() { 1, 2, 3, 4 };

            var estimator = new ValueMappingEstimator<string, int>(Env, keys, values, new[] { ("A", "D"), ("B", "E"), ("C", "F") });
            var outputSchema  = estimator.GetOutputSchema(SchemaShape.Create(dataView.Schema));
=======
            var keys = new List<ReadOnlyMemory<char>>() { "foo".AsMemory(), "bar".AsMemory(), "test".AsMemory(), "wahoo".AsMemory() };
            var values = new List<int>() { 1, 2, 3, 4 };

            var estimator = new ValueMappingEstimator<ReadOnlyMemory<char>, int>(Env, keys, values, new[] { ("A", "D"), ("B", "E"), ("C", "F") });
            var outputSchema = estimator.GetOutputSchema(SchemaShape.Create(dataView.Schema));
>>>>>>> ef638f48
            Assert.Equal(6, outputSchema.Count());
            Assert.True(outputSchema.TryFindColumn("D", out SchemaShape.Column dColumn));
            Assert.True(outputSchema.TryFindColumn("E", out SchemaShape.Column eColumn));
            Assert.True(outputSchema.TryFindColumn("F", out SchemaShape.Column fColumn));

            Assert.Equal(typeof(int), dColumn.ItemType.RawType);
            Assert.False(dColumn.IsKey);

            Assert.Equal(typeof(int), eColumn.ItemType.RawType);
            Assert.False(eColumn.IsKey);

            Assert.Equal(typeof(int), fColumn.ItemType.RawType);
            Assert.False(fColumn.IsKey);
        }

        [Fact]
        public void ValueMappingWithValuesAsKeyTypesOutputSchema()
        {
            var data = new[] { new TestClass() { A = "bar", B = "test", C = "foo" } };
            var dataView = ComponentCreation.CreateDataView(Env, data);

<<<<<<< HEAD
            IEnumerable<string> keys = new List<string>() { "foo", "bar", "test", "wahoo" };
            IEnumerable<string> values = new List<string>() { "t", "s", "u", "v" };

            var estimator = new ValueMappingEstimator<string, string>(Env, keys, values, true, new[] { ("A", "D"), ("B", "E"), ("C", "F") });
            var outputSchema  = estimator.GetOutputSchema(SchemaShape.Create(dataView.Schema));
=======
            var keys = new List<ReadOnlyMemory<char>>() { "foo".AsMemory(), "bar".AsMemory(), "test".AsMemory(), "wahoo".AsMemory() };
            var values = new List<ReadOnlyMemory<char>>() { "t".AsMemory(), "s".AsMemory(), "u".AsMemory(), "v".AsMemory() };

            var estimator = new ValueMappingEstimator<ReadOnlyMemory<char>, ReadOnlyMemory<char>>(Env, keys, values, true, new[] { ("A", "D"), ("B", "E"), ("C", "F") });
            var outputSchema = estimator.GetOutputSchema(SchemaShape.Create(dataView.Schema));
>>>>>>> ef638f48
            Assert.Equal(6, outputSchema.Count());
            Assert.True(outputSchema.TryFindColumn("D", out SchemaShape.Column dColumn));
            Assert.True(outputSchema.TryFindColumn("E", out SchemaShape.Column eColumn));
            Assert.True(outputSchema.TryFindColumn("F", out SchemaShape.Column fColumn));

            Assert.Equal(typeof(uint), dColumn.ItemType.RawType);
            Assert.True(dColumn.IsKey);

            Assert.Equal(typeof(uint), eColumn.ItemType.RawType);
            Assert.True(eColumn.IsKey);

            Assert.Equal(typeof(uint), fColumn.ItemType.RawType);
            Assert.True(fColumn.IsKey);

            var t = estimator.Fit(dataView);
        }

        [Fact]
        public void ValueMappingValuesAsUintKeyTypes()
        {
            var data = new[] { new TestClass() { A = "bar", B = "test2", C = "wahoo" } };
            var dataView = ComponentCreation.CreateDataView(Env, data);

<<<<<<< HEAD
            IEnumerable<string> keys = new List<string>() { "foo", "bar", "test", "wahoo" };
=======
            var keys = new List<ReadOnlyMemory<char>>() { "foo".AsMemory(), "bar".AsMemory(), "test".AsMemory(), "wahoo".AsMemory() };
>>>>>>> ef638f48

            // These are the expected key type values
            var values = new List<uint>() { 51, 25, 42, 61 };

            var estimator = new ValueMappingEstimator<string, uint>(Env, keys, values, true, new[] { ("A", "D"), ("B", "E"), ("C", "F") });

            var t = estimator.Fit(dataView);

            var result = t.Transform(dataView);
            var cursor = result.GetRowCursor((col) => true);
            var getterD = cursor.GetGetter<uint>(result.Schema["D"].Index);
            var getterE = cursor.GetGetter<uint>(result.Schema["E"].Index);
            var getterF = cursor.GetGetter<uint>(result.Schema["F"].Index);
            cursor.MoveNext();

            // The expected values will contain the actual uints and are not generated.
            uint dValue = 1;
            getterD(ref dValue);
            Assert.Equal<uint>(25, dValue);

            // Should be 0 as test2 is a missing key
            uint eValue = 0;
            getterE(ref eValue);
            Assert.Equal<uint>(0, eValue);

            // Testing the last key
            uint fValue = 0;
            getterF(ref fValue);
            Assert.Equal<uint>(61, fValue);
        }


        [Fact]
        public void ValueMappingValuesAsUlongKeyTypes()
        {
            var data = new[] { new TestClass() { A = "bar", B = "test2", C = "wahoo" } };
            var dataView = ComponentCreation.CreateDataView(Env, data);

<<<<<<< HEAD
            IEnumerable<string> keys = new List<string>() { "foo", "bar", "test", "wahoo" };
=======
            var keys = new List<ReadOnlyMemory<char>>() { "foo".AsMemory(), "bar".AsMemory(), "test".AsMemory(), "wahoo".AsMemory() };
>>>>>>> ef638f48

            // These are the expected key type values
            var values = new List<ulong>() { 51, Int32.MaxValue, 42, 61 };

            var estimator = new ValueMappingEstimator<string, ulong>(Env, keys, values, true, new[] { ("A", "D"), ("B", "E"), ("C", "F") });

            var t = estimator.Fit(dataView);

            var result = t.Transform(dataView);
            var cursor = result.GetRowCursor((col) => true);
            var getterD = cursor.GetGetter<ulong>(result.Schema["D"].Index);
            var getterE = cursor.GetGetter<ulong>(result.Schema["E"].Index);
            var getterF = cursor.GetGetter<ulong>(result.Schema["F"].Index);
            cursor.MoveNext();

            // The expected values will contain the actual uints and are not generated.
            ulong dValue = 1;
            getterD(ref dValue);
            Assert.Equal<ulong>(Int32.MaxValue, dValue);

            // Should be 0 as test2 is a missing key
            ulong eValue = 0;
            getterE(ref eValue);
            Assert.Equal<ulong>(0, eValue);

            // Testing the last key
            ulong fValue = 0;
            getterF(ref fValue);
            Assert.Equal<ulong>(61, fValue);
        }

        [Fact]
        public void ValueMappingValuesAsStringKeyTypes()
        {
            var data = new[] { new TestClass() { A = "bar", B = "test", C = "notfound" } };
            var dataView = ComponentCreation.CreateDataView(Env, data);

<<<<<<< HEAD
            IEnumerable<string> keys = new List<string>() { "foo", "bar", "test", "wahoo" };

            // Generating the list of strings for the key type values, note that foo1 is duplicated as intended to test that the same index value is returned
            IEnumerable<string> values = new List<string>() { "foo1", "foo2", "foo1", "foo3" };
=======
            var keys = new List<ReadOnlyMemory<char>>() { "foo".AsMemory(), "bar".AsMemory(), "test".AsMemory(), "wahoo".AsMemory() };

            // Generating the list of strings for the key type values, note that foo1 is duplicated as intended to test that the same index value is returned
            var values = new List<ReadOnlyMemory<char>>() { "foo1".AsMemory(), "foo2".AsMemory(), "foo1".AsMemory(), "foo3".AsMemory() };
>>>>>>> ef638f48

            var estimator = new ValueMappingEstimator<string, string>(Env, keys, values, true, new[] { ("A", "D"), ("B", "E"), ("C", "F") });
            var t = estimator.Fit(dataView);

            var result = t.Transform(dataView);
            var cursor = result.GetRowCursor((col) => true);
            var getterD = cursor.GetGetter<uint>(result.Schema["D"].Index);
            var getterE = cursor.GetGetter<uint>(result.Schema["E"].Index);
            var getterF = cursor.GetGetter<uint>(result.Schema["F"].Index);
            cursor.MoveNext();

            // The expected values will contain the generated key type values starting from 1.
            uint dValue = 1;
            getterD(ref dValue);
            Assert.Equal<uint>(2, dValue);

            // eValue will equal 1 since foo1 occurs first.
            uint eValue = 0;
            getterE(ref eValue);
            Assert.Equal<uint>(1, eValue);

            // fValue will be 0 since its missing
            uint fValue = 0;
            getterF(ref fValue);
            Assert.Equal<uint>(0, fValue);
        }

        [Fact]
        public void ValueMappingValuesAsKeyTypesReverseLookup()
        {
            var data = new[] { new TestClass() { A = "bar", B = "test", C = "notfound" } };
            var dataView = ComponentCreation.CreateDataView(Env, data);

            var keys = new List<ReadOnlyMemory<char>>() { "foo".AsMemory(), "bar".AsMemory(), "test".AsMemory(), "wahoo".AsMemory() };

            // Generating the list of strings for the key type values, note that foo1 is duplicated as intended to test that the same index value is returned
            var values = new List<ReadOnlyMemory<char>>() { "foo1".AsMemory(), "foo2".AsMemory(), "foo1".AsMemory(), "foo3".AsMemory() };

            var estimator = new ValueMappingEstimator<ReadOnlyMemory<char>, ReadOnlyMemory<char>>(Env, keys, values, true, new[] { ("A", "D") })
                            .Append(new KeyToValueMappingEstimator(Env, ("D", "DOutput")));
            var t = estimator.Fit(dataView);

            var result = t.Transform(dataView);
            var cursor = result.GetRowCursor((col) => true);
            var getterD = cursor.GetGetter<ReadOnlyMemory<char>>(result.Schema["DOutput"].Index);
            cursor.MoveNext();

            // The expected values will contain the generated key type values starting from 1.
            ReadOnlyMemory<char> dValue = default;
            getterD(ref dValue);
            Assert.Equal("foo2".AsMemory(), dValue);
        }

        [Fact]
        public void ValueMappingWorkout()
        {
            var data = new[] { new TestClass() { A = "bar", B = "test", C = "foo" } };
            var dataView = ComponentCreation.CreateDataView(Env, data);
            var badData = new[] { new TestWrong() { A = "bar", B = 1.2f } };
            var badDataView = ComponentCreation.CreateDataView(Env, badData);

<<<<<<< HEAD
            IEnumerable<string> keys = new List<string>() { "foo", "bar", "test", "wahoo" };
            IEnumerable<int> values = new List<int>() { 1, 2, 3, 4 };
=======
            var keys = new List<ReadOnlyMemory<char>>() { "foo".AsMemory(), "bar".AsMemory(), "test".AsMemory(), "wahoo".AsMemory() };
            var values = new List<int>() { 1, 2, 3, 4 };
>>>>>>> ef638f48

            // Workout on value mapping
            var est = ML.Transforms.Conversion.ValueMap(keys, values, new[] { ("A", "D"), ("B", "E"), ("C", "F") });
            TestEstimatorCore(est, validFitInput: dataView, invalidInput: badDataView);
        }

        [Fact]
        void TestCommandLine()
        {
            var dataFile = GetDataPath("QuotingData.csv");
            Assert.Equal(Maml.Main(new[] { @"showschema loader=Text{col=A:R4:0 col=B:R4:1 col=C:R4:2} xf=valuemap{keyCol=ID valueCol=Text data="
                                    + dataFile
                                    + @" col=A:B loader=Text{col=ID:U8:0 col=Text:TX:1 sep=, header=+} } in=f:\1.txt" }), (int)0);
        }

        [Fact]
        void TestCommandLineNoLoader()
        {
            var dataFile = GetDataPath("lm.labels.txt");
            Assert.Equal(Maml.Main(new[] { @"showschema loader=Text{col=A:R4:0 col=B:R4:1 col=C:R4:2} xf=valuemap{data="
                                    + dataFile
                                    + @" col=A:B } in=f:\1.txt" }), (int)0);
        }

        [Fact]
        void TestCommandLineNoLoaderWithColumnNames()
        {
            var dataFile = GetDataPath("lm.labels.txt");
            Assert.Equal(Maml.Main(new[] { @"showschema loader=Text{col=A:R4:0 col=B:R4:1 col=C:R4:2} xf=valuemap{data="
                                    + dataFile
                                    + @" col=A:B keyCol=foo valueCol=bar} in=f:\1.txt" }), (int)0);
        }

        [Fact]
        void TestCommandLineNoLoaderWithoutTreatValuesAsKeys()
        {
            var dataFile = GetDataPath("lm.labels.txt");
            Assert.Equal(Maml.Main(new[] { @"showschema loader=Text{col=A:R4:0 col=B:R4:1 col=C:R4:2} xf=valuemap{data="
                                    + dataFile
                                    + @" col=A:B valuesAsKeyType=-} in=f:\1.txt" }), (int)0);
        }

        [Fact]
        void TestSavingAndLoading()
        {
            var data = new[] { new TestClass() { A = "bar", B = "foo", C = "test", } };
            var dataView = ComponentCreation.CreateDataView(Env, data);
<<<<<<< HEAD
            var est = new ValueMappingEstimator<string, int>(Env, 
                                                new List<string>() { "foo", "bar", "test" }, 
                                                new List<int>() { 2, 43, 56 }, 
                                                new [] {("A","D"), ("B", "E")});
=======
            var est = new ValueMappingEstimator<ReadOnlyMemory<char>, int>(Env,
                                                new List<ReadOnlyMemory<char>>() { "foo".AsMemory(), "bar".AsMemory(), "test".AsMemory() },
                                                new List<int>() { 2, 43, 56 },
                                                new[] { ("A", "D"), ("B", "E") });
>>>>>>> ef638f48
            var transformer = est.Fit(dataView);
            using (var ms = new MemoryStream())
            {
                transformer.SaveTo(Env, ms);
                ms.Position = 0;
                var loadedTransformer = TransformerChain.LoadFrom(Env, ms);
                var result = loadedTransformer.Transform(dataView);
                Assert.Equal(5, result.Schema.Count);
                Assert.True(result.Schema.TryGetColumnIndex("D", out int col));
                Assert.True(result.Schema.TryGetColumnIndex("E", out col));
            }
        }


        [Fact]
        void TestValueMapBackCompatTermLookup()
        {
            // Model generated with: xf=drop{col=A} 
            // Expected output: Features Label B C
            var data = new[] { new TestTermLookup() { Label = "good", GroupId = 1 } };
            var dataView = ComponentCreation.CreateDataView(Env, data);
            string termLookupModelPath = GetDataPath("backcompat/termlookup.zip");
            using (FileStream fs = File.OpenRead(termLookupModelPath))
            {
                var result = ModelFileUtils.LoadTransforms(Env, dataView, fs);
                Assert.True(result.Schema.TryGetColumnIndex("Features", out int featureIdx));
                Assert.True(result.Schema.TryGetColumnIndex("Label", out int labelIdx));
                Assert.True(result.Schema.TryGetColumnIndex("GroupId", out int groupIdx));
            }
        }

        [Fact]
        void TestValueMapBackCompatTermLookupKeyTypeValue()
        {
            // Model generated with: xf=drop{col=A} 
            // Expected output: Features Label B C
            var data = new[] { new TestTermLookup() { Label = "Good", GroupId = 1 } };
            var dataView = ComponentCreation.CreateDataView(Env, data);
            string termLookupModelPath = GetDataPath("backcompat/termlookup_with_key.zip");
            using (FileStream fs = File.OpenRead(termLookupModelPath))
            {
                var result = ModelFileUtils.LoadTransforms(Env, dataView, fs);
                Assert.True(result.Schema.TryGetColumnIndex("Features", out int featureIdx));
                Assert.True(result.Schema.TryGetColumnIndex("Label", out int labelIdx));
                Assert.True(result.Schema.TryGetColumnIndex("GroupId", out int groupIdx));

                Assert.True(result.Schema[labelIdx].Type is KeyType);
                Assert.Equal(5, result.Schema[labelIdx].Type.ItemType.GetKeyCount());

                var t = result.GetColumn<uint>(Env, "Label");
                uint s = t.First();
                Assert.Equal((uint)3, s);
            }
        }
    }
}<|MERGE_RESOLUTION|>--- conflicted
+++ resolved
@@ -52,13 +52,8 @@
             var data = new[] { new TestClass() { A = "bar", B = "test", C = "foo" } };
             var dataView = ComponentCreation.CreateDataView(Env, data);
 
-<<<<<<< HEAD
-            IEnumerable<string> keys = new List<string>() { "foo", "bar", "test", "wahoo" };
-            IEnumerable<int> values = new List<int>() { 1, 2, 3, 4 };
-=======
-            var keys = new List<ReadOnlyMemory<char>>() { "foo".AsMemory(), "bar".AsMemory(), "test".AsMemory(), "wahoo".AsMemory() };
+            var keys = new List<string>() { "foo", "bar", "test", "wahoo" };
             var values = new List<int>() { 1, 2, 3, 4 };
->>>>>>> ef638f48
 
             var estimator = new ValueMappingEstimator<string, int>(Env, keys, values, new[] { ("A", "D"), ("B", "E"), ("C", "F") });
             var t = estimator.Fit(dataView);
@@ -156,13 +151,8 @@
             var data = new[] { new TestClass() { A = "barTest", B = "test", C = "foo" } };
             var dataView = ComponentCreation.CreateDataView(Env, data);
 
-<<<<<<< HEAD
-            IEnumerable<string> keys = new List<string>() { "foo", "bar", "test", "wahoo" };
-            IEnumerable<int> values = new List<int>() { 1, 2, 3, 4 };
-=======
-            var keys = new List<ReadOnlyMemory<char>>() { "foo".AsMemory(), "bar".AsMemory(), "test".AsMemory(), "wahoo".AsMemory() };
+            var keys = new List<string>() { "foo", "bar", "test", "wahoo" };
             var values = new List<int>() { 1, 2, 3, 4 };
->>>>>>> ef638f48
 
             var estimator = new ValueMappingEstimator<string, int>(Env, keys, values, new[] { ("A", "D"), ("B", "E"), ("C", "F") });
             var t = estimator.Fit(dataView);
@@ -191,13 +181,8 @@
             var data = new[] { new TestClass() { A = "barTest", B = "test", C = "foo" } };
             var dataView = ComponentCreation.CreateDataView(Env, data);
 
-<<<<<<< HEAD
-            IEnumerable<string> keys = new List<string>() { "foo", "foo" };
-            IEnumerable<int> values = new List<int>() { 1, 2 };
-=======
-            var keys = new List<ReadOnlyMemory<char>>() { "foo".AsMemory(), "foo".AsMemory() };
+            var keys = new List<string>() { "foo", "foo" };
             var values = new List<int>() { 1, 2 };
->>>>>>> ef638f48
 
             Assert.Throws<InvalidOperationException>(() => new ValueMappingEstimator<string, int>(Env, keys, values, new[] { ("A", "D"), ("B", "E"), ("C", "F") }));
         }
@@ -208,19 +193,12 @@
             var data = new[] { new TestClass() { A = "barTest", B = "test", C = "foo" } };
             var dataView = ComponentCreation.CreateDataView(Env, data);
 
-<<<<<<< HEAD
-            IEnumerable<string> keys = new List<string>() { "foo", "bar", "test", "wahoo" };
-            IEnumerable<int> values = new List<int>() { 1, 2, 3, 4 };
+            var keys = new List<string>() { "foo", "bar", "test", "wahoo" };
+            var values = new List<int>() { 1, 2, 3, 4 };
 
             var estimator = new ValueMappingEstimator<string, int>(Env, keys, values, new[] { ("A", "D"), ("B", "E"), ("C", "F") });
             var outputSchema  = estimator.GetOutputSchema(SchemaShape.Create(dataView.Schema));
-=======
-            var keys = new List<ReadOnlyMemory<char>>() { "foo".AsMemory(), "bar".AsMemory(), "test".AsMemory(), "wahoo".AsMemory() };
-            var values = new List<int>() { 1, 2, 3, 4 };
-
-            var estimator = new ValueMappingEstimator<ReadOnlyMemory<char>, int>(Env, keys, values, new[] { ("A", "D"), ("B", "E"), ("C", "F") });
-            var outputSchema = estimator.GetOutputSchema(SchemaShape.Create(dataView.Schema));
->>>>>>> ef638f48
+
             Assert.Equal(6, outputSchema.Count());
             Assert.True(outputSchema.TryFindColumn("D", out SchemaShape.Column dColumn));
             Assert.True(outputSchema.TryFindColumn("E", out SchemaShape.Column eColumn));
@@ -242,19 +220,11 @@
             var data = new[] { new TestClass() { A = "bar", B = "test", C = "foo" } };
             var dataView = ComponentCreation.CreateDataView(Env, data);
 
-<<<<<<< HEAD
-            IEnumerable<string> keys = new List<string>() { "foo", "bar", "test", "wahoo" };
-            IEnumerable<string> values = new List<string>() { "t", "s", "u", "v" };
+            var keys = new List<string>() { "foo", "bar", "test", "wahoo" };
+            var values = new List<string>() { "t", "s", "u", "v" };
 
             var estimator = new ValueMappingEstimator<string, string>(Env, keys, values, true, new[] { ("A", "D"), ("B", "E"), ("C", "F") });
             var outputSchema  = estimator.GetOutputSchema(SchemaShape.Create(dataView.Schema));
-=======
-            var keys = new List<ReadOnlyMemory<char>>() { "foo".AsMemory(), "bar".AsMemory(), "test".AsMemory(), "wahoo".AsMemory() };
-            var values = new List<ReadOnlyMemory<char>>() { "t".AsMemory(), "s".AsMemory(), "u".AsMemory(), "v".AsMemory() };
-
-            var estimator = new ValueMappingEstimator<ReadOnlyMemory<char>, ReadOnlyMemory<char>>(Env, keys, values, true, new[] { ("A", "D"), ("B", "E"), ("C", "F") });
-            var outputSchema = estimator.GetOutputSchema(SchemaShape.Create(dataView.Schema));
->>>>>>> ef638f48
             Assert.Equal(6, outputSchema.Count());
             Assert.True(outputSchema.TryFindColumn("D", out SchemaShape.Column dColumn));
             Assert.True(outputSchema.TryFindColumn("E", out SchemaShape.Column eColumn));
@@ -278,11 +248,7 @@
             var data = new[] { new TestClass() { A = "bar", B = "test2", C = "wahoo" } };
             var dataView = ComponentCreation.CreateDataView(Env, data);
 
-<<<<<<< HEAD
-            IEnumerable<string> keys = new List<string>() { "foo", "bar", "test", "wahoo" };
-=======
-            var keys = new List<ReadOnlyMemory<char>>() { "foo".AsMemory(), "bar".AsMemory(), "test".AsMemory(), "wahoo".AsMemory() };
->>>>>>> ef638f48
+            var keys = new List<string>() { "foo", "bar", "test", "wahoo" };
 
             // These are the expected key type values
             var values = new List<uint>() { 51, 25, 42, 61 };
@@ -321,11 +287,7 @@
             var data = new[] { new TestClass() { A = "bar", B = "test2", C = "wahoo" } };
             var dataView = ComponentCreation.CreateDataView(Env, data);
 
-<<<<<<< HEAD
-            IEnumerable<string> keys = new List<string>() { "foo", "bar", "test", "wahoo" };
-=======
-            var keys = new List<ReadOnlyMemory<char>>() { "foo".AsMemory(), "bar".AsMemory(), "test".AsMemory(), "wahoo".AsMemory() };
->>>>>>> ef638f48
+            var keys = new List<string>() { "foo", "bar", "test", "wahoo" };
 
             // These are the expected key type values
             var values = new List<ulong>() { 51, Int32.MaxValue, 42, 61 };
@@ -363,17 +325,10 @@
             var data = new[] { new TestClass() { A = "bar", B = "test", C = "notfound" } };
             var dataView = ComponentCreation.CreateDataView(Env, data);
 
-<<<<<<< HEAD
-            IEnumerable<string> keys = new List<string>() { "foo", "bar", "test", "wahoo" };
+            var keys = new List<string>() { "foo", "bar", "test", "wahoo" };
 
             // Generating the list of strings for the key type values, note that foo1 is duplicated as intended to test that the same index value is returned
-            IEnumerable<string> values = new List<string>() { "foo1", "foo2", "foo1", "foo3" };
-=======
-            var keys = new List<ReadOnlyMemory<char>>() { "foo".AsMemory(), "bar".AsMemory(), "test".AsMemory(), "wahoo".AsMemory() };
-
-            // Generating the list of strings for the key type values, note that foo1 is duplicated as intended to test that the same index value is returned
-            var values = new List<ReadOnlyMemory<char>>() { "foo1".AsMemory(), "foo2".AsMemory(), "foo1".AsMemory(), "foo3".AsMemory() };
->>>>>>> ef638f48
+            var values = new List<string>() { "foo1", "foo2", "foo1", "foo3" };
 
             var estimator = new ValueMappingEstimator<string, string>(Env, keys, values, true, new[] { ("A", "D"), ("B", "E"), ("C", "F") });
             var t = estimator.Fit(dataView);
@@ -435,13 +390,8 @@
             var badData = new[] { new TestWrong() { A = "bar", B = 1.2f } };
             var badDataView = ComponentCreation.CreateDataView(Env, badData);
 
-<<<<<<< HEAD
-            IEnumerable<string> keys = new List<string>() { "foo", "bar", "test", "wahoo" };
-            IEnumerable<int> values = new List<int>() { 1, 2, 3, 4 };
-=======
-            var keys = new List<ReadOnlyMemory<char>>() { "foo".AsMemory(), "bar".AsMemory(), "test".AsMemory(), "wahoo".AsMemory() };
+            var keys = new List<string>() { "foo", "bar", "test", "wahoo" };
             var values = new List<int>() { 1, 2, 3, 4 };
->>>>>>> ef638f48
 
             // Workout on value mapping
             var est = ML.Transforms.Conversion.ValueMap(keys, values, new[] { ("A", "D"), ("B", "E"), ("C", "F") });
@@ -489,17 +439,10 @@
         {
             var data = new[] { new TestClass() { A = "bar", B = "foo", C = "test", } };
             var dataView = ComponentCreation.CreateDataView(Env, data);
-<<<<<<< HEAD
             var est = new ValueMappingEstimator<string, int>(Env, 
                                                 new List<string>() { "foo", "bar", "test" }, 
                                                 new List<int>() { 2, 43, 56 }, 
                                                 new [] {("A","D"), ("B", "E")});
-=======
-            var est = new ValueMappingEstimator<ReadOnlyMemory<char>, int>(Env,
-                                                new List<ReadOnlyMemory<char>>() { "foo".AsMemory(), "bar".AsMemory(), "test".AsMemory() },
-                                                new List<int>() { 2, 43, 56 },
-                                                new[] { ("A", "D"), ("B", "E") });
->>>>>>> ef638f48
             var transformer = est.Fit(dataView);
             using (var ms = new MemoryStream())
             {
