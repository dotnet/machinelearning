--- conflicted
+++ resolved
@@ -2,18 +2,11 @@
 // The .NET Foundation licenses this file to you under the MIT license.
 // See the LICENSE file in the project root for more information.
 
-<<<<<<< HEAD
-using Microsoft.ML.Runtime;
-using Microsoft.ML.Runtime.Data;
-using Microsoft.ML.Runtime.Data.IO;
-using Microsoft.ML.Runtime.RunTests;
-using Microsoft.ML.StaticPipe;
-=======
 using System.IO;
 using Microsoft.ML.Data;
 using Microsoft.ML.Data.IO;
 using Microsoft.ML.RunTests;
->>>>>>> 7e21afa4
+using Microsoft.ML.StaticPipe;
 using Microsoft.ML.Transforms;
 using Microsoft.ML.Transforms.Projections;
 using Xunit;
