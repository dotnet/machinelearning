--- conflicted
+++ resolved
@@ -2,16 +2,11 @@
 // The .NET Foundation licenses this file to you under the MIT license.
 // See the LICENSE file in the project root for more information.
 
-using System.IO;
 using Microsoft.ML.Runtime.Data;
 using Microsoft.ML.Runtime.Data.IO;
 using Microsoft.ML.Runtime.RunTests;
-<<<<<<< HEAD
 using Microsoft.ML.Transforms.PCA;
 using System.IO;
-=======
-using Microsoft.ML.Transforms;
->>>>>>> 64f68daa
 using Xunit;
 using Xunit.Abstractions;
 
