--- conflicted
+++ resolved
@@ -60,14 +60,8 @@
             var outputPath = GetOutputPath("PCA", "pca.tsv");
             using (var ch = _env.Start("save"))
             {
-<<<<<<< HEAD
-                var saver = new TextSaver(env, new TextSaver.Arguments { Silent = true, OutputHeader = false });
-                IDataView savedData = TakeFilter.Create(env, est.Fit(data.AsDynamic).Transform(data.AsDynamic), 4);
-                savedData = SelectColumnsTransform.CreateKeep(env, savedData, "pca");
-=======
                 IDataView savedData = TakeFilter.Create(_env, est.Fit(data.AsDynamic).Transform(data.AsDynamic), 4);
-                savedData = new ChooseColumnsTransform(_env, savedData, "pca");
->>>>>>> 369bcbbf
+                savedData = SelectColumnsTransform.CreateKeep(_env, savedData, "pca");
 
                 using (var fs = File.Create(outputPath))
                     DataSaverUtils.SaveDataView(ch, _saver, savedData, fs, keepHidden: true);
