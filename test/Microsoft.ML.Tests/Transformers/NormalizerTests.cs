﻿// Licensed to the .NET Foundation under one or more agreements.
// The .NET Foundation licenses this file to you under the MIT license.
// See the LICENSE file in the project root for more information.

using Microsoft.ML.Runtime.Data;
using Microsoft.ML.Runtime.Data.IO;
using Microsoft.ML.Runtime.Model;
using Microsoft.ML.Runtime.RunTests;
using Microsoft.ML.Runtime.Tools;
using Microsoft.ML.Transforms;
using Microsoft.ML.Transforms.Normalizers;
using Microsoft.ML.Transforms.Projections;
<<<<<<< HEAD
using System;
using System.Collections.Immutable;
=======
>>>>>>> 18d7ea30
using System.IO;
using Xunit;
using Xunit.Abstractions;

namespace Microsoft.ML.Tests.Transformers
{
    public sealed class NormalizerTests : TestDataPipeBase
    {
        public NormalizerTests(ITestOutputHelper output) : base(output)
        {
        }

        [Fact]
        public void NormalizerWorkout()
        {
            string dataPath = GetDataPath(TestDatasets.iris.trainFilename);

            var loader = new TextLoader(Env, new TextLoader.Arguments
            {
                Column = new[] {
                    new TextLoader.Column("float1", DataKind.R4, 1),
                    new TextLoader.Column("float4", DataKind.R4, new[]{new TextLoader.Range(1, 4) }),
                    new TextLoader.Column("double1", DataKind.R8, 1),
                    new TextLoader.Column("double4", DataKind.R8, new[]{new TextLoader.Range(1, 4) }),
                    new TextLoader.Column("int1", DataKind.I4, 0),
                    new TextLoader.Column("float0", DataKind.R4, new[]{ new TextLoader.Range { Min = 1, VariableEnd = true } }),
                },
                HasHeader = true
            }, new MultiFileSource(dataPath));

            var est = new NormalizingEstimator(Env,
                new NormalizingEstimator.MinMaxColumn("float1"),
                new NormalizingEstimator.MinMaxColumn("float4"),
                new NormalizingEstimator.MinMaxColumn("double1"),
                new NormalizingEstimator.MinMaxColumn("double4"),
                new NormalizingEstimator.BinningColumn("float1", "float1bin"),
                new NormalizingEstimator.BinningColumn("float4", "float4bin"),
                new NormalizingEstimator.BinningColumn("double1", "double1bin"),
                new NormalizingEstimator.BinningColumn("double4", "double4bin"),
                new NormalizingEstimator.MeanVarColumn("float1", "float1mv"),
                new NormalizingEstimator.MeanVarColumn("float4", "float4mv"),
                new NormalizingEstimator.MeanVarColumn("double1", "double1mv"),
                new NormalizingEstimator.MeanVarColumn("double4", "double4mv"),
                new NormalizingEstimator.LogMeanVarColumn("float1", "float1lmv"),
                new NormalizingEstimator.LogMeanVarColumn("float4", "float4lmv"),
                new NormalizingEstimator.LogMeanVarColumn("double1", "double1lmv"),
                new NormalizingEstimator.LogMeanVarColumn("double4", "double4lmv"));

            var data = loader.Read(dataPath);

            var badData1 = new ColumnsCopyingTransformer(Env, ("int1", "float1")).Transform(data);
            var badData2 = new ColumnsCopyingTransformer(Env, ("float0", "float4")).Transform(data);

            TestEstimatorCore(est, data, null, badData1);
            TestEstimatorCore(est, data, null, badData2);

            var outputPath = GetOutputPath("NormalizerEstimator", "normalized.tsv");
            using (var ch = Env.Start("save"))
            {
                var saver = new TextSaver(Env, new TextSaver.Arguments { Silent = true });
                using (var fs = File.Create(outputPath))
                {
                    var dataView = SelectColumnsTransform.CreateDrop(Env, est.Fit(data).Transform(data), "float0");
                    DataSaverUtils.SaveDataView(ch, saver, dataView, fs, keepHidden: true);
                }
            }

            CheckEquality("NormalizerEstimator", "normalized.tsv");

            Done();
        }

        [Fact]
        public void NormalizerParameters()
        {
            string dataPath = GetDataPath("iris.txt");

            var loader = new TextLoader(Env, new TextLoader.Arguments
            {
                Column = new[] {
                    new TextLoader.Column("float1", DataKind.R4, 1),
                    new TextLoader.Column("float4", DataKind.R4, new[]{new TextLoader.Range(1, 4) }),
                    new TextLoader.Column("double1", DataKind.R8, 1),
                    new TextLoader.Column("double4", DataKind.R8, new[]{new TextLoader.Range(1, 4) }),
                    new TextLoader.Column("int1", DataKind.I4, 0),
                    new TextLoader.Column("float0", DataKind.R4, new[]{ new TextLoader.Range { Min = 1, VariableEnd = true } }),
                },
                HasHeader = true
            }, new MultiFileSource(dataPath));

            var est = new NormalizingEstimator(Env,
                new NormalizingEstimator.MinMaxColumn("float1"), 
                new NormalizingEstimator.MinMaxColumn("float4"),
                new NormalizingEstimator.MinMaxColumn("double1"), 
                new NormalizingEstimator.MinMaxColumn("double4"),
                new NormalizingEstimator.BinningColumn("float1", "float1bin"),
                new NormalizingEstimator.BinningColumn("float4", "float4bin"), 
                new NormalizingEstimator.BinningColumn("double1", "double1bin"),
                new NormalizingEstimator.BinningColumn("double4", "double4bin"),
                new NormalizingEstimator.MeanVarColumn("float1", "float1mv"),
                new NormalizingEstimator.MeanVarColumn("float4", "float4mv"),
                new NormalizingEstimator.MeanVarColumn("double1", "double1mv"),
                new NormalizingEstimator.MeanVarColumn("double4", "double4mv"),
                new NormalizingEstimator.LogMeanVarColumn("float1", "float1lmv"),
                new NormalizingEstimator.LogMeanVarColumn("float4", "float4lmv"),
                new NormalizingEstimator.LogMeanVarColumn("double1", "double1lmv"),
                new NormalizingEstimator.LogMeanVarColumn("double4", "double4lmv"));

            var data = loader.Read(dataPath);

            var transformer = est.Fit(data);

            var floatAffineData = transformer.Columns[0].ModelParameters as NormalizerTransformer.AffineNormalizerModelParametersBase<float>;
            Assert.Equal(0.12658228f, floatAffineData.Scale);
            Assert.Equal(0, floatAffineData.Offset);

            var floatAffineDataVec = transformer.Columns[1].ModelParameters as NormalizerTransformer.AffineNormalizerModelParametersBase<ImmutableArray<float>>;
            Assert.Equal(4, floatAffineDataVec.Scale.Length);
            Assert.Empty(floatAffineDataVec.Offset);

            var doubleAffineData = transformer.Columns[2].ModelParameters as NormalizerTransformer.AffineNormalizerModelParametersBase<double>;
            Assert.Equal(0.12658227848101264, doubleAffineData.Scale);
            Assert.Equal(0, doubleAffineData.Offset);

            var doubleAffineDataVec = transformer.Columns[3].ModelParameters as NormalizerTransformer.AffineNormalizerModelParametersBase<ImmutableArray<double>>;
            Assert.Equal(4, doubleAffineDataVec.Scale.Length);
            Assert.Empty(doubleAffineDataVec.Offset);

            var floatBinData = transformer.Columns[4].ModelParameters as NormalizerTransformer.BinNormalizerModelParametersBase<float>;
            Assert.True(35 == floatBinData.UpperBounds.Length);
            Assert.True(34 ==  floatBinData.Density);
            Assert.True(0 == floatBinData.Offset);

            var floatBinDataVec = transformer.Columns[5].ModelParameters as NormalizerTransformer.BinNormalizerModelParametersBase<ImmutableArray<float>>;
            Assert.True(4 == floatBinDataVec.UpperBounds.Length);
            Assert.True(35 == floatBinDataVec.UpperBounds[0].Length);
            Assert.True(4 == floatBinDataVec.Density.Length);
            Assert.True(0 == floatBinDataVec.Offset.Length);

            var doubleBinData = transformer.Columns[6].ModelParameters as NormalizerTransformer.BinNormalizerModelParametersBase<double>;
            Assert.Equal(35, doubleBinData.UpperBounds.Length);
            Assert.Equal(34, doubleBinData.Density);
            Assert.Equal(0, doubleBinData.Offset);

            var doubleBinDataVec = transformer.Columns[7].ModelParameters as NormalizerTransformer.BinNormalizerModelParametersBase<ImmutableArray<double>>;
            Assert.Equal(35, doubleBinDataVec.UpperBounds[0].Length);
            Assert.Equal(4, doubleBinDataVec.Density.Length);
            Assert.Empty(doubleBinDataVec.Offset);

            var floatCdfMeanData = transformer.Columns[8].ModelParameters as NormalizerTransformer.AffineNormalizerModelParametersBase<float>;
            Assert.Equal(0.169309646f, floatCdfMeanData.Scale);
            Assert.Equal(0, floatCdfMeanData.Offset);

            var floatCdfMeanDataVec = transformer.Columns[9].ModelParameters as NormalizerTransformer.AffineNormalizerModelParametersBase<ImmutableArray<float>>;
            Assert.Equal(0.16930964589119f, floatCdfMeanDataVec.Scale[0]);
            Assert.Equal(4, floatCdfMeanDataVec.Scale.Length);
            Assert.Empty(floatCdfMeanDataVec.Offset);

            var doubleCdfMeanData = transformer.Columns[10].ModelParameters as NormalizerTransformer.AffineNormalizerModelParametersBase<double>;
            Assert.Equal(0.16930963784387665, doubleCdfMeanData.Scale);
            Assert.Equal(0, doubleCdfMeanData.Offset);

            var doubleCdfMeanDataVec = transformer.Columns[11].ModelParameters as NormalizerTransformer.AffineNormalizerModelParametersBase<ImmutableArray<double>>;
            Assert.Equal(4, doubleCdfMeanDataVec.Scale.Length);
            Assert.Empty(doubleCdfMeanDataVec.Offset);

            var floatCdfLogMeanData = transformer.Columns[12].ModelParameters as NormalizerTransformer.CdfNormalizerModelParametersBase<float>;
            Assert.Equal(1.75623953f, floatCdfLogMeanData.Mean);
            Assert.True(true == floatCdfLogMeanData.UseLog);
            Assert.Equal(0.140807763f, floatCdfLogMeanData.Stddev);

            var floatCdfLogMeanDataVec = transformer.Columns[13].ModelParameters as NormalizerTransformer.CdfNormalizerModelParametersBase<ImmutableArray<float>>;
            Assert.Equal(4, floatCdfLogMeanDataVec.Mean.Length);
            Assert.True(true == floatCdfLogMeanDataVec.UseLog);
            Assert.Equal(4, floatCdfLogMeanDataVec.Stddev.Length);

            var doubleCdfLogMeanData = transformer.Columns[14].ModelParameters as NormalizerTransformer.CdfNormalizerModelParametersBase<double>;
            Assert.Equal(1.7562395401953814, doubleCdfLogMeanData.Mean);
            Assert.True(doubleCdfLogMeanData.UseLog);
            Assert.Equal(0.14080776721611848, doubleCdfLogMeanData.Stddev);

            var doubleCdfLogMeanDataVec = transformer.Columns[15].ModelParameters as NormalizerTransformer.CdfNormalizerModelParametersBase<ImmutableArray<double>>;
            Assert.Equal(4, doubleCdfLogMeanDataVec.Mean.Length);
            Assert.True(doubleCdfLogMeanDataVec.UseLog);
            Assert.Equal(4, doubleCdfLogMeanDataVec.Stddev.Length);

            Done();
        }

        [Fact]
        public void SimpleConstructorsAndExtensions()
        {
            string dataPath = GetDataPath(TestDatasets.iris.trainFilename);

            var loader = new TextLoader(Env, new TextLoader.Arguments
            {
                Column = new[] {
                    new TextLoader.Column("float4", DataKind.R4, new[]{new TextLoader.Range(1, 4) }),
                }
            });

            var data = loader.Read(dataPath);

            var est1 = new NormalizingEstimator(Env, "float4");
            var est2 = new NormalizingEstimator(Env, NormalizingEstimator.NormalizerMode.MinMax, ("float4", "float4"));
            var est3 = new NormalizingEstimator(Env, new NormalizingEstimator.MinMaxColumn("float4"));
            var est4 = ML.Transforms.Normalize(NormalizingEstimator.NormalizerMode.MinMax, ("float4", "float4"));
            var est5 = ML.Transforms.Normalize("float4");

            var data1 = est1.Fit(data).Transform(data);
            var data2 = est2.Fit(data).Transform(data);
            var data3 = est3.Fit(data).Transform(data);
            var data4 = est4.Fit(data).Transform(data);
            var data5 = est5.Fit(data).Transform(data);

            CheckSameSchemas(data1.Schema, data2.Schema);
            CheckSameSchemas(data1.Schema, data3.Schema);
            CheckSameSchemas(data1.Schema, data4.Schema);
            CheckSameSchemas(data1.Schema, data5.Schema);
            CheckSameValues(data1, data2);
            CheckSameValues(data1, data3);
            CheckSameValues(data1, data4);
            CheckSameValues(data1, data5);

            Done();
        }

        [Fact]
        public void LpGcNormAndWhiteningWorkout()
        {
            string dataSource = GetDataPath(TestDatasets.generatedRegressionDataset.trainFilename);
            var data = TextLoader.CreateReader(ML,
                c => (label: c.LoadFloat(11), features: c.LoadFloat(0, 10)),
                separator: ';', hasHeader: true)
                .Read(dataSource);

            var invalidData = TextLoader.CreateReader(ML,
                c => (label: c.LoadFloat(11), features: c.LoadText(0, 10)),
                separator: ';', hasHeader: true)
                .Read(dataSource);

            var est = new LpNormalizingEstimator(ML, "features", "lpnorm")
                .Append(new GlobalContrastNormalizingEstimator(ML, "features", "gcnorm"))
                .Append(new VectorWhiteningEstimator(ML, "features", "whitened"));
            TestEstimatorCore(est, data.AsDynamic, invalidInput: invalidData.AsDynamic);

            var outputPath = GetOutputPath("NormalizerEstimator", "lpnorm_gcnorm_whitened.tsv");
            using (var ch = Env.Start("save"))
            {
                var saver = new TextSaver(ML, new TextSaver.Arguments { Silent = true, OutputHeader = false });
                IDataView savedData = TakeFilter.Create(ML, est.Fit(data.AsDynamic).Transform(data.AsDynamic), 4);
                savedData = SelectColumnsTransform.CreateKeep(ML, savedData, new[] { "lpnorm", "gcnorm", "whitened" });

                using (var fs = File.Create(outputPath))
                    DataSaverUtils.SaveDataView(ch, saver, savedData, fs, keepHidden: true);
            }

            CheckEquality("NormalizerEstimator", "lpnorm_gcnorm_whitened.tsv", digitsOfPrecision: 4);
            Done();
        }

        [Fact]
        public void WhiteningWorkout()
        {
            string dataSource = GetDataPath(TestDatasets.generatedRegressionDataset.trainFilename);
            var data = TextLoader.CreateReader(ML,
                c => (label: c.LoadFloat(11), features: c.LoadFloat(0, 10)),
                separator: ';', hasHeader: true)
                .Read(dataSource);

            var invalidData = TextLoader.CreateReader(ML,
                c => (label: c.LoadFloat(11), features: c.LoadText(0, 10)),
                separator: ';', hasHeader: true)
                .Read(dataSource);

            var est = new VectorWhiteningEstimator(ML, "features", "whitened1")
                .Append(new VectorWhiteningEstimator(ML, "features", "whitened2", kind: WhiteningKind.Pca, pcaNum: 5));
            TestEstimatorCore(est, data.AsDynamic, invalidInput: invalidData.AsDynamic);

            var outputPath = GetOutputPath("NormalizerEstimator", "whitened.tsv");
            using (var ch = Env.Start("save"))
            {
                var saver = new TextSaver(Env, new TextSaver.Arguments { Silent = true, OutputHeader = false });
                IDataView savedData = TakeFilter.Create(Env, est.Fit(data.AsDynamic).Transform(data.AsDynamic), 4);
                savedData = SelectColumnsTransform.CreateKeep(Env, savedData, new[] { "whitened1", "whitened2" });

                using (var fs = File.Create(outputPath))
                    DataSaverUtils.SaveDataView(ch, saver, savedData, fs, keepHidden: true);
            }

            CheckEquality("NormalizerEstimator", "whitened.tsv", digitsOfPrecision: 4);
            Done();
        }

        [Fact]
        public void TestWhiteningCommandLine()
        {
            Assert.Equal(Maml.Main(new[] { @"showschema loader=Text{col=A:R4:0-10} xf=whitening{col=B:A} in=f:\2.txt" }), (int)0);
        }

        [Fact]
        public void TestWhiteningOldSavingAndLoading()
        {
            string dataSource = GetDataPath(TestDatasets.generatedRegressionDataset.trainFilename);
            var dataView = TextLoader.CreateReader(ML,
                c => (label: c.LoadFloat(11), features: c.LoadFloat(0, 10)),
                separator: ';', hasHeader: true)
                .Read(dataSource).AsDynamic;
            var pipe = new VectorWhiteningEstimator(ML, "features", "whitened");

            var result = pipe.Fit(dataView).Transform(dataView);
            var resultRoles = new RoleMappedData(result);
            using (var ms = new MemoryStream())
            {
                TrainUtils.SaveModel(ML, Env.Start("saving"), ms, null, resultRoles);
                ms.Position = 0;
                var loadedView = ModelFileUtils.LoadTransforms(ML, dataView, ms);
            }
            Done();
        }

        [Fact]
        public void LpNormWorkout()
        {
            string dataSource = GetDataPath(TestDatasets.generatedRegressionDataset.trainFilename);
            var data = TextLoader.CreateReader(ML,
                c => (label: c.LoadFloat(11), features: c.LoadFloat(0, 10)),
                separator: ';', hasHeader: true)
                .Read(dataSource);

            var invalidData = TextLoader.CreateReader(ML,
                c => (label: c.LoadFloat(11), features: c.LoadText(0, 10)),
                separator: ';', hasHeader: true)
                .Read(dataSource);

            var est = new LpNormalizingEstimator(ML, "features", "lpNorm1")
                .Append(new LpNormalizingEstimator(ML, "features", "lpNorm2", normKind: LpNormalizingEstimatorBase.NormalizerKind.L1Norm, substractMean: true));
            TestEstimatorCore(est, data.AsDynamic, invalidInput: invalidData.AsDynamic);

            var outputPath = GetOutputPath("NormalizerEstimator", "lpNorm.tsv");
            using (var ch = Env.Start("save"))
            {
                var saver = new TextSaver(ML, new TextSaver.Arguments { Silent = true, OutputHeader = false });
                IDataView savedData = TakeFilter.Create(ML, est.Fit(data.AsDynamic).Transform(data.AsDynamic), 4);
                savedData = SelectColumnsTransform.CreateKeep(Env, savedData, new[] { "lpNorm1", "lpNorm2" });

                using (var fs = File.Create(outputPath))
                    DataSaverUtils.SaveDataView(ch, saver, savedData, fs, keepHidden: true);
            }

            CheckEquality("NormalizerEstimator", "lpNorm.tsv");
            Done();
        }

        [Fact]
        public void TestLpNormCommandLine()
        {
            Assert.Equal(Maml.Main(new[] { @"showschema loader=Text{col=A:R4:0-10} xf=LpNormNormalizer{col=B:A} in=f:\2.txt" }), (int)0);
        }

        [Fact]
        public void TestLpNormOldSavingAndLoading()
        {
            string dataSource = GetDataPath(TestDatasets.generatedRegressionDataset.trainFilename);
            var dataView = TextLoader.CreateReader(ML,
                c => (label: c.LoadFloat(11), features: c.LoadFloat(0, 10)),
                separator: ';', hasHeader: true)
                .Read(dataSource).AsDynamic;
            var pipe = new LpNormalizingEstimator(ML, "features", "whitened");

            var result = pipe.Fit(dataView).Transform(dataView);
            var resultRoles = new RoleMappedData(result);
            using (var ms = new MemoryStream())
            {
                TrainUtils.SaveModel(ML, Env.Start("saving"), ms, null, resultRoles);
                ms.Position = 0;
                var loadedView = ModelFileUtils.LoadTransforms(ML, dataView, ms);
            }
        }

        [Fact]
        public void GcnWorkout()
        {
            string dataSource = GetDataPath(TestDatasets.generatedRegressionDataset.trainFilename);
            var data = TextLoader.CreateReader(ML,
                c => (label: c.LoadFloat(11), features: c.LoadFloat(0, 10)),
                separator: ';', hasHeader: true)
                .Read(dataSource);

            var invalidData = TextLoader.CreateReader(ML,
                c => (label: c.LoadFloat(11), features: c.LoadText(0, 10)),
                separator: ';', hasHeader: true)
                .Read(dataSource);

            var est = new GlobalContrastNormalizingEstimator(ML, "features", "gcnNorm1")
                .Append(new GlobalContrastNormalizingEstimator(ML, "features", "gcnNorm2", substractMean: false, useStdDev: true, scale: 3));
            TestEstimatorCore(est, data.AsDynamic, invalidInput: invalidData.AsDynamic);

            var outputPath = GetOutputPath("NormalizerEstimator", "gcnNorm.tsv");
            using (var ch = Env.Start("save"))
            {
                var saver = new TextSaver(ML, new TextSaver.Arguments { Silent = true, OutputHeader = false });
                IDataView savedData = TakeFilter.Create(ML, est.Fit(data.AsDynamic).Transform(data.AsDynamic), 4);
                savedData = SelectColumnsTransform.CreateKeep(ML, savedData, new[] { "gcnNorm1", "gcnNorm2" });

                using (var fs = File.Create(outputPath))
                    DataSaverUtils.SaveDataView(ch, saver, savedData, fs, keepHidden: true);
            }

            CheckEquality("NormalizerEstimator", "gcnNorm.tsv", digitsOfPrecision: 4);
            Done();
        }

        [Fact]
        public void TestGcnNormCommandLine()
        {
            Assert.Equal(Maml.Main(new[] { @"showschema loader=Text{col=A:R4:0-10} xf=GcnTransform{col=B:A} in=f:\2.txt" }), (int)0);
        }

        [Fact]
        public void TestGcnNormOldSavingAndLoading()
        {
            string dataSource = GetDataPath(TestDatasets.generatedRegressionDataset.trainFilename);
            var dataView = TextLoader.CreateReader(ML,
                c => (label: c.LoadFloat(11), features: c.LoadFloat(0, 10)),
                separator: ';', hasHeader: true)
                .Read(dataSource).AsDynamic;
            var pipe = new GlobalContrastNormalizingEstimator(ML, "features", "whitened");

            var result = pipe.Fit(dataView).Transform(dataView);
            var resultRoles = new RoleMappedData(result);
            using (var ms = new MemoryStream())
            {
                TrainUtils.SaveModel(ML, Env.Start("saving"), ms, null, resultRoles);
                ms.Position = 0;
                var loadedView = ModelFileUtils.LoadTransforms(ML, dataView, ms);
            }
        }
    }
}<|MERGE_RESOLUTION|>--- conflicted
+++ resolved
@@ -10,11 +10,8 @@
 using Microsoft.ML.Transforms;
 using Microsoft.ML.Transforms.Normalizers;
 using Microsoft.ML.Transforms.Projections;
-<<<<<<< HEAD
 using System;
 using System.Collections.Immutable;
-=======
->>>>>>> 18d7ea30
 using System.IO;
 using Xunit;
 using Xunit.Abstractions;
@@ -127,76 +124,76 @@
 
             var transformer = est.Fit(data);
 
-            var floatAffineData = transformer.Columns[0].ModelParameters as NormalizerTransformer.AffineNormalizerModelParametersBase<float>;
+            var floatAffineData = transformer.Columns[0].ModelParameters as NormalizerTransformer.AffineNormalizerModelParameters<float>;
             Assert.Equal(0.12658228f, floatAffineData.Scale);
             Assert.Equal(0, floatAffineData.Offset);
 
-            var floatAffineDataVec = transformer.Columns[1].ModelParameters as NormalizerTransformer.AffineNormalizerModelParametersBase<ImmutableArray<float>>;
+            var floatAffineDataVec = transformer.Columns[1].ModelParameters as NormalizerTransformer.AffineNormalizerModelParameters<ImmutableArray<float>>;
             Assert.Equal(4, floatAffineDataVec.Scale.Length);
             Assert.Empty(floatAffineDataVec.Offset);
 
-            var doubleAffineData = transformer.Columns[2].ModelParameters as NormalizerTransformer.AffineNormalizerModelParametersBase<double>;
+            var doubleAffineData = transformer.Columns[2].ModelParameters as NormalizerTransformer.AffineNormalizerModelParameters<double>;
             Assert.Equal(0.12658227848101264, doubleAffineData.Scale);
             Assert.Equal(0, doubleAffineData.Offset);
 
-            var doubleAffineDataVec = transformer.Columns[3].ModelParameters as NormalizerTransformer.AffineNormalizerModelParametersBase<ImmutableArray<double>>;
+            var doubleAffineDataVec = transformer.Columns[3].ModelParameters as NormalizerTransformer.AffineNormalizerModelParameters<ImmutableArray<double>>;
             Assert.Equal(4, doubleAffineDataVec.Scale.Length);
             Assert.Empty(doubleAffineDataVec.Offset);
 
-            var floatBinData = transformer.Columns[4].ModelParameters as NormalizerTransformer.BinNormalizerModelParametersBase<float>;
+            var floatBinData = transformer.Columns[4].ModelParameters as NormalizerTransformer.BinNormalizerModelParameters<float>;
             Assert.True(35 == floatBinData.UpperBounds.Length);
             Assert.True(34 ==  floatBinData.Density);
             Assert.True(0 == floatBinData.Offset);
 
-            var floatBinDataVec = transformer.Columns[5].ModelParameters as NormalizerTransformer.BinNormalizerModelParametersBase<ImmutableArray<float>>;
+            var floatBinDataVec = transformer.Columns[5].ModelParameters as NormalizerTransformer.BinNormalizerModelParameters<ImmutableArray<float>>;
             Assert.True(4 == floatBinDataVec.UpperBounds.Length);
             Assert.True(35 == floatBinDataVec.UpperBounds[0].Length);
             Assert.True(4 == floatBinDataVec.Density.Length);
             Assert.True(0 == floatBinDataVec.Offset.Length);
 
-            var doubleBinData = transformer.Columns[6].ModelParameters as NormalizerTransformer.BinNormalizerModelParametersBase<double>;
+            var doubleBinData = transformer.Columns[6].ModelParameters as NormalizerTransformer.BinNormalizerModelParameters<double>;
             Assert.Equal(35, doubleBinData.UpperBounds.Length);
             Assert.Equal(34, doubleBinData.Density);
             Assert.Equal(0, doubleBinData.Offset);
 
-            var doubleBinDataVec = transformer.Columns[7].ModelParameters as NormalizerTransformer.BinNormalizerModelParametersBase<ImmutableArray<double>>;
+            var doubleBinDataVec = transformer.Columns[7].ModelParameters as NormalizerTransformer.BinNormalizerModelParameters<ImmutableArray<double>>;
             Assert.Equal(35, doubleBinDataVec.UpperBounds[0].Length);
             Assert.Equal(4, doubleBinDataVec.Density.Length);
             Assert.Empty(doubleBinDataVec.Offset);
 
-            var floatCdfMeanData = transformer.Columns[8].ModelParameters as NormalizerTransformer.AffineNormalizerModelParametersBase<float>;
+            var floatCdfMeanData = transformer.Columns[8].ModelParameters as NormalizerTransformer.AffineNormalizerModelParameters<float>;
             Assert.Equal(0.169309646f, floatCdfMeanData.Scale);
             Assert.Equal(0, floatCdfMeanData.Offset);
 
-            var floatCdfMeanDataVec = transformer.Columns[9].ModelParameters as NormalizerTransformer.AffineNormalizerModelParametersBase<ImmutableArray<float>>;
+            var floatCdfMeanDataVec = transformer.Columns[9].ModelParameters as NormalizerTransformer.AffineNormalizerModelParameters<ImmutableArray<float>>;
             Assert.Equal(0.16930964589119f, floatCdfMeanDataVec.Scale[0]);
             Assert.Equal(4, floatCdfMeanDataVec.Scale.Length);
             Assert.Empty(floatCdfMeanDataVec.Offset);
 
-            var doubleCdfMeanData = transformer.Columns[10].ModelParameters as NormalizerTransformer.AffineNormalizerModelParametersBase<double>;
+            var doubleCdfMeanData = transformer.Columns[10].ModelParameters as NormalizerTransformer.AffineNormalizerModelParameters<double>;
             Assert.Equal(0.16930963784387665, doubleCdfMeanData.Scale);
             Assert.Equal(0, doubleCdfMeanData.Offset);
 
-            var doubleCdfMeanDataVec = transformer.Columns[11].ModelParameters as NormalizerTransformer.AffineNormalizerModelParametersBase<ImmutableArray<double>>;
+            var doubleCdfMeanDataVec = transformer.Columns[11].ModelParameters as NormalizerTransformer.AffineNormalizerModelParameters<ImmutableArray<double>>;
             Assert.Equal(4, doubleCdfMeanDataVec.Scale.Length);
             Assert.Empty(doubleCdfMeanDataVec.Offset);
 
-            var floatCdfLogMeanData = transformer.Columns[12].ModelParameters as NormalizerTransformer.CdfNormalizerModelParametersBase<float>;
+            var floatCdfLogMeanData = transformer.Columns[12].ModelParameters as NormalizerTransformer.CdfNormalizerModelParameters<float>;
             Assert.Equal(1.75623953f, floatCdfLogMeanData.Mean);
             Assert.True(true == floatCdfLogMeanData.UseLog);
             Assert.Equal(0.140807763f, floatCdfLogMeanData.Stddev);
 
-            var floatCdfLogMeanDataVec = transformer.Columns[13].ModelParameters as NormalizerTransformer.CdfNormalizerModelParametersBase<ImmutableArray<float>>;
+            var floatCdfLogMeanDataVec = transformer.Columns[13].ModelParameters as NormalizerTransformer.CdfNormalizerModelParameters<ImmutableArray<float>>;
             Assert.Equal(4, floatCdfLogMeanDataVec.Mean.Length);
             Assert.True(true == floatCdfLogMeanDataVec.UseLog);
             Assert.Equal(4, floatCdfLogMeanDataVec.Stddev.Length);
 
-            var doubleCdfLogMeanData = transformer.Columns[14].ModelParameters as NormalizerTransformer.CdfNormalizerModelParametersBase<double>;
+            var doubleCdfLogMeanData = transformer.Columns[14].ModelParameters as NormalizerTransformer.CdfNormalizerModelParameters<double>;
             Assert.Equal(1.7562395401953814, doubleCdfLogMeanData.Mean);
             Assert.True(doubleCdfLogMeanData.UseLog);
             Assert.Equal(0.14080776721611848, doubleCdfLogMeanData.Stddev);
 
-            var doubleCdfLogMeanDataVec = transformer.Columns[15].ModelParameters as NormalizerTransformer.CdfNormalizerModelParametersBase<ImmutableArray<double>>;
+            var doubleCdfLogMeanDataVec = transformer.Columns[15].ModelParameters as NormalizerTransformer.CdfNormalizerModelParameters<ImmutableArray<double>>;
             Assert.Equal(4, doubleCdfLogMeanDataVec.Mean.Length);
             Assert.True(doubleCdfLogMeanDataVec.UseLog);
             Assert.Equal(4, doubleCdfLogMeanDataVec.Stddev.Length);
