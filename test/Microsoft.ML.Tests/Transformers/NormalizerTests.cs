﻿// Licensed to the .NET Foundation under one or more agreements.
// The .NET Foundation licenses this file to you under the MIT license.
// See the LICENSE file in the project root for more information.

using Microsoft.ML;
using Microsoft.ML.Runtime.Data;
using Microsoft.ML.Runtime.Data.IO;
using Microsoft.ML.Runtime.RunTests;
using Microsoft.ML.Transforms;
using Microsoft.ML.Transforms.Normalizers;
using System;
using System.IO;
using Xunit;
using Xunit.Abstractions;

namespace Microsoft.ML.Tests.Transformers
{
    public sealed class NormalizerTests : TestDataPipeBase
    {
        public NormalizerTests(ITestOutputHelper output) : base(output)
        {
        }

        [Fact]
        public void NormalizerWorkout()
        {
            string dataPath = GetDataPath("iris.txt");

            var loader = new TextLoader(Env, new TextLoader.Arguments
            {
                Column = new[] {
                    new TextLoader.Column("float1", DataKind.R4, 1),
                    new TextLoader.Column("float4", DataKind.R4, new[]{new TextLoader.Range(1, 4) }),
                    new TextLoader.Column("double1", DataKind.R8, 1),
                    new TextLoader.Column("double4", DataKind.R8, new[]{new TextLoader.Range(1, 4) }),
                    new TextLoader.Column("int1", DataKind.I4, 0),
                    new TextLoader.Column("float0", DataKind.R4, new[]{ new TextLoader.Range { Min = 1, VariableEnd = true } }),
                },
                HasHeader = true
            }, new MultiFileSource(dataPath));

            var est = new NormalizingEstimator(Env,
                new NormalizingEstimator.MinMaxColumn("float1"),
                new NormalizingEstimator.MinMaxColumn("float4"),
                new NormalizingEstimator.MinMaxColumn("double1"),
                new NormalizingEstimator.MinMaxColumn("double4"),
                new NormalizingEstimator.BinningColumn("float1", "float1bin"),
                new NormalizingEstimator.BinningColumn("float4", "float4bin"),
                new NormalizingEstimator.BinningColumn("double1", "double1bin"),
                new NormalizingEstimator.BinningColumn("double4", "double4bin"),
                new NormalizingEstimator.MeanVarColumn("float1", "float1mv"),
                new NormalizingEstimator.MeanVarColumn("float4", "float4mv"),
                new NormalizingEstimator.MeanVarColumn("double1", "double1mv"),
                new NormalizingEstimator.MeanVarColumn("double4", "double4mv"),
                new NormalizingEstimator.LogMeanVarColumn("float1", "float1lmv"),
                new NormalizingEstimator.LogMeanVarColumn("float4", "float4lmv"),
                new NormalizingEstimator.LogMeanVarColumn("double1", "double1lmv"),
                new NormalizingEstimator.LogMeanVarColumn("double4", "double4lmv"));

            var data = loader.Read(dataPath);

            var badData1 = new CopyColumnsTransform(Env, ("int1", "float1")).Transform(data);
            var badData2 = new CopyColumnsTransform(Env, ("float0", "float4")).Transform(data);

            TestEstimatorCore(est, data, null, badData1);
            TestEstimatorCore(est, data, null, badData2);

            var outputPath = GetOutputPath("NormalizerEstimator", "normalized.tsv");
            using (var ch = Env.Start("save"))
            {
                var saver = new TextSaver(Env, new TextSaver.Arguments { Silent = true });
                using (var fs = File.Create(outputPath))
                    DataSaverUtils.SaveDataView(ch, saver, new DropColumnsTransform(Env, est.Fit(data).Transform(data), "float0"), fs, keepHidden: true);
            }

            CheckEquality("NormalizerEstimator", "normalized.tsv");

            Done();
        }

        [Fact]
        public void SimpleConstructorsAndExtensions()
        {
            string dataPath = GetDataPath("iris.txt");

            var loader = new TextLoader(Env, new TextLoader.Arguments
            {
                Column = new[] {
                    new TextLoader.Column("float4", DataKind.R4, new[]{new TextLoader.Range(1, 4) }),
                }
            });

            var data = loader.Read(dataPath);

            var est1 = new NormalizingEstimator(Env, "float4");
            var est2 = new NormalizingEstimator(Env, NormalizingEstimator.NormalizerMode.MinMax, ("float4", "float4"));
            var est3 = new NormalizingEstimator(Env, new NormalizingEstimator.MinMaxColumn("float4"));
<<<<<<< HEAD
            var est4 = ML.Transforms.Normalizer(NormalizingEstimator.NormalizerMode.MinMax, ("float4", "float4"));
            var est5 = ML.Transforms.Normalizer("float4");
=======
            var est4 = ML.Transforms.Normalize(NormalizingEstimator.NormalizerMode.MinMax, ("float4", "float4"));
            var est5 = ML.Transforms.Normalize("float4");
>>>>>>> a09669f9

            var data1 = est1.Fit(data).Transform(data);
            var data2 = est2.Fit(data).Transform(data);
            var data3 = est3.Fit(data).Transform(data);
            var data4 = est4.Fit(data).Transform(data);
            var data5 = est5.Fit(data).Transform(data);

            CheckSameSchemas(data1.Schema, data2.Schema);
            CheckSameSchemas(data1.Schema, data3.Schema);
            CheckSameSchemas(data1.Schema, data4.Schema);
            CheckSameSchemas(data1.Schema, data5.Schema);
            CheckSameValues(data1, data2);
            CheckSameValues(data1, data3);
            CheckSameValues(data1, data4);
            CheckSameValues(data1, data5);

            Done();
        }

        [Fact]
        public void LpGcNormAndWhiteningWorkout()
        {
            var env = new ConsoleEnvironment(seed: 0);
            string dataSource = GetDataPath("generated_regression_dataset.csv");
            var data = TextLoader.CreateReader(env,
                c => (label: c.LoadFloat(11), features: c.LoadFloat(0, 10)),
                separator: ';', hasHeader: true)
                .Read(dataSource);

            var invalidData = TextLoader.CreateReader(env,
                c => (label: c.LoadFloat(11), features: c.LoadText(0, 10)),
                separator: ';', hasHeader: true)
                .Read(dataSource);

            var est = new LpNormalizer(env, "features", "lpnorm")
                .Append(new GlobalContrastNormalizer(env, "features", "gcnorm"))
                .Append(new Whitening(env, "features", "whitened"));
            TestEstimatorCore(est, data.AsDynamic, invalidInput: invalidData.AsDynamic);

            var outputPath = GetOutputPath("Text", "lpnorm_gcnorm_whitened.tsv");
            using (var ch = Env.Start("save"))
            {
                var saver = new TextSaver(Env, new TextSaver.Arguments { Silent = true, OutputHeader = false });
                IDataView savedData = TakeFilter.Create(Env, est.Fit(data.AsDynamic).Transform(data.AsDynamic), 4);
                savedData = new ChooseColumnsTransform(Env, savedData, "lpnorm", "gcnorm", "whitened");

                using (var fs = File.Create(outputPath))
                    DataSaverUtils.SaveDataView(ch, saver, savedData, fs, keepHidden: true);
            }

            CheckEquality("Text", "lpnorm_gcnorm_whitened.tsv", digitsOfPrecision: 4);
            Done();
        }
    }
}<|MERGE_RESOLUTION|>--- conflicted
+++ resolved
@@ -95,13 +95,8 @@
             var est1 = new NormalizingEstimator(Env, "float4");
             var est2 = new NormalizingEstimator(Env, NormalizingEstimator.NormalizerMode.MinMax, ("float4", "float4"));
             var est3 = new NormalizingEstimator(Env, new NormalizingEstimator.MinMaxColumn("float4"));
-<<<<<<< HEAD
-            var est4 = ML.Transforms.Normalizer(NormalizingEstimator.NormalizerMode.MinMax, ("float4", "float4"));
-            var est5 = ML.Transforms.Normalizer("float4");
-=======
             var est4 = ML.Transforms.Normalize(NormalizingEstimator.NormalizerMode.MinMax, ("float4", "float4"));
             var est5 = ML.Transforms.Normalize("float4");
->>>>>>> a09669f9
 
             var data1 = est1.Fit(data).Transform(data);
             var data2 = est2.Fit(data).Transform(data);
