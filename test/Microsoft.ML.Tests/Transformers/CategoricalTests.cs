--- conflicted
+++ resolved
@@ -11,11 +11,7 @@
 using Microsoft.ML.RunTests;
 using Microsoft.ML.StaticPipe;
 using Microsoft.ML.Tools;
-<<<<<<< HEAD
-using Microsoft.ML.Transforms.Categorical;
-=======
 using Microsoft.ML.Transforms;
->>>>>>> 129b47c4
 using Xunit;
 using Xunit.Abstractions;
 
@@ -67,48 +63,23 @@
 
             var dataView = ML.Data.LoadFromEnumerable(data);
             var pipe = ML.Transforms.Categorical.OneHotEncoding(new[]{
-<<<<<<< HEAD
-                    new OneHotEncodingEstimator.ColumnInfo("CatA", "A", OneHotEncodingTransformer.OutputKind.Bag),
-                    new OneHotEncodingEstimator.ColumnInfo("CatB", "A", OneHotEncodingTransformer.OutputKind.Bin),
-                    new OneHotEncodingEstimator.ColumnInfo("CatC", "A", OneHotEncodingTransformer.OutputKind.Ind),
-                    new OneHotEncodingEstimator.ColumnInfo("CatD", "A", OneHotEncodingTransformer.OutputKind.Key),
-                    new OneHotEncodingEstimator.ColumnInfo("CatVA", "B", OneHotEncodingTransformer.OutputKind.Bag),
-                    new OneHotEncodingEstimator.ColumnInfo("CatVB", "B", OneHotEncodingTransformer.OutputKind.Bin),
-                    new OneHotEncodingEstimator.ColumnInfo("CatVC", "B", OneHotEncodingTransformer.OutputKind.Ind),
-                    new OneHotEncodingEstimator.ColumnInfo("CatVD", "B", OneHotEncodingTransformer.OutputKind.Key),
-                    new OneHotEncodingEstimator.ColumnInfo("CatVVA", "C", OneHotEncodingTransformer.OutputKind.Bag),
-                    new OneHotEncodingEstimator.ColumnInfo("CatVVB", "C", OneHotEncodingTransformer.OutputKind.Bin),
-                    new OneHotEncodingEstimator.ColumnInfo("CatVVC", "C", OneHotEncodingTransformer.OutputKind.Ind),
-                    new OneHotEncodingEstimator.ColumnInfo("CatVVD", "C", OneHotEncodingTransformer.OutputKind.Key),
-                });
-
-            TestEstimatorCore(pipe, dataView);
-            var outputPath = GetOutputPath("Categorical", "oneHot.tsv");
-            var savedData = pipe.Fit(dataView).Transform(dataView);
-=======
                     new OneHotEncodingEstimator.ColumnOptions("CatA", "A", OneHotEncodingTransformer.OutputKind.Bag),
                     new OneHotEncodingEstimator.ColumnOptions("CatB", "A", OneHotEncodingTransformer.OutputKind.Bin),
                     new OneHotEncodingEstimator.ColumnOptions("CatC", "A", OneHotEncodingTransformer.OutputKind.Ind),
                     new OneHotEncodingEstimator.ColumnOptions("CatD", "A", OneHotEncodingTransformer.OutputKind.Key),
+                    new OneHotEncodingEstimator.ColumnOptions("CatVA", "B", OneHotEncodingTransformer.OutputKind.Bag),
+                    new OneHotEncodingEstimator.ColumnOptions("CatVB", "B", OneHotEncodingTransformer.OutputKind.Bin),
+                    new OneHotEncodingEstimator.ColumnOptions("CatVC", "B", OneHotEncodingTransformer.OutputKind.Ind),
+                    new OneHotEncodingEstimator.ColumnOptions("CatVD", "B", OneHotEncodingTransformer.OutputKind.Key),
+                    new OneHotEncodingEstimator.ColumnOptions("CatVVA", "C", OneHotEncodingTransformer.OutputKind.Bag),
+                    new OneHotEncodingEstimator.ColumnOptions("CatVVB", "C", OneHotEncodingTransformer.OutputKind.Bin),
+                    new OneHotEncodingEstimator.ColumnOptions("CatVVC", "C", OneHotEncodingTransformer.OutputKind.Ind),
+                    new OneHotEncodingEstimator.ColumnOptions("CatVVD", "C", OneHotEncodingTransformer.OutputKind.Key),
                 });
 
             TestEstimatorCore(pipe, dataView);
-            Done();
-        }
-
-        [Fact]
-        public void CategoricalOneHotHashEncoding()
-        {
-            var data = new[] { new TestClass() { A = 1, B = 2, C = 3, }, new TestClass() { A = 4, B = 5, C = 6 } };
-
-            var mlContext = new MLContext();
-            var dataView = mlContext.Data.LoadFromEnumerable(data);
-
-            var pipe = mlContext.Transforms.Categorical.OneHotHashEncoding("CatA", "A", 3, 0, OneHotEncodingTransformer.OutputKind.Bag)
-                .Append(mlContext.Transforms.Categorical.OneHotHashEncoding("CatB", "A", 2, 0, OneHotEncodingTransformer.OutputKind.Key))
-                .Append(mlContext.Transforms.Categorical.OneHotHashEncoding("CatC", "A", 3, 0, OneHotEncodingTransformer.OutputKind.Ind))
-                .Append(mlContext.Transforms.Categorical.OneHotHashEncoding("CatD", "A", 2, 0, OneHotEncodingTransformer.OutputKind.Bin));
->>>>>>> 129b47c4
+            var outputPath = GetOutputPath("Categorical", "oneHot.tsv");
+            var savedData = pipe.Fit(dataView).Transform(dataView);
 
             using (var fs = File.Create(outputPath))
                 ML.Data.SaveAsText(savedData, fs, headerRow: true, keepHidden: true);
@@ -116,25 +87,6 @@
             Done();
         }
 
-<<<<<<< HEAD
-=======
-        [Fact]
-        public void CategoricalOneHotEncoding()
-        {
-            var data = new[] { new TestClass() { A = 1, B = 2, C = 3, }, new TestClass() { A = 4, B = 5, C = 6 } };
-
-            var mlContext = new MLContext();
-            var dataView = mlContext.Data.LoadFromEnumerable(data);
-
-            var pipe = mlContext.Transforms.Categorical.OneHotEncoding("CatA", "A", OneHotEncodingTransformer.OutputKind.Bag)
-                .Append(mlContext.Transforms.Categorical.OneHotEncoding("CatB", "A", OneHotEncodingTransformer.OutputKind.Key))
-                .Append(mlContext.Transforms.Categorical.OneHotEncoding("CatC", "A", OneHotEncodingTransformer.OutputKind.Ind))
-                .Append(mlContext.Transforms.Categorical.OneHotEncoding("CatD", "A", OneHotEncodingTransformer.OutputKind.Bin));
-
-            TestEstimatorCore(pipe, dataView);
-            Done();
-        }
->>>>>>> 129b47c4
 
         /// <summary>
         /// In which we take a categorical value and map it to a vector, but we get the mapping from a side data view
@@ -176,13 +128,8 @@
             var reader = TextLoaderStatic.CreateLoader(ML, ctx => (
                 ScalarString: ctx.LoadText(1),
                 VectorString: ctx.LoadText(1, 4)));
-<<<<<<< HEAD
-            var data = reader.Read(dataPath);
+            var data = reader.Load(dataPath);
             var wrongCollection = new[] { new TestClass() { A = 1, B = new int[2] { 2, 3 } }, new TestClass() { A = 4, B = new int[2] { 2, 4 } } };
-=======
-            var data = reader.Load(dataPath);
-            var wrongCollection = new[] { new TestClass() { A = 1, B = 2, C = 3, }, new TestClass() { A = 4, B = 5, C = 6 } };
->>>>>>> 129b47c4
 
             var invalidData = ML.Data.LoadFromEnumerable(wrongCollection);
             var est = data.MakeNewEstimator().
@@ -337,24 +284,15 @@
         [Fact]
         public void TestOldSavingAndLoading()
         {
-<<<<<<< HEAD
             var data = new[] {
                 new TestClass() { A = 1, B = new int[2] { 2, 3 }, C = new int[2] { 3, 4 } },
                 new TestClass() { A = 4, B = new int[2] { 2, 4 }, C = new int[3] { 2, 4, 3 } }
             };
-            var dataView = ML.Data.ReadFromEnumerable(data);
-            var pipe = ML.Transforms.Categorical.OneHotEncoding(new[]{
-                    new OneHotEncodingEstimator.ColumnInfo("CatA", "A"),
-                    new OneHotEncodingEstimator.ColumnInfo("CatB", "B"),
-                    new OneHotEncodingEstimator.ColumnInfo("CatC", "C")
-=======
-            var data = new[] { new TestClass() { A = 1, B = 2, C = 3, }, new TestClass() { A = 4, B = 5, C = 6 } };
             var dataView = ML.Data.LoadFromEnumerable(data);
             var pipe = ML.Transforms.Categorical.OneHotEncoding(new[]{
-                    new OneHotEncodingEstimator.ColumnOptions("TermA", "A"),
-                    new OneHotEncodingEstimator.ColumnOptions("TermB", "B"),
-                    new OneHotEncodingEstimator.ColumnOptions("TermC", "C")
->>>>>>> 129b47c4
+                    new OneHotEncodingEstimator.ColumnOptions("CatA", "A"),
+                    new OneHotEncodingEstimator.ColumnOptions("CatB", "B"),
+                    new OneHotEncodingEstimator.ColumnOptions("CatC", "C")
             });
             var result = pipe.Fit(dataView).Transform(dataView);
             var resultRoles = new RoleMappedData(result);
