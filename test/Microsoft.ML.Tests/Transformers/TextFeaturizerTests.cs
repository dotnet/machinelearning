--- conflicted
+++ resolved
@@ -219,13 +219,7 @@
                 .Append(new NgramCountingEstimator(Env, "terms", "ngrams"))
                 .Append(new NgramHashEstimator(Env, "terms", "ngramshash"));
 
-<<<<<<< HEAD
-            // The following call fails because of the following issue
-            // https://github.com/dotnet/machinelearning/issues/969
-            // TestEstimatorCore(est, data.AsDynamic, invalidInput: invalidData.AsDynamic);
-=======
             TestEstimatorCore(est, data.AsDynamic, invalidInput: invalidData.AsDynamic);
->>>>>>> 3f43c12b
 
             var outputPath = GetOutputPath("Text", "ngrams.tsv");
             using (var ch = Env.Start("save"))
@@ -258,16 +252,8 @@
                 .Read(sentimentDataPath);
 
             var est = new WordBagEstimator(env, "text", "bag_of_words").
-<<<<<<< HEAD
                 Append(new LatentDirichletAllocationEstimator(env, "bag_of_words", "topics", 10, numIterations: 10,
                     resetRandomGenerator: true));
-=======
-                Append(new LdaEstimator(env, "bag_of_words", "topics", 10, advancedSettings: s =>
-                {
-                    s.NumIterations = 10;
-                    s.ResetRandomGenerator = true;
-                }));
->>>>>>> 3f43c12b
 
             // The following call fails because of the following issue
             // https://github.com/dotnet/machinelearning/issues/969
@@ -278,13 +264,9 @@
             using (var ch = env.Start("save"))
             {
                 var saver = new TextSaver(env, new TextSaver.Arguments { Silent = true, OutputHeader = false, Dense = true });
-<<<<<<< HEAD
                 var transformer = est.Fit(data.AsDynamic);
                 var transformedData = transformer.Transform(data.AsDynamic);
                 IDataView savedData = TakeFilter.Create(env, transformedData, 4);
-=======
-                IDataView savedData = TakeFilter.Create(env, est.Fit(data.AsDynamic).Transform(data.AsDynamic), 4);
->>>>>>> 3f43c12b
                 savedData = ColumnSelectingTransformer.CreateKeep(env, savedData, new[] { "topics" });
 
                 using (var fs = File.Create(outputPath))
