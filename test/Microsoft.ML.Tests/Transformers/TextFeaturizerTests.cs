--- conflicted
+++ resolved
@@ -70,8 +70,8 @@
                     text: ctx.LoadFloat(1)), hasHeader: true)
                 .Read(sentimentDataPath);
 
-            var est = new WordTokenizeEstimator(Env, "text", "words")
-                .Append(new CharacterTokenizeEstimator(Env, "text", "chars"))
+            var est = new WordTokenizingEstimator(Env, "text", "words")
+                .Append(new CharacterTokenizingEstimator(Env, "text", "chars"))
                 .Append(new KeyToValueEstimator(Env, "chars"));
             TestEstimatorCore(est, data.AsDynamic, invalidInput: invalidData.AsDynamic);
 
@@ -99,7 +99,7 @@
                     text: ctx.LoadText(1)), hasHeader: true)
                 .Read(dataPath).AsDynamic;
 
-            var est = new WordTokenizeEstimator(Env, "text", "words", separators: new[] { ' ', '?', '!', '.', ','});
+            var est = new WordTokenizingEstimator(Env, "text", "words", separators: new[] { ' ', '?', '!', '.', ','});
             var outdata = TakeFilter.Create(Env, est.Fit(data).Transform(data), 4);
             var savedData = new ChooseColumnsTransform(Env, outdata, "words");
 
@@ -142,7 +142,7 @@
                 .Read(sentimentDataPath);
 
             var est = new TextNormalizerEstimator(Env,"text")
-                .Append(new WordTokenizeEstimator(Env, "text", "words"))
+                .Append(new WordTokenizingEstimator(Env, "text", "words"))
                 .Append(new StopwordRemover(Env, "words", "words_without_stopwords"));
             TestEstimatorCore(est, data.AsDynamic, invalidInput: invalidData.AsDynamic);
 
@@ -211,13 +211,8 @@
                     text: ctx.LoadFloat(1)), hasHeader: true)
                 .Read(sentimentDataPath);
 
-<<<<<<< HEAD
-            var est = new WordTokenizer(Env, "text", "text")
+            var est = new WordTokenizingEstimator(Env, "text", "text")
                 .Append(new ValueToKeyMappingEstimator(Env, "text", "terms"))
-=======
-            var est = new WordTokenizeEstimator(Env, "text", "text")
-                .Append(new TermEstimator(Env, "text", "terms"))
->>>>>>> 586533cb
                 .Append(new NgramEstimator(Env, "terms", "ngrams"))
                 .Append(new NgramHashEstimator(Env, "terms", "ngramshash"));
             
