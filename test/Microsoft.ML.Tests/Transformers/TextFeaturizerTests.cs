--- conflicted
+++ resolved
@@ -141,13 +141,8 @@
                 .Read(sentimentDataPath);
 
             var est = new TextNormalizerEstimator(Env,"text")
-<<<<<<< HEAD
-                .Append(new WordTokenizer(Env, "text", "words"))
+                .Append(new WordTokenizeEstimator(Env, "text", "words"))
                 .Append(new StopWordsRemoverEstimator(Env, "words", "words_without_stopwords"));
-=======
-                .Append(new WordTokenizeEstimator(Env, "text", "words"))
-                .Append(new StopwordRemover(Env, "words", "words_without_stopwords"));
->>>>>>> 53cdb203
             TestEstimatorCore(est, data.AsDynamic, invalidInput: invalidData.AsDynamic);
 
             var outputPath = GetOutputPath("Text", "words_without_stopwords.tsv");
