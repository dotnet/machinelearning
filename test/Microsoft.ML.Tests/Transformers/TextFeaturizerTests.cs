--- conflicted
+++ resolved
@@ -1,21 +1,13 @@
-﻿// Licensed to the .NET Foundation under one or more agreements.
+// Licensed to the .NET Foundation under one or more agreements.
 // The .NET Foundation licenses this file to you under the MIT license.
 // See the LICENSE file in the project root for more information.
 
-<<<<<<< HEAD
 using Microsoft.ML;
 using Microsoft.ML.Data;
 using Microsoft.ML.Data.IO;
 using Microsoft.ML.RunTests;
 using Microsoft.ML.Tools;
-=======
-using Microsoft.ML.Runtime;
-using Microsoft.ML.Runtime.Data;
-using Microsoft.ML.Runtime.Data.IO;
-using Microsoft.ML.Runtime.RunTests;
-using Microsoft.ML.Runtime.Tools;
 using Microsoft.ML.StaticPipe;
->>>>>>> 8a8baafa
 using Microsoft.ML.Transforms;
 using Microsoft.ML.Transforms.Categorical;
 using Microsoft.ML.Transforms.Conversions;
