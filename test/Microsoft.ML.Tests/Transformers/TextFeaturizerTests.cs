--- conflicted
+++ resolved
@@ -140,13 +140,8 @@
                     text: ctx.LoadFloat(1)), hasHeader: true)
                 .Read(new MultiFileSource(sentimentDataPath));
 
-<<<<<<< HEAD
-            var est = new TextNormalizer(Env,"text")
+            var est = new TextNormalizerEstimator(Env,"text")
                 .Append(new WordTokenizeEstimator(Env, "text", "words"))
-=======
-            var est = new TextNormalizerEstimator(Env,"text")
-                .Append(new WordTokenizer(Env, "text", "words"))
->>>>>>> a285f8d5
                 .Append(new StopwordRemover(Env, "words", "words_without_stopwords"));
             TestEstimatorCore(est, data.AsDynamic, invalidInput: invalidData.AsDynamic);
 
