--- conflicted
+++ resolved
@@ -10,10 +10,7 @@
 using Microsoft.ML.Transforms;
 using Microsoft.ML.Transforms.Categorical;
 using Microsoft.ML.Transforms.Conversions;
-<<<<<<< HEAD
 using Microsoft.ML.Transforms.Text;
-=======
->>>>>>> 31102c27
 using System.IO;
 using Xunit;
 using Xunit.Abstractions;
@@ -257,11 +254,10 @@
                 .Read(sentimentDataPath);
 
             var est = new WordBagEstimator(env, "text", "bag_of_words").
-                Append(new LatentDirichletAllocationEstimator(env, "bag_of_words", "topics", 10,
-                    numIterations: 10,
+                Append(new LatentDirichletAllocationEstimator(env, "bag_of_words", "topics", 10, numIterations: 10,
                     resetRandomGenerator: true));
 
-            // The following call fails because of the following issue 
+            // The following call fails because of the following issue
             // https://github.com/dotnet/machinelearning/issues/969
             // In this test it manifests because of the WordBagEstimator in the estimator chain
             // TestEstimatorCore(est, data.AsDynamic, invalidInput: invalidData.AsDynamic);
@@ -269,19 +265,11 @@
             var outputPath = GetOutputPath("Text", "ldatopics.tsv");
             using (var ch = env.Start("save"))
             {
-<<<<<<< HEAD
                 var saver = new TextSaver(env, new TextSaver.Arguments { Silent = true, OutputHeader = false, Dense = true });
-
                 var transformer = est.Fit(data.AsDynamic);
                 var transformedData = transformer.Transform(data.AsDynamic);
-
                 IDataView savedData = TakeFilter.Create(env, transformedData, 4);
-                savedData = SelectColumnsTransform.CreateKeep(env, savedData, new[] { "topics" });
-=======
-                var saver = new TextSaver(env, new TextSaver.Arguments { Silent = true, OutputHeader = false,  Dense = true });
-                IDataView savedData = TakeFilter.Create(env, est.Fit(data.AsDynamic).Transform(data.AsDynamic), 4);
                 savedData = ColumnSelectingTransformer.CreateKeep(env, savedData, new[] { "topics" });
->>>>>>> 31102c27
 
                 using (var fs = File.Create(outputPath))
                     DataSaverUtils.SaveDataView(ch, saver, savedData, fs, keepHidden: true);
