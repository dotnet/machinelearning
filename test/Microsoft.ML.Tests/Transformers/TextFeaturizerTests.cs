﻿// Licensed to the .NET Foundation under one or more agreements.
// The .NET Foundation licenses this file to you under the MIT license.
// See the LICENSE file in the project root for more information.

using Microsoft.ML.Runtime.Data;
using Microsoft.ML.Runtime.Data.IO;
using Microsoft.ML.Runtime.RunTests;
using Microsoft.ML.Transforms;
using Microsoft.ML.Transforms.Text;
using Microsoft.ML.Transforms.Categorical;
using System.IO;
using Xunit;
using Xunit.Abstractions;
using Microsoft.ML.Transforms.Conversions;

namespace Microsoft.ML.Tests.Transformers
{
    public sealed class TextFeaturizerTests : TestDataPipeBase
    {
        public TextFeaturizerTests(ITestOutputHelper helper)
            : base(helper)
        {
        }

        [Fact]
        public void TextFeaturizerWorkout()
        {
            string sentimentDataPath = GetDataPath("wikipedia-detox-250-line-data.tsv");
            var data = TextLoader.CreateReader(Env, ctx => (
                    label: ctx.LoadBool(0),
                    text: ctx.LoadText(1)), hasHeader: true)
                .Read(sentimentDataPath);

            var invalidData = TextLoader.CreateReader(Env, ctx => (
                    label: ctx.LoadBool(0),
                    text: ctx.LoadFloat(1)), hasHeader: true)
                .Read(sentimentDataPath)
                .AsDynamic;

            var feat = data.MakeNewEstimator()
                 .Append(row => row.text.FeaturizeText(advancedSettings: s => { s.OutputTokens = true; }));

            TestEstimatorCore(feat.AsDynamic, data.AsDynamic, invalidInput: invalidData);

            var outputPath = GetOutputPath("Text", "featurized.tsv");
            using (var ch = Env.Start("save"))
            {
                var saver = new TextSaver(Env, new TextSaver.Arguments { Silent = true });
                IDataView savedData = TakeFilter.Create(Env, feat.Fit(data).Transform(data).AsDynamic, 4);
                savedData = ColumnSelectingTransformer.CreateKeep(Env, savedData, new[] { "Data", "Data_TransformedText" });

                using (var fs = File.Create(outputPath))
                    DataSaverUtils.SaveDataView(ch, saver, savedData, fs, keepHidden: true);
            }

            CheckEquality("Text", "featurized.tsv");
            Done();
        }

        [Fact]
        public void TextTokenizationWorkout()
        {
            string sentimentDataPath = GetDataPath("wikipedia-detox-250-line-data.tsv");
            var data = TextLoader.CreateReader(Env, ctx => (
                    label: ctx.LoadBool(0),
                    text: ctx.LoadText(1)), hasHeader: true)
                .Read(sentimentDataPath);

            var invalidData = TextLoader.CreateReader(Env, ctx => (
                    label: ctx.LoadBool(0),
                    text: ctx.LoadFloat(1)), hasHeader: true)
                .Read(sentimentDataPath);

            var est = new WordTokenizingEstimator(Env, "text", "words")
<<<<<<< HEAD
                .Append(new CharacterTokenizingEstimator(Env, "text", "chars"))
                .Append(new KeyToValueMappingEstimator(Env, "chars"));
=======
                .Append(new TokenizeByCharactersEstimator(Env, "text", "chars"))
                .Append(new KeyToValueEstimator(Env, "chars"));
>>>>>>> 18d7ea30
            TestEstimatorCore(est, data.AsDynamic, invalidInput: invalidData.AsDynamic);

            var outputPath = GetOutputPath("Text", "tokenized.tsv");
            using (var ch = Env.Start("save"))
            {
                var saver = new TextSaver(Env, new TextSaver.Arguments { Silent = true });
                IDataView savedData = TakeFilter.Create(Env, est.Fit(data.AsDynamic).Transform(data.AsDynamic), 4);
                savedData = ColumnSelectingTransformer.CreateKeep(Env, savedData, new[] { "text", "words", "chars" });

                using (var fs = File.Create(outputPath))
                    DataSaverUtils.SaveDataView(ch, saver, savedData, fs, keepHidden: true);
            }

            CheckEquality("Text", "tokenized.tsv");
            Done();
        }

        [Fact]
        public void TokenizeWithSeparators()
        {
            string dataPath = GetDataPath("wikipedia-detox-250-line-data.tsv");
            var data = TextLoader.CreateReader(Env, ctx => (
                    label: ctx.LoadBool(0),
                    text: ctx.LoadText(1)), hasHeader: true)
                .Read(dataPath).AsDynamic;

            var est = new WordTokenizingEstimator(Env, "text", "words", separators: new[] { ' ', '?', '!', '.', ','});
            var outdata = TakeFilter.Create(Env, est.Fit(data).Transform(data), 4);
            var savedData = ColumnSelectingTransformer.CreateKeep(Env, outdata, new[] { "words" });

            var saver = new TextSaver(Env, new TextSaver.Arguments { Silent = true });
            var outputPath = GetOutputPath("Text", "tokenizedWithSeparators.tsv");
            using (var ch = Env.Start("save"))
            {
                using (var fs = File.Create(outputPath))
                    DataSaverUtils.SaveDataView(ch, saver, savedData, fs, keepHidden: true);
            }
            CheckEquality("Text", "tokenizedWithSeparators.tsv");
            Done();
        }

        [Fact]
        public void TokenizeWithSeparatorCommandLine()
        {
            string dataPath = GetDataPath("wikipedia-detox-250-line-data.tsv");

            TestCore(dataPath, false,
                new[] {
                    "loader=Text{col=T:TX:1} xf=take{c=4} xf=token{col=T sep=comma,s,a}"
                });

            Done();
        }

        [Fact]
        public void TextNormalizationAndStopwordRemoverWorkout()
        {
            string sentimentDataPath = GetDataPath("wikipedia-detox-250-line-data.tsv");
            var data = TextLoader.CreateReader(Env, ctx => (
                    label: ctx.LoadBool(0),
                    text: ctx.LoadText(1)), hasHeader: true)
                .Read(sentimentDataPath);

            var invalidData = TextLoader.CreateReader(Env, ctx => (
                    label: ctx.LoadBool(0),
                    text: ctx.LoadFloat(1)), hasHeader: true)
                .Read(sentimentDataPath);

            var est = new TextNormalizingEstimator(Env,"text")
                .Append(new WordTokenizingEstimator(Env, "text", "words"))
                .Append(new StopwordRemover(Env, "words", "words_without_stopwords"));
            TestEstimatorCore(est, data.AsDynamic, invalidInput: invalidData.AsDynamic);

            var outputPath = GetOutputPath("Text", "words_without_stopwords.tsv");
            using (var ch = Env.Start("save"))
            {
                var saver = new TextSaver(Env, new TextSaver.Arguments { Silent = true });
                IDataView savedData = TakeFilter.Create(Env, est.Fit(data.AsDynamic).Transform(data.AsDynamic), 4);
                savedData = ColumnSelectingTransformer.CreateKeep(Env, savedData, new[] { "text", "words_without_stopwords" });

                using (var fs = File.Create(outputPath))
                    DataSaverUtils.SaveDataView(ch, saver, savedData, fs, keepHidden: true);
            }

            CheckEquality("Text", "words_without_stopwords.tsv");
            Done();
        }

        [Fact]
        public void WordBagWorkout()
        {
            string sentimentDataPath = GetDataPath("wikipedia-detox-250-line-data.tsv");
            var data = TextLoader.CreateReader(Env, ctx => (
                    label: ctx.LoadBool(0),
                    text: ctx.LoadText(1)), hasHeader: true)
                .Read(sentimentDataPath);

            var invalidData = TextLoader.CreateReader(Env, ctx => (
                    label: ctx.LoadBool(0),
                    text: ctx.LoadFloat(1)), hasHeader: true)
                .Read(sentimentDataPath);

            var est = new WordBagEstimator(Env, "text", "bag_of_words").
                Append(new WordHashBagEstimator(Env, "text", "bag_of_wordshash"));
            
            // The following call fails because of the following issue
            // https://github.com/dotnet/machinelearning/issues/969
            // TestEstimatorCore(est, data.AsDynamic, invalidInput: invalidData.AsDynamic);

            var outputPath = GetOutputPath("Text", "bag_of_words.tsv");
            using (var ch = Env.Start("save"))
            {
                var saver = new TextSaver(Env, new TextSaver.Arguments { Silent = true });
                IDataView savedData = TakeFilter.Create(Env, est.Fit(data.AsDynamic).Transform(data.AsDynamic), 4);
                savedData = ColumnSelectingTransformer.CreateKeep(Env, savedData, new[] { "text", "bag_of_words", "bag_of_wordshash" });

                using (var fs = File.Create(outputPath))
                    DataSaverUtils.SaveDataView(ch, saver, savedData, fs, keepHidden: true);
            }

            CheckEquality("Text", "bag_of_words.tsv");
            Done();
        }

        [Fact]
        public void NgramWorkout()
        {
            string sentimentDataPath = GetDataPath("wikipedia-detox-250-line-data.tsv");
            var data = TextLoader.CreateReader(Env, ctx => (
                    label: ctx.LoadBool(0),
                    text: ctx.LoadText(1)), hasHeader: true)
                .Read(sentimentDataPath);

            var invalidData = TextLoader.CreateReader(Env, ctx => (
                    label: ctx.LoadBool(0),
                    text: ctx.LoadFloat(1)), hasHeader: true)
                .Read(sentimentDataPath);

            var est = new WordTokenizingEstimator(Env, "text", "text")
                .Append(new ValueToKeyMappingEstimator(Env, "text", "terms"))
                .Append(new NgramEstimator(Env, "terms", "ngrams"))
                .Append(new NgramHashEstimator(Env, "terms", "ngramshash"));
            
            // The following call fails because of the following issue
            // https://github.com/dotnet/machinelearning/issues/969
            // TestEstimatorCore(est, data.AsDynamic, invalidInput: invalidData.AsDynamic);

            var outputPath = GetOutputPath("Text", "ngrams.tsv");
            using (var ch = Env.Start("save"))
            {
                var saver = new TextSaver(Env, new TextSaver.Arguments { Silent = true });
                IDataView savedData = TakeFilter.Create(Env, est.Fit(data.AsDynamic).Transform(data.AsDynamic), 4);
                savedData = ColumnSelectingTransformer.CreateKeep(Env, savedData, new[] { "text", "terms", "ngrams", "ngramshash" });

                using (var fs = File.Create(outputPath))
                    DataSaverUtils.SaveDataView(ch, saver, savedData, fs, keepHidden: true);
            }

            CheckEquality("Text", "ngrams.tsv");
            Done();
        }

        [Fact(Skip = "LDA transform cannot be trained on empty data, schema propagation fails")]
        public void LdaWorkout()
        {
            var env = new ConsoleEnvironment(seed: 42, conc: 1);
            string sentimentDataPath = GetDataPath("wikipedia-detox-250-line-data.tsv");
            var data = TextLoader.CreateReader(env, ctx => (
                    label: ctx.LoadBool(0),
                    text: ctx.LoadText(1)), hasHeader: true)
                .Read(sentimentDataPath);

            var invalidData = TextLoader.CreateReader(env, ctx => (
                    label: ctx.LoadBool(0),
                    text: ctx.LoadFloat(1)), hasHeader: true)
                .Read(sentimentDataPath);

            var est = new WordBagEstimator(env, "text", "bag_of_words").
                Append(new LdaEstimator(env, "bag_of_words", "topics", 10, advancedSettings: s => {
                    s.NumIterations = 10;
                    s.ResetRandomGenerator = true;
                }));

            // The following call fails because of the following issue
            // https://github.com/dotnet/machinelearning/issues/969
            // TestEstimatorCore(est, data.AsDynamic, invalidInput: invalidData.AsDynamic);

            var outputPath = GetOutputPath("Text", "ldatopics.tsv");
            using (var ch = env.Start("save"))
            {
                var saver = new TextSaver(env, new TextSaver.Arguments { Silent = true, OutputHeader = false,  Dense = true });
                IDataView savedData = TakeFilter.Create(env, est.Fit(data.AsDynamic).Transform(data.AsDynamic), 4);
                savedData = ColumnSelectingTransformer.CreateKeep(env, savedData, new[] { "topics" });

                using (var fs = File.Create(outputPath))
                    DataSaverUtils.SaveDataView(ch, saver, savedData, fs, keepHidden: true);

                Assert.Equal(10, (savedData.Schema.GetColumnType(0) as VectorType)?.Size);
            }

            // Diabling this check due to the following issue with consitency of output.
            // `seed` specified in ConsoleEnvironment has no effect.
            // https://github.com/dotnet/machinelearning/issues/1004
            // On single box, setting `s.ResetRandomGenerator = true` works but fails on build server
            // CheckEquality("Text", "ldatopics.tsv");
            Done();
        }
    }
}<|MERGE_RESOLUTION|>--- conflicted
+++ resolved
@@ -72,13 +72,8 @@
                 .Read(sentimentDataPath);
 
             var est = new WordTokenizingEstimator(Env, "text", "words")
-<<<<<<< HEAD
-                .Append(new CharacterTokenizingEstimator(Env, "text", "chars"))
+                .Append(new TokenizingByCharactersEstimator(Env, "text", "chars"))
                 .Append(new KeyToValueMappingEstimator(Env, "chars"));
-=======
-                .Append(new TokenizeByCharactersEstimator(Env, "text", "chars"))
-                .Append(new KeyToValueEstimator(Env, "chars"));
->>>>>>> 18d7ea30
             TestEstimatorCore(est, data.AsDynamic, invalidInput: invalidData.AsDynamic);
 
             var outputPath = GetOutputPath("Text", "tokenized.tsv");
