--- conflicted
+++ resolved
@@ -134,16 +134,6 @@
             }
         }
 
-<<<<<<< HEAD
-        private sealed class Counted : ICounted
-        {
-            public long Position => 0;
-            public long Batch => 0;
-            public ValueGetter<RowId> GetIdGetter() => (ref RowId val) => val = default;
-        }
-
-=======
->>>>>>> 287bc3e9
         private void HashTestCore<T>(T val, PrimitiveType type, uint expected, uint expectedOrdered, uint expectedOrdered3)
         {
             const int bits = 10;
