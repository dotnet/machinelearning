﻿// Licensed to the .NET Foundation under one or more agreements.
// The .NET Foundation licenses this file to you under the MIT license.
// See the LICENSE file in the project root for more information.

using System;
using System.IO;
using System.Linq;
using Microsoft.ML.Data;
using Microsoft.ML.Data.IO;
using Microsoft.ML.EntryPoints;
using Microsoft.ML.Internal.Utilities;
using Microsoft.ML.Model;
using Microsoft.ML.RunTests;
using Microsoft.ML.Tools;
using Microsoft.ML.Transforms;
using Xunit;
using Xunit.Abstractions;

namespace Microsoft.ML.Tests.Transformers
{
    public class HashTests : TestDataPipeBase
    {
        public HashTests(ITestOutputHelper output) : base(output)
        {
        }

        private class TestClass
        {
            public float A;
            public float B;
            public float C;
        }

        private class TestMeta
        {
            [VectorType(2)]
            public float[] A;
            public float B;
            [VectorType(2)]
            public double[] C;
            public double D;
        }

        [Fact]
        public void HashWorkout()
        {
            var data = new[] { new TestClass() { A = 1, B = 2, C = 3, }, new TestClass() { A = 4, B = 5, C = 6 } };

            var dataView = ML.Data.LoadFromEnumerable(data);
            var pipe = ML.Transforms.Conversion.Hash(new[]{
                    new HashingEstimator.ColumnOptions("HashA", "A", numberOfBits:4, maximumNumberOfInverts:-1),
                    new HashingEstimator.ColumnOptions("HashB", "B", numberOfBits:3, useOrderedHashing:true),
                    new HashingEstimator.ColumnOptions("HashC", "C", seed:42),
                    new HashingEstimator.ColumnOptions("HashD", "A"),
                });

            TestEstimatorCore(pipe, dataView);
            Done();
        }

        [Fact]
        public void TestMetadata()
        {

            var data = new[] {
                new TestMeta() { A=new float[2] { 3.5f, 2.5f}, B=1, C= new double[2] { 5.1f, 6.1f}, D= 7},
                new TestMeta() { A=new float[2] { 3.5f, 2.5f}, B=1, C= new double[2] { 5.1f, 6.1f}, D= 7},
                new TestMeta() { A=new float[2] { 3.5f, 2.5f}, B=1, C= new double[2] { 5.1f, 6.1f}, D= 7}};


            var dataView = ML.Data.LoadFromEnumerable(data);
            var pipe = ML.Transforms.Conversion.Hash(new[] {
                new HashingEstimator.ColumnOptions("HashA", "A", maximumNumberOfInverts:1, numberOfBits:10),
                new HashingEstimator.ColumnOptions("HashAUnlim", "A", maximumNumberOfInverts:-1, numberOfBits:10),
                new HashingEstimator.ColumnOptions("HashAUnlimOrdered", "A", maximumNumberOfInverts:-1, numberOfBits:10, useOrderedHashing:true)
            });
            var result = pipe.Fit(dataView).Transform(dataView);
            ValidateMetadata(result);
            Done();
        }

        private void ValidateMetadata(IDataView result)
        {
            VBuffer<ReadOnlyMemory<char>> keys = default;
            var column = result.Schema["HashA"];
            Assert.Equal(column.Annotations.Schema.Single().Name, AnnotationUtils.Kinds.KeyValues);
            column.GetKeyValues(ref keys);
            Assert.Equal(keys.Items().Select(x => x.Value.ToString()), new string[2] { "2.5", "3.5" });

            column = result.Schema["HashAUnlim"];
            Assert.Equal(column.Annotations.Schema.Single().Name, AnnotationUtils.Kinds.KeyValues);
            column.GetKeyValues(ref keys);
            Assert.Equal(keys.Items().Select(x => x.Value.ToString()), new string[2] { "2.5", "3.5" });

            column = result.Schema["HashAUnlimOrdered"];
            Assert.Equal(column.Annotations.Schema.Single().Name, AnnotationUtils.Kinds.KeyValues);
            column.GetKeyValues(ref keys);
            Assert.Equal(keys.Items().Select(x => x.Value.ToString()), new string[2] { "0:3.5", "1:2.5" });
        }

        [Fact]
        public void TestCommandLine()
        {
            Assert.Equal(Maml.Main(new[] { @"showschema loader=Text{col=A:R4:0} xf=Hash{col=B:A} in=f:\2.txt" }), (int)0);
        }

        [Fact]
        public void TestOldSavingAndLoading()
        {
            var data = new[] { new TestClass() { A = 1, B = 2, C = 3, }, new TestClass() { A = 4, B = 5, C = 6 } };
            var dataView = ML.Data.LoadFromEnumerable(data);
            var pipe = ML.Transforms.Conversion.Hash(new[]{
                    new HashingEstimator.ColumnOptions("HashA", "A", numberOfBits:4, maximumNumberOfInverts:-1),
                    new HashingEstimator.ColumnOptions("HashB", "B", numberOfBits:3, useOrderedHashing:true),
                    new HashingEstimator.ColumnOptions("HashC", "C", seed:42),
                    new HashingEstimator.ColumnOptions("HashD" ,"A"),
            });
            var result = pipe.Fit(dataView).Transform(dataView);
            var resultRoles = new RoleMappedData(result);
            using (var ms = new MemoryStream())
            {
                TrainUtils.SaveModel(Env, Env.Start("saving"), ms, null, resultRoles);
                ms.Position = 0;
                var loadedView = ModelFileUtils.LoadTransforms(Env, dataView, ms);
            }
        }

        private void HashTestCore<T>(T val, PrimitiveDataViewType type, uint expected, uint expectedOrdered, uint expectedOrdered3, uint expectedCombined, uint expectedCombinedSparse)
        {
            const int bits = 10;

            var builder = new DataViewSchema.Annotations.Builder();
            builder.AddPrimitiveValue("Foo", type, val);
            var inRow = AnnotationUtils.AnnotationsAsRow(builder.ToAnnotations());

            //helper
            ValueGetter<TType> hashGetter<TType>(HashingEstimator.ColumnOptions colInfo)
            {
                var xf = new HashingTransformer(Env, new[] { colInfo });
                var mapper = ((ITransformer)xf).GetRowToRowMapper(inRow.Schema);
                var col = mapper.OutputSchema["Bar"];
                var outRow = mapper.GetRow(inRow, col);

                return outRow.GetGetter<TType>(col);
            };

            // First do an unordered hash.
            var info = new HashingEstimator.ColumnOptions("Bar", "Foo", numberOfBits: bits);
            var getter = hashGetter<uint>(info);
            uint result = 0;
            getter(ref result);
            Assert.Equal(expected, result);

            // Next do an ordered hash.
            info = new HashingEstimator.ColumnOptions("Bar", "Foo", numberOfBits: bits, useOrderedHashing: true);
            getter = hashGetter<uint>(info);
            getter(ref result);
            Assert.Equal(expectedOrdered, result);

            // Next build up a vector to make sure that hashing is consistent between scalar values
            // at least in the first position, and in the unordered case, the last position.
            const int vecLen = 5;
            var denseVec = new VBuffer<T>(vecLen, Utils.CreateArray(vecLen, val));
            builder = new DataViewSchema.Annotations.Builder();
            builder.Add("Foo", new VectorDataViewType(type, vecLen), (ref VBuffer<T> dst) => denseVec.CopyTo(ref dst));
            inRow = AnnotationUtils.AnnotationsAsRow(builder.ToAnnotations());

            info = new HashingEstimator.ColumnOptions("Bar", "Foo", numberOfBits: bits, useOrderedHashing: false);
            var vecGetter = hashGetter<VBuffer<uint>>(info);
            VBuffer<uint> vecResult = default;
            vecGetter(ref vecResult);

            Assert.Equal(vecLen, vecResult.Length);
            // They all should equal this in this case.
            Assert.All(vecResult.DenseValues(), v => Assert.Equal(expected, v));

            // Now do ordered with the dense vector.
            info = new HashingEstimator.ColumnOptions("Bar", "Foo", numberOfBits: bits, useOrderedHashing: true);
            vecGetter = hashGetter<VBuffer<uint>>(info);
            vecGetter(ref vecResult);

            Assert.Equal(vecLen, vecResult.Length);
            Assert.Equal(expectedOrdered, vecResult.GetItemOrDefault(0));
            Assert.Equal(expectedOrdered3, vecResult.GetItemOrDefault(3));
            Assert.All(vecResult.DenseValues(), v => Assert.True((v == 0) == (expectedOrdered == 0)));

            // Now combine into one hash.
            info = new HashingEstimator.ColumnOptions("Bar", "Foo", numberOfBits: bits, combine: true);
            getter = hashGetter<uint>(info);
            getter(ref result);
            Assert.Equal(expectedCombined, result);

            // Let's now do a sparse vector.
            var sparseVec = new VBuffer<T>(10, 3, Utils.CreateArray(3, val), new[] { 0, 3, 7 });
            builder = new DataViewSchema.Annotations.Builder();
            builder.Add("Foo", new VectorDataViewType(type, vecLen), (ref VBuffer<T> dst) => sparseVec.CopyTo(ref dst));
            inRow = AnnotationUtils.AnnotationsAsRow(builder.ToAnnotations());

            info = new HashingEstimator.ColumnOptions("Bar", "Foo", numberOfBits: bits, useOrderedHashing: false);
            vecGetter = hashGetter<VBuffer<uint>>(info);
            vecGetter(ref vecResult);

            Assert.Equal(10, vecResult.Length);
            Assert.Equal(expected, vecResult.GetItemOrDefault(0));
            Assert.Equal(expected, vecResult.GetItemOrDefault(3));
            Assert.Equal(expected, vecResult.GetItemOrDefault(7));

            info = new HashingEstimator.ColumnOptions("Bar", "Foo", numberOfBits: bits, useOrderedHashing: true);
            vecGetter = hashGetter<VBuffer<uint>>(info);
            vecGetter(ref vecResult);

            Assert.Equal(10, vecResult.Length);
            Assert.Equal(expectedOrdered, vecResult.GetItemOrDefault(0));
            Assert.Equal(expectedOrdered3, vecResult.GetItemOrDefault(3));

            info = new HashingEstimator.ColumnOptions("Bar", "Foo", numberOfBits: bits, combine: true);
            getter = hashGetter<uint>(info);
            getter(ref result);
            Assert.Equal(expectedCombinedSparse, result);
        }

<<<<<<< HEAD
        private void HashTestPositiveInteger32BitCore(ulong value, uint expected, uint expectedOrdered, uint expectedOrdered3)
=======
        private void HashTestPositiveIntegerCore(ulong value, uint expected, uint expectedOrdered, uint expectedOrdered3, uint expectedCombined, uint expectedCombinedSparse)
>>>>>>> 24ca4439
        {
            uint eKey = value == 0 ? 0 : expected;
            uint eoKey = value == 0 ? 0 : expectedOrdered;
            uint e3Key = value == 0 ? 0 : expectedOrdered3;
            uint ecKey = value == 0 ? 0 : expectedCombined;

            if (value <= byte.MaxValue)
            {
                HashTestCore((byte)value, NumberDataViewType.Byte, expected, expectedOrdered, expectedOrdered3, expectedCombined, expectedCombinedSparse);
                HashTestCore((byte)value, new KeyDataViewType(typeof(byte), byte.MaxValue - 1), eKey, eoKey, e3Key, ecKey, 0);
            }
            if (value <= ushort.MaxValue)
            {
                HashTestCore((ushort)value, NumberDataViewType.UInt16, expected, expectedOrdered, expectedOrdered3, expectedCombined, expectedCombinedSparse);
                HashTestCore((ushort)value, new KeyDataViewType(typeof(ushort),ushort.MaxValue - 1), eKey, eoKey, e3Key, ecKey, 0);
            }
            if (value <= uint.MaxValue)
            {
                HashTestCore((uint)value, NumberDataViewType.UInt32, expected, expectedOrdered, expectedOrdered3, expectedCombined, expectedCombinedSparse);
                HashTestCore((uint)value, new KeyDataViewType(typeof(uint), int.MaxValue - 1), eKey, eoKey, e3Key, ecKey, 0);
            }
<<<<<<< HEAD
=======
            HashTestCore(value, NumberDataViewType.UInt64, expected, expectedOrdered, expectedOrdered3, expectedCombined, expectedCombinedSparse);
            HashTestCore((ulong)value, new KeyDataViewType(typeof(ulong), int.MaxValue - 1), eKey, eoKey, e3Key, ecKey, 0);
>>>>>>> 24ca4439

            HashTestCore(new DataViewRowId(value, 0), RowIdDataViewType.Instance, expected, expectedOrdered, expectedOrdered3, expectedCombined, expectedCombinedSparse);

            //This test calls HashKey8V2 which implemented the same way as 32bit
            HashTestCore((ulong)value, new KeyDataViewType(typeof(ulong), ulong.MaxValue - 1), eKey, eoKey, e3Key);

            // Next let's check signed numbers.

            if (value <= (ulong)sbyte.MaxValue)
                HashTestCore((sbyte)value, NumberDataViewType.SByte, expected, expectedOrdered, expectedOrdered3, expectedCombined, expectedCombinedSparse);
            if (value <= (ulong)short.MaxValue)
                HashTestCore((short)value, NumberDataViewType.Int16, expected, expectedOrdered, expectedOrdered3, expectedCombined, expectedCombinedSparse);
            if (value <= int.MaxValue)
<<<<<<< HEAD
                HashTestCore((int)value, NumberDataViewType.Int32, expected, expectedOrdered, expectedOrdered3);
        }

        private void HashTestPositiveInteger64BitCore(ulong value, uint expected, uint expectedOrdered, uint expectedOrdered3)
        {
            uint eKey = value == 0 ? 0 : expected;
            uint eoKey = value == 0 ? 0 : expectedOrdered;
            uint e3Key = value == 0 ? 0 : expectedOrdered3;

            HashTestCore(value, NumberDataViewType.UInt64, expected, expectedOrdered, expectedOrdered3);

            // Next let's check signed numbers.
=======
                HashTestCore((int)value, NumberDataViewType.Int32, expected, expectedOrdered, expectedOrdered3, expectedCombined, expectedCombinedSparse);
>>>>>>> 24ca4439
            if (value <= long.MaxValue)
                HashTestCore((long)value, NumberDataViewType.Int64, expected, expectedOrdered, expectedOrdered3, expectedCombined, expectedCombinedSparse);
        }

        [Fact]
        public void TestHashIntegerNumbers()
        {
<<<<<<< HEAD
            //32bit
            HashTestPositiveInteger32BitCore(0, 842, 358, 20);
            HashTestPositiveInteger32BitCore(1, 502, 537, 746);
            HashTestPositiveInteger32BitCore(2, 407, 801, 652);

            //64bit
            HashTestPositiveInteger64BitCore(0, 512, 851, 795);
            HashTestPositiveInteger64BitCore(1, 329, 190, 574);
            HashTestPositiveInteger64BitCore(2, 484, 713, 128);
=======
            HashTestPositiveIntegerCore(0, 842, 358, 20, 882, 1010);
            HashTestPositiveIntegerCore(1, 502, 537, 746, 588, 286);
            HashTestPositiveIntegerCore(2, 407, 801, 652, 696, 172);
>>>>>>> 24ca4439
        }

        [Fact]
        public void TestHashString()
        {
            HashTestCore("".AsMemory(), TextDataViewType.Instance, 0, 0, 0, 0, 0);
            HashTestCore("hello".AsMemory(), TextDataViewType.Instance, 940, 951, 857, 770, 0);
        }

        [Fact]
        public void TestHashFloatingPointNumbers()
        {
            HashTestCore(1f, NumberDataViewType.Single, 463, 855, 732, 75, 487);
            HashTestCore(-1f, NumberDataViewType.Single, 252, 612, 780, 179, 80);
            HashTestCore(0f, NumberDataViewType.Single, 842, 358, 20, 882, 1010);
            // Note that while we have the hash for numeric types be equal, the same is not necessarily the case for floating point numbers.
<<<<<<< HEAD
            HashTestCore(1d, NumberDataViewType.Double, 188, 57, 690);
            HashTestCore(-1d, NumberDataViewType.Double, 885, 804, 22);
            HashTestCore(0d, NumberDataViewType.Double, 512, 851, 795);
=======
            HashTestCore(1d, NumberDataViewType.Double, 937, 667, 424, 727, 510);
            HashTestCore(-1d, NumberDataViewType.Double, 930, 78, 813, 582, 179);
            HashTestCore(0d, NumberDataViewType.Double, 842, 358, 20, 882, 1010);
>>>>>>> 24ca4439
        }

        [Fact]
        public void TestHashBool()
        {
            // These are the same for the hashes of 0 and 1.
            HashTestCore(false, BooleanDataViewType.Instance, 842, 358, 20, 882, 1010);
            HashTestCore(true, BooleanDataViewType.Instance, 502, 537, 746, 588, 286);
        }

        private class HashData
        {
            public ReadOnlyMemory<char> Foo { get; set; }
        }

        [Fact]
        public void TestHashBackCompatability()
        {
            var samples = new[]
            {
                new HashData {Foo = "alibaba".AsMemory()},
                new HashData {Foo = "ba ba".AsMemory()},
            };

            IDataView data = ML.Data.LoadFromEnumerable(samples);

            var modelPath = GetDataPath("backcompat", "MurmurHashV1.zip");
            var model = ML.Model.Load(modelPath, out var _);

            var outputPath = DeleteOutputPath("Text", "murmurHash.tsv");
            using (var ch = Env.Start("save"))
            {
                var saver = new TextSaver(Env, new TextSaver.Arguments { Silent = true });
                using (var fs = File.Create(outputPath))
                {
                    var transformedData = model.Transform(data);
                    DataSaverUtils.SaveDataView(ch, saver, transformedData, fs, keepHidden: true);
                }
            }
            CheckEquality("Text", "murmurHash.tsv");
        }

        [Fact]
        public void TestBackCompatNoCombineOption()
        {
            string dataPath = GetDataPath("breast-cancer.txt");
            var dataView = ML.Data.LoadFromTextFile(dataPath, new[]
            {
                new TextLoader.Column("Features", DataKind.Single, 1, 9)
            });

            string modelPath = GetDataPath("backcompat", "hashing-before-combine.zip");
            var model = ML.Model.Load(modelPath, out _);

            var hashed = model.Transform(dataView);
            var hashedCol = hashed.Schema["Features"];
            Assert.True(hashedCol.Type.GetItemType() is KeyDataViewType);
            Assert.Equal(9, hashedCol.Type.GetValueCount());
            Assert.Equal(Math.Pow(2, 31), hashedCol.Type.GetItemType().GetKeyCount());
        }

        [Fact]
        public void TestCombineLengthOneVector()
        {
            var data = new[] 
            { 
                new TestClass() { A = 1, B = 2, C = 3 },
                new TestClass() { A = 4, B = 5, C = 6 },
                new TestClass() { A = float.NaN, B = 3, C = 12 }
            };
            var dataView = ML.Data.LoadFromEnumerable(data);

            var pipeline = ML.Transforms.Concatenate("D", "A")
                .Append(ML.Transforms.Conversion.Hash(
                    new HashingEstimator.ColumnOptions("AHashed", "A"),
                    new HashingEstimator.ColumnOptions("DHashed", "D"),
                    new HashingEstimator.ColumnOptions("DHashedCombined", "D", combine: true)));

            var transformed = pipeline.Fit(dataView).Transform(dataView);
            Assert.True(transformed.Schema["D"].Type.IsKnownSizeVector());
            Assert.True(transformed.Schema["DHashed"].Type.IsKnownSizeVector());
            Assert.Equal(1, transformed.Schema["DHashed"].Type.GetValueCount());
            Assert.False(transformed.Schema["DHashedCombined"].Type.IsKnownSizeVector());
            Assert.Equal(1, transformed.Schema["DHashedCombined"].Type.GetValueCount());

            var aHashed = transformed.GetColumn<uint>(transformed.Schema["AHashed"]);
            var dHashed = transformed.GetColumn<VBuffer<uint>>(transformed.Schema["DHashed"]).Select(buffer =>
            {
                Assert.True(buffer.Length == 1);
                return buffer.DenseValues().First();
            });
            var dHashedCombined = transformed.GetColumn<uint>(transformed.Schema["DHashedCombined"]);

            Assert.Equal(aHashed, dHashed);
            Assert.Equal(aHashed, dHashedCombined);
            Assert.Equal((uint)0, aHashed.Last());
        }
    }
}<|MERGE_RESOLUTION|>--- conflicted
+++ resolved
@@ -219,11 +219,11 @@
             Assert.Equal(expectedCombinedSparse, result);
         }
 
-<<<<<<< HEAD
-        private void HashTestPositiveInteger32BitCore(ulong value, uint expected, uint expectedOrdered, uint expectedOrdered3)
-=======
+
+        //private void HashTestPositiveInteger32BitCore(ulong value, uint expected, uint expectedOrdered, uint expectedOrdered3)
+
         private void HashTestPositiveIntegerCore(ulong value, uint expected, uint expectedOrdered, uint expectedOrdered3, uint expectedCombined, uint expectedCombinedSparse)
->>>>>>> 24ca4439
+
         {
             uint eKey = value == 0 ? 0 : expected;
             uint eoKey = value == 0 ? 0 : expectedOrdered;
@@ -245,11 +245,9 @@
                 HashTestCore((uint)value, NumberDataViewType.UInt32, expected, expectedOrdered, expectedOrdered3, expectedCombined, expectedCombinedSparse);
                 HashTestCore((uint)value, new KeyDataViewType(typeof(uint), int.MaxValue - 1), eKey, eoKey, e3Key, ecKey, 0);
             }
-<<<<<<< HEAD
-=======
+
             HashTestCore(value, NumberDataViewType.UInt64, expected, expectedOrdered, expectedOrdered3, expectedCombined, expectedCombinedSparse);
             HashTestCore((ulong)value, new KeyDataViewType(typeof(ulong), int.MaxValue - 1), eKey, eoKey, e3Key, ecKey, 0);
->>>>>>> 24ca4439
 
             HashTestCore(new DataViewRowId(value, 0), RowIdDataViewType.Instance, expected, expectedOrdered, expectedOrdered3, expectedCombined, expectedCombinedSparse);
 
@@ -263,22 +261,19 @@
             if (value <= (ulong)short.MaxValue)
                 HashTestCore((short)value, NumberDataViewType.Int16, expected, expectedOrdered, expectedOrdered3, expectedCombined, expectedCombinedSparse);
             if (value <= int.MaxValue)
-<<<<<<< HEAD
-                HashTestCore((int)value, NumberDataViewType.Int32, expected, expectedOrdered, expectedOrdered3);
-        }
-
-        private void HashTestPositiveInteger64BitCore(ulong value, uint expected, uint expectedOrdered, uint expectedOrdered3)
-        {
-            uint eKey = value == 0 ? 0 : expected;
-            uint eoKey = value == 0 ? 0 : expectedOrdered;
-            uint e3Key = value == 0 ? 0 : expectedOrdered3;
-
-            HashTestCore(value, NumberDataViewType.UInt64, expected, expectedOrdered, expectedOrdered3);
+                //HashTestCore((int)value, NumberDataViewType.Int32, expected, expectedOrdered, expectedOrdered3);
+        //}
+
+        //private void HashTestPositiveInteger64BitCore(ulong value, uint expected, uint expectedOrdered, uint expectedOrdered3)
+        //{
+            //uint eKey = value == 0 ? 0 : expected;
+            //uint eoKey = value == 0 ? 0 : expectedOrdered;
+            //uint e3Key = value == 0 ? 0 : expectedOrdered3;
+
+            //HashTestCore(value, NumberDataViewType.UInt64, expected, expectedOrdered, expectedOrdered3);
 
             // Next let's check signed numbers.
-=======
                 HashTestCore((int)value, NumberDataViewType.Int32, expected, expectedOrdered, expectedOrdered3, expectedCombined, expectedCombinedSparse);
->>>>>>> 24ca4439
             if (value <= long.MaxValue)
                 HashTestCore((long)value, NumberDataViewType.Int64, expected, expectedOrdered, expectedOrdered3, expectedCombined, expectedCombinedSparse);
         }
@@ -286,21 +281,20 @@
         [Fact]
         public void TestHashIntegerNumbers()
         {
-<<<<<<< HEAD
             //32bit
-            HashTestPositiveInteger32BitCore(0, 842, 358, 20);
-            HashTestPositiveInteger32BitCore(1, 502, 537, 746);
-            HashTestPositiveInteger32BitCore(2, 407, 801, 652);
+            //HashTestPositiveInteger32BitCore(0, 842, 358, 20);
+            //HashTestPositiveInteger32BitCore(1, 502, 537, 746);
+            //HashTestPositiveInteger32BitCore(2, 407, 801, 652);
 
             //64bit
-            HashTestPositiveInteger64BitCore(0, 512, 851, 795);
-            HashTestPositiveInteger64BitCore(1, 329, 190, 574);
-            HashTestPositiveInteger64BitCore(2, 484, 713, 128);
-=======
+            //HashTestPositiveInteger64BitCore(0, 512, 851, 795);
+            //HashTestPositiveInteger64BitCore(1, 329, 190, 574);
+            //HashTestPositiveInteger64BitCore(2, 484, 713, 128);
+
             HashTestPositiveIntegerCore(0, 842, 358, 20, 882, 1010);
             HashTestPositiveIntegerCore(1, 502, 537, 746, 588, 286);
             HashTestPositiveIntegerCore(2, 407, 801, 652, 696, 172);
->>>>>>> 24ca4439
+
         }
 
         [Fact]
@@ -317,15 +311,15 @@
             HashTestCore(-1f, NumberDataViewType.Single, 252, 612, 780, 179, 80);
             HashTestCore(0f, NumberDataViewType.Single, 842, 358, 20, 882, 1010);
             // Note that while we have the hash for numeric types be equal, the same is not necessarily the case for floating point numbers.
-<<<<<<< HEAD
-            HashTestCore(1d, NumberDataViewType.Double, 188, 57, 690);
-            HashTestCore(-1d, NumberDataViewType.Double, 885, 804, 22);
-            HashTestCore(0d, NumberDataViewType.Double, 512, 851, 795);
-=======
+
+            //HashTestCore(1d, NumberDataViewType.Double, 188, 57, 690);
+            //HashTestCore(-1d, NumberDataViewType.Double, 885, 804, 22);
+            //HashTestCore(0d, NumberDataViewType.Double, 512, 851, 795);
+
             HashTestCore(1d, NumberDataViewType.Double, 937, 667, 424, 727, 510);
             HashTestCore(-1d, NumberDataViewType.Double, 930, 78, 813, 582, 179);
             HashTestCore(0d, NumberDataViewType.Double, 842, 358, 20, 882, 1010);
->>>>>>> 24ca4439
+
         }
 
         [Fact]
