--- conflicted
+++ resolved
@@ -40,11 +40,7 @@
                 OutputTokens = true,
                 KeepPunctuations = false,
                 StopWordsRemover = new PredefinedStopWordsRemoverFactory(),
-<<<<<<< HEAD
-                VectorNormalizer = TextTransform.TextNormKind.None,
-=======
                 VectorNormalizer = TextFeaturizingEstimator.TextNormKind.None,
->>>>>>> 8a45f37c
                 CharFeatureExtractor = null,
                 WordFeatureExtractor = null,
             }, data.AsDynamic);
