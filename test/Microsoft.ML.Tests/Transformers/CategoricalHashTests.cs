--- conflicted
+++ resolved
@@ -50,25 +50,22 @@
 
             var dataView = ML.Data.LoadFromEnumerable(data);
             var pipe = ML.Transforms.Categorical.OneHotHashEncoding(new[]{
-<<<<<<< HEAD
-                new OneHotHashEncodingEstimator.ColumnOptions("CatA", "A", OneHotEncodingTransformer.OutputKind.Bag),
-                    new OneHotHashEncodingEstimator.ColumnOptions("CatB", "A", OneHotEncodingTransformer.OutputKind.Bin),
-                    new OneHotHashEncodingEstimator.ColumnOptions("CatC", "A", OneHotEncodingTransformer.OutputKind.Ind),
-                    new OneHotHashEncodingEstimator.ColumnOptions("CatD", "A", OneHotEncodingTransformer.OutputKind.Key),
-                    new OneHotHashEncodingEstimator.ColumnOptions("CatVA", "B", OneHotEncodingTransformer.OutputKind.Bag),
-                    new OneHotHashEncodingEstimator.ColumnOptions("CatVB", "B", OneHotEncodingTransformer.OutputKind.Bin),
-                    new OneHotHashEncodingEstimator.ColumnOptions("CatVC", "B", OneHotEncodingTransformer.OutputKind.Ind),
-                    new OneHotHashEncodingEstimator.ColumnOptions("CatVD", "B", OneHotEncodingTransformer.OutputKind.Key),
-                    new OneHotHashEncodingEstimator.ColumnOptions("CatVVA", "C", OneHotEncodingTransformer.OutputKind.Bag),
-                    new OneHotHashEncodingEstimator.ColumnOptions("CatVVB", "C", OneHotEncodingTransformer.OutputKind.Bin),
-                    new OneHotHashEncodingEstimator.ColumnOptions("CatVVC", "C", OneHotEncodingTransformer.OutputKind.Ind),
-                    new OneHotHashEncodingEstimator.ColumnOptions("CatVVD", "C", OneHotEncodingTransformer.OutputKind.Key),
-=======
                     new OneHotHashEncodingEstimator.ColumnOptions("CatA", "A", OneHotEncodingEstimator.OutputKind.Bag),
                     new OneHotHashEncodingEstimator.ColumnOptions("CatB", "A", OneHotEncodingEstimator.OutputKind.Binary),
                     new OneHotHashEncodingEstimator.ColumnOptions("CatC", "A", OneHotEncodingEstimator.OutputKind.Indicator),
                     new OneHotHashEncodingEstimator.ColumnOptions("CatD", "A", OneHotEncodingEstimator.OutputKind.Key),
->>>>>>> 7b7a2bc1
+                    new OneHotHashEncodingEstimator.ColumnOptions("CatA", "A",  OneHotEncodingEstimator.OutputKind.Bag),
+                    new OneHotHashEncodingEstimator.ColumnOptions("CatB", "A", OneHotEncodingEstimator.OutputKind.Binary),
+                    new OneHotHashEncodingEstimator.ColumnOptions("CatC", "A", OneHotEncodingEstimator.OutputKind.Indicator),
+                    new OneHotHashEncodingEstimator.ColumnOptions("CatD", "A", OneHotEncodingEstimator.OutputKind.Key),
+                    new OneHotHashEncodingEstimator.ColumnOptions("CatVA", "B", OneHotEncodingEstimator.OutputKind.Bag),
+                    new OneHotHashEncodingEstimator.ColumnOptions("CatVB", "B", OneHotEncodingEstimator.OutputKind.Binary),
+                    new OneHotHashEncodingEstimator.ColumnOptions("CatVC", "B", OneHotEncodingEstimator.OutputKind.Indicator),
+                    new OneHotHashEncodingEstimator.ColumnOptions("CatVD", "B", OneHotEncodingEstimator.OutputKind.Key),
+                    new OneHotHashEncodingEstimator.ColumnOptions("CatVVA", "C", OneHotEncodingEstimator.OutputKind.Bag),
+                    new OneHotHashEncodingEstimator.ColumnOptions("CatVVB", "C", OneHotEncodingEstimator.OutputKind.Binary),
+                    new OneHotHashEncodingEstimator.ColumnOptions("CatVVC", "C", OneHotEncodingEstimator.OutputKind.Indicator),
+                    new OneHotHashEncodingEstimator.ColumnOptions("CatVVD", "C", OneHotEncodingEstimator.OutputKind.Key),
                 });
 
             TestEstimatorCore(pipe, dataView);
