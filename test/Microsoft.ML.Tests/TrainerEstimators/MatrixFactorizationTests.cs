﻿// Licensed to the .NET Foundation under one or more agreements.
// The .NET Foundation licenses this file to you under the MIT license.
// See the LICENSE file in the project root for more information.

using Microsoft.ML.Runtime.Api;
using Microsoft.ML.Runtime.Data;
using Microsoft.ML.Runtime.RunTests;
using Microsoft.ML.Trainers;
using System;
using System.Collections.Generic;
using System.Runtime.InteropServices;
using Xunit;

namespace Microsoft.ML.Tests.TrainerEstimators
{
    public partial class TrainerEstimators : TestDataPipeBase
    {
        [ConditionalFact(typeof(Environment), nameof(Environment.Is64BitProcess))] // This test is being fixed as part of issue #1441.
        public void MatrixFactorization_Estimator()
        {
            string labelColumnName = "Label";
            string matrixColumnIndexColumnName = "Col";
            string matrixRowIndexColumnName = "Row";

            // This data contains three columns, Label, Col, and Row where Col and Row will be treated as the expected input names
            // of the trained matrix factorization model.
            var data = new TextLoader(Env, GetLoaderArgs(labelColumnName, matrixColumnIndexColumnName, matrixRowIndexColumnName))
                    .Read(new MultiFileSource(GetDataPath(TestDatasets.trivialMatrixFactorization.trainFilename)));

            // "invalidData" is not compatible to "data" because it contains columns Label, ColRenamed, and RowRenamed (no column is Col or Row).
            var invalidData = new TextLoader(Env, GetLoaderArgs(labelColumnName, matrixColumnIndexColumnName + "Renamed", matrixRowIndexColumnName + "Renamed"))
                    .Read(new MultiFileSource(GetDataPath(TestDatasets.trivialMatrixFactorization.testFilename)));

            var est = new MatrixFactorizationTrainer(Env, labelColumnName, matrixColumnIndexColumnName, matrixRowIndexColumnName,
                advancedSettings: s =>
<<<<<<< HEAD
                 {
                     s.NumIterations = 3;
                     s.NumThreads = 1;
                     s.K = 4;
                 });
=======
                {
                    s.NumIterations = 3;
                    s.NumThreads = 1;
                    s.K = 4;
                });
>>>>>>> f8ef7e2a

            TestEstimatorCore(est, data, invalidInput: invalidData);

            Done();
        }

        [ConditionalFact(typeof(Environment), nameof(Environment.Is64BitProcess))] // This test is being fixed as part of issue #1441.
        public void MatrixFactorizationSimpleTrainAndPredict()
        {
<<<<<<< HEAD
            var ml = new MLContext(seed: 1, conc: 1);
=======
            var mlContext = new MLContext(seed: 1, conc: 1);

>>>>>>> f8ef7e2a
            // Specific column names of the considered data set
            string labelColumnName = "Label";
            string userColumnName = "User";
            string itemColumnName = "Item";
            string scoreColumnName = "Score";

            // Create reader for both of training and test data sets
<<<<<<< HEAD
            var reader = new TextLoader(ml, GetLoaderArgs(labelColumnName, userColumnName, itemColumnName));
=======
            var reader = new TextLoader(mlContext, GetLoaderArgs(labelColumnName, userColumnName, itemColumnName));
>>>>>>> f8ef7e2a

            // Read training data as an IDataView object
            var data = reader.Read(new MultiFileSource(GetDataPath(TestDatasets.trivialMatrixFactorization.trainFilename)));

            // Create a pipeline with a single operator.
<<<<<<< HEAD
            var pipeline = new MatrixFactorizationTrainer(ml, labelColumnName, userColumnName, itemColumnName,
                advancedSettings: s =>
                 {
                    s.NumIterations = 3;
                    s.NumThreads = 1; // To eliminate randomness, # of threads must be 1.
                        s.K = 7;
=======
            var pipeline = new MatrixFactorizationTrainer(mlContext, labelColumnName, userColumnName, itemColumnName,
                advancedSettings: s =>
                {
                    s.NumIterations = 3;
                    s.NumThreads = 1; // To eliminate randomness, # of threads must be 1.
                    s.K = 7;
>>>>>>> f8ef7e2a
                });

            // Train a matrix factorization model.
            var model = pipeline.Fit(data);

            // Read the test data set as an IDataView
            var testData = reader.Read(new MultiFileSource(GetDataPath(TestDatasets.trivialMatrixFactorization.testFilename)));

            // Apply the trained model to the test set
            var prediction = model.Transform(testData);

            // Get output schema and check its column names
            var outputSchema = model.GetOutputSchema(data.Schema);
            var expectedOutputNames = new string[] { labelColumnName, userColumnName, itemColumnName, scoreColumnName };
            foreach (var (i, col) in outputSchema.GetColumns())
                Assert.True(col.Name == expectedOutputNames[i]);

            // Retrieve label column's index from the test IDataView
            testData.Schema.TryGetColumnIndex(labelColumnName, out int labelColumnId);

            // Retrieve score column's index from the IDataView produced by the trained model
            prediction.Schema.TryGetColumnIndex(scoreColumnName, out int scoreColumnId);

            // Compute prediction errors
<<<<<<< HEAD
            var mlContext = new MLContext();
            var metrices = mlContext.Regression.Evaluate(prediction, label: labelColumnName, score: scoreColumnName);

            // Determine if the selected metric is reasonable for differen
            var expectedWindowsL2Error = 0.61528733643754685; // Windows baseline
            var expectedMacL2Error = 0.61192207960271; // Mac baseline
            var expectedLinuxL2Error = 0.616821448679879; // Linux baseline
            double tolerance = System.Math.Pow(10, -DigitsOfPrecision);
            bool inWindowsRange = expectedWindowsL2Error - tolerance < metrices.L2 && metrices.L2 < expectedWindowsL2Error + tolerance;
            bool inMacRange = expectedMacL2Error - tolerance < metrices.L2 && metrices.L2 < expectedMacL2Error + tolerance;
            bool inLinuxRange = expectedLinuxL2Error - tolerance < metrices.L2 && metrices.L2 < expectedLinuxL2Error + tolerance;
            Assert.True(inWindowsRange || inMacRange || inLinuxRange);
=======
            var metrices = mlContext.Regression.Evaluate(prediction, label: labelColumnName, score: scoreColumnName);

            // Determine if the selected metric is reasonable for different platforms
            double tolerance = Math.Pow(10, -7);
            if (RuntimeInformation.IsOSPlatform(OSPlatform.Linux))
            {
                // Linux case
                var expectedUnixL2Error = 0.616821448679879; // Linux baseline
                Assert.InRange(metrices.L2, expectedUnixL2Error - tolerance, expectedUnixL2Error + tolerance);
            }
            else if (RuntimeInformation.IsOSPlatform(OSPlatform.OSX))

            {
                // Mac case
                var expectedMacL2Error = 0.61192207960271; // Mac baseline
                Assert.InRange(metrices.L2, expectedMacL2Error - 5e-3, expectedMacL2Error + 5e-3); // 1e-7 is too small for Mac so we try 1e-5
            }
            else if (RuntimeInformation.IsOSPlatform(OSPlatform.Windows))
            {
                // Windows case
                var expectedWindowsL2Error = 0.61528733643754685; // Windows baseline
                Assert.InRange(metrices.L2, expectedWindowsL2Error - tolerance, expectedWindowsL2Error + tolerance);
            }
>>>>>>> f8ef7e2a
        }

        private TextLoader.Arguments GetLoaderArgs(string labelColumnName, string matrixColumnIndexColumnName, string matrixRowIndexColumnName)
        {
            return new TextLoader.Arguments()
            {
                Separator = "\t",
                HasHeader = true,
                Column = new[]
                {
                    new TextLoader.Column(labelColumnName, DataKind.R4, new [] { new TextLoader.Range(0) }),
                    new TextLoader.Column(matrixColumnIndexColumnName, DataKind.U4, new [] { new TextLoader.Range(1) }, new KeyRange(0, 19)),
                    new TextLoader.Column(matrixRowIndexColumnName, DataKind.U4, new [] { new TextLoader.Range(2) }, new KeyRange(0, 39)),
                }
            };
        }

        // The following variables defines the shape of a matrix. Its shape is _synthesizedMatrixRowCount-by-_synthesizedMatrixColumnCount.
        // The variable _synthesizedMatrixFirstRowIndex indicates the integer that would be mapped to the first row index. If user data uses
        // 0-based indices for rows, _synthesizedMatrixFirstRowIndex can be set to 0. Similarly, for 1-based indices, _synthesizedMatrixFirstRowIndex
        // could be 1.
        const int _synthesizedMatrixFirstColumnIndex = 1;
        const int _synthesizedMatrixFirstRowIndex = 1;
        const int _synthesizedMatrixColumnCount = 60;
        const int _synthesizedMatrixRowCount = 100;

        internal class MatrixElement
        {
            // Matrix column index starts from 1 and is at most _synthesizedMatrixColumnCount.
            // Contieuous=true means that all values from 1 to _synthesizedMatrixColumnCount are allowed keys.
            [KeyType(Contiguous = true, Count = _synthesizedMatrixColumnCount, Min = _synthesizedMatrixFirstColumnIndex)]
            public uint MatrixColumnIndex;
            // Matrix row index starts from 1 and is at most _synthesizedMatrixRowCount.
            // Contieuous=true means that all values from 1 to _synthesizedMatrixRowCount are allowed keys.
            [KeyType(Contiguous = true, Count = _synthesizedMatrixRowCount, Min = _synthesizedMatrixFirstRowIndex)]
            public uint MatrixRowIndex;
            // The value at the MatrixColumnIndex-th column and the MatrixRowIndex-th row in the considered matrix.
            public float Value;
        }

        [ConditionalFact(typeof(Environment), nameof(Environment.Is64BitProcess))] // This test is being fixed as part of issue #1441.
        public void MatrixFactorizationInMemoryData()
        {
            // Create an in-memory matrix as a list of tuples (column index, row index, value).
            var dataMatrix = new List<MatrixElement>();
            for (uint i = _synthesizedMatrixFirstColumnIndex; i < _synthesizedMatrixFirstColumnIndex + _synthesizedMatrixColumnCount; ++i)
                for (uint j = _synthesizedMatrixFirstRowIndex; j < _synthesizedMatrixFirstRowIndex + _synthesizedMatrixRowCount; ++j)
                    dataMatrix.Add(new MatrixElement() { MatrixColumnIndex = i, MatrixRowIndex = j, Value = (i + j) % 5 });

            // Convert the in-memory matrix into an IDataView so that ML.NET components can consume it.
            var dataView = ComponentCreation.CreateDataView(Env, dataMatrix);

            // Create a matrix factorization trainer which may consume "Value" as the training label, "MatrixColumnIndex" as the
            // matrix's column index, and "MatrixRowIndex" as the matrix's row index.
            var mlContext = new MLContext(seed: 1, conc: 1);
            var pipeline = new MatrixFactorizationTrainer(mlContext, "Value", "MatrixColumnIndex", "MatrixRowIndex",
                advancedSettings: s =>
                {
                    s.NumIterations = 10;
                    s.NumThreads = 1; // To eliminate randomness, # of threads must be 1.
                    s.K = 32;
                });

            // Train a matrix factorization model.
            var model = pipeline.Fit(dataView);

            // Apply the trained model to the training set
            var prediction = model.Transform(dataView);

            // Calculate regression matrices for the prediction result
            var metrics = mlContext.Regression.Evaluate(prediction, label: "Value", score: "Score");

            // Native test. Just check the pipeline runs.
            Assert.True(metrics.L2 < 0.1);
        }
    }
}<|MERGE_RESOLUTION|>--- conflicted
+++ resolved
@@ -33,19 +33,11 @@
 
             var est = new MatrixFactorizationTrainer(Env, labelColumnName, matrixColumnIndexColumnName, matrixRowIndexColumnName,
                 advancedSettings: s =>
-<<<<<<< HEAD
-                 {
-                     s.NumIterations = 3;
-                     s.NumThreads = 1;
-                     s.K = 4;
-                 });
-=======
                 {
                     s.NumIterations = 3;
                     s.NumThreads = 1;
                     s.K = 4;
                 });
->>>>>>> f8ef7e2a
 
             TestEstimatorCore(est, data, invalidInput: invalidData);
 
@@ -55,12 +47,8 @@
         [ConditionalFact(typeof(Environment), nameof(Environment.Is64BitProcess))] // This test is being fixed as part of issue #1441.
         public void MatrixFactorizationSimpleTrainAndPredict()
         {
-<<<<<<< HEAD
-            var ml = new MLContext(seed: 1, conc: 1);
-=======
             var mlContext = new MLContext(seed: 1, conc: 1);
 
->>>>>>> f8ef7e2a
             // Specific column names of the considered data set
             string labelColumnName = "Label";
             string userColumnName = "User";
@@ -68,31 +56,18 @@
             string scoreColumnName = "Score";
 
             // Create reader for both of training and test data sets
-<<<<<<< HEAD
-            var reader = new TextLoader(ml, GetLoaderArgs(labelColumnName, userColumnName, itemColumnName));
-=======
             var reader = new TextLoader(mlContext, GetLoaderArgs(labelColumnName, userColumnName, itemColumnName));
->>>>>>> f8ef7e2a
 
             // Read training data as an IDataView object
             var data = reader.Read(new MultiFileSource(GetDataPath(TestDatasets.trivialMatrixFactorization.trainFilename)));
 
             // Create a pipeline with a single operator.
-<<<<<<< HEAD
-            var pipeline = new MatrixFactorizationTrainer(ml, labelColumnName, userColumnName, itemColumnName,
-                advancedSettings: s =>
-                 {
-                    s.NumIterations = 3;
-                    s.NumThreads = 1; // To eliminate randomness, # of threads must be 1.
-                        s.K = 7;
-=======
             var pipeline = new MatrixFactorizationTrainer(mlContext, labelColumnName, userColumnName, itemColumnName,
                 advancedSettings: s =>
                 {
                     s.NumIterations = 3;
                     s.NumThreads = 1; // To eliminate randomness, # of threads must be 1.
                     s.K = 7;
->>>>>>> f8ef7e2a
                 });
 
             // Train a matrix factorization model.
@@ -117,20 +92,6 @@
             prediction.Schema.TryGetColumnIndex(scoreColumnName, out int scoreColumnId);
 
             // Compute prediction errors
-<<<<<<< HEAD
-            var mlContext = new MLContext();
-            var metrices = mlContext.Regression.Evaluate(prediction, label: labelColumnName, score: scoreColumnName);
-
-            // Determine if the selected metric is reasonable for differen
-            var expectedWindowsL2Error = 0.61528733643754685; // Windows baseline
-            var expectedMacL2Error = 0.61192207960271; // Mac baseline
-            var expectedLinuxL2Error = 0.616821448679879; // Linux baseline
-            double tolerance = System.Math.Pow(10, -DigitsOfPrecision);
-            bool inWindowsRange = expectedWindowsL2Error - tolerance < metrices.L2 && metrices.L2 < expectedWindowsL2Error + tolerance;
-            bool inMacRange = expectedMacL2Error - tolerance < metrices.L2 && metrices.L2 < expectedMacL2Error + tolerance;
-            bool inLinuxRange = expectedLinuxL2Error - tolerance < metrices.L2 && metrices.L2 < expectedLinuxL2Error + tolerance;
-            Assert.True(inWindowsRange || inMacRange || inLinuxRange);
-=======
             var metrices = mlContext.Regression.Evaluate(prediction, label: labelColumnName, score: scoreColumnName);
 
             // Determine if the selected metric is reasonable for different platforms
@@ -154,7 +115,6 @@
                 var expectedWindowsL2Error = 0.61528733643754685; // Windows baseline
                 Assert.InRange(metrices.L2, expectedWindowsL2Error - tolerance, expectedWindowsL2Error + tolerance);
             }
->>>>>>> f8ef7e2a
         }
 
         private TextLoader.Arguments GetLoaderArgs(string labelColumnName, string matrixColumnIndexColumnName, string matrixRowIndexColumnName)
