﻿// Licensed to the .NET Foundation under one or more agreements.
// The .NET Foundation licenses this file to you under the MIT license.
// See the LICENSE file in the project root for more information.

using Microsoft.ML.Runtime.Api;
using Microsoft.ML.Runtime.Data;
using Microsoft.ML.Runtime.RunTests;
using Microsoft.ML.Trainers;
using System;
<<<<<<< HEAD
=======
using System.Collections.Generic;
using System.Runtime.InteropServices;
>>>>>>> b495a037
using Xunit;

namespace Microsoft.ML.Tests.TrainerEstimators
{
    public partial class TrainerEstimators : TestDataPipeBase
    {
        [ConditionalFact(typeof(Environment), nameof(Environment.Is64BitProcess))] // This test is being fixed as part of issue #1441.
        public void MatrixFactorization_Estimator()
        {
            string labelColumnName = "Label";
            string matrixColumnIndexColumnName = "Col";
            string matrixRowIndexColumnName = "Row";

            // This data contains three columns, Label, Col, and Row where Col and Row will be treated as the expected input names
            // of the trained matrix factorization model.
            var data = new TextLoader(Env, GetLoaderArgs(labelColumnName, matrixColumnIndexColumnName, matrixRowIndexColumnName))
                    .Read(new MultiFileSource(GetDataPath(TestDatasets.trivialMatrixFactorization.trainFilename)));

            // "invalidData" is not compatible to "data" because it contains columns Label, ColRenamed, and RowRenamed (no column is Col or Row).
            var invalidData = new TextLoader(Env, GetLoaderArgs(labelColumnName, matrixColumnIndexColumnName + "Renamed", matrixRowIndexColumnName+"Renamed"))
                    .Read(new MultiFileSource(GetDataPath(TestDatasets.trivialMatrixFactorization.testFilename)));

            var est = new MatrixFactorizationTrainer(Env, labelColumnName, matrixColumnIndexColumnName, matrixRowIndexColumnName, 
                advancedSettings:s=>
                {
                    s.NumIterations = 3;
                    s.NumThreads = 1;
                    s.K = 4;
                });

            TestEstimatorCore(est, data, invalidInput: invalidData);

            Done();
        }

        [ConditionalFact(typeof(Environment), nameof(Environment.Is64BitProcess))] // This test is being fixed as part of issue #1441.
        public void MatrixFactorizationSimpleTrainAndPredict()
        {
            var mlContext = new MLContext(seed: 1, conc: 1);

            // Specific column names of the considered data set
            string labelColumnName = "Label";
            string userColumnName = "User";
            string itemColumnName = "Item";
            string scoreColumnName = "Score";

            // Create reader for both of training and test data sets
            var reader = new TextLoader(mlContext, GetLoaderArgs(labelColumnName, userColumnName, itemColumnName));

            // Read training data as an IDataView object
            var data = reader.Read(new MultiFileSource(GetDataPath(TestDatasets.trivialMatrixFactorization.trainFilename)));

            // Create a pipeline with a single operator.
            var pipeline = new MatrixFactorizationTrainer(mlContext, labelColumnName, userColumnName, itemColumnName, 
                advancedSettings:s=>
                {
                    s.NumIterations = 3;
                    s.NumThreads = 1; // To eliminate randomness, # of threads must be 1.
                    s.K = 7;
                });

            // Train a matrix factorization model.
            var model = pipeline.Fit(data);

            // Read the test data set as an IDataView
            var testData = reader.Read(new MultiFileSource(GetDataPath(TestDatasets.trivialMatrixFactorization.testFilename)));

            // Apply the trained model to the test set
            var prediction = model.Transform(testData);

            // Get output schema and check its column names
            var outputSchema = model.GetOutputSchema(data.Schema);
            var expectedOutputNames = new string[] { labelColumnName, userColumnName, itemColumnName, scoreColumnName };
            foreach (var (i, col) in outputSchema.GetColumns())
                Assert.True(col.Name == expectedOutputNames[i]);

            // Retrieve label column's index from the test IDataView
            testData.Schema.TryGetColumnIndex(labelColumnName, out int labelColumnId);

            // Retrieve score column's index from the IDataView produced by the trained model
            prediction.Schema.TryGetColumnIndex(scoreColumnName, out int scoreColumnId);

            // Compute prediction errors
            var metrices = mlContext.Regression.Evaluate(prediction, label: labelColumnName, score: scoreColumnName);

            // Determine if the selected metric is reasonable for different platforms
            double tolerance = Math.Pow(10, -7);
            if (RuntimeInformation.IsOSPlatform(OSPlatform.Linux))
            {
                // Linux case
                var expectedUnixL2Error = 0.616821448679879; // Linux baseline
                Assert.InRange(metrices.L2, expectedUnixL2Error - tolerance, expectedUnixL2Error + tolerance);
            }
            else if (RuntimeInformation.IsOSPlatform(OSPlatform.OSX))

            {
                // Mac case
                var expectedMacL2Error = 0.61192207960271; // Mac baseline
                Assert.InRange(metrices.L2, expectedMacL2Error - 5e-3, expectedMacL2Error + 5e-3); // 1e-7 is too small for Mac so we try 1e-5
            }
            else if (RuntimeInformation.IsOSPlatform(OSPlatform.Windows))
            {
                // Windows case
                var expectedWindowsL2Error = 0.61528733643754685; // Windows baseline
                Assert.InRange(metrices.L2, expectedWindowsL2Error - tolerance, expectedWindowsL2Error + tolerance);
            }
        }

        private TextLoader.Arguments GetLoaderArgs(string labelColumnName, string matrixColumnIndexColumnName, string matrixRowIndexColumnName)
        {
            return new TextLoader.Arguments()
            {
                Separator = "\t",
                HasHeader = true,
                Column = new[]
                {
                    new TextLoader.Column(labelColumnName, DataKind.R4, new [] { new TextLoader.Range(0) }),
                    new TextLoader.Column(matrixColumnIndexColumnName, DataKind.U4, new [] { new TextLoader.Range(1) }, new KeyRange(0, 19)),
                    new TextLoader.Column(matrixRowIndexColumnName, DataKind.U4, new [] { new TextLoader.Range(2) }, new KeyRange(0, 39)),
                }
            };
        }

        // The following variables defines the shape of a matrix. Its shape is _synthesizedMatrixRowCount-by-_synthesizedMatrixColumnCount.
        // The variable _synthesizedMatrixFirstRowIndex indicates the integer that would be mapped to the first row index. If user data uses
        // 0-based indices for rows, _synthesizedMatrixFirstRowIndex can be set to 0. Similarly, for 1-based indices, _synthesizedMatrixFirstRowIndex
        // could be 1.
        const int _synthesizedMatrixFirstColumnIndex = 1;
        const int _synthesizedMatrixFirstRowIndex = 1;
        const int _synthesizedMatrixColumnCount = 60;
        const int _synthesizedMatrixRowCount = 100;

        internal class MatrixElement
        {
            // Matrix column index starts from 1 and is at most _synthesizedMatrixColumnCount.
            // Contieuous=true means that all values from 1 to _synthesizedMatrixColumnCount are allowed keys.
            [KeyType(Contiguous=true, Count=_synthesizedMatrixColumnCount, Min=_synthesizedMatrixFirstColumnIndex)]
            public uint MatrixColumnIndex;
            // Matrix row index starts from 1 and is at most _synthesizedMatrixRowCount.
            // Contieuous=true means that all values from 1 to _synthesizedMatrixRowCount are allowed keys.
            [KeyType(Contiguous=true, Count=_synthesizedMatrixRowCount, Min=_synthesizedMatrixFirstRowIndex)]
            public uint MatrixRowIndex;
            // The value at the MatrixColumnIndex-th column and the MatrixRowIndex-th row in the considered matrix.
            public float Value;
        }

        [Fact]
        public void MatrixFactorizationInMemoryData()
        {
            // Create an in-memory matrix as a list of tuples (column index, row index, value).
            var dataMatrix = new List<MatrixElement>();
            for (uint i = _synthesizedMatrixFirstColumnIndex; i < _synthesizedMatrixFirstColumnIndex + _synthesizedMatrixColumnCount; ++i)
                for (uint j = _synthesizedMatrixFirstRowIndex; j < _synthesizedMatrixFirstRowIndex + _synthesizedMatrixRowCount; ++j)
                    dataMatrix.Add(new MatrixElement() { MatrixColumnIndex = i, MatrixRowIndex = j, Value = (i + j) % 5 });

            // Convert the in-memory matrix into an IDataView so that ML.NET components can consume it.
            var dataView = ComponentCreation.CreateDataView(Env, dataMatrix);

            // Create a matrix factorization trainer which may consume "Value" as the training label, "MatrixColumnIndex" as the
            // matrix's column index, and "MatrixRowIndex" as the matrix's row index.
            var mlContext = new MLContext(seed: 1, conc: 1);
            var pipeline = new MatrixFactorizationTrainer(mlContext, "Value", "MatrixColumnIndex", "MatrixRowIndex",
                advancedSettings:s=>
                {
                    s.NumIterations = 10;
                    s.NumThreads = 1; // To eliminate randomness, # of threads must be 1.
                    s.K = 32;
                });

            // Train a matrix factorization model.
            var model = pipeline.Fit(dataView);

            // Apply the trained model to the training set
            var prediction = model.Transform(dataView);

            // Calculate regression matrices for the prediction result
            var metrics = mlContext.Regression.Evaluate(prediction, label: "Value", score: "Score");

            // Native test. Just check the pipeline runs.
            Assert.True(metrics.L2 < 0.1);
        }
    }
}<|MERGE_RESOLUTION|>--- conflicted
+++ resolved
@@ -7,11 +7,8 @@
 using Microsoft.ML.Runtime.RunTests;
 using Microsoft.ML.Trainers;
 using System;
-<<<<<<< HEAD
-=======
 using System.Collections.Generic;
 using System.Runtime.InteropServices;
->>>>>>> b495a037
 using Xunit;
 
 namespace Microsoft.ML.Tests.TrainerEstimators
@@ -31,11 +28,11 @@
                     .Read(new MultiFileSource(GetDataPath(TestDatasets.trivialMatrixFactorization.trainFilename)));
 
             // "invalidData" is not compatible to "data" because it contains columns Label, ColRenamed, and RowRenamed (no column is Col or Row).
-            var invalidData = new TextLoader(Env, GetLoaderArgs(labelColumnName, matrixColumnIndexColumnName + "Renamed", matrixRowIndexColumnName+"Renamed"))
+            var invalidData = new TextLoader(Env, GetLoaderArgs(labelColumnName, matrixColumnIndexColumnName + "Renamed", matrixRowIndexColumnName + "Renamed"))
                     .Read(new MultiFileSource(GetDataPath(TestDatasets.trivialMatrixFactorization.testFilename)));
 
-            var est = new MatrixFactorizationTrainer(Env, labelColumnName, matrixColumnIndexColumnName, matrixRowIndexColumnName, 
-                advancedSettings:s=>
+            var est = new MatrixFactorizationTrainer(Env, labelColumnName, matrixColumnIndexColumnName, matrixRowIndexColumnName,
+                advancedSettings: s =>
                 {
                     s.NumIterations = 3;
                     s.NumThreads = 1;
@@ -65,8 +62,8 @@
             var data = reader.Read(new MultiFileSource(GetDataPath(TestDatasets.trivialMatrixFactorization.trainFilename)));
 
             // Create a pipeline with a single operator.
-            var pipeline = new MatrixFactorizationTrainer(mlContext, labelColumnName, userColumnName, itemColumnName, 
-                advancedSettings:s=>
+            var pipeline = new MatrixFactorizationTrainer(mlContext, labelColumnName, userColumnName, itemColumnName,
+                advancedSettings: s =>
                 {
                     s.NumIterations = 3;
                     s.NumThreads = 1; // To eliminate randomness, # of threads must be 1.
@@ -148,17 +145,17 @@
         {
             // Matrix column index starts from 1 and is at most _synthesizedMatrixColumnCount.
             // Contieuous=true means that all values from 1 to _synthesizedMatrixColumnCount are allowed keys.
-            [KeyType(Contiguous=true, Count=_synthesizedMatrixColumnCount, Min=_synthesizedMatrixFirstColumnIndex)]
+            [KeyType(Contiguous = true, Count = _synthesizedMatrixColumnCount, Min = _synthesizedMatrixFirstColumnIndex)]
             public uint MatrixColumnIndex;
             // Matrix row index starts from 1 and is at most _synthesizedMatrixRowCount.
             // Contieuous=true means that all values from 1 to _synthesizedMatrixRowCount are allowed keys.
-            [KeyType(Contiguous=true, Count=_synthesizedMatrixRowCount, Min=_synthesizedMatrixFirstRowIndex)]
+            [KeyType(Contiguous = true, Count = _synthesizedMatrixRowCount, Min = _synthesizedMatrixFirstRowIndex)]
             public uint MatrixRowIndex;
             // The value at the MatrixColumnIndex-th column and the MatrixRowIndex-th row in the considered matrix.
             public float Value;
         }
 
-        [Fact]
+        [ConditionalFact(typeof(Environment), nameof(Environment.Is64BitProcess))] // This test is being fixed as part of issue #1441.
         public void MatrixFactorizationInMemoryData()
         {
             // Create an in-memory matrix as a list of tuples (column index, row index, value).
@@ -174,7 +171,7 @@
             // matrix's column index, and "MatrixRowIndex" as the matrix's row index.
             var mlContext = new MLContext(seed: 1, conc: 1);
             var pipeline = new MatrixFactorizationTrainer(mlContext, "Value", "MatrixColumnIndex", "MatrixRowIndex",
-                advancedSettings:s=>
+                advancedSettings: s =>
                 {
                     s.NumIterations = 10;
                     s.NumThreads = 1; // To eliminate randomness, # of threads must be 1.
