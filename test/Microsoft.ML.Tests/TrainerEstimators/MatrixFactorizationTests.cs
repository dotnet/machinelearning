﻿// Licensed to the .NET Foundation under one or more agreements.
// The .NET Foundation licenses this file to you under the MIT license.
// See the LICENSE file in the project root for more information.

using System;
using System.Collections.Generic;
using System.IO;
using System.Linq;
using System.Runtime.InteropServices;
using Microsoft.ML.Data;
using Microsoft.ML.Internal.CpuMath;
using Microsoft.ML.RunTests;
using Microsoft.ML.TestFramework.Attributes;
using Microsoft.ML.Trainers;
using Xunit;

namespace Microsoft.ML.Tests.TrainerEstimators
{
    public partial class TrainerEstimators : TestDataPipeBase
    {
        [MatrixFactorizationFact]
        public void MatrixFactorization_Estimator()
        {
            string labelColumnName = "Label";
            string matrixColumnIndexColumnName = "Col";
            string matrixRowIndexColumnName = "Row";

            // This data contains three columns, Label, Col, and Row where Col and Row will be treated as the expected input names
            // of the trained matrix factorization model.
            var data = new TextLoader(Env, GetLoaderArgs(labelColumnName, matrixColumnIndexColumnName, matrixRowIndexColumnName))
                    .Load(new MultiFileSource(GetDataPath(TestDatasets.trivialMatrixFactorization.trainFilename)));

            // "invalidData" is not compatible to "data" because it contains columns Label, ColRenamed, and RowRenamed (no column is Col or Row).
            var invalidData = new TextLoader(Env, GetLoaderArgs(labelColumnName, matrixColumnIndexColumnName + "Renamed", matrixRowIndexColumnName + "Renamed"))
                    .Load(new MultiFileSource(GetDataPath(TestDatasets.trivialMatrixFactorization.testFilename)));

            var options = new MatrixFactorizationTrainer.Options
            {
                MatrixColumnIndexColumnName = matrixColumnIndexColumnName,
                MatrixRowIndexColumnName = matrixRowIndexColumnName,
                LabelColumnName = labelColumnName,
                NumberOfIterations = 3,
                NumberOfThreads = 1,
                ApproximationRank = 4,
            };

            var est = ML.Recommendation().Trainers.MatrixFactorization(options);

            TestEstimatorCore(est, data, invalidInput: invalidData);

            Done();
        }

        [MatrixFactorizationFact]
        public void MatrixFactorizationSimpleTrainAndPredict()
        {
            var mlContext = new MLContext(seed: 1);

            // Specific column names of the considered data set
            string labelColumnName = "Label";
            string userColumnName = "User";
            string itemColumnName = "Item";
            string scoreColumnName = "Score";

            // Create reader for both of training and test data sets
            var reader = new TextLoader(mlContext, GetLoaderArgs(labelColumnName, userColumnName, itemColumnName));

            // Read training data as an IDataView object
            var data = reader.Load(new MultiFileSource(GetDataPath(TestDatasets.trivialMatrixFactorization.trainFilename)));

            // Create a pipeline with a single operator.
            var options = new MatrixFactorizationTrainer.Options
            {
                MatrixColumnIndexColumnName = userColumnName,
                MatrixRowIndexColumnName = itemColumnName,
                LabelColumnName = labelColumnName,
                NumberOfIterations = 3,
                NumberOfThreads = 1, // To eliminate randomness, # of threads must be 1.
                ApproximationRank = 7,
            };

            var pipeline = mlContext.Recommendation().Trainers.MatrixFactorization(options);

            // Train a matrix factorization model.
            var model = pipeline.Fit(data);

            // Let's validate content of the model.
            Assert.Equal(model.Model.ApproximationRank, options.ApproximationRank);
            var leftMatrix = model.Model.LeftFactorMatrix;
            var rightMatrix = model.Model.RightFactorMatrix;
            Assert.Equal(leftMatrix.Count, model.Model.NumberOfRows * model.Model.ApproximationRank);
            Assert.Equal(rightMatrix.Count, model.Model.NumberOfColumns * model.Model.ApproximationRank);
            // MF produce different matrixes on different platforms, so at least test thier content on windows.
            if (RuntimeInformation.IsOSPlatform(OSPlatform.Windows))
            {
                Assert.Equal(0.33491, leftMatrix[0], 5);
                Assert.Equal(0.571346991, leftMatrix[leftMatrix.Count - 1], 5);
                Assert.Equal(0.2433036714792256, rightMatrix[0], 5);
                Assert.Equal(0.381277978420258, rightMatrix[rightMatrix.Count - 1], 5);
            }
            // Read the test data set as an IDataView
            var testData = reader.Load(new MultiFileSource(GetDataPath(TestDatasets.trivialMatrixFactorization.testFilename)));

            // Apply the trained model to the test set
            var prediction = model.Transform(testData);

            // Get output schema and check its column names
            var outputSchema = model.GetOutputSchema(data.Schema);
            var expectedOutputNames = new string[] { labelColumnName, userColumnName, itemColumnName, scoreColumnName };
            foreach (var col in outputSchema)
                Assert.True(col.Name == expectedOutputNames[col.Index]);

            // Retrieve label column's index from the test IDataView
            testData.Schema.TryGetColumnIndex(labelColumnName, out int labelColumnId);

            // Retrieve score column's index from the IDataView produced by the trained model
            prediction.Schema.TryGetColumnIndex(scoreColumnName, out int scoreColumnId);

            // Compute prediction errors
            var metrices = mlContext.Recommendation().Evaluate(prediction, labelColumnName: labelColumnName, scoreColumnName: scoreColumnName);

            // Determine if the selected metric is reasonable for different platforms
            double tolerance = Math.Pow(10, -7);
            if (RuntimeInformation.IsOSPlatform(OSPlatform.Linux))
            {
                // Linux case
                var expectedUnixL2Error = 0.614457914950479; // Linux baseline
                Assert.InRange(metrices.MeanSquaredError, expectedUnixL2Error - tolerance, expectedUnixL2Error + tolerance);
            }
            else if (RuntimeInformation.IsOSPlatform(OSPlatform.OSX))
            {
                // The Mac case is just broken. Should be fixed later. Re-enable when done.
                // Mac case
                //var expectedMacL2Error = 0.61192207960271; // Mac baseline
                //Assert.InRange(metrices.L2, expectedMacL2Error - 5e-3, expectedMacL2Error + 5e-3); // 1e-7 is too small for Mac so we try 1e-5
            }
            else if (RuntimeInformation.IsOSPlatform(OSPlatform.Windows))
            {
                // Windows case
                var expectedWindowsL2Error = 0.6098110249191965; // Windows baseline
                Assert.InRange(metrices.MeanSquaredError, expectedWindowsL2Error - tolerance, expectedWindowsL2Error + tolerance);
            }

            var modelWithValidation = pipeline.Fit(data, testData);
        }

        private TextLoader.Options GetLoaderArgs(string labelColumnName, string matrixColumnIndexColumnName, string matrixRowIndexColumnName)
        {
            return new TextLoader.Options()
            {
                Separator = "\t",
                HasHeader = true,
                Columns = new[]
                {
                    new TextLoader.Column(labelColumnName, DataKind.Single, new [] { new TextLoader.Range(0) }),
                    new TextLoader.Column(matrixColumnIndexColumnName, DataKind.UInt32, new [] { new TextLoader.Range(1) }, new KeyCount(20)),
                    new TextLoader.Column(matrixRowIndexColumnName, DataKind.UInt32, new [] { new TextLoader.Range(2) }, new KeyCount(40)),
                }
            };
        }

        // The following variables defines the shape of a matrix. Its shape is _synthesizedMatrixRowCount-by-_synthesizedMatrixColumnCount.
        // Because in ML.NET key type's minimal value is zero, the first row index is always zero in C# data structure (e.g., MatrixColumnIndex=0
        // and MatrixRowIndex=0 in MatrixElement below specifies the value at the upper-left corner in the training matrix). If user's row index 
        // starts with 1, their row index 1 would be mapped to the 2nd row in matrix factorization module and their first row may contain no values.
        // This behavior is also true to column index.
        const int _synthesizedMatrixFirstColumnIndex = 1;
        const int _synthesizedMatrixFirstRowIndex = 1;
        const int _synthesizedMatrixColumnCount = 60;
        const int _synthesizedMatrixRowCount = 100;

        internal class MatrixElement
        {
            // Matrix column index starts from 0 and is at most _synthesizedMatrixColumnCount + _synthesizedMatrixFirstColumnIndex.
            [KeyType(_synthesizedMatrixColumnCount + _synthesizedMatrixFirstColumnIndex)]
            public uint MatrixColumnIndex;
            // Matrix row index starts from 0 and is at most _synthesizedMatrixRowCount + _synthesizedMatrixRowCount.
            [KeyType(_synthesizedMatrixRowCount + _synthesizedMatrixRowCount)]
            public uint MatrixRowIndex;
            // The value at the MatrixColumnIndex-th column and the MatrixRowIndex-th row in the considered matrix.
            public float Value;
        }

        internal class MatrixElementForScore
        {
            [KeyType(_synthesizedMatrixColumnCount + _synthesizedMatrixFirstColumnIndex)]
            public uint MatrixColumnIndex;
            [KeyType(_synthesizedMatrixRowCount + _synthesizedMatrixRowCount)]
            public uint MatrixRowIndex;
            public float Score;
        }

        [MatrixFactorizationFact]
        public void MatrixFactorizationInMemoryData()
        {
            // Create an in-memory matrix as a list of tuples (column index, row index, value).
            var dataMatrix = new List<MatrixElement>();
            for (uint i = _synthesizedMatrixFirstColumnIndex; i < _synthesizedMatrixFirstColumnIndex + _synthesizedMatrixColumnCount; ++i)
                for (uint j = _synthesizedMatrixFirstRowIndex; j < _synthesizedMatrixFirstRowIndex + _synthesizedMatrixRowCount; ++j)
                    dataMatrix.Add(new MatrixElement() { MatrixColumnIndex = i, MatrixRowIndex = j, Value = (i + j) % 5 });

            // Convert the in-memory matrix into an IDataView so that ML.NET components can consume it.
            var dataView = ML.Data.LoadFromEnumerable(dataMatrix);

            // Create a matrix factorization trainer which may consume "Value" as the training label, "MatrixColumnIndex" as the
            // matrix's column index, and "MatrixRowIndex" as the matrix's row index.
            var mlContext = new MLContext(seed: 1);

            var options = new MatrixFactorizationTrainer.Options
            {
                MatrixColumnIndexColumnName = nameof(MatrixElement.MatrixColumnIndex),
                MatrixRowIndexColumnName = nameof(MatrixElement.MatrixRowIndex),
                LabelColumnName = nameof(MatrixElement.Value),
                NumberOfIterations = 10,
                NumberOfThreads = 1, // To eliminate randomness, # of threads must be 1.
                ApproximationRank = 32,
            };

            var pipeline = mlContext.Recommendation().Trainers.MatrixFactorization(options);

            // Train a matrix factorization model.
            var model = pipeline.Fit(dataView);

            // Check if the expected types in the trained model are expected.
            Assert.True(model.MatrixColumnIndexColumnName == "MatrixColumnIndex");
            Assert.True(model.MatrixRowIndexColumnName == "MatrixRowIndex");
            Assert.True(model.MatrixColumnIndexColumnType is KeyDataViewType);
            Assert.True(model.MatrixRowIndexColumnType is KeyDataViewType);
            var matColKeyType = (KeyDataViewType)model.MatrixColumnIndexColumnType;
            Assert.True(matColKeyType.Count == _synthesizedMatrixColumnCount + _synthesizedMatrixFirstColumnIndex);
            var matRowKeyType = (KeyDataViewType)model.MatrixRowIndexColumnType;
            Assert.True(matRowKeyType.Count == _synthesizedMatrixRowCount + _synthesizedMatrixRowCount);

            // Apply the trained model to the training set
            var prediction = model.Transform(dataView);

            // Calculate regression matrices for the prediction result
            var metrics = mlContext.Recommendation().Evaluate(prediction, labelColumnName: nameof(MatrixElement.Value),
                scoreColumnName: nameof(MatrixElementForScore.Score));

            // Native test. Just check the pipeline runs.
            Assert.True(metrics.MeanSquaredError < 0.1);

            // Create two two entries for making prediction. Of course, the prediction value, Score, is unknown so it's default.
            var testMatrix = new List<MatrixElementForScore>() {
                new MatrixElementForScore() { MatrixColumnIndex = 10, MatrixRowIndex = 7, Score = default },
                new MatrixElementForScore() { MatrixColumnIndex = 3, MatrixRowIndex = 6, Score = default } };

            // Again, convert the test data to a format supported by ML.NET.
            var testDataView = mlContext.Data.LoadFromEnumerable(testMatrix);

            // Feed the test data into the model and then iterate through all predictions.
            foreach (var pred in mlContext.Data.CreateEnumerable<MatrixElementForScore>(model.Transform(testDataView), false))
                Assert.True(pred.Score != 0);
        }

        internal class MatrixElementZeroBased256By256
        {
            // Matrix column index starts from 0 and is at most _synthesizedMatrixColumnCount.
            [KeyType(_matrixColumnCount)]
            public uint MatrixColumnIndex;
            // Matrix row index starts from 0 and is at most _synthesizedMatrixRowCount.
            [KeyType(_matrixRowCount)]
            public uint MatrixRowIndex;
            // The value at the MatrixColumnIndex-th column and the MatrixRowIndex-th row in the considered matrix.
            public float Value;
        }

        internal class MatrixElementZeroBasedForScore256By256
        {
            // Matrix column index starts from 0 and is at most _synthesizedMatrixColumnCount.
            [KeyType(_matrixColumnCount)]
            public uint MatrixColumnIndex;
            // Matrix row index starts from 0 and is at most _synthesizedMatrixRowCount.
            [KeyType(_matrixRowCount)]
            public uint MatrixRowIndex;
            public float Score;
        }

        internal class MatrixElementZeroBased
        {
            // Matrix column index starts from 0 and is at most _synthesizedMatrixColumnCount.
            [KeyType(_synthesizedMatrixColumnCount)]
            public uint MatrixColumnIndex;
            // Matrix row index starts from 0 and is at most _synthesizedMatrixRowCount.
            [KeyType(_synthesizedMatrixRowCount)]
            public uint MatrixRowIndex;
            // The value at the MatrixColumnIndex-th column and the MatrixRowIndex-th row in the considered matrix.
            public float Value;
        }

        internal class MatrixElementZeroBasedForScore
        {
            // Matrix column index starts from 0 and is at most _synthesizedMatrixColumnCount.
            [KeyType(_synthesizedMatrixColumnCount)]
            public uint MatrixColumnIndex;
            // Matrix row index starts from 0 and is at most _synthesizedMatrixRowCount.
            [KeyType(_synthesizedMatrixRowCount)]
            public uint MatrixRowIndex;
            public float Score;
        }

        [MatrixFactorizationFact]
        public void MatrixFactorizationInMemoryDataZeroBaseIndex()
        {
            // Create an in-memory matrix as a list of tuples (column index, row index, value).
            // Iterators i and j are column and row indexes, respectively.
            var dataMatrix = new List<MatrixElementZeroBased>();
            for (uint i = 0; i < _synthesizedMatrixColumnCount; ++i)
                for (uint j = 0; j < _synthesizedMatrixRowCount; ++j)
                    dataMatrix.Add(new MatrixElementZeroBased() { MatrixColumnIndex = i, MatrixRowIndex = j, Value = (i + j) % 5 });

            // Convert the in-memory matrix into an IDataView so that ML.NET components can consume it.
            var dataView = ML.Data.LoadFromEnumerable(dataMatrix);

            // Create a matrix factorization trainer which may consume "Value" as the training label, "MatrixColumnIndex" as the
            // matrix's column index, and "MatrixRowIndex" as the matrix's row index.
            var mlContext = new MLContext(seed: 1);

            var options = new MatrixFactorizationTrainer.Options
            {
                MatrixColumnIndexColumnName = nameof(MatrixElement.MatrixColumnIndex),
                MatrixRowIndexColumnName = nameof(MatrixElement.MatrixRowIndex),
                LabelColumnName = nameof(MatrixElement.Value),
                NumberOfIterations = 100,
                NumberOfThreads = 1, // To eliminate randomness, # of threads must be 1.
                ApproximationRank = 32,
                LearningRate = 0.5,
            };

            var pipeline = mlContext.Recommendation().Trainers.MatrixFactorization(options);

            // Train a matrix factorization model.
            var model = pipeline.Fit(dataView);

            // Check if the expected types in the trained model are expected.
            Assert.True(model.MatrixColumnIndexColumnName == nameof(MatrixElementZeroBased.MatrixColumnIndex));
            Assert.True(model.MatrixRowIndexColumnName == nameof(MatrixElementZeroBased.MatrixRowIndex));
            var matColKeyType = model.MatrixColumnIndexColumnType as KeyDataViewType;
            Assert.NotNull(matColKeyType);
            var matRowKeyType = model.MatrixRowIndexColumnType as KeyDataViewType;
            Assert.NotNull(matRowKeyType);
            Assert.True(matColKeyType.Count == _synthesizedMatrixColumnCount);
            Assert.True(matRowKeyType.Count == _synthesizedMatrixRowCount);

            // Apply the trained model to the training set
            var prediction = model.Transform(dataView);

            // Calculate regression matrices for the prediction result. It's a global
            var metrics = mlContext.Recommendation().Evaluate(prediction, labelColumnName: "Value", scoreColumnName: "Score");

            // Make sure the prediction error is not too large.
            Assert.InRange(metrics.MeanSquaredError, 0, 0.1);

            foreach (var pred in mlContext.Data.CreateEnumerable<MatrixElementZeroBasedForScore>(prediction, false))
                // Test data contains no out-of-range indexes (i.e., all indexes can be found in the training matrix),
                // so NaN should never happen.
                Assert.True(!float.IsNaN(pred.Score));

            // Create out-of-range examples and make sure their predictions are all NaN
            var invalidTestMatrix = new List<MatrixElementZeroBasedForScore>()
            {
                // An example with a matrix column index just greater than the maximum allowed value
                new MatrixElementZeroBasedForScore() { MatrixColumnIndex = _synthesizedMatrixFirstColumnIndex + _synthesizedMatrixColumnCount, MatrixRowIndex = _synthesizedMatrixFirstRowIndex, Score = default },
                // An example with a matrix row index just greater than the maximum allowed value
                new MatrixElementZeroBasedForScore() { MatrixColumnIndex = _synthesizedMatrixFirstColumnIndex, MatrixRowIndex = _synthesizedMatrixFirstRowIndex + _synthesizedMatrixRowCount, Score = default }
            };

            // Convert the in-memory matrix into an IDataView so that ML.NET components can consume it.
            var invalidTestDataView = mlContext.Data.LoadFromEnumerable(invalidTestMatrix);

            // Apply the trained model to the examples with out-of-range indexes. 
            var invalidPrediction = model.Transform(invalidTestDataView);

            foreach (var pred in mlContext.Data.CreateEnumerable<MatrixElementZeroBasedForScore>(invalidPrediction, false))
                // The presence of out-of-range indexes may lead to NaN
                Assert.True(float.IsNaN(pred.Score));
        }

        // The following ingredients are used to define a 3-by-2 one-class
        // matrix used in a test, OneClassMatrixFactorizationInMemoryDataZeroBaseIndex,
        // for one-class matrix factorization. One-class matrix means that all
        // the available elements in the training matrix are 1. Such a matrix
        // is common. Let's use online game store as an example. Assume that
        // user IDs are row indexes and game IDs are column indexes. By
        // encoding all users' purchase history as a matrix (i.e., if the value
        // at the u-th row and the v-th column is 1, then the u-th user owns
        // the v-th game), a one-class matrix gets created because all matrix
        // elements are 1. If you train a prediction model from that matrix
        // using standard collaborative filtering, all your predictions would
        // be 1! One-class matrix factorization assumes unspecified matrix
        // entries are all 0 (or a small constant value selected by the user)
        // so that the trainined model can assign purchased itemas higher
        // scores than those not purchased.
        private const int _oneClassMatrixColumnCount = 2;
        private const int _oneClassMatrixRowCount = 3;

        private class OneClassMatrixElementZeroBased
        {
            [KeyType(_oneClassMatrixColumnCount)]
            public uint MatrixColumnIndex;
            [KeyType(_oneClassMatrixRowCount)]
            public uint MatrixRowIndex;
            public float Value;
        }

        private class OneClassMatrixElementZeroBasedForScore
        {
            [KeyType(_oneClassMatrixColumnCount)]
            public uint MatrixColumnIndex;
            [KeyType(_oneClassMatrixRowCount)]
            public uint MatrixRowIndex;
            public float Value;
            public float Score;
        }

        [MatrixFactorizationFact]
        public void OneClassMatrixFactorizationInMemoryDataZeroBaseIndex()
        {
            // Create an in-memory matrix as a list of tuples (column index, row index, value). For one-class matrix
            // factorization problem, unspecified matrix elements are all a constant provided by user. If that constant is 0.15,
            // the following list means a 3-by-2 training matrix with elements:
            //   (0, 0, 1), (1, 1, 1), (0, 2, 1), (0, 1, 0.15), (1, 0, 0.15), (1, 2, 0.15).
            // because matrix elements at (0, 1), (1, 0), and (1, 2) are not specified. Below is a visualization of the training matrix.
            //   [1, ?]
            //   |?, 1| where ? will be set to 0.15 by user when creating the trainer.
            //   [1, ?]
            var dataMatrix = new List<OneClassMatrixElementZeroBased>();
            dataMatrix.Add(new OneClassMatrixElementZeroBased() { MatrixColumnIndex = 0, MatrixRowIndex = 0, Value = 1 });
            dataMatrix.Add(new OneClassMatrixElementZeroBased() { MatrixColumnIndex = 1, MatrixRowIndex = 1, Value = 1 });
            dataMatrix.Add(new OneClassMatrixElementZeroBased() { MatrixColumnIndex = 0, MatrixRowIndex = 2, Value = 1 });

            // Convert the in-memory matrix into an IDataView so that ML.NET components can consume it.
            var dataView = ML.Data.LoadFromEnumerable(dataMatrix);

            // Create a matrix factorization trainer which may consume "Value" as the training label, "MatrixColumnIndex" as the
            // matrix's column index, and "MatrixRowIndex" as the matrix's row index.
            var mlContext = new MLContext(seed: 1);

            var options = new MatrixFactorizationTrainer.Options
            {
                MatrixColumnIndexColumnName = nameof(MatrixElement.MatrixColumnIndex),
                MatrixRowIndexColumnName = nameof(MatrixElement.MatrixRowIndex),
                LabelColumnName = nameof(MatrixElement.Value),
                LossFunction = MatrixFactorizationTrainer.LossFunctionType.SquareLossOneClass,
                NumberOfIterations = 100,
                NumberOfThreads = 1, // To eliminate randomness, # of threads must be 1.
                Lambda = 0.025, // Let's test non-default regularization coefficient.
                ApproximationRank = 16,
                Alpha = 0.01, // Importance coefficient of loss function over matrix elements not specified in the input matrix.
                C = 0.15, // Desired value for matrix elements not specified in the input matrix.
            };

            var pipeline = mlContext.Recommendation().Trainers.MatrixFactorization(options);

            // Train a matrix factorization model.
            var model = pipeline.Fit(dataView);

            // Apply the trained model to the training set.
            var prediction = model.Transform(dataView);

            // Calculate regression matrices for the prediction result.
            var metrics = mlContext.Recommendation().Evaluate(prediction, labelColumnName: "Value", scoreColumnName: "Score");

            // Make sure the prediction error is not too large.
            Assert.InRange(metrics.MeanSquaredError, 0, 0.0016);

            // Create data for testing. Note that the 2nd element is not specified in the training data so it should
            // be close to the constant specified by s.C = 0.15. Comparing with the data structure used in training phase,
            // one extra float is added into OneClassMatrixElementZeroBasedForScore for storing the prediction result. Note
            // that the prediction engine may ignore Value and assign the predicted value to Score.
            var testDataMatrix = new List<OneClassMatrixElementZeroBasedForScore>();
            testDataMatrix.Add(new OneClassMatrixElementZeroBasedForScore() { MatrixColumnIndex = 0, MatrixRowIndex = 0, Value = 0, Score = 0 });
            testDataMatrix.Add(new OneClassMatrixElementZeroBasedForScore() { MatrixColumnIndex = 1, MatrixRowIndex = 2, Value = 0, Score = 0 });

            // Convert the in-memory matrix into an IDataView so that ML.NET components can consume it.
            var testDataView = ML.Data.LoadFromEnumerable(testDataMatrix);

            // Apply the trained model to the test data.
            var testPrediction = model.Transform(testDataView);

            var testResults = mlContext.Data.CreateEnumerable<OneClassMatrixElementZeroBasedForScore>(testPrediction, false).ToList();
            // Positive example (i.e., examples can be found in dataMatrix) is close to 1.
            CompareNumbersWithTolerance(0.982391, testResults[0].Score, digitsOfPrecision: 5);
            // Negative example (i.e., examples can not be found in dataMatrix) is close to 0.15 (specified by s.C = 0.15 in the trainer).
            CompareNumbersWithTolerance(0.141411, testResults[1].Score, digitsOfPrecision: 5);
        }

        [MatrixFactorizationFact]
        public void MatrixFactorizationBackCompat()
        {
            // This test is meant to check backwards compatibility after the change that removed Min and Contiguous from KeyType.
            // The model that we are loading in this test was generated using ML.Model.Save() on:

            //var dataMatrix = new List<OneClassMatrixElementZeroBased>();
            //dataMatrix.Add(new OneClassMatrixElementZeroBased() { MatrixColumnIndex = 0, MatrixRowIndex = 0, Value = 1 });
            //dataMatrix.Add(new OneClassMatrixElementZeroBased() { MatrixColumnIndex = 1, MatrixRowIndex = 1, Value = 1 });
            //dataMatrix.Add(new OneClassMatrixElementZeroBased() { MatrixColumnIndex = 0, MatrixRowIndex = 2, Value = 1 });
            //// Convert the in-memory matrix into an IDataView so that ML.NET components can consume it.
            //var dataView = ML.Data.ReadFromEnumerable(dataMatrix);
            //var pipeline = mlContext.Recommendation().Trainers.MatrixFactorization(
            //    nameof(OneClassMatrixElementZeroBased.MatrixColumnIndex),
            //    nameof(OneClassMatrixElementZeroBased.MatrixRowIndex),
            //    nameof(OneClassMatrixElementZeroBased.Value),
            //    advancedSettings: s =>
            //    {
            //        s.LossFunction = MatrixFactorizationTrainer.LossFunctionType.SquareLossOneClass;
            //        s.NumIterations = 100;
            //        s.NumThreads = 1; // To eliminate randomness, # of threads must be 1.
            //        // Let's test non-default regularization coefficient.
            //        s.Lambda = 0.025;
            //        s.K = 16;
            //        // Importance coefficient of loss function over matrix elements not specified in the input matrix.
            //        s.Alpha = 0.01;
            //        // Desired value for matrix elements not specified in the input matrix.
            //        s.C = 0.15;
            //    });
            // Train a matrix factorization model.
            //var model = pipeline.Fit(dataView);

            var mlContext = new MLContext(seed: 1);

            // Test that we can load model after KeyType change (removed Min and Contiguous).            
            var modelPath = GetDataPath("backcompat", "matrix-factorization-model.zip");
            ITransformer model;
            using (var ch = Env.Start("load"))
            {
                using (var fs = File.OpenRead(modelPath))
                {
                    model = ML.Model.Load(fs, out var schema);
                    // This model was saved without the input schema.
                    Assert.Null(schema);
                }
            }

            // Create data for testing. Note that the 2nd element is not specified in the training data so it should
            // be close to the constant specified by s.C = 0.15. Comparing with the data structure used in training phase,
            // one extra float is added into OneClassMatrixElementZeroBasedForScore for storing the prediction result. Note
            // that the prediction engine may ignore Value and assign the predicted value to Score.
            var testDataMatrix = new List<OneClassMatrixElementZeroBasedForScore>();
            testDataMatrix.Add(new OneClassMatrixElementZeroBasedForScore() { MatrixColumnIndex = 0, MatrixRowIndex = 0, Value = 0, Score = 0 });
            testDataMatrix.Add(new OneClassMatrixElementZeroBasedForScore() { MatrixColumnIndex = 1, MatrixRowIndex = 2, Value = 0, Score = 0 });

            // Convert the in-memory matrix into an IDataView so that ML.NET components can consume it.
            var testDataView = ML.Data.LoadFromEnumerable(testDataMatrix);

            // Apply the trained model to the test data.
            var testPrediction = model.Transform(testDataView);

            var testResults = mlContext.Data.CreateEnumerable<OneClassMatrixElementZeroBasedForScore>(testPrediction, false).ToList();
            // Positive example (i.e., examples can be found in dataMatrix) is close to 1.
            CompareNumbersWithTolerance(0.982391, testResults[0].Score, digitsOfPrecision: 5);
            // Negative example (i.e., examples can not be found in dataMatrix) is close to 0.15 (specified by s.C = 0.15 in the trainer).
            CompareNumbersWithTolerance(0.141411, testResults[1].Score, digitsOfPrecision: 5);
        }

        [MatrixFactorizationFact]
        public void OneClassMatrixFactorizationWithUnseenColumnAndRow()
        {
            // Create an in-memory matrix as a list of tuples (column index, row index, value). For one-class matrix
            // factorization problem, unspecified matrix elements are all a constant provided by user. If that constant is 0.15,
            // the following list means a 3-by-2 training matrix with elements:
            //   (0, 0, 1), (0, 1, 1), (1, 0, 0.15), (1, 1, 0.15), (0, 2, 0.15), (1, 2, 0.15).
            // because matrix elements at (1, 0), (1, 1), (0, 2), and (1, 2) are not specified. Below is a visualization of the training matrix.
            //   [1, ?]
            //   |1, ?| where ? will be set to 0.15 by user when creating the trainer.
            //   [?, ?]
            // Note that the second column and the third row are called unseen because they contain no training element (i.e., all its values are "?"s).
            var dataMatrix = new List<OneClassMatrixElementZeroBased>();
            dataMatrix.Add(new OneClassMatrixElementZeroBased() { MatrixColumnIndex = 0, MatrixRowIndex = 0, Value = 1 });
            dataMatrix.Add(new OneClassMatrixElementZeroBased() { MatrixColumnIndex = 0, MatrixRowIndex = 1, Value = 1 });

            // Convert the in-memory matrix into an IDataView so that ML.NET components can consume it.
            var dataView = ML.Data.LoadFromEnumerable(dataMatrix);

            // Create a matrix factorization trainer which may consume "Value" as the training label, "MatrixColumnIndex" as the
            // matrix's column index, and "MatrixRowIndex" as the matrix's row index.
            var mlContext = new MLContext(seed: 1);

            var options = new MatrixFactorizationTrainer.Options
            {
                MatrixColumnIndexColumnName = nameof(MatrixElement.MatrixColumnIndex),
                MatrixRowIndexColumnName = nameof(MatrixElement.MatrixRowIndex),
                LabelColumnName = nameof(MatrixElement.Value),
                LossFunction = MatrixFactorizationTrainer.LossFunctionType.SquareLossOneClass,
                NumberOfIterations = 100,
                NumberOfThreads = 1, // To eliminate randomness, # of threads must be 1.
                Lambda = 0.025, // Let's test non-default regularization coefficient.
                ApproximationRank = 16,
                Alpha = 0.01, // Importance coefficient of loss function over matrix elements not specified in the input matrix.
                C = 0.15, // Desired value for matrix elements not specified in the input matrix.
            };

            var pipeline = mlContext.Recommendation().Trainers.MatrixFactorization(options);

            // Train a matrix factorization model.
            var model = pipeline.Fit(dataView);

            // Apply the trained model to the training set.
            var prediction = model.Transform(dataView);

            // Calculate regression matrices for the prediction result.
            var metrics = mlContext.Recommendation().Evaluate(prediction, labelColumnName: "Value", scoreColumnName: "Score");

            // Make sure the prediction error is not too large.
            Assert.InRange(metrics.MeanSquaredError, 0, 0.0016);

            // Create data for testing.
            var testDataMatrix = new List<OneClassMatrixElementZeroBasedForScore>();
            testDataMatrix.Add(new OneClassMatrixElementZeroBasedForScore() { MatrixColumnIndex = 0, MatrixRowIndex = 0, Value = 0, Score = 0 });
            testDataMatrix.Add(new OneClassMatrixElementZeroBasedForScore() { MatrixColumnIndex = 1, MatrixRowIndex = 0, Value = 0, Score = 0 });
            testDataMatrix.Add(new OneClassMatrixElementZeroBasedForScore() { MatrixColumnIndex = 1, MatrixRowIndex = 2, Value = 0, Score = 0 });

            // Convert the in-memory matrix into an IDataView so that ML.NET components can consume it.
            var testDataView = ML.Data.LoadFromEnumerable(testDataMatrix);

            // Apply the trained model to the test data.
            var testPrediction = model.Transform(testDataView);

            var testResults = mlContext.Data.CreateEnumerable<OneClassMatrixElementZeroBasedForScore>(testPrediction, false).ToList();
            // Positive example (i.e., examples can be found in dataMatrix) is close to 1.
            CompareNumbersWithTolerance(0.9823623, testResults[0].Score, digitsOfPrecision: 5);
            // Negative examples' scores (i.e., examples can not be found in dataMatrix) are closer
            // to 0.15 (specified by s.C = 0.15 in the trainer) than positive example's score.
            CompareNumbersWithTolerance(0.05511549, testResults[1].Score, digitsOfPrecision: 5);
            CompareNumbersWithTolerance(0.00316973357, testResults[2].Score, digitsOfPrecision: 5);
        }

<<<<<<< HEAD
        [MatrixFactorizationFact]
        public void OneClassMatrixFactorizationSample()
        {
            // Create a new context for ML.NET operations. It can be used for exception tracking and logging,
            // as a catalog of available operations and as the source of randomness.
            var mlContext = new MLContext(seed: 0);

            // Get a small in-memory dataset.
            GetOneClassMatrix(out List<OneClassMatrixElement> data, out List<OneClassMatrixElement> testData);

            // Convert the in-memory matrix into an IDataView so that ML.NET components can consume it.
            var dataView = mlContext.Data.LoadFromEnumerable(data);

            // Create a matrix factorization trainer which may consume "Value" as the training label, "MatrixColumnIndex" as the
            // matrix's column index, and "MatrixRowIndex" as the matrix's row index. Here nameof(...) is used to extract field
            // names' in MatrixElement class.
            var options = new MatrixFactorizationTrainer.Options
            {
                MatrixColumnIndexColumnName = nameof(OneClassMatrixElement.MatrixColumnIndex),
                MatrixRowIndexColumnName = nameof(OneClassMatrixElement.MatrixRowIndex),
                LabelColumnName = nameof(OneClassMatrixElement.Value),
                NumberOfIterations = 20,
                NumberOfThreads = 8,
                ApproximationRank = 32,
                Alpha = 1,
                // The desired of unobserved values.
                C = 0.15,
                // To enable one-class matrix factorization, the following line is required.
                LossFunction = MatrixFactorizationTrainer.LossFunctionType.SquareLossOneClass
=======
        const int _matrixColumnCount = 256;
        const int _matrixRowCount = 256;

        [MatrixFactorizationFact]
        public void InspectMatrixFactorizationModel()
        {
            // Create an in-memory matrix as a list of tuples (column index, row index, value).
            // Iterators i and j are column and row indexes, respectively.
            var dataMatrix = new List<MatrixElementZeroBased256By256>();
            for (uint i = 0; i < _matrixColumnCount; ++i)
                for (uint j = 0; j < _matrixRowCount; ++j)
                    dataMatrix.Add(new MatrixElementZeroBased256By256() { MatrixColumnIndex = i, MatrixRowIndex = j, Value = (i + j) % 5 });

            // Convert the in-memory matrix into an IDataView so that ML.NET components can consume it.
            var dataView = ML.Data.LoadFromEnumerable(dataMatrix);

            // Create a matrix factorization trainer which may consume "Value" as the training label, "MatrixColumnIndex" as the
            // matrix's column index, and "MatrixRowIndex" as the matrix's row index.
            var mlContext = new MLContext(seed: 1);

            var options = new MatrixFactorizationTrainer.Options
            {
                MatrixColumnIndexColumnName = nameof(MatrixElement.MatrixColumnIndex),
                MatrixRowIndexColumnName = nameof(MatrixElement.MatrixRowIndex),
                LabelColumnName = nameof(MatrixElement.Value),
                NumberOfIterations = 100,
                NumberOfThreads = 1, // To eliminate randomness, # of threads must be 1.
                ApproximationRank = 64,
                LearningRate = 0.5,
>>>>>>> c601b77a
            };

            var pipeline = mlContext.Recommendation().Trainers.MatrixFactorization(options);

            // Train a matrix factorization model.
            var model = pipeline.Fit(dataView);

<<<<<<< HEAD
            // Apply the trained model to the test set. Notice that training is a partial 
            var prediction = model.Transform(mlContext.Data.LoadFromEnumerable(testData));

            var results = mlContext.Data.CreateEnumerable<OneClassMatrixElement>(prediction, false).ToList();

            Assert.Equal(6000, results.Count);

            var firstElement = results.First();
            var lastElement = results.Last();

            Assert.Equal(1u, firstElement.MatrixColumnIndex);
            Assert.Equal(1u, firstElement.MatrixRowIndex);
            Assert.Equal(0.987113833, firstElement.Score, 3);
            Assert.Equal(1, firstElement.Value, 3);

            Assert.Equal(60u, lastElement.MatrixColumnIndex);
            Assert.Equal(100u, lastElement.MatrixRowIndex);
            Assert.Equal(0.149993762, lastElement.Score, 3);
            Assert.Equal(0.15, lastElement.Value, 3);

            // Two columns with highest predicted score to the 2nd row (indexed by 1). If we view row index as user ID and column as game ID,
            // the following list contains the games recommended by the trained model. Note that sometime, you may want to exclude training
            // data from your predicted results because those games were already purchased.
            var topColumns = results.Where(element => element.MatrixRowIndex == 1).OrderByDescending(element => element.Score).Take(2);

            firstElement = topColumns.First();
            lastElement = topColumns.Last();

            Assert.Equal(1u, firstElement.MatrixColumnIndex);
            Assert.Equal(1u, firstElement.MatrixRowIndex);
            Assert.Equal(0.987113833, firstElement.Score, 3);
            Assert.Equal(1, firstElement.Value, 3);

            Assert.Equal(11u, lastElement.MatrixColumnIndex);
            Assert.Equal(1u, lastElement.MatrixRowIndex);
            Assert.Equal(0.987113833, lastElement.Score, 3);
            Assert.Equal(1, lastElement.Value, 3);
        }

        // A data structure used to encode a single value in matrix
        private class OneClassMatrixElement
        {
            // Matrix column index. Its allowed range is from 0 to _synthesizedMatrixColumnCount - 1.
            [KeyType(_synthesizedMatrixColumnCount)]
            public uint MatrixColumnIndex { get; set; }
            // Matrix row index. Its allowed range is from 0 to _synthesizedMatrixRowCount - 1.
            [KeyType(_synthesizedMatrixRowCount)]
            public uint MatrixRowIndex { get; set; }
            // The value at the MatrixColumnIndex-th column and the MatrixRowIndex-th row.
            public float Value { get; set; }
            // The predicted value at the MatrixColumnIndex-th column and the MatrixRowIndex-th row.
            public float Score { get; set; }
        }

        // Create an in-memory matrix as a list of tuples (column index, row index, value). Notice that one-class matrix
        // factorization handle scenerios where only positive signals (e.g., on Facebook, only likes are recorded and no dislike before)
        // can be observed so that all values are set to 1.
        private static void GetOneClassMatrix(out List<OneClassMatrixElement> observedMatrix, out List<OneClassMatrixElement> fullMatrix)
        {
            // The matrix factorization model will be trained only using observedMatrix but we will see it can learn all information 
            // carried in fullMatrix.
            observedMatrix = new List<OneClassMatrixElement>();
            fullMatrix = new List<OneClassMatrixElement>();
            for (uint i = 0; i < _synthesizedMatrixColumnCount; ++i)
                for (uint j = 0; j < _synthesizedMatrixRowCount; ++j)
                {
                    if ((i + j) % 10 == 0)
                    {
                        // Set observed elements' values to 1 (means like).
                        observedMatrix.Add(new OneClassMatrixElement() { MatrixColumnIndex = i, MatrixRowIndex = j, Value = 1, Score = 0 });
                        fullMatrix.Add(new OneClassMatrixElement() { MatrixColumnIndex = i, MatrixRowIndex = j, Value = 1, Score = 0 });
                    }
                    else
                        // Set unobserved elements' values to 0.15, a value smaller than observed values (means dislike).
                        fullMatrix.Add(new OneClassMatrixElement() { MatrixColumnIndex = i, MatrixRowIndex = j, Value = 0.15f, Score = 0 });
                }
=======
            // Check if the expected types in the trained model are expected.
            Assert.True(model.MatrixColumnIndexColumnName == nameof(MatrixElementZeroBased256By256.MatrixColumnIndex));
            Assert.True(model.MatrixRowIndexColumnName == nameof(MatrixElementZeroBased256By256.MatrixRowIndex));
            var matColKeyType = model.MatrixColumnIndexColumnType as KeyDataViewType;
            Assert.NotNull(matColKeyType);
            var matRowKeyType = model.MatrixRowIndexColumnType as KeyDataViewType;
            Assert.NotNull(matRowKeyType);
            Assert.True(matColKeyType.Count == _matrixColumnCount);
            Assert.True(matRowKeyType.Count == _matrixRowCount);

            // Create a test set with assigning scores. It stands for the 2nd column of the training matrix.
            var testMatrix = new List<MatrixElementZeroBasedForScore256By256>();
            for (/* column index */ uint i = 1; i < 2; ++i)
                for (/* row index */ uint j = 0; j < _matrixRowCount; ++j)
                    testMatrix.Add(new MatrixElementZeroBasedForScore256By256() { MatrixColumnIndex = i, MatrixRowIndex = j, Score = 0 });

            // Load test set as IDataView.
            var testData = ML.Data.LoadFromEnumerable(testMatrix);

            // Apply the trained model to the training set
            var transformedTestData = model.Transform(testData);

            // Load back predictions on the 2nd column as IEnumerable<MatrixElementZeroBasedForScore>.
            var predictions = mlContext.Data.CreateEnumerable<MatrixElementZeroBasedForScore256By256>(transformedTestData, false).ToList();

            // Inspect the trained model.
            int m = model.Model.NumberOfRows;
            int n = model.Model.NumberOfColumns;
            int k = model.Model.ApproximationRank;

            // The training matrix is approximated by leftFactorMatrix * rightFactorMatrix^T, where "^T" means matrix transpose.
            // Thus, to compute the approximation of the 2nd column, we only need the whole leftFactorMatrix and the 2nd row in rightFactorMatrix.

            // First copy the trained left factor matrix to an aligned for applying SSE code.
            var leftFactorMatrix = model.Model.LeftFactorMatrix;
            var leftFactorMatrixAligned = new AlignedArray(m * k, 64);
            for (int i = 0; i < leftFactorMatrix.Count; ++i)
                leftFactorMatrixAligned[i] = leftFactorMatrix[i];

            // Second copy the trained right factor row to a k-by-1 aligned vector for applying SSE code.
            var rightFactorVectorAligned = new AlignedArray(k, 64);
            for (int i = 0; i < k; ++i)
                rightFactorVectorAligned[i] = model.Model.RightFactorMatrix[1 * k + i]; // value at the i-th row and j-th column is indexed by i * k + j.

            // Prepare buffer to store result. The result will be a matrix-vector product, where the matrix is leftFactorMatrix
            // and the vector is the 2nd row of rightFactorMatrix.
            var valuesAtSecondColumn = new AlignedArray(m, 64);

            // Compute leftFactorMatrixAligned (m-by-k) * rightFactorVectorAligned (k-by-1).
            CpuMathUtils.MatrixTimesSource(false, leftFactorMatrixAligned, rightFactorVectorAligned, valuesAtSecondColumn, m);

            // Check if results computed by SSE code and MF predictor are the same.
            for (int i = 0; i < predictions.Count(); ++i)
                Assert.Equal(predictions[i].Score, valuesAtSecondColumn[i], 3);
>>>>>>> c601b77a
        }
    }
}<|MERGE_RESOLUTION|>--- conflicted
+++ resolved
@@ -626,7 +626,6 @@
             CompareNumbersWithTolerance(0.00316973357, testResults[2].Score, digitsOfPrecision: 5);
         }
 
-<<<<<<< HEAD
         [MatrixFactorizationFact]
         public void OneClassMatrixFactorizationSample()
         {
@@ -656,37 +655,6 @@
                 C = 0.15,
                 // To enable one-class matrix factorization, the following line is required.
                 LossFunction = MatrixFactorizationTrainer.LossFunctionType.SquareLossOneClass
-=======
-        const int _matrixColumnCount = 256;
-        const int _matrixRowCount = 256;
-
-        [MatrixFactorizationFact]
-        public void InspectMatrixFactorizationModel()
-        {
-            // Create an in-memory matrix as a list of tuples (column index, row index, value).
-            // Iterators i and j are column and row indexes, respectively.
-            var dataMatrix = new List<MatrixElementZeroBased256By256>();
-            for (uint i = 0; i < _matrixColumnCount; ++i)
-                for (uint j = 0; j < _matrixRowCount; ++j)
-                    dataMatrix.Add(new MatrixElementZeroBased256By256() { MatrixColumnIndex = i, MatrixRowIndex = j, Value = (i + j) % 5 });
-
-            // Convert the in-memory matrix into an IDataView so that ML.NET components can consume it.
-            var dataView = ML.Data.LoadFromEnumerable(dataMatrix);
-
-            // Create a matrix factorization trainer which may consume "Value" as the training label, "MatrixColumnIndex" as the
-            // matrix's column index, and "MatrixRowIndex" as the matrix's row index.
-            var mlContext = new MLContext(seed: 1);
-
-            var options = new MatrixFactorizationTrainer.Options
-            {
-                MatrixColumnIndexColumnName = nameof(MatrixElement.MatrixColumnIndex),
-                MatrixRowIndexColumnName = nameof(MatrixElement.MatrixRowIndex),
-                LabelColumnName = nameof(MatrixElement.Value),
-                NumberOfIterations = 100,
-                NumberOfThreads = 1, // To eliminate randomness, # of threads must be 1.
-                ApproximationRank = 64,
-                LearningRate = 0.5,
->>>>>>> c601b77a
             };
 
             var pipeline = mlContext.Recommendation().Trainers.MatrixFactorization(options);
@@ -694,7 +662,6 @@
             // Train a matrix factorization model.
             var model = pipeline.Fit(dataView);
 
-<<<<<<< HEAD
             // Apply the trained model to the test set. Notice that training is a partial 
             var prediction = model.Transform(mlContext.Data.LoadFromEnumerable(testData));
 
@@ -771,7 +738,44 @@
                         // Set unobserved elements' values to 0.15, a value smaller than observed values (means dislike).
                         fullMatrix.Add(new OneClassMatrixElement() { MatrixColumnIndex = i, MatrixRowIndex = j, Value = 0.15f, Score = 0 });
                 }
-=======
+        }
+
+        const int _matrixColumnCount = 256;
+        const int _matrixRowCount = 256;
+
+        [MatrixFactorizationFact]
+        public void InspectMatrixFactorizationModel()
+        {
+            // Create an in-memory matrix as a list of tuples (column index, row index, value).
+            // Iterators i and j are column and row indexes, respectively.
+            var dataMatrix = new List<MatrixElementZeroBased256By256>();
+            for (uint i = 0; i < _matrixColumnCount; ++i)
+                for (uint j = 0; j < _matrixRowCount; ++j)
+                    dataMatrix.Add(new MatrixElementZeroBased256By256() { MatrixColumnIndex = i, MatrixRowIndex = j, Value = (i + j) % 5 });
+
+            // Convert the in-memory matrix into an IDataView so that ML.NET components can consume it.
+            var dataView = ML.Data.LoadFromEnumerable(dataMatrix);
+
+            // Create a matrix factorization trainer which may consume "Value" as the training label, "MatrixColumnIndex" as the
+            // matrix's column index, and "MatrixRowIndex" as the matrix's row index.
+            var mlContext = new MLContext(seed: 1);
+
+            var options = new MatrixFactorizationTrainer.Options
+            {
+                MatrixColumnIndexColumnName = nameof(MatrixElement.MatrixColumnIndex),
+                MatrixRowIndexColumnName = nameof(MatrixElement.MatrixRowIndex),
+                LabelColumnName = nameof(MatrixElement.Value),
+                NumberOfIterations = 100,
+                NumberOfThreads = 1, // To eliminate randomness, # of threads must be 1.
+                ApproximationRank = 64,
+                LearningRate = 0.5,
+            };
+
+            var pipeline = mlContext.Recommendation().Trainers.MatrixFactorization(options);
+
+            // Train a matrix factorization model.
+            var model = pipeline.Fit(dataView);
+
             // Check if the expected types in the trained model are expected.
             Assert.True(model.MatrixColumnIndexColumnName == nameof(MatrixElementZeroBased256By256.MatrixColumnIndex));
             Assert.True(model.MatrixRowIndexColumnName == nameof(MatrixElementZeroBased256By256.MatrixRowIndex));
@@ -826,7 +830,6 @@
             // Check if results computed by SSE code and MF predictor are the same.
             for (int i = 0; i < predictions.Count(); ++i)
                 Assert.Equal(predictions[i].Score, valuesAtSecondColumn[i], 3);
->>>>>>> c601b77a
         }
     }
 }