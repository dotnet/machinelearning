--- conflicted
+++ resolved
@@ -797,7 +797,6 @@
             var testData = split.TestSet;
 
             var pipeline = ML.Transforms.Conversion.MapValueToKey("KeyLabel", "Label")
-<<<<<<< HEAD
                 .Append(ML.Transforms.CustomMapping(actionConvertKeyToFloat, "KeyLabel"))
                 .Append(ML.Transforms.FeaturizeByFastForestRegression(options))
                 .Append(ML.Transforms.Concatenate("CombinedFeatures", "Trees", "Leaves", "Paths"))
@@ -805,14 +804,6 @@
 
             var model = pipeline.Fit(trainData);
             var prediction = model.Transform(testData);
-=======
-                .Append(ML.Transforms.Conversion.MapValue("NumericalLabel", lookupIdvMap, lookupIdvMap.Schema["Category"], lookupIdvMap.Schema["Value"], "Label"))
-                .Append(ML.Transforms.FeaturizeByFastForestRegression(options))
-                .Append(ML.Transforms.Concatenate("CombinedFeatures", "Features", "Trees", "Leaves", "Paths"))
-                .Append(ML.MulticlassClassification.Trainers.SdcaMaximumEntropy("KeyLabel", "CombinedFeatures"));
-            var model = pipeline.Fit(dataView);
-            var prediction = model.Transform(dataView);
->>>>>>> 4ea7bf65
             var metrics = ML.MulticlassClassification.Evaluate(prediction, labelColumnName: "KeyLabel");
 
             Assert.True(metrics.MacroAccuracy > 0.6);
