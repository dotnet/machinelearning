--- conflicted
+++ resolved
@@ -22,11 +22,7 @@
             Assert.NotEmpty(model.Model.StandardErrors);
             Assert.NotEmpty(model.Model.PValues);
             Assert.NotEmpty(model.Model.TValues);
-<<<<<<< HEAD
             trainer = ML.Regression.Trainers.OrdinaryLeastSquares(new OrdinaryLeastSquaresRegressionTrainer.Options() { CalculateStatistics = false });
-=======
-            trainer = ML.Regression.Trainers.OrdinaryLeastSquares(new OrdinaryLeastSquaresRegressionTrainer.Options() { PerParameterSignificance = false });
->>>>>>> 09f40d09
             model = trainer.Fit(dataView);
             Assert.False(model.Model.HasStatistics);
             Done();
