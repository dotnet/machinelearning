--- conflicted
+++ resolved
@@ -29,11 +29,7 @@
             (var pipe, var dataView) = GetBinaryClassificationPipeline();
             var transformedData = pipe.Fit(dataView).Transform(dataView);
 
-<<<<<<< HEAD
-            var initPredictor = new LinearClassificationTrainer(Env,"Label", "Features").Fit(transformedData);
-=======
-            var initPredictor = new SdcaBinaryTrainer(Env, "Features", "Label").Fit(transformedData);
->>>>>>> a3b09bf9
+            var initPredictor = new SdcaBinaryTrainer(Env, "Label", "Features").Fit(transformedData);
             var data = initPredictor.Transform(transformedData);
 
             var withInitPredictor = new SymSgdClassificationTrainer(Env, "Label", "Features").Train(transformedData, initialPredictor: initPredictor.Model);
