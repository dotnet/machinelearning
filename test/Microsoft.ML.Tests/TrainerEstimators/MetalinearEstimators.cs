﻿// Licensed to the .NET Foundation under one or more agreements.
// The .NET Foundation licenses this file to you under the MIT license.
// See the LICENSE file in the project root for more information.

using Microsoft.ML.Runtime.Data;
using Microsoft.ML.Runtime.Internal.Calibration;
using Microsoft.ML.Runtime.Learners;
using Microsoft.ML.Runtime.RunTests;
using System.Linq;
using Xunit;
using Xunit.Abstractions;

namespace Microsoft.ML.Tests.TrainerEstimators
{
    public partial class TrainerEstimators
    {
        /// <summary>
<<<<<<< HEAD
        /// OVA with calibrator argument
        /// </summary>
        [Fact]
        public void OVAWithExplicitCalibrator()
        {
            var (pipeline, data) = GetMultiClassPipeline();
            var calibrator = new PavCalibratorTrainer(Env);

            var sdcaTrainer = new StochasticDualCoordinateAscent(Env, new StochasticDualCoordinateAscent.Arguments { MaxIterations = 100, Shuffle = true, NumThreads = 1 }, "Features", "Label");
            pipeline.Append(new Ova(Env, sdcaTrainer, "Label", calibrator: calibrator, maxCalibrationExamples: 990000))
                    .Append(new KeyToValueEstimator(Env, "PredictedLabel"));

            TestEstimatorCore(pipeline, data);
            Done();
        }

        /// <summary>
=======
>>>>>>> c5746a89
        /// OVA with all constructor args.
        /// </summary>
        [Fact]
        public void OVAWithAllConstructorArgs()
        {
            var (pipeline, data) = GetMultiClassPipeline();
            var calibrator = new PlattCalibratorTrainer(Env);
            var averagePerceptron = new AveragedPerceptronTrainer(Env,"Label", "Features", advancedSettings: s=>
            {
                s.Shuffle = true;
                s.Calibrator = null;
            });

            pipeline.Append(new Ova(Env, averagePerceptron, "Label", true, calibrator: calibrator, 10000, true))
                    .Append(new KeyToValueEstimator(Env, "PredictedLabel"));

            TestEstimatorCore(pipeline, data);
            Done();
        }

        /// <summary>
        /// OVA un-calibrated
        /// </summary>
        [Fact]
        public void OVAUncalibrated()
        {
            var (pipeline, data) = GetMultiClassPipeline();

            var sdcaTrainer = new StochasticDualCoordinateAscent(Env, new StochasticDualCoordinateAscent.Arguments { MaxIterations = 100, Shuffle = true, NumThreads = 1, Calibrator = null }, "Features", "Label");

            pipeline.Append(new Ova(Env, sdcaTrainer, useProbabilities: false))
                    .Append(new KeyToValueEstimator(Env, "PredictedLabel"));

            TestEstimatorCore(pipeline, data);
            Done();
        }

        /// <summary>
        /// Pkpd trainer
        /// </summary>
        [Fact(Skip = "The test fails the check for valid input to fit")]
        public void Pkpd()
        {
            var (pipeline, data) = GetMultiClassPipeline(); 

            var sdcaTrainer = new StochasticDualCoordinateAscent(Env, new StochasticDualCoordinateAscent.Arguments { MaxIterations = 100, Shuffle = true, NumThreads = 1 }, "Features", "Label");
            pipeline.Append(new Pkpd(Env, sdcaTrainer))
                    .Append(new KeyToValueEstimator(Env, "PredictedLabel"));

            TestEstimatorCore(pipeline, data);
            Done();
        }
    }
}<|MERGE_RESOLUTION|>--- conflicted
+++ resolved
@@ -15,7 +15,7 @@
     public partial class TrainerEstimators
     {
         /// <summary>
-<<<<<<< HEAD
+
         /// OVA with calibrator argument
         /// </summary>
         [Fact]
@@ -33,8 +33,7 @@
         }
 
         /// <summary>
-=======
->>>>>>> c5746a89
+
         /// OVA with all constructor args.
         /// </summary>
         [Fact]
