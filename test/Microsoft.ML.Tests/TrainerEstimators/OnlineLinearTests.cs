﻿// Licensed to the .NET Foundation under one or more agreements.
// The .NET Foundation licenses this file to you under the MIT license.
// See the LICENSE file in the project root for more information.

using Microsoft.ML;
using Microsoft.ML.Data;
using Microsoft.ML.StaticPipe;
using Microsoft.ML.Trainers.Online;
using Xunit;

namespace Microsoft.ML.Tests.TrainerEstimators
{
    public partial class TrainerEstimators
    {
        [Fact]
        public void OnlineLinearWorkout()
        {
            var dataPath = GetDataPath("breast-cancer.txt");

<<<<<<< HEAD
            var data = TextLoaderStatic.CreateReader(Env, ctx => (Label: ctx.LoadFloat(0), Features: ctx.LoadFloat(1, 10)))
=======
            var regressionData = TextLoader.CreateReader(ML, ctx => (Label: ctx.LoadFloat(0), Features: ctx.LoadFloat(1, 10)))
>>>>>>> 8a951c5b
                .Read(dataPath);

            var regressionPipe = regressionData.MakeNewEstimator()
                .Append(r => (r.Label, Features: r.Features.Normalize()));

            var regressionTrainData = regressionPipe.Fit(regressionData).Transform(regressionData).AsDynamic;

            var ogdTrainer = new OnlineGradientDescentTrainer(ML, "Label", "Features");
            TestEstimatorCore(ogdTrainer, regressionTrainData);
            var ogdModel = ogdTrainer.Fit(regressionTrainData);
            ogdTrainer.Train(regressionTrainData, ogdModel.Model);

            var binaryData = TextLoader.CreateReader(ML, ctx => (Label: ctx.LoadBool(0), Features: ctx.LoadFloat(1, 10)))
               .Read(dataPath);

            var binaryPipe = binaryData.MakeNewEstimator()
                .Append(r => (r.Label, Features: r.Features.Normalize()));

            var binaryTrainData = binaryPipe.Fit(binaryData).Transform(binaryData).AsDynamic;
            var apTrainer = new AveragedPerceptronTrainer(ML, "Label", "Features", lossFunction: new HingeLoss(), advancedSettings: s =>
            {
                s.LearningRate = 0.5f;
            });
            TestEstimatorCore(apTrainer, binaryTrainData);

            var apModel = apTrainer.Fit(binaryTrainData);
            apTrainer.Train(binaryTrainData, apModel.Model);

            var svmTrainer = new LinearSvmTrainer(ML, "Label", "Features");
            TestEstimatorCore(svmTrainer, binaryTrainData);

            var svmModel = svmTrainer.Fit(binaryTrainData);
            svmTrainer.Train(binaryTrainData, apModel.Model);

            Done();

        }
    }
}<|MERGE_RESOLUTION|>--- conflicted
+++ resolved
@@ -3,7 +3,6 @@
 // See the LICENSE file in the project root for more information.
 
 using Microsoft.ML;
-using Microsoft.ML.Data;
 using Microsoft.ML.StaticPipe;
 using Microsoft.ML.Trainers.Online;
 using Xunit;
@@ -17,11 +16,7 @@
         {
             var dataPath = GetDataPath("breast-cancer.txt");
 
-<<<<<<< HEAD
-            var data = TextLoaderStatic.CreateReader(Env, ctx => (Label: ctx.LoadFloat(0), Features: ctx.LoadFloat(1, 10)))
-=======
-            var regressionData = TextLoader.CreateReader(ML, ctx => (Label: ctx.LoadFloat(0), Features: ctx.LoadFloat(1, 10)))
->>>>>>> 8a951c5b
+            var regressionData = TextLoaderStatic.CreateReader(ML, ctx => (Label: ctx.LoadFloat(0), Features: ctx.LoadFloat(1, 10)))
                 .Read(dataPath);
 
             var regressionPipe = regressionData.MakeNewEstimator()
@@ -34,7 +29,7 @@
             var ogdModel = ogdTrainer.Fit(regressionTrainData);
             ogdTrainer.Train(regressionTrainData, ogdModel.Model);
 
-            var binaryData = TextLoader.CreateReader(ML, ctx => (Label: ctx.LoadBool(0), Features: ctx.LoadFloat(1, 10)))
+            var binaryData = TextLoaderStatic.CreateReader(ML, ctx => (Label: ctx.LoadBool(0), Features: ctx.LoadFloat(1, 10)))
                .Read(dataPath);
 
             var binaryPipe = binaryData.MakeNewEstimator()
