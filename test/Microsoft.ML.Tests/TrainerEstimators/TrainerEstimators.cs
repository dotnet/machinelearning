--- conflicted
+++ resolved
@@ -18,7 +18,6 @@
         {
         }
 
-<<<<<<< HEAD
         /// <summary>
         /// FastTreeBinaryClassification TrainerEstimator test 
         /// </summary>
@@ -29,7 +28,25 @@
             string weightColumn = "Weights";
 
             var reader = new TextLoader(Env, new TextLoader.Arguments
-=======
+            {
+                HasHeader = true,
+                Separator = "\t",
+                Column = new[]
+                {
+                    new TextLoader.Column(featureColumn, DataKind.R4, new [] { new TextLoader.Range(1, 784) }),
+                    new TextLoader.Column(weightColumn, DataKind.R4, 0)
+                }
+            });
+            var data = reader.Read(new MultiFileSource(GetDataPath(TestDatasets.mnistTiny28.trainFilename)));
+
+
+            // Pipeline.
+            var pipeline = new KMeansPlusPlusTrainer(Env, featureColumn, weightColumn,
+                            advancedSettings: s => { s.InitAlgorithm = KMeansPlusPlusTrainer.InitAlgorithm.KMeansParallel; });
+
+            TestEstimatorCore(pipeline, data);
+        }
+
         private (IEstimator<ITransformer>, IDataView) GetBinaryClassificationPipeline()
         {
             var data = new TextLoader(Env,
@@ -54,26 +71,10 @@
         private (IEstimator<ITransformer>, IDataView) GetRankingPipeline()
         {
             var data = new TextLoader(Env, new TextLoader.Arguments
->>>>>>> eb264892
             {
                 HasHeader = true,
                 Separator = "\t",
                 Column = new[]
-<<<<<<< HEAD
-                {
-                    new TextLoader.Column(featureColumn, DataKind.R4, new [] { new TextLoader.Range(1, 784) }),
-                    new TextLoader.Column(weightColumn, DataKind.R4, 0)
-                }
-            });
-            var data = reader.Read(new MultiFileSource(GetDataPath(TestDatasets.mnistTiny28.trainFilename)));
-
-
-            // Pipeline.
-            var pipeline = new KMeansPlusPlusTrainer(Env, featureColumn, weightColumn,
-                            advancedSettings: s => { s.InitAlgorithm = KMeansPlusPlusTrainer.InitAlgorithm.KMeansParallel; });
-
-            TestEstimatorCore(pipeline, data);
-=======
                      {
                         new TextLoader.Column("Label", DataKind.R4, 0),
                         new TextLoader.Column("Workclass", DataKind.Text, 1),
@@ -136,7 +137,6 @@
             var pipeline = new TermEstimator(Env, "Label");
 
             return (pipeline, data);
->>>>>>> eb264892
         }
     }
 }