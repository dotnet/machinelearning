// Licensed to the .NET Foundation under one or more agreements.
// The .NET Foundation licenses this file to you under the MIT license.
// See the LICENSE file in the project root for more information.

using System;
using System.Collections.Generic;
using System.Linq;
using System.Threading;
using Microsoft.ML.Data;
using Microsoft.ML.Internal.Utilities;
using Microsoft.ML.Trainers.LightGbm;
using Microsoft.ML.RunTests;
using Microsoft.ML.Runtime;
using Microsoft.ML.TestFramework.Attributes;
using Microsoft.ML.Trainers.FastTree;
using Microsoft.ML.Transforms;
using Xunit;

namespace Microsoft.ML.Tests.TrainerEstimators
{
    public partial class TrainerEstimators : TestDataPipeBase
    {
        /// <summary>
        /// FastTreeBinaryClassification TrainerEstimator test 
        /// </summary>
        [Fact]
        public void FastTreeBinaryEstimator()
        {
            var (pipe, dataView) = GetBinaryClassificationPipeline();

            var trainer = ML.BinaryClassification.Trainers.FastTree(
                new FastTreeBinaryClassificationTrainer.Options
                {
                    NumberOfThreads = 1,
                    NumberOfTrees = 10,
                    NumberOfLeaves = 5,
                });

            var pipeWithTrainer = pipe.Append(trainer);
            TestEstimatorCore(pipeWithTrainer, dataView);

            var transformedDataView = pipe.Fit(dataView).Transform(dataView);
            var model = trainer.Fit(transformedDataView, transformedDataView);
            Done();
        }

        [LightGBMFact]
        public void LightGBMBinaryEstimator()
        {
            var (pipe, dataView) = GetBinaryClassificationPipeline();

            var trainer = ML.BinaryClassification.Trainers.LightGbm(new LightGbmBinaryTrainer.Options
            {
                NumberOfLeaves = 10,
                NumberOfThreads = 1,
                MinimumExampleCountPerLeaf = 2,
            });

            var pipeWithTrainer = pipe.Append(trainer);
            TestEstimatorCore(pipeWithTrainer, dataView);

            var transformedDataView = pipe.Fit(dataView).Transform(dataView);
            var model = trainer.Fit(transformedDataView, transformedDataView);
            Done();
        }


        [Fact]
        public void GAMClassificationEstimator()
        {
            var (pipe, dataView) = GetBinaryClassificationPipeline();

            var trainer = new GamBinaryClassificationTrainer(Env, new GamBinaryClassificationTrainer.Options
            {
                GainConfidenceLevel = 0,
                NumberOfIterations = 15,
            });
            var pipeWithTrainer = pipe.Append(trainer);
            TestEstimatorCore(pipeWithTrainer, dataView);

            var transformedDataView = pipe.Fit(dataView).Transform(dataView);
            var model = trainer.Fit(transformedDataView, transformedDataView);
            Done();
        }


        [Fact]
        public void FastForestClassificationEstimator()
        {
            var (pipe, dataView) = GetBinaryClassificationPipeline();

            var trainer = ML.BinaryClassification.Trainers.FastForest(
                new FastForestBinaryClassificationTrainer.Options
                {
                    NumberOfLeaves = 10,
                    NumberOfTrees = 20,
                });

            var pipeWithTrainer = pipe.Append(trainer);
            TestEstimatorCore(pipeWithTrainer, dataView);

            var transformedDataView = pipe.Fit(dataView).Transform(dataView);
            var model = trainer.Fit(transformedDataView, transformedDataView);
            Done();
        }

        /// <summary>
        /// FastTreeRankingTrainer TrainerEstimator test 
        /// </summary>
        [Fact]
        public void FastTreeRankerEstimator()
        {
            var (pipe, dataView) = GetRankingPipeline();

            var trainer = ML.Ranking.Trainers.FastTree(
                new FastTreeRankingTrainer.Options
                {
                    FeatureColumnName = "NumericFeatures",
                    NumberOfTrees = 10,
                    RowGroupColumnName = "Group"
                });

            var pipeWithTrainer = pipe.Append(trainer);
            TestEstimatorCore(pipeWithTrainer, dataView);

            var transformedDataView = pipe.Fit(dataView).Transform(dataView);
            var model = trainer.Fit(transformedDataView, transformedDataView);
            Done();
        }

        /// <summary>
        /// LightGbmRankingTrainer TrainerEstimator test 
        /// </summary>
        [LightGBMFact]
        public void LightGBMRankerEstimator()
        {
            var (pipe, dataView) = GetRankingPipeline();

            var trainer = ML.Ranking.Trainers.LightGbm(new LightGbmRankingTrainer.Options() { LabelColumnName = "Label0", FeatureColumnName = "NumericFeatures", RowGroupColumnName = "Group", LearningRate = 0.4 });

            var pipeWithTrainer = pipe.Append(trainer);
            TestEstimatorCore(pipeWithTrainer, dataView);

            var transformedDataView = pipe.Fit(dataView).Transform(dataView);
            var model = trainer.Fit(transformedDataView, transformedDataView);
            Done();
        }

        /// <summary>
        /// FastTreeRegressor TrainerEstimator test 
        /// </summary>
        [Fact]
        public void FastTreeRegressorEstimator()
        {
            var dataView = GetRegressionPipeline();
            var trainer = ML.Regression.Trainers.FastTree(
                new FastTreeRegressionTrainer.Options { NumberOfTrees = 10, NumberOfThreads = 1, NumberOfLeaves = 5 });

            TestEstimatorCore(trainer, dataView);
            var model = trainer.Fit(dataView, dataView);
            Done();
        }

        /// <summary>
        /// LightGbmRegressorTrainer TrainerEstimator test 
        /// </summary>
        [LightGBMFact]
        public void LightGBMRegressorEstimator()
        {
            var dataView = GetRegressionPipeline();
            var trainer = ML.Regression.Trainers.LightGbm(new LightGbmRegressorTrainer.Options
            {
                NumberOfThreads = 1,
                NormalizeFeatures = NormalizeOption.Warn,
                L2CategoricalRegularization = 5,
            });

            TestEstimatorCore(trainer, dataView);
            var model = trainer.Fit(dataView, dataView);
            Done();
        }


        /// <summary>
        /// RegressionGamTrainer TrainerEstimator test 
        /// </summary>
        [Fact]
        public void GAMRegressorEstimator()
        {
            var dataView = GetRegressionPipeline();
            var trainer = new GamRegressionTrainer(Env, new GamRegressionTrainer.Options
            {
                EnablePruning = false,
                NumberOfIterations = 15,
            });

            TestEstimatorCore(trainer, dataView);
            var model = trainer.Fit(dataView, dataView);
            Done();
        }

        /// <summary>
        /// FastTreeTweedieTrainer TrainerEstimator test 
        /// </summary>
        [Fact]
        public void TweedieRegressorEstimator()
        {
            var dataView = GetRegressionPipeline();
            var trainer = ML.Regression.Trainers.FastTreeTweedie(
                new FastTreeTweedieTrainer.Options
                {
                    EntropyCoefficient = 0.3,
                    OptimizationAlgorithm = BoostedTreeOptions.OptimizationAlgorithmType.AcceleratedGradientDescent,
                });

            TestEstimatorCore(trainer, dataView);
            var model = trainer.Fit(dataView, dataView);
            Done();
        }

        /// <summary>
        /// FastForestRegression TrainerEstimator test 
        /// </summary>
        [Fact]
        public void FastForestRegressorEstimator()
        {
            var dataView = GetRegressionPipeline();
            var trainer = ML.Regression.Trainers.FastForest(
                new FastForestRegressionTrainer.Options
                {
                    BaggingSize = 2,
                    NumberOfTrees = 10,
                });

            TestEstimatorCore(trainer, dataView);
            var model = trainer.Fit(dataView, dataView);
            Done();
        }

        /// <summary>
        /// LightGbmMulticlass TrainerEstimator test 
        /// </summary>
        [LightGBMFact]
        public void LightGbmMultiClassEstimator()
        {
            var (pipeline, dataView) = GetMultiClassPipeline();
            var trainer = ML.MulticlassClassification.Trainers.LightGbm(learningRate: 0.4);
            var pipe = pipeline.Append(trainer)
                    .Append(new KeyToValueMappingEstimator(Env, "PredictedLabel"));
            TestEstimatorCore(pipe, dataView);
            Done();
        }

        // Number of examples
        private const int _rowNumber = 1000;
        // Number of features
        private const int _columnNumber = 5;
        // Number of classes
        private const int _classNumber = 3;
        private class GbmExample
        {
            [VectorType(_columnNumber)]
            public float[] Features;
            [KeyType(_classNumber)]
            public uint Label;
            [VectorType(_classNumber)]
            public float[] Score;
        }

        private void LightGbmHelper(bool useSoftmax, out string modelString, out List<GbmExample> mlnetPredictions, out double[] lgbmRawScores, out double[] lgbmProbabilities)
        {
            // Prepare data and train LightGBM model via ML.NET
            // Training matrix. It contains all feature vectors.
            var dataMatrix = new float[_rowNumber * _columnNumber];
            // Labels for multi-class classification
            var labels = new uint[_rowNumber];
            // Training list, which is equivalent to the training matrix above.
            var dataList = new List<GbmExample>();
            for (/*row index*/ int i = 0; i < _rowNumber; ++i)
            {
                int featureSum = 0;
                var featureVector = new float[_columnNumber];
                for (/*column index*/ int j = 0; j < _columnNumber; ++j)
                {
                    int featureValue = (j + i * _columnNumber) % 10;
                    featureSum += featureValue;
                    dataMatrix[j + i * _columnNumber] = featureValue;
                    featureVector[j] = featureValue;
                }
                labels[i] = (uint)featureSum % _classNumber;
                dataList.Add(new GbmExample { Features = featureVector, Label = labels[i], Score = new float[_classNumber] });
            }

            var mlContext = new MLContext(seed: 0);
            var dataView = mlContext.Data.LoadFromEnumerable(dataList);
            int numberOfTrainingIterations = 3;
<<<<<<< HEAD
            var gbmTrainer = new LightGbmMulticlassTrainer(mlContext, new LightGbmMulticlassTrainer.Options
=======
            var gbmTrainer = new LightGbmMulticlassClassificationTrainer(mlContext, new Options
>>>>>>> c5aab770
            {
                NumberOfIterations = numberOfTrainingIterations,
                MinimumExampleCountPerGroup = 1,
                MinimumExampleCountPerLeaf = 1,
                UseSoftmax = useSoftmax
            });

            var gbm = gbmTrainer.Fit(dataView);
            var predicted = gbm.Transform(dataView);
            mlnetPredictions = mlContext.Data.CreateEnumerable<GbmExample>(predicted, false).ToList();

            // Convert training to LightGBM's native format and train LightGBM model via its APIs
            // Convert the whole training matrix to CSC format required by LightGBM interface. Notice that the training matrix
            // is dense so this conversion is simply a matrix transpose.
            double[][] sampleValueGroupedByColumn = new double[_columnNumber][];
            int[][] sampleIndicesGroupedByColumn = new int[_columnNumber][];
            int[] sampleNonZeroCntPerColumn = new int[_columnNumber];
            for (int j = 0; j < _columnNumber; ++j)
            {
                // Allocate memory for the j-th column in the training matrix
                sampleValueGroupedByColumn[j] = new double[_rowNumber];
                sampleIndicesGroupedByColumn[j] = new int[_rowNumber];
                sampleNonZeroCntPerColumn[j] = _rowNumber;
                // Copy the j-th column in training matrix
                for (int i = 0; i < _rowNumber; ++i)
                {
                    // data[j + i * _columnNumber] is the value at the j-th column and the i-th row.
                    sampleValueGroupedByColumn[j][i] = dataMatrix[j + i * _columnNumber];
                    // Row index of the assigned value.
                    sampleIndicesGroupedByColumn[j][i] = i;
                }
            }

            // LightGBM only accepts float labels.
            float[] floatLabels = new float[_rowNumber];
            for (int i = 0; i < _rowNumber; ++i)
                floatLabels[i] = labels[i];

            // Allocate LightGBM data container (called Dataset in LightGBM world).
            var gbmDataSet = new Trainers.LightGbm.Dataset(sampleValueGroupedByColumn, sampleIndicesGroupedByColumn, _columnNumber, sampleNonZeroCntPerColumn, _rowNumber, _rowNumber, "", floatLabels);

            // Push training examples into LightGBM data container.
            gbmDataSet.PushRows(dataMatrix, _rowNumber, _columnNumber, 0);

            // Probability output.
            lgbmProbabilities = new double[_rowNumber * _classNumber];
            // Raw score.
            lgbmRawScores = new double[_rowNumber * _classNumber];

            // Get parameters used in ML.NET's LightGBM
            var gbmParams = gbmTrainer.GetGbmParameters();

            // Call LightGBM C-style APIs to do prediction.
            modelString = null;
            using (var ch = (mlContext as IChannelProvider).Start("Training LightGBM..."))
            using (var pch = (mlContext as IProgressChannelProvider).StartProgressChannel("Training LightGBM..."))
            {
                var host = (mlContext as IHostEnvironment).Register("Training LightGBM...");
                var gbmNative = WrappedLightGbmTraining.Train(ch, pch, gbmParams, gbmDataSet, numIteration: numberOfTrainingIterations);

                int nativeLength = 0;
                unsafe
                {
                    fixed (float* data = dataMatrix)
                    fixed (double* result0 = lgbmProbabilities)
                    fixed (double* result1 = lgbmRawScores)
                    {
                        WrappedLightGbmInterface.BoosterPredictForMat(gbmNative.Handle, (IntPtr)data, WrappedLightGbmInterface.CApiDType.Float32,
                            _rowNumber, _columnNumber, 1, (int)WrappedLightGbmInterface.CApiPredictType.Normal, numberOfTrainingIterations, "", ref nativeLength, result0);
                        WrappedLightGbmInterface.BoosterPredictForMat(gbmNative.Handle, (IntPtr)data, WrappedLightGbmInterface.CApiDType.Float32,
                            _rowNumber, _columnNumber, 1, (int)WrappedLightGbmInterface.CApiPredictType.Raw, numberOfTrainingIterations, "", ref nativeLength, result1);
                    }
                    modelString = gbmNative.GetModelString();
                }
            }
        }

        [LightGBMFact]
        public void LightGbmMultiClassEstimatorCompareOva()
        {
            // Train ML.NET LightGBM and native LightGBM and apply the trained models to the training set.
            LightGbmHelper(useSoftmax: false, out string modelString, out List<GbmExample> mlnetPredictions, out double[] nativeResult1, out double[] nativeResult0);

            // The i-th predictor returned by LightGBM produces the raw score, denoted by z_i, of the i-th class.
            // Assume that we have n classes in total. The i-th class probability can be computed via
            // p_i = sigmoid(sigmoidScale * z_i) / (sigmoid(sigmoidScale * z_1) + ... + sigmoid(sigmoidScale * z_n)).
            Assert.True(modelString != null);
            float sigmoidScale = 0.5f; // Constant used train LightGBM. See gbmParams["sigmoid"] in the helper function.
            // Compare native LightGBM's and ML.NET's LightGBM results example by example
            for (int i = 0; i < _rowNumber; ++i)
            {
                double sum = 0;
                for (int j = 0; j < _classNumber; ++j)
                {
                    Assert.Equal(nativeResult0[j + i * _classNumber], mlnetPredictions[i].Score[j], 6);
                    if (float.IsNaN((float)nativeResult1[j + i * _classNumber]))
                        continue;
                    sum += MathUtils.SigmoidSlow(sigmoidScale * (float)nativeResult1[j + i * _classNumber]);
                }
                for (int j = 0; j < _classNumber; ++j)
                {
                    double prob = MathUtils.SigmoidSlow(sigmoidScale * (float)nativeResult1[j + i * _classNumber]);
                    Assert.Equal(prob / sum, mlnetPredictions[i].Score[j], 6);
                }
            }

            Done();
        }

        [LightGBMFact]
        public void LightGbmMultiClassEstimatorCompareSoftMax()
        {
            // Train ML.NET LightGBM and native LightGBM and apply the trained models to the training set.
            LightGbmHelper(useSoftmax: true, out string modelString, out List<GbmExample> mlnetPredictions, out double[] nativeResult1, out double[] nativeResult0);

            // The i-th predictor returned by LightGBM produces the raw score, denoted by z_i, of the i-th class.
            // Assume that we have n classes in total. The i-th class probability can be computed via
            // p_i = exp(z_i) / (exp(z_1) + ... + exp(z_n)).
            Assert.True(modelString != null);
            // Compare native LightGBM's and ML.NET's LightGBM results example by example
            for (int i = 0; i < _rowNumber; ++i)
            {
                double sum = 0;
                for (int j = 0; j < _classNumber; ++j)
                {
                    Assert.Equal(nativeResult0[j + i * _classNumber], mlnetPredictions[i].Score[j], 6);
                    sum += Math.Exp((float)nativeResult1[j + i * _classNumber]);
                }
                for (int j = 0; j < _classNumber; ++j)
                {
                    double prob = Math.Exp(nativeResult1[j + i * _classNumber]);
                    Assert.Equal(prob / sum, mlnetPredictions[i].Score[j], 6);
                }
            }

            Done();
        }

        [LightGBMFact]
        public void LightGbmInDifferentCulture()
        {
            var currentCulture = Thread.CurrentThread.CurrentCulture;
            Thread.CurrentThread.CurrentCulture = new System.Globalization.CultureInfo("de-DE");
            var (pipeline, dataView) = GetMultiClassPipeline();
            var trainer = ML.MulticlassClassification.Trainers.LightGbm(learningRate: 0.4);
            var pipe = pipeline.Append(trainer)
                    .Append(ML.Transforms.Conversion.MapKeyToValue("PredictedLabel"));
            var model = pipe.Fit(dataView);
            var metrics = ML.MulticlassClassification.Evaluate(model.Transform(dataView));
            Assert.True(metrics.MacroAccuracy > 0.8);
            Thread.CurrentThread.CurrentCulture = currentCulture;
        }
    }
}<|MERGE_RESOLUTION|>--- conflicted
+++ resolved
@@ -294,17 +294,14 @@
             var mlContext = new MLContext(seed: 0);
             var dataView = mlContext.Data.LoadFromEnumerable(dataList);
             int numberOfTrainingIterations = 3;
-<<<<<<< HEAD
-            var gbmTrainer = new LightGbmMulticlassTrainer(mlContext, new LightGbmMulticlassTrainer.Options
-=======
-            var gbmTrainer = new LightGbmMulticlassClassificationTrainer(mlContext, new Options
->>>>>>> c5aab770
-            {
-                NumberOfIterations = numberOfTrainingIterations,
-                MinimumExampleCountPerGroup = 1,
-                MinimumExampleCountPerLeaf = 1,
-                UseSoftmax = useSoftmax
-            });
+            var gbmTrainer = new LightGbmMulticlassClassificationTrainer(mlContext, 
+                new LightGbmMulticlassClassificationTrainer.Options
+                {
+                    NumberOfIterations = numberOfTrainingIterations,
+                    MinimumExampleCountPerGroup = 1,
+                    MinimumExampleCountPerLeaf = 1,
+                    UseSoftmax = useSoftmax
+                });
 
             var gbm = gbmTrainer.Fit(dataView);
             var predicted = gbm.Transform(dataView);
