﻿// Licensed to the .NET Foundation under one or more agreements.
// The .NET Foundation licenses this file to you under the MIT license.
// See the LICENSE file in the project root for more information.

using Microsoft.ML.Core.Data;
using Microsoft.ML.Runtime.Data;
using Microsoft.ML.Runtime.Learners;
using Microsoft.ML.Trainers;
using Xunit;

namespace Microsoft.ML.Tests.TrainerEstimators
{
    public partial class TrainerEstimators
    {
        [Fact]
        public void SdcaWorkout()
        {
            var dataPath = GetDataPath("breast-cancer.txt");

            var data = TextLoader.CreateReader(Env, ctx => (Label: ctx.LoadFloat(0), Features: ctx.LoadFloat(1, 10)))
                .Read(dataPath);
<<<<<<< HEAD
            IEstimator<ITransformer> est = new LinearClassificationTrainer(Env, "Label", "Features", advancedSettings: (s) => s.ConvergenceTolerance = 1e-2f);
=======
            IEstimator<ITransformer> est = new SdcaBinaryTrainer(Env, "Features", "Label", advancedSettings: (s) => s.ConvergenceTolerance = 1e-2f);
>>>>>>> a3b09bf9
            TestEstimatorCore(est, data.AsDynamic);

            est = new SdcaRegressionTrainer(Env, "Label", "Features", advancedSettings: (s) => s.ConvergenceTolerance = 1e-2f);
            TestEstimatorCore(est, data.AsDynamic);

            est = new SdcaMultiClassTrainer(Env, "Label", "Features", advancedSettings: (s) => s.ConvergenceTolerance = 1e-2f);
            TestEstimatorCore(est, data.AsDynamic);

            Done();
        }
    }
}<|MERGE_RESOLUTION|>--- conflicted
+++ resolved
@@ -19,11 +19,7 @@
 
             var data = TextLoader.CreateReader(Env, ctx => (Label: ctx.LoadFloat(0), Features: ctx.LoadFloat(1, 10)))
                 .Read(dataPath);
-<<<<<<< HEAD
-            IEstimator<ITransformer> est = new LinearClassificationTrainer(Env, "Label", "Features", advancedSettings: (s) => s.ConvergenceTolerance = 1e-2f);
-=======
-            IEstimator<ITransformer> est = new SdcaBinaryTrainer(Env, "Features", "Label", advancedSettings: (s) => s.ConvergenceTolerance = 1e-2f);
->>>>>>> a3b09bf9
+            IEstimator<ITransformer> est = new SdcaBinaryTrainer(Env, "Label", "Features", advancedSettings: (s) => s.ConvergenceTolerance = 1e-2f);
             TestEstimatorCore(est, data.AsDynamic);
 
             est = new SdcaRegressionTrainer(Env, "Label", "Features", advancedSettings: (s) => s.ConvergenceTolerance = 1e-2f);
