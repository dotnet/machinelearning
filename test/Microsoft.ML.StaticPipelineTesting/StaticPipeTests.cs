--- conflicted
+++ resolved
@@ -11,14 +11,9 @@
 using Microsoft.ML.TestFramework;
 using Microsoft.ML.Transforms;
 using Microsoft.ML.Transforms.Categorical;
-<<<<<<< HEAD
-=======
 using Microsoft.ML.Transforms.Conversions;
 using Microsoft.ML.Transforms.Projections;
->>>>>>> d68388a1
 using Microsoft.ML.Transforms.Text;
-using Microsoft.ML.Transforms.PCA;
-using Microsoft.ML.Transforms.Projections;
 using System;
 using System.Collections.Generic;
 using System.Collections.Immutable;
@@ -884,8 +879,6 @@
             Assert.True(type.IsVector && type.ItemType.RawKind == DataKind.R4);
             Assert.True(type.VectorSize == 5);
         }
-<<<<<<< HEAD
-=======
 
         [Fact]
         public void TestConvertStatic()
@@ -916,6 +909,5 @@
             Assert.True(type.IsVector && type.ItemType.RawKind == DataKind.R4);
             Assert.True(type.VectorSize == 3);
         }
->>>>>>> d68388a1
     }
 }