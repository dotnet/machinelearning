// Licensed to the .NET Foundation under one or more agreements.
// The .NET Foundation licenses this file to you under the MIT license.
// See the LICENSE file in the project root for more information.

using Microsoft.ML.Data.StaticPipe;
using Microsoft.ML.Runtime.Data;
using Microsoft.ML.Runtime.Data.IO;
using Microsoft.ML.Runtime.Internal.Utilities;
using Microsoft.ML.TestFramework;
using Microsoft.ML.Transforms;
using Microsoft.ML.Transforms.Text;
using System;
using System.Collections.Generic;
using System.Collections.Immutable;
using System.IO;
using System.Text;
using Xunit;
using Xunit.Abstractions;

namespace Microsoft.ML.StaticPipelineTesting
{
    public abstract class BaseTestClassWithConsole : BaseTestClass, IDisposable
    {
        private readonly TextWriter _originalOut;
        private readonly TextWriter _textWriter;

        public BaseTestClassWithConsole(ITestOutputHelper output)
            : base(output)
        {
            _originalOut = Console.Out;
            _textWriter = new StringWriter();
            Console.SetOut(_textWriter);
        }

        public void Dispose()
        {
            Output.WriteLine(_textWriter.ToString());
            Console.SetOut(_originalOut);
        }
    }

    public sealed class StaticPipeTests : BaseTestClassWithConsole
    {
        public StaticPipeTests(ITestOutputHelper output)
            : base(output)
        {
        }

        private void CheckSchemaHasColumn(ISchema schema, string name, out int idx)
            => Assert.True(schema.TryGetColumnIndex(name, out idx), "Could not find column '" + name + "'");

        [Fact]
        public void SimpleTextLoaderCopyColumnsTest()
        {
            var env = new ConsoleEnvironment(0, verbose: true);

            const string data = "0 hello 3.14159 -0 2\n"
                + "1 1 2 4 15";
            var dataSource = new BytesStreamSource(data);

            var text = TextLoader.CreateReader(env, ctx => (
                label: ctx.LoadBool(0),
                text: ctx.LoadText(1),
                numericFeatures: ctx.LoadFloat(2, null)), // If fit correctly, this ought to be equivalent to max of 4, that is, length of 3.
                dataSource, separator: ' ');

            // While we have a type-safe wrapper for `IDataView` it is utterly useless except as an input to the `Fit` functions
            // of the other statically typed wrappers. We perhaps ought to make it useful in its own right, but perhaps not now.
            // For now, just operate over the actual `IDataView`.
            var textData = text.Read(dataSource).AsDynamic;

            var schema = textData.Schema;
            // First verify that the columns are there. There ought to be at least one column corresponding to the identifiers in the tuple.
            CheckSchemaHasColumn(schema, "label", out int labelIdx);
            CheckSchemaHasColumn(schema, "text", out int textIdx);
            CheckSchemaHasColumn(schema, "numericFeatures", out int numericFeaturesIdx);
            // Next verify they have the expected types.
            Assert.Equal(BoolType.Instance, schema.GetColumnType(labelIdx));
            Assert.Equal(TextType.Instance, schema.GetColumnType(textIdx));
            Assert.Equal(new VectorType(NumberType.R4, 3), schema.GetColumnType(numericFeaturesIdx));
            // Next actually inspect the data.
            using (var cursor = textData.GetRowCursor(c => true))
            {
                var textGetter = cursor.GetGetter<ReadOnlyMemory<char>>(textIdx);
                var numericFeaturesGetter = cursor.GetGetter<VBuffer<float>>(numericFeaturesIdx);
                ReadOnlyMemory<char> textVal = default;
                var labelGetter = cursor.GetGetter<bool>(labelIdx);
                bool labelVal = default;
                VBuffer<float> numVal = default;

                void CheckValuesSame(bool bl, string tx, float v0, float v1, float v2)
                {
                    labelGetter(ref labelVal);
                    textGetter(ref textVal);
                    numericFeaturesGetter(ref numVal);
                    Assert.True(tx.AsSpan().SequenceEqual(textVal.Span));
                    Assert.Equal((bool)bl, labelVal);
                    Assert.Equal(3, numVal.Length);
                    Assert.Equal(v0, numVal.GetItemOrDefault(0));
                    Assert.Equal(v1, numVal.GetItemOrDefault(1));
                    Assert.Equal(v2, numVal.GetItemOrDefault(2));
                }

                Assert.True(cursor.MoveNext(), "Could not move even to first row");
                CheckValuesSame(false, "hello", 3.14159f, -0f, 2f);
                Assert.True(cursor.MoveNext(), "Could not move to second row");
                CheckValuesSame(true, "1", 2f, 4f, 15f);
                Assert.False(cursor.MoveNext(), "Moved to third row, but there should have been only two");
            }

            // The next step where we shuffle the names around a little bit is one where we are
            // testing out the implicit usage of copy columns.

            var est = text.MakeNewEstimator().Append(r => (text: r.label, label: r.numericFeatures));
            var newText = text.Append(est);
            var newTextData = newText.Fit(dataSource).Read(dataSource);

            schema = newTextData.AsDynamic.Schema;
            // First verify that the columns are there. There ought to be at least one column corresponding to the identifiers in the tuple.
            CheckSchemaHasColumn(schema, "label", out labelIdx);
            CheckSchemaHasColumn(schema, "text", out textIdx);
            // Next verify they have the expected types.
            Assert.Equal(BoolType.Instance, schema.GetColumnType(textIdx));
            Assert.Equal(new VectorType(NumberType.R4, 3), schema.GetColumnType(labelIdx));
        }

        private static KeyValuePair<string, ColumnType> P(string name, ColumnType type)
            => new KeyValuePair<string, ColumnType>(name, type);

        [Fact]
        public void AssertStaticSimple()
        {
            var env = new ConsoleEnvironment(0, verbose: true);
            var schema = new SimpleSchema(env,
                P("hello", TextType.Instance),
                P("my", new VectorType(NumberType.I8, 5)),
                P("friend", new KeyType(DataKind.U4, 0, 3)));
            var view = new EmptyDataView(env, schema);

            view.AssertStatic(env, c => (
                my: c.I8.Vector,
                friend: c.KeyU4.NoValue.Scalar,
                hello: c.Text.Scalar
            ));
        }

        private sealed class MetaCounted : ICounted
        {
            public long Position => 0;
            public long Batch => 0;
            public ValueGetter<UInt128> GetIdGetter() => (ref UInt128 v) => v = default;
        }

        [Fact]
        public void AssertStaticKeys()
        {
            var env = new ConsoleEnvironment(0, verbose: true);
            var counted = new MetaCounted();

            // We'll test a few things here. First, the case where the key-value metadata is text.
            var metaValues1 = new VBuffer<ReadOnlyMemory<char>>(3, new[] { "a".AsMemory(), "b".AsMemory(), "c".AsMemory() });
            var meta1 = RowColumnUtils.GetColumn(MetadataUtils.Kinds.KeyValues, new VectorType(TextType.Instance, 3), ref metaValues1);
            uint value1 = 2;
            var col1 = RowColumnUtils.GetColumn("stay", new KeyType(DataKind.U4, 0, 3), ref value1, RowColumnUtils.GetRow(counted, meta1));

            // Next the case where those values are ints.
            var metaValues2 = new VBuffer<int>(3, new int[] { 1, 2, 3, 4 });
            var meta2 = RowColumnUtils.GetColumn(MetadataUtils.Kinds.KeyValues, new VectorType(NumberType.I4, 4), ref metaValues2);
            var value2 = new VBuffer<byte>(2, 0, null, null);
            var col2 = RowColumnUtils.GetColumn("awhile", new VectorType(new KeyType(DataKind.U1, 2, 4), 2), ref value2, RowColumnUtils.GetRow(counted, meta2));

            // Then the case where a value of that kind exists, but is of not of the right kind, in which case it should not be identified as containing that metadata.
            var metaValues3 = (float)2;
            var meta3 = RowColumnUtils.GetColumn(MetadataUtils.Kinds.KeyValues, NumberType.R4, ref metaValues3);
            var value3 = (ushort)1;
            var col3 = RowColumnUtils.GetColumn("and", new KeyType(DataKind.U2, 0, 2), ref value3, RowColumnUtils.GetRow(counted, meta3));

            // Then a final case where metadata of that kind is actaully simply altogether absent.
            var value4 = new VBuffer<uint>(5, 0, null, null);
            var col4 = RowColumnUtils.GetColumn("listen", new VectorType(new KeyType(DataKind.U4, 0, 2)), ref value4);

            // Finally compose a trivial data view out of all this.
            var row = RowColumnUtils.GetRow(counted, col1, col2, col3, col4);
            var view = RowCursorUtils.RowAsDataView(env, row);

            // Whew! I'm glad that's over with. Let us start running the test in ernest.
            // First let's do a direct match of the types to ensure that works.
            view.AssertStatic(env, c => (
               stay: c.KeyU4.TextValues.Scalar,
               awhile: c.KeyU1.I4Values.Vector,
               and: c.KeyU2.NoValue.Scalar,
               listen: c.KeyU4.NoValue.VarVector));

            // Next let's match against the superclasses (where no value types are
            // asserted), to ensure that the less specific case still passes.
            view.AssertStatic(env, c => (
               stay: c.KeyU4.NoValue.Scalar,
               awhile: c.KeyU1.NoValue.Vector,
               and: c.KeyU2.NoValue.Scalar,
               listen: c.KeyU4.NoValue.VarVector));

            // Here we assert a subset.
            view.AssertStatic(env, c => (
               stay: c.KeyU4.TextValues.Scalar,
               awhile: c.KeyU1.I4Values.Vector));

            // OK. Now we've confirmed the basic stuff works, let's check other scenarios.
            // Due to the fact that we cannot yet assert only a *single* column, these always appear
            // in at least pairs.

            // First try to get the right type of exception to test against.
            Type e = null;
            try
            {
                view.AssertStatic(env, c => (
                   stay: c.KeyU4.TextValues.Scalar,
                   awhile: c.KeyU2.I4Values.Vector));
            }
            catch (Exception eCaught)
            {
                e = eCaught.GetType();
            }
            Assert.NotNull(e);

            // What if the key representation type is wrong?
            Assert.Throws(e, () =>
                view.AssertStatic(env, c => (
                   stay: c.KeyU4.TextValues.Scalar,
                   awhile: c.KeyU2.I4Values.Vector)));

            // What if the key value type is wrong?
            Assert.Throws(e, () =>
                view.AssertStatic(env, c => (
                   stay: c.KeyU4.TextValues.Scalar,
                   awhile: c.KeyU1.I2Values.Vector)));

            // Same two tests, but for scalar?
            Assert.Throws(e, () =>
                view.AssertStatic(env, c => (
                   stay: c.KeyU2.TextValues.Scalar,
                   awhile: c.KeyU1.I2Values.Vector)));

            Assert.Throws(e, () =>
                view.AssertStatic(env, c => (
                   stay: c.KeyU4.BoolValues.Scalar,
                   awhile: c.KeyU1.I2Values.Vector)));

            // How about if we misidentify the vectorness?
            Assert.Throws(e, () =>
                view.AssertStatic(env, c => (
                   stay: c.KeyU4.TextValues.Vector,
                   awhile: c.KeyU1.I2Values.Vector)));

            // How about the names?
            Assert.Throws(e, () =>
                view.AssertStatic(env, c => (
                   stay: c.KeyU4.TextValues.Scalar,
                   alot: c.KeyU1.I4Values.Vector)));
        }

        [Fact]
        public void Normalizer()
        {
            var env = new ConsoleEnvironment(seed: 0);
            var dataPath = GetDataPath("generated_regression_dataset.csv");
            var dataSource = new MultiFileSource(dataPath);

            var reader = TextLoader.CreateReader(env,
                c => (label: c.LoadFloat(11), features: c.LoadFloat(0, 10)),
                separator: ';', hasHeader: true);
            var data = reader.Read(dataSource);

            var est = reader.MakeNewEstimator()
                .Append(r => (r.label, r.features, bin: r.features.NormalizeByBinning(), mm: r.features.Normalize()));
            var tdata = est.Fit(data).Transform(data);

            var schema = tdata.AsDynamic.Schema;
            Assert.True(schema.TryGetColumnIndex("features", out int featCol));
            Assert.True(schema.TryGetColumnIndex("bin", out int binCol));
            Assert.True(schema.TryGetColumnIndex("mm", out int mmCol));
            Assert.False(schema.IsNormalized(featCol));
            Assert.True(schema.IsNormalized(binCol));
            Assert.True(schema.IsNormalized(mmCol));
        }

        [Fact]
        public void NormalizerWithOnFit()
        {
            var env = new ConsoleEnvironment(seed: 0);
            var dataPath = GetDataPath("generated_regression_dataset.csv");
            var dataSource = new MultiFileSource(dataPath);

            var reader = TextLoader.CreateReader(env,
                c => c.LoadFloat(0, 2),
                separator: ';', hasHeader: true);
            var data = reader.Read(dataSource);

            // These will be populated once we call fit.
            ImmutableArray<float> mm;
            ImmutableArray<float> ss;
            ImmutableArray<ImmutableArray<float>> bb;

            var est = reader.MakeNewEstimator()
                .Append(r => (r, 
                    ncdf: r.NormalizeByCumulativeDistribution(onFit: (m, s) => mm = m),
                    n: r.NormalizeByMeanVar(onFit: (s, o) => { ss = s; Assert.Empty(o); }),
                    b: r.NormalizeByBinning(onFit: b => bb = b)));
            var tdata = est.Fit(data).Transform(data);

            Assert.Equal(3, mm.Length);
            Assert.Equal(3, ss.Length);
            Assert.Equal(3, bb.Length);

            // Just for fun, let's also write out some of the lines of the data to the console.
            using (var stream = new MemoryStream())
            {
                IDataView v = new ChooseColumnsTransform(env, tdata.AsDynamic, "r", "ncdf", "n", "b");
                v = TakeFilter.Create(env, v, 10);
                var saver = new TextSaver(env, new TextSaver.Arguments()
                {
                    Dense = true,
                    Separator = ",",
                    OutputHeader = false
                });
                saver.SaveData(stream, v, Utils.GetIdentityPermutation(v.Schema.ColumnCount));
                Console.WriteLine(Encoding.UTF8.GetString(stream.ToArray()));
            }
        }

        [Fact]
        public void ToKey()
        {
            var env = new ConsoleEnvironment(seed: 0);
            var dataPath = GetDataPath("iris.data");
            var reader = TextLoader.CreateReader(env,
                c => (label: c.LoadText(4), values: c.LoadFloat(0, 3)),
                separator: ',');
            var dataSource = new MultiFileSource(dataPath);
            var data = reader.Read(dataSource);

            var est = data.MakeNewEstimator()
                .Append(r => (labelKey: r.label.ToKey(), valuesKey: r.values.ToKey(onFit: m => { })))
                .Append(r => (r.labelKey, r.valuesKey, valuesKeyKey: r.valuesKey.ToKey()));

            var tdata = est.Fit(data).Transform(data);
            var schema = tdata.AsDynamic.Schema;
            Assert.True(schema.TryGetColumnIndex("labelKey", out int labelCol));
            Assert.True(schema.TryGetColumnIndex("valuesKey", out int valuesCol));
            Assert.True(schema.TryGetColumnIndex("valuesKeyKey", out int valuesKeyCol));

            Assert.Equal(3, schema.GetColumnType(labelCol).KeyCount);
            Assert.True(schema.GetColumnType(valuesCol).ItemType.IsKey);
            Assert.True(schema.GetColumnType(valuesKeyCol).ItemType.IsKey);

            var labelKeyType = schema.GetMetadataTypeOrNull(MetadataUtils.Kinds.KeyValues, labelCol);
            var valuesKeyType = schema.GetMetadataTypeOrNull(MetadataUtils.Kinds.KeyValues, valuesCol);
            var valuesKeyKeyType = schema.GetMetadataTypeOrNull(MetadataUtils.Kinds.KeyValues, valuesKeyCol);
            Assert.NotNull(labelKeyType);
            Assert.NotNull(valuesKeyType);
            Assert.NotNull(valuesKeyKeyType);
            Assert.True(labelKeyType.IsVector && labelKeyType.ItemType == TextType.Instance);
            Assert.True(valuesKeyType.IsVector && valuesKeyType.ItemType == NumberType.Float);
            Assert.True(valuesKeyKeyType.IsVector && valuesKeyKeyType.ItemType == NumberType.Float);
            // Because they're over exactly the same data, they ought to have the same cardinality and everything.
            Assert.True(valuesKeyKeyType.Equals(valuesKeyType));
        }

        [Fact]
        public void ConcatWith()
        {
            var env = new ConsoleEnvironment(seed: 0);
            var dataPath = GetDataPath("iris.data");
            var reader = TextLoader.CreateReader(env,
                c => (label: c.LoadText(4), values: c.LoadFloat(0, 3), value: c.LoadFloat(2)),
                separator: ',');
            var dataSource = new MultiFileSource(dataPath);
            var data = reader.Read(dataSource);

            var est = data.MakeNewEstimator()
                .Append(r => (
                    r.label, r.values, r.value,
                    c0: r.label.AsVector(), c1: r.label.ConcatWith(r.label),
                    c2: r.value.ConcatWith(r.values), c3: r.values.ConcatWith(r.value, r.values)));

            var tdata = est.Fit(data).Transform(data);
            var schema = tdata.AsDynamic.Schema;

            int[] idx = new int[4];
            for (int i = 0; i < idx.Length; ++i)
                Assert.True(schema.TryGetColumnIndex("c" + i, out idx[i]), $"Could not find col c{i}");
            var types = new VectorType[idx.Length];
            int[] expectedLen = new int[] { 1, 2, 5, 9 };
            for (int i = 0; i < idx.Length; ++i)
            {
                var type = schema.GetColumnType(idx[i]);
                Assert.True(type.VectorSize > 0, $"Col c{i} had unexpected type {type}");
                types[i] = type.AsVector;
                Assert.Equal(expectedLen[i], type.VectorSize);
            }
            Assert.Equal(TextType.Instance, types[0].ItemType);
            Assert.Equal(TextType.Instance, types[1].ItemType);
            Assert.Equal(NumberType.Float, types[2].ItemType);
            Assert.Equal(NumberType.Float, types[3].ItemType);
        }

        [Fact]
        public void Tokenize()
        {
            var env = new ConsoleEnvironment(seed: 0);
            var dataPath = GetDataPath("wikipedia-detox-250-line-data.tsv");
            var reader = TextLoader.CreateReader(env, ctx => (
                    label: ctx.LoadBool(0),
                    text: ctx.LoadText(1)), hasHeader: true);
            var dataSource = new MultiFileSource(dataPath);
            var data = reader.Read(dataSource);

            var est = data.MakeNewEstimator()
                .Append(r => (
                    r.label,
                    tokens: r.text.TokenizeText(),
                    chars: r.text.TokenizeIntoCharacters()));

            var tdata = est.Fit(data).Transform(data);
            var schema = tdata.AsDynamic.Schema;

            Assert.True(schema.TryGetColumnIndex("tokens", out int tokensCol));
            var type = schema.GetColumnType(tokensCol);
            Assert.True(type.IsVector && !type.IsKnownSizeVector && type.ItemType.IsText);

            Assert.True(schema.TryGetColumnIndex("chars", out int charsCol));
            type = schema.GetColumnType(charsCol);
            Assert.True(type.IsVector && !type.IsKnownSizeVector && type.ItemType.IsKey);
            Assert.True(type.ItemType.AsKey.RawKind == DataKind.U2);
        }

        [Fact]
        public void NormalizeTextAndRemoveStopWords()
        {
            var env = new ConsoleEnvironment(seed: 0);
            var dataPath = GetDataPath("wikipedia-detox-250-line-data.tsv");
            var reader = TextLoader.CreateReader(env, ctx => (
                    label: ctx.LoadBool(0),
                    text: ctx.LoadText(1)), hasHeader: true);
            var dataSource = new MultiFileSource(dataPath);
            var data = reader.Read(dataSource);

            var est = data.MakeNewEstimator()
                .Append(r => (
                    r.label,
                    normalized_text: r.text.NormalizeText(),
                    words_without_stopwords: r.text.TokenizeText().RemoveStopwords()));

            var tdata = est.Fit(data).Transform(data);
            var schema = tdata.AsDynamic.Schema;

            Assert.True(schema.TryGetColumnIndex("words_without_stopwords", out int stopwordsCol));
            var type = schema.GetColumnType(stopwordsCol);
            Assert.True(type.IsVector && !type.IsKnownSizeVector && type.ItemType.IsText);

            Assert.True(schema.TryGetColumnIndex("normalized_text", out int normTextCol));
            type = schema.GetColumnType(normTextCol);
            Assert.True(type.IsText && !type.IsVector);
        }

        [Fact]
        public void ConvertToWordBag()
        {
            var env = new ConsoleEnvironment(seed: 0);
            var dataPath = GetDataPath("wikipedia-detox-250-line-data.tsv");
            var reader = TextLoader.CreateReader(env, ctx => (
                    label: ctx.LoadBool(0),
                    text: ctx.LoadText(1)), hasHeader: true);
            var dataSource = new MultiFileSource(dataPath);
            var data = reader.Read(dataSource);

            var est = data.MakeNewEstimator()
                .Append(r => (
                    r.label,
                    bagofword: r.text.ToBagofWords(),
                    bagofhashedword: r.text.ToBagofHashedWords()));

            var tdata = est.Fit(data).Transform(data);
            var schema = tdata.AsDynamic.Schema;

            Assert.True(schema.TryGetColumnIndex("bagofword", out int bagofwordCol));
            var type = schema.GetColumnType(bagofwordCol);
            Assert.True(type.IsVector && type.IsKnownSizeVector && type.ItemType.IsNumber);

            Assert.True(schema.TryGetColumnIndex("bagofhashedword", out int bagofhashedwordCol));
            type = schema.GetColumnType(bagofhashedwordCol);
            Assert.True(type.IsVector && type.IsKnownSizeVector && type.ItemType.IsNumber);
        }

        [Fact]
        public void Ngrams()
        {
            var env = new ConsoleEnvironment(seed: 0);
            var dataPath = GetDataPath("wikipedia-detox-250-line-data.tsv");
            var reader = TextLoader.CreateReader(env, ctx => (
                    label: ctx.LoadBool(0),
                    text: ctx.LoadText(1)), hasHeader: true);
            var dataSource = new MultiFileSource(dataPath);
            var data = reader.Read(dataSource);

            var est = data.MakeNewEstimator()
                .Append(r => (
                    r.label,
                    ngrams: r.text.TokenizeText().ToKey().ToNgrams(),
                    ngramshash: r.text.TokenizeText().ToKey().ToNgramsHash()));

            var tdata = est.Fit(data).Transform(data);
            var schema = tdata.AsDynamic.Schema;

            Assert.True(schema.TryGetColumnIndex("ngrams", out int ngramsCol));
            var type = schema.GetColumnType(ngramsCol);
            Assert.True(type.IsVector && type.IsKnownSizeVector && type.ItemType.IsNumber);

            Assert.True(schema.TryGetColumnIndex("ngramshash", out int ngramshashCol));
            type = schema.GetColumnType(ngramshashCol);
            Assert.True(type.IsVector && type.IsKnownSizeVector && type.ItemType.IsNumber);
        }


        [Fact]
        public void LpGcNormAndWhitening()
        {
            var env = new ConsoleEnvironment(seed: 0);
            var dataPath = GetDataPath("generated_regression_dataset.csv");
            var dataSource = new MultiFileSource(dataPath);

            var reader = TextLoader.CreateReader(env,
                c => (label: c.LoadFloat(11), features: c.LoadFloat(0, 10)),
                separator: ';', hasHeader: true);
            var data = reader.Read(dataSource);

            var est = reader.MakeNewEstimator()
                .Append(r => (r.label, 
                              lpnorm: r.features.LpNormalize(),
                              gcnorm: r.features.GlobalContrastNormalize(),
                              zcawhitened: r.features.ZcaWhitening(),
                              pcswhitened: r.features.PcaWhitening()));
            var tdata = est.Fit(data).Transform(data);
            var schema = tdata.AsDynamic.Schema;

            Assert.True(schema.TryGetColumnIndex("lpnorm", out int lpnormCol));
            var type = schema.GetColumnType(lpnormCol);
            Assert.True(type.IsVector && type.IsKnownSizeVector && type.ItemType.IsNumber);

            Assert.True(schema.TryGetColumnIndex("gcnorm", out int gcnormCol));
            type = schema.GetColumnType(gcnormCol);
            Assert.True(type.IsVector && type.IsKnownSizeVector && type.ItemType.IsNumber);

            Assert.True(schema.TryGetColumnIndex("zcawhitened", out int zcawhitenedCol));
            type = schema.GetColumnType(zcawhitenedCol);
            Assert.True(type.IsVector && type.IsKnownSizeVector && type.ItemType.IsNumber);

            Assert.True(schema.TryGetColumnIndex("pcswhitened", out int pcswhitenedCol));
            type = schema.GetColumnType(pcswhitenedCol);
            Assert.True(type.IsVector && type.IsKnownSizeVector && type.ItemType.IsNumber);
        }

        [Fact]
<<<<<<< HEAD
        public void FeatureSelection()
=======
        public void LdaTopicModel()
>>>>>>> 5874e16f
        {
            var env = new ConsoleEnvironment(seed: 0);
            var dataPath = GetDataPath("wikipedia-detox-250-line-data.tsv");
            var reader = TextLoader.CreateReader(env, ctx => (
                    label: ctx.LoadBool(0),
                    text: ctx.LoadText(1)), hasHeader: true);
            var dataSource = new MultiFileSource(dataPath);
            var data = reader.Read(dataSource);

            var est = data.MakeNewEstimator()
                .Append(r => (
                    r.label,
<<<<<<< HEAD
                    bag_of_words_count: r.text.ToBagofWords().SelectFeaturesBasedOnCount(10),
                    bag_of_words_mi: r.text.ToBagofWords().SelectFeaturesBasedOnMutualInformation(r.label)));
=======
                    topics: r.text.ToBagofWords().ToLdaTopicVector(numTopic: 10, advancedSettings: s => {
                        s.AlphaSum = 10;
                    })));
>>>>>>> 5874e16f

            var tdata = est.Fit(data).Transform(data);
            var schema = tdata.AsDynamic.Schema;

<<<<<<< HEAD
            Assert.True(schema.TryGetColumnIndex("bag_of_words_count", out int bagofwordCountCol));
            var type = schema.GetColumnType(bagofwordCountCol);
            Assert.True(type.IsVector && type.IsKnownSizeVector && type.ItemType.IsNumber);

            Assert.True(schema.TryGetColumnIndex("bag_of_words_mi", out int bagofwordMiCol));
            type = schema.GetColumnType(bagofwordMiCol);
=======
            Assert.True(schema.TryGetColumnIndex("topics", out int topicsCol));
            var type = schema.GetColumnType(topicsCol);
>>>>>>> 5874e16f
            Assert.True(type.IsVector && type.IsKnownSizeVector && type.ItemType.IsNumber);
        }
    }
}<|MERGE_RESOLUTION|>--- conflicted
+++ resolved
@@ -560,11 +560,7 @@
         }
 
         [Fact]
-<<<<<<< HEAD
-        public void FeatureSelection()
-=======
         public void LdaTopicModel()
->>>>>>> 5874e16f
         {
             var env = new ConsoleEnvironment(seed: 0);
             var dataPath = GetDataPath("wikipedia-detox-250-line-data.tsv");
@@ -577,29 +573,44 @@
             var est = data.MakeNewEstimator()
                 .Append(r => (
                     r.label,
-<<<<<<< HEAD
-                    bag_of_words_count: r.text.ToBagofWords().SelectFeaturesBasedOnCount(10),
-                    bag_of_words_mi: r.text.ToBagofWords().SelectFeaturesBasedOnMutualInformation(r.label)));
-=======
                     topics: r.text.ToBagofWords().ToLdaTopicVector(numTopic: 10, advancedSettings: s => {
                         s.AlphaSum = 10;
                     })));
->>>>>>> 5874e16f
-
-            var tdata = est.Fit(data).Transform(data);
-            var schema = tdata.AsDynamic.Schema;
-
-<<<<<<< HEAD
+
+            var tdata = est.Fit(data).Transform(data);
+            var schema = tdata.AsDynamic.Schema;
+
+            Assert.True(schema.TryGetColumnIndex("topics", out int topicsCol));
+            var type = schema.GetColumnType(topicsCol);
+            Assert.True(type.IsVector && type.IsKnownSizeVector && type.ItemType.IsNumber);
+        }
+
+        [Fact]
+        public void FeatureSelection()
+        {
+            var env = new ConsoleEnvironment(seed: 0);
+            var dataPath = GetDataPath("wikipedia-detox-250-line-data.tsv");
+            var reader = TextLoader.CreateReader(env, ctx => (
+                    label: ctx.LoadBool(0),
+                    text: ctx.LoadText(1)), hasHeader: true);
+            var dataSource = new MultiFileSource(dataPath);
+            var data = reader.Read(dataSource);
+
+            var est = data.MakeNewEstimator()
+                .Append(r => (
+                    r.label,
+                    bag_of_words_count: r.text.ToBagofWords().SelectFeaturesBasedOnCount(10),
+                    bag_of_words_mi: r.text.ToBagofWords().SelectFeaturesBasedOnMutualInformation(r.label)));
+
+            var tdata = est.Fit(data).Transform(data);
+            var schema = tdata.AsDynamic.Schema;
+
             Assert.True(schema.TryGetColumnIndex("bag_of_words_count", out int bagofwordCountCol));
             var type = schema.GetColumnType(bagofwordCountCol);
             Assert.True(type.IsVector && type.IsKnownSizeVector && type.ItemType.IsNumber);
 
             Assert.True(schema.TryGetColumnIndex("bag_of_words_mi", out int bagofwordMiCol));
             type = schema.GetColumnType(bagofwordMiCol);
-=======
-            Assert.True(schema.TryGetColumnIndex("topics", out int topicsCol));
-            var type = schema.GetColumnType(topicsCol);
->>>>>>> 5874e16f
             Assert.True(type.IsVector && type.IsKnownSizeVector && type.ItemType.IsNumber);
         }
     }
