// Licensed to the .NET Foundation under one or more agreements.
// The .NET Foundation licenses this file to you under the MIT license.
// See the LICENSE file in the project root for more information.

using Microsoft.ML.Data.StaticPipe;
using Microsoft.ML.Runtime.Data;
using Microsoft.ML.Runtime.Data.IO;
using Microsoft.ML.Runtime.Internal.Utilities;
using Microsoft.ML.TestFramework;
using Microsoft.ML.Transforms;
using Microsoft.ML.Transforms.Text;
using System;
using System.Collections.Generic;
using System.Collections.Immutable;
using System.IO;
using System.Text;
using Xunit;
using Xunit.Abstractions;

namespace Microsoft.ML.StaticPipelineTesting
{
    public abstract class BaseTestClassWithConsole : BaseTestClass, IDisposable
    {
        private readonly TextWriter _originalOut;
        private readonly TextWriter _textWriter;

        public BaseTestClassWithConsole(ITestOutputHelper output)
            : base(output)
        {
            _originalOut = Console.Out;
            _textWriter = new StringWriter();
            Console.SetOut(_textWriter);
        }

        public void Dispose()
        {
            Output.WriteLine(_textWriter.ToString());
            Console.SetOut(_originalOut);
        }
    }

    public sealed class StaticPipeTests : BaseTestClassWithConsole
    {
        public StaticPipeTests(ITestOutputHelper output)
            : base(output)
        {
        }

        private void CheckSchemaHasColumn(ISchema schema, string name, out int idx)
            => Assert.True(schema.TryGetColumnIndex(name, out idx), "Could not find column '" + name + "'");

        [Fact]
        public void SimpleTextLoaderCopyColumnsTest()
        {
            var env = new ConsoleEnvironment(0, verbose: true);

            const string data = "0 hello 3.14159 -0 2\n"
                + "1 1 2 4 15";
            var dataSource = new BytesStreamSource(data);

            var text = TextLoader.CreateReader(env, ctx => (
                label: ctx.LoadBool(0),
                text: ctx.LoadText(1),
                numericFeatures: ctx.LoadFloat(2, null)), // If fit correctly, this ought to be equivalent to max of 4, that is, length of 3.
                dataSource, separator: ' ');

            // While we have a type-safe wrapper for `IDataView` it is utterly useless except as an input to the `Fit` functions
            // of the other statically typed wrappers. We perhaps ought to make it useful in its own right, but perhaps not now.
            // For now, just operate over the actual `IDataView`.
            var textData = text.Read(dataSource).AsDynamic;

            var schema = textData.Schema;
            // First verify that the columns are there. There ought to be at least one column corresponding to the identifiers in the tuple.
            CheckSchemaHasColumn(schema, "label", out int labelIdx);
            CheckSchemaHasColumn(schema, "text", out int textIdx);
            CheckSchemaHasColumn(schema, "numericFeatures", out int numericFeaturesIdx);
            // Next verify they have the expected types.
            Assert.Equal(BoolType.Instance, schema.GetColumnType(labelIdx));
            Assert.Equal(TextType.Instance, schema.GetColumnType(textIdx));
            Assert.Equal(new VectorType(NumberType.R4, 3), schema.GetColumnType(numericFeaturesIdx));
            // Next actually inspect the data.
            using (var cursor = textData.GetRowCursor(c => true))
            {
                var textGetter = cursor.GetGetter<ReadOnlyMemory<char>>(textIdx);
                var numericFeaturesGetter = cursor.GetGetter<VBuffer<float>>(numericFeaturesIdx);
                ReadOnlyMemory<char> textVal = default;
                var labelGetter = cursor.GetGetter<bool>(labelIdx);
                bool labelVal = default;
                VBuffer<float> numVal = default;

                void CheckValuesSame(bool bl, string tx, float v0, float v1, float v2)
                {
                    labelGetter(ref labelVal);
                    textGetter(ref textVal);
                    numericFeaturesGetter(ref numVal);
                    Assert.True(tx.AsSpan().SequenceEqual(textVal.Span));
                    Assert.Equal((bool)bl, labelVal);
                    Assert.Equal(3, numVal.Length);
                    Assert.Equal(v0, numVal.GetItemOrDefault(0));
                    Assert.Equal(v1, numVal.GetItemOrDefault(1));
                    Assert.Equal(v2, numVal.GetItemOrDefault(2));
                }

                Assert.True(cursor.MoveNext(), "Could not move even to first row");
                CheckValuesSame(false, "hello", 3.14159f, -0f, 2f);
                Assert.True(cursor.MoveNext(), "Could not move to second row");
                CheckValuesSame(true, "1", 2f, 4f, 15f);
                Assert.False(cursor.MoveNext(), "Moved to third row, but there should have been only two");
            }

            // The next step where we shuffle the names around a little bit is one where we are
            // testing out the implicit usage of copy columns.

            var est = text.MakeNewEstimator().Append(r => (text: r.label, label: r.numericFeatures));
            var newText = text.Append(est);
            var newTextData = newText.Fit(dataSource).Read(dataSource);

            schema = newTextData.AsDynamic.Schema;
            // First verify that the columns are there. There ought to be at least one column corresponding to the identifiers in the tuple.
            CheckSchemaHasColumn(schema, "label", out labelIdx);
            CheckSchemaHasColumn(schema, "text", out textIdx);
            // Next verify they have the expected types.
            Assert.Equal(BoolType.Instance, schema.GetColumnType(textIdx));
            Assert.Equal(new VectorType(NumberType.R4, 3), schema.GetColumnType(labelIdx));
        }

        private static KeyValuePair<string, ColumnType> P(string name, ColumnType type)
            => new KeyValuePair<string, ColumnType>(name, type);

        [Fact]
        public void AssertStaticSimple()
        {
            var env = new ConsoleEnvironment(0, verbose: true);
            var schema = new SimpleSchema(env,
                P("hello", TextType.Instance),
                P("my", new VectorType(NumberType.I8, 5)),
                P("friend", new KeyType(DataKind.U4, 0, 3)));
            var view = new EmptyDataView(env, schema);

            view.AssertStatic(env, c => (
                my: c.I8.Vector,
                friend: c.KeyU4.NoValue.Scalar,
                hello: c.Text.Scalar
            ));
        }

        private sealed class MetaCounted : ICounted
        {
            public long Position => 0;
            public long Batch => 0;
            public ValueGetter<UInt128> GetIdGetter() => (ref UInt128 v) => v = default;
        }

        [Fact]
        public void AssertStaticKeys()
        {
            var env = new ConsoleEnvironment(0, verbose: true);
            var counted = new MetaCounted();

            // We'll test a few things here. First, the case where the key-value metadata is text.
            var metaValues1 = new VBuffer<ReadOnlyMemory<char>>(3, new[] { "a".AsMemory(), "b".AsMemory(), "c".AsMemory() });
            var meta1 = RowColumnUtils.GetColumn(MetadataUtils.Kinds.KeyValues, new VectorType(TextType.Instance, 3), ref metaValues1);
            uint value1 = 2;
            var col1 = RowColumnUtils.GetColumn("stay", new KeyType(DataKind.U4, 0, 3), ref value1, RowColumnUtils.GetRow(counted, meta1));

            // Next the case where those values are ints.
            var metaValues2 = new VBuffer<int>(3, new int[] { 1, 2, 3, 4 });
            var meta2 = RowColumnUtils.GetColumn(MetadataUtils.Kinds.KeyValues, new VectorType(NumberType.I4, 4), ref metaValues2);
            var value2 = new VBuffer<byte>(2, 0, null, null);
            var col2 = RowColumnUtils.GetColumn("awhile", new VectorType(new KeyType(DataKind.U1, 2, 4), 2), ref value2, RowColumnUtils.GetRow(counted, meta2));

            // Then the case where a value of that kind exists, but is of not of the right kind, in which case it should not be identified as containing that metadata.
            var metaValues3 = (float)2;
            var meta3 = RowColumnUtils.GetColumn(MetadataUtils.Kinds.KeyValues, NumberType.R4, ref metaValues3);
            var value3 = (ushort)1;
            var col3 = RowColumnUtils.GetColumn("and", new KeyType(DataKind.U2, 0, 2), ref value3, RowColumnUtils.GetRow(counted, meta3));

            // Then a final case where metadata of that kind is actaully simply altogether absent.
            var value4 = new VBuffer<uint>(5, 0, null, null);
            var col4 = RowColumnUtils.GetColumn("listen", new VectorType(new KeyType(DataKind.U4, 0, 2)), ref value4);

            // Finally compose a trivial data view out of all this.
            var row = RowColumnUtils.GetRow(counted, col1, col2, col3, col4);
            var view = RowCursorUtils.RowAsDataView(env, row);

            // Whew! I'm glad that's over with. Let us start running the test in ernest.
            // First let's do a direct match of the types to ensure that works.
            view.AssertStatic(env, c => (
               stay: c.KeyU4.TextValues.Scalar,
               awhile: c.KeyU1.I4Values.Vector,
               and: c.KeyU2.NoValue.Scalar,
               listen: c.KeyU4.NoValue.VarVector));

            // Next let's match against the superclasses (where no value types are
            // asserted), to ensure that the less specific case still passes.
            view.AssertStatic(env, c => (
               stay: c.KeyU4.NoValue.Scalar,
               awhile: c.KeyU1.NoValue.Vector,
               and: c.KeyU2.NoValue.Scalar,
               listen: c.KeyU4.NoValue.VarVector));

            // Here we assert a subset.
            view.AssertStatic(env, c => (
               stay: c.KeyU4.TextValues.Scalar,
               awhile: c.KeyU1.I4Values.Vector));

            // OK. Now we've confirmed the basic stuff works, let's check other scenarios.
            // Due to the fact that we cannot yet assert only a *single* column, these always appear
            // in at least pairs.

            // First try to get the right type of exception to test against.
            Type e = null;
            try
            {
                view.AssertStatic(env, c => (
                   stay: c.KeyU4.TextValues.Scalar,
                   awhile: c.KeyU2.I4Values.Vector));
            }
            catch (Exception eCaught)
            {
                e = eCaught.GetType();
            }
            Assert.NotNull(e);

            // What if the key representation type is wrong?
            Assert.Throws(e, () =>
                view.AssertStatic(env, c => (
                   stay: c.KeyU4.TextValues.Scalar,
                   awhile: c.KeyU2.I4Values.Vector)));

            // What if the key value type is wrong?
            Assert.Throws(e, () =>
                view.AssertStatic(env, c => (
                   stay: c.KeyU4.TextValues.Scalar,
                   awhile: c.KeyU1.I2Values.Vector)));

            // Same two tests, but for scalar?
            Assert.Throws(e, () =>
                view.AssertStatic(env, c => (
                   stay: c.KeyU2.TextValues.Scalar,
                   awhile: c.KeyU1.I2Values.Vector)));

            Assert.Throws(e, () =>
                view.AssertStatic(env, c => (
                   stay: c.KeyU4.BoolValues.Scalar,
                   awhile: c.KeyU1.I2Values.Vector)));

            // How about if we misidentify the vectorness?
            Assert.Throws(e, () =>
                view.AssertStatic(env, c => (
                   stay: c.KeyU4.TextValues.Vector,
                   awhile: c.KeyU1.I2Values.Vector)));

            // How about the names?
            Assert.Throws(e, () =>
                view.AssertStatic(env, c => (
                   stay: c.KeyU4.TextValues.Scalar,
                   alot: c.KeyU1.I4Values.Vector)));
        }

        [Fact]
        public void Normalizer()
        {
            var env = new ConsoleEnvironment(seed: 0);
            var dataPath = GetDataPath("generated_regression_dataset.csv");
            var dataSource = new MultiFileSource(dataPath);

            var reader = TextLoader.CreateReader(env,
                c => (label: c.LoadFloat(11), features: c.LoadFloat(0, 10)),
                separator: ';', hasHeader: true);
            var data = reader.Read(dataSource);

            var est = reader.MakeNewEstimator()
                .Append(r => (r.label, r.features, bin: r.features.NormalizeByBinning(), mm: r.features.Normalize()));
            var tdata = est.Fit(data).Transform(data);

            var schema = tdata.AsDynamic.Schema;
            Assert.True(schema.TryGetColumnIndex("features", out int featCol));
            Assert.True(schema.TryGetColumnIndex("bin", out int binCol));
            Assert.True(schema.TryGetColumnIndex("mm", out int mmCol));
            Assert.False(schema.IsNormalized(featCol));
            Assert.True(schema.IsNormalized(binCol));
            Assert.True(schema.IsNormalized(mmCol));
        }

        [Fact]
        public void NormalizerWithOnFit()
        {
            var env = new ConsoleEnvironment(seed: 0);
            var dataPath = GetDataPath("generated_regression_dataset.csv");
            var dataSource = new MultiFileSource(dataPath);

            var reader = TextLoader.CreateReader(env,
                c => c.LoadFloat(0, 2),
                separator: ';', hasHeader: true);
            var data = reader.Read(dataSource);

            // These will be populated once we call fit.
            ImmutableArray<float> mm;
            ImmutableArray<float> ss;
            ImmutableArray<ImmutableArray<float>> bb;

            var est = reader.MakeNewEstimator()
                .Append(r => (r, 
                    ncdf: r.NormalizeByCumulativeDistribution(onFit: (m, s) => mm = m),
                    n: r.NormalizeByMeanVar(onFit: (s, o) => { ss = s; Assert.Empty(o); }),
                    b: r.NormalizeByBinning(onFit: b => bb = b)));
            var tdata = est.Fit(data).Transform(data);

            Assert.Equal(3, mm.Length);
            Assert.Equal(3, ss.Length);
            Assert.Equal(3, bb.Length);

            // Just for fun, let's also write out some of the lines of the data to the console.
            using (var stream = new MemoryStream())
            {
                IDataView v = new ChooseColumnsTransform(env, tdata.AsDynamic, "r", "ncdf", "n", "b");
                v = TakeFilter.Create(env, v, 10);
                var saver = new TextSaver(env, new TextSaver.Arguments()
                {
                    Dense = true,
                    Separator = ",",
                    OutputHeader = false
                });
                saver.SaveData(stream, v, Utils.GetIdentityPermutation(v.Schema.ColumnCount));
                Console.WriteLine(Encoding.UTF8.GetString(stream.ToArray()));
            }
        }

        [Fact]
        public void ToKey()
        {
            var env = new ConsoleEnvironment(seed: 0);
            var dataPath = GetDataPath("iris.data");
            var reader = TextLoader.CreateReader(env,
                c => (label: c.LoadText(4), values: c.LoadFloat(0, 3)),
                separator: ',');
            var dataSource = new MultiFileSource(dataPath);
            var data = reader.Read(dataSource);

            var est = data.MakeNewEstimator()
                .Append(r => (labelKey: r.label.ToKey(), valuesKey: r.values.ToKey(onFit: m => { })))
                .Append(r => (r.labelKey, r.valuesKey, valuesKeyKey: r.valuesKey.ToKey()));

            var tdata = est.Fit(data).Transform(data);
            var schema = tdata.AsDynamic.Schema;
            Assert.True(schema.TryGetColumnIndex("labelKey", out int labelCol));
            Assert.True(schema.TryGetColumnIndex("valuesKey", out int valuesCol));
            Assert.True(schema.TryGetColumnIndex("valuesKeyKey", out int valuesKeyCol));

            Assert.Equal(3, schema.GetColumnType(labelCol).KeyCount);
            Assert.True(schema.GetColumnType(valuesCol).ItemType.IsKey);
            Assert.True(schema.GetColumnType(valuesKeyCol).ItemType.IsKey);

            var labelKeyType = schema.GetMetadataTypeOrNull(MetadataUtils.Kinds.KeyValues, labelCol);
            var valuesKeyType = schema.GetMetadataTypeOrNull(MetadataUtils.Kinds.KeyValues, valuesCol);
            var valuesKeyKeyType = schema.GetMetadataTypeOrNull(MetadataUtils.Kinds.KeyValues, valuesKeyCol);
            Assert.NotNull(labelKeyType);
            Assert.NotNull(valuesKeyType);
            Assert.NotNull(valuesKeyKeyType);
            Assert.True(labelKeyType.IsVector && labelKeyType.ItemType == TextType.Instance);
            Assert.True(valuesKeyType.IsVector && valuesKeyType.ItemType == NumberType.Float);
            Assert.True(valuesKeyKeyType.IsVector && valuesKeyKeyType.ItemType == NumberType.Float);
            // Because they're over exactly the same data, they ought to have the same cardinality and everything.
            Assert.True(valuesKeyKeyType.Equals(valuesKeyType));
        }

        [Fact]
        public void ConcatWith()
        {
            var env = new ConsoleEnvironment(seed: 0);
            var dataPath = GetDataPath("iris.data");
            var reader = TextLoader.CreateReader(env,
                c => (label: c.LoadText(4), values: c.LoadFloat(0, 3), value: c.LoadFloat(2)),
                separator: ',');
            var dataSource = new MultiFileSource(dataPath);
            var data = reader.Read(dataSource);

            var est = data.MakeNewEstimator()
                .Append(r => (
                    r.label, r.values, r.value,
                    c0: r.label.AsVector(), c1: r.label.ConcatWith(r.label),
                    c2: r.value.ConcatWith(r.values), c3: r.values.ConcatWith(r.value, r.values)));

            var tdata = est.Fit(data).Transform(data);
            var schema = tdata.AsDynamic.Schema;

            int[] idx = new int[4];
            for (int i = 0; i < idx.Length; ++i)
                Assert.True(schema.TryGetColumnIndex("c" + i, out idx[i]), $"Could not find col c{i}");
            var types = new VectorType[idx.Length];
            int[] expectedLen = new int[] { 1, 2, 5, 9 };
            for (int i = 0; i < idx.Length; ++i)
            {
                var type = schema.GetColumnType(idx[i]);
                Assert.True(type.VectorSize > 0, $"Col c{i} had unexpected type {type}");
                types[i] = type.AsVector;
                Assert.Equal(expectedLen[i], type.VectorSize);
            }
            Assert.Equal(TextType.Instance, types[0].ItemType);
            Assert.Equal(TextType.Instance, types[1].ItemType);
            Assert.Equal(NumberType.Float, types[2].ItemType);
            Assert.Equal(NumberType.Float, types[3].ItemType);
        }

        [Fact]
        public void Tokenize()
        {
            var env = new ConsoleEnvironment(seed: 0);
            var dataPath = GetDataPath("wikipedia-detox-250-line-data.tsv");
            var reader = TextLoader.CreateReader(env, ctx => (
                    label: ctx.LoadBool(0),
                    text: ctx.LoadText(1)), hasHeader: true);
            var dataSource = new MultiFileSource(dataPath);
            var data = reader.Read(dataSource);

            var est = data.MakeNewEstimator()
                .Append(r => (
                    r.label,
                    tokens: r.text.TokenizeText(),
                    chars: r.text.TokenizeIntoCharacters()));

            var tdata = est.Fit(data).Transform(data);
            var schema = tdata.AsDynamic.Schema;

            Assert.True(schema.TryGetColumnIndex("tokens", out int tokensCol));
            var type = schema.GetColumnType(tokensCol);
            Assert.True(type.IsVector && !type.IsKnownSizeVector && type.ItemType.IsText);

            Assert.True(schema.TryGetColumnIndex("chars", out int charsCol));
            type = schema.GetColumnType(charsCol);
            Assert.True(type.IsVector && !type.IsKnownSizeVector && type.ItemType.IsKey);
            Assert.True(type.ItemType.AsKey.RawKind == DataKind.U2);
        }

        [Fact]
        public void NormalizeTextAndRemoveStopWords()
        {
            var env = new ConsoleEnvironment(seed: 0);
            var dataPath = GetDataPath("wikipedia-detox-250-line-data.tsv");
            var reader = TextLoader.CreateReader(env, ctx => (
                    label: ctx.LoadBool(0),
                    text: ctx.LoadText(1)), hasHeader: true);
            var dataSource = new MultiFileSource(dataPath);
            var data = reader.Read(dataSource);

            var est = data.MakeNewEstimator()
                .Append(r => (
                    r.label,
                    normalized_text: r.text.NormalizeText(),
                    words_without_stopwords: r.text.TokenizeText().RemoveStopwords()));

            var tdata = est.Fit(data).Transform(data);
            var schema = tdata.AsDynamic.Schema;

            Assert.True(schema.TryGetColumnIndex("words_without_stopwords", out int stopwordsCol));
            var type = schema.GetColumnType(stopwordsCol);
            Assert.True(type.IsVector && !type.IsKnownSizeVector && type.ItemType.IsText);

            Assert.True(schema.TryGetColumnIndex("normalized_text", out int normTextCol));
            type = schema.GetColumnType(normTextCol);
            Assert.True(type.IsText && !type.IsVector);
        }

        [Fact]
        public void ConvertToWordBag()
        {
            var env = new ConsoleEnvironment(seed: 0);
            var dataPath = GetDataPath("wikipedia-detox-250-line-data.tsv");
            var reader = TextLoader.CreateReader(env, ctx => (
                    label: ctx.LoadBool(0),
                    text: ctx.LoadText(1)), hasHeader: true);
            var dataSource = new MultiFileSource(dataPath);
            var data = reader.Read(dataSource);

            var est = data.MakeNewEstimator()
                .Append(r => (
                    r.label,
                    bagofword: r.text.ToBagofWords(),
                    bagofhashedword: r.text.ToBagofHashedWords()));

            var tdata = est.Fit(data).Transform(data);
            var schema = tdata.AsDynamic.Schema;

            Assert.True(schema.TryGetColumnIndex("bagofword", out int bagofwordCol));
            var type = schema.GetColumnType(bagofwordCol);
            Assert.True(type.IsVector && type.IsKnownSizeVector && type.ItemType.IsNumber);

            Assert.True(schema.TryGetColumnIndex("bagofhashedword", out int bagofhashedwordCol));
            type = schema.GetColumnType(bagofhashedwordCol);
            Assert.True(type.IsVector && type.IsKnownSizeVector && type.ItemType.IsNumber);
        }

        [Fact]
        public void Ngrams()
        {
            var env = new ConsoleEnvironment(seed: 0);
            var dataPath = GetDataPath("wikipedia-detox-250-line-data.tsv");
            var reader = TextLoader.CreateReader(env, ctx => (
                    label: ctx.LoadBool(0),
                    text: ctx.LoadText(1)), hasHeader: true);
            var dataSource = new MultiFileSource(dataPath);
            var data = reader.Read(dataSource);

            var est = data.MakeNewEstimator()
                .Append(r => (
                    r.label,
                    ngrams: r.text.TokenizeText().ToKey().ToNgrams(),
                    ngramshash: r.text.TokenizeText().ToKey().ToNgramsHash()));

            var tdata = est.Fit(data).Transform(data);
            var schema = tdata.AsDynamic.Schema;

            Assert.True(schema.TryGetColumnIndex("ngrams", out int ngramsCol));
            var type = schema.GetColumnType(ngramsCol);
            Assert.True(type.IsVector && type.IsKnownSizeVector && type.ItemType.IsNumber);

            Assert.True(schema.TryGetColumnIndex("ngramshash", out int ngramshashCol));
            type = schema.GetColumnType(ngramshashCol);
            Assert.True(type.IsVector && type.IsKnownSizeVector && type.ItemType.IsNumber);
        }

<<<<<<< HEAD
        [Fact(Skip = "LdaNative dll is missing in ML.Net")]
        public void LdaTopicModel()
        {
            var env = new ConsoleEnvironment(seed: 0);
            var dataPath = GetDataPath("wikipedia-detox-250-line-data.tsv");
            var reader = TextLoader.CreateReader(env, ctx => (
                    label: ctx.LoadBool(0),
                    text: ctx.LoadText(1)), hasHeader: true);
            var dataSource = new MultiFileSource(dataPath);
            var data = reader.Read(dataSource);

            var est = data.MakeNewEstimator()
                .Append(r => (
                    r.label,
                    topics: r.text.ToBagofWords().ToLdaTopicVector(numTopic: 10)));

            var tdata = est.Fit(data).Transform(data);
            var schema = tdata.AsDynamic.Schema;

            Assert.True(schema.TryGetColumnIndex("topics", out int topicsCol));
            var type = schema.GetColumnType(topicsCol);
=======

        [Fact]
        public void LpGcNormAndWhitening()
        {
            var env = new ConsoleEnvironment(seed: 0);
            var dataPath = GetDataPath("generated_regression_dataset.csv");
            var dataSource = new MultiFileSource(dataPath);

            var reader = TextLoader.CreateReader(env,
                c => (label: c.LoadFloat(11), features: c.LoadFloat(0, 10)),
                separator: ';', hasHeader: true);
            var data = reader.Read(dataSource);

            var est = reader.MakeNewEstimator()
                .Append(r => (r.label, 
                              lpnorm: r.features.LpNormalize(),
                              gcnorm: r.features.GlobalContrastNormalize(),
                              zcawhitened: r.features.ZcaWhitening(),
                              pcswhitened: r.features.PcaWhitening()));
            var tdata = est.Fit(data).Transform(data);
            var schema = tdata.AsDynamic.Schema;

            Assert.True(schema.TryGetColumnIndex("lpnorm", out int lpnormCol));
            var type = schema.GetColumnType(lpnormCol);
            Assert.True(type.IsVector && type.IsKnownSizeVector && type.ItemType.IsNumber);

            Assert.True(schema.TryGetColumnIndex("gcnorm", out int gcnormCol));
            type = schema.GetColumnType(gcnormCol);
            Assert.True(type.IsVector && type.IsKnownSizeVector && type.ItemType.IsNumber);

            Assert.True(schema.TryGetColumnIndex("zcawhitened", out int zcawhitenedCol));
            type = schema.GetColumnType(zcawhitenedCol);
            Assert.True(type.IsVector && type.IsKnownSizeVector && type.ItemType.IsNumber);

            Assert.True(schema.TryGetColumnIndex("pcswhitened", out int pcswhitenedCol));
            type = schema.GetColumnType(pcswhitenedCol);
>>>>>>> 9a6c384a
            Assert.True(type.IsVector && type.IsKnownSizeVector && type.ItemType.IsNumber);
        }
    }
}<|MERGE_RESOLUTION|>--- conflicted
+++ resolved
@@ -520,29 +520,6 @@
             Assert.True(type.IsVector && type.IsKnownSizeVector && type.ItemType.IsNumber);
         }
 
-<<<<<<< HEAD
-        [Fact(Skip = "LdaNative dll is missing in ML.Net")]
-        public void LdaTopicModel()
-        {
-            var env = new ConsoleEnvironment(seed: 0);
-            var dataPath = GetDataPath("wikipedia-detox-250-line-data.tsv");
-            var reader = TextLoader.CreateReader(env, ctx => (
-                    label: ctx.LoadBool(0),
-                    text: ctx.LoadText(1)), hasHeader: true);
-            var dataSource = new MultiFileSource(dataPath);
-            var data = reader.Read(dataSource);
-
-            var est = data.MakeNewEstimator()
-                .Append(r => (
-                    r.label,
-                    topics: r.text.ToBagofWords().ToLdaTopicVector(numTopic: 10)));
-
-            var tdata = est.Fit(data).Transform(data);
-            var schema = tdata.AsDynamic.Schema;
-
-            Assert.True(schema.TryGetColumnIndex("topics", out int topicsCol));
-            var type = schema.GetColumnType(topicsCol);
-=======
 
         [Fact]
         public void LpGcNormAndWhitening()
@@ -579,7 +556,30 @@
 
             Assert.True(schema.TryGetColumnIndex("pcswhitened", out int pcswhitenedCol));
             type = schema.GetColumnType(pcswhitenedCol);
->>>>>>> 9a6c384a
+            Assert.True(type.IsVector && type.IsKnownSizeVector && type.ItemType.IsNumber);
+        }
+
+        [Fact(Skip = "LdaNative dll is missing in ML.Net")]
+        public void LdaTopicModel()
+        {
+            var env = new ConsoleEnvironment(seed: 0);
+            var dataPath = GetDataPath("wikipedia-detox-250-line-data.tsv");
+            var reader = TextLoader.CreateReader(env, ctx => (
+                    label: ctx.LoadBool(0),
+                    text: ctx.LoadText(1)), hasHeader: true);
+            var dataSource = new MultiFileSource(dataPath);
+            var data = reader.Read(dataSource);
+
+            var est = data.MakeNewEstimator()
+                .Append(r => (
+                    r.label,
+                    topics: r.text.ToBagofWords().ToLdaTopicVector(numTopic: 10)));
+
+            var tdata = est.Fit(data).Transform(data);
+            var schema = tdata.AsDynamic.Schema;
+
+            Assert.True(schema.TryGetColumnIndex("topics", out int topicsCol));
+            var type = schema.GetColumnType(topicsCol);
             Assert.True(type.IsVector && type.IsKnownSizeVector && type.ItemType.IsNumber);
         }
     }
