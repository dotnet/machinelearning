// Licensed to the .NET Foundation under one or more agreements.
// The .NET Foundation licenses this file to you under the MIT license.
// See the LICENSE file in the project root for more information.

using Microsoft.ML.Runtime.Data;
using Microsoft.ML.Runtime.Data.IO;
using Microsoft.ML.Runtime.Internal.Utilities;
using Microsoft.ML.Runtime.RunTests;
using Microsoft.ML.StaticPipe;
using Microsoft.ML.TestFramework;
using Microsoft.ML.Transforms;
using Microsoft.ML.Transforms.Text;
using System;
using System.Collections.Generic;
using System.Collections.Immutable;
using System.IO;
using System.Linq;
using System.Text;
using Xunit;
using Xunit.Abstractions;

namespace Microsoft.ML.StaticPipelineTesting
{
    public abstract class BaseTestClassWithConsole : BaseTestClass, IDisposable
    {
        private readonly TextWriter _originalOut;
        private readonly TextWriter _textWriter;

        public BaseTestClassWithConsole(ITestOutputHelper output)
            : base(output)
        {
            _originalOut = Console.Out;
            _textWriter = new StringWriter();
            Console.SetOut(_textWriter);
        }

        public void Dispose()
        {
            Output.WriteLine(_textWriter.ToString());
            Console.SetOut(_originalOut);
        }
    }

    public sealed class StaticPipeTests : BaseTestClassWithConsole
    {
        public StaticPipeTests(ITestOutputHelper output)
            : base(output)
        {
        }

        private void CheckSchemaHasColumn(ISchema schema, string name, out int idx)
            => Assert.True(schema.TryGetColumnIndex(name, out idx), "Could not find column '" + name + "'");

        [Fact]
        public void SimpleTextLoaderCopyColumnsTest()
        {
            var env = new ConsoleEnvironment(0, verbose: true);

            const string data = "0 hello 3.14159 -0 2\n"
                + "1 1 2 4 15";
            var dataSource = new BytesStreamSource(data);

            var text = TextLoader.CreateReader(env, ctx => (
                label: ctx.LoadBool(0),
                text: ctx.LoadText(1),
                numericFeatures: ctx.LoadFloat(2, null)), // If fit correctly, this ought to be equivalent to max of 4, that is, length of 3.
                dataSource, separator: ' ');

            // While we have a type-safe wrapper for `IDataView` it is utterly useless except as an input to the `Fit` functions
            // of the other statically typed wrappers. We perhaps ought to make it useful in its own right, but perhaps not now.
            // For now, just operate over the actual `IDataView`.
            var textData = text.Read(dataSource).AsDynamic;

            var schema = textData.Schema;
            // First verify that the columns are there. There ought to be at least one column corresponding to the identifiers in the tuple.
            CheckSchemaHasColumn(schema, "label", out int labelIdx);
            CheckSchemaHasColumn(schema, "text", out int textIdx);
            CheckSchemaHasColumn(schema, "numericFeatures", out int numericFeaturesIdx);
            // Next verify they have the expected types.
            Assert.Equal(BoolType.Instance, schema.GetColumnType(labelIdx));
            Assert.Equal(TextType.Instance, schema.GetColumnType(textIdx));
            Assert.Equal(new VectorType(NumberType.R4, 3), schema.GetColumnType(numericFeaturesIdx));
            // Next actually inspect the data.
            using (var cursor = textData.GetRowCursor(c => true))
            {
                var textGetter = cursor.GetGetter<ReadOnlyMemory<char>>(textIdx);
                var numericFeaturesGetter = cursor.GetGetter<VBuffer<float>>(numericFeaturesIdx);
                ReadOnlyMemory<char> textVal = default;
                var labelGetter = cursor.GetGetter<bool>(labelIdx);
                bool labelVal = default;
                VBuffer<float> numVal = default;

                void CheckValuesSame(bool bl, string tx, float v0, float v1, float v2)
                {
                    labelGetter(ref labelVal);
                    textGetter(ref textVal);
                    numericFeaturesGetter(ref numVal);
                    Assert.True(tx.AsSpan().SequenceEqual(textVal.Span));
                    Assert.Equal((bool)bl, labelVal);
                    Assert.Equal(3, numVal.Length);
                    Assert.Equal(v0, numVal.GetItemOrDefault(0));
                    Assert.Equal(v1, numVal.GetItemOrDefault(1));
                    Assert.Equal(v2, numVal.GetItemOrDefault(2));
                }

                Assert.True(cursor.MoveNext(), "Could not move even to first row");
                CheckValuesSame(false, "hello", 3.14159f, -0f, 2f);
                Assert.True(cursor.MoveNext(), "Could not move to second row");
                CheckValuesSame(true, "1", 2f, 4f, 15f);
                Assert.False(cursor.MoveNext(), "Moved to third row, but there should have been only two");
            }

            // The next step where we shuffle the names around a little bit is one where we are
            // testing out the implicit usage of copy columns.

            var est = text.MakeNewEstimator().Append(r => (text: r.label, label: r.numericFeatures));
            var newText = text.Append(est);
            var newTextData = newText.Fit(dataSource).Read(dataSource);

            schema = newTextData.AsDynamic.Schema;
            // First verify that the columns are there. There ought to be at least one column corresponding to the identifiers in the tuple.
            CheckSchemaHasColumn(schema, "label", out labelIdx);
            CheckSchemaHasColumn(schema, "text", out textIdx);
            // Next verify they have the expected types.
            Assert.Equal(BoolType.Instance, schema.GetColumnType(textIdx));
            Assert.Equal(new VectorType(NumberType.R4, 3), schema.GetColumnType(labelIdx));
        }

        private static KeyValuePair<string, ColumnType> P(string name, ColumnType type)
            => new KeyValuePair<string, ColumnType>(name, type);

        [Fact]
        public void AssertStaticSimple()
        {
            var env = new ConsoleEnvironment(0, verbose: true);
            var schema = new SimpleSchema(env,
                P("hello", TextType.Instance),
                P("my", new VectorType(NumberType.I8, 5)),
                P("friend", new KeyType(DataKind.U4, 0, 3)));
            var view = new EmptyDataView(env, schema);

            view.AssertStatic(env, c => (
                my: c.I8.Vector,
                friend: c.KeyU4.NoValue.Scalar,
                hello: c.Text.Scalar
            ));
        }

        private sealed class MetaCounted : ICounted
        {
            public long Position => 0;
            public long Batch => 0;
            public ValueGetter<UInt128> GetIdGetter() => (ref UInt128 v) => v = default;
        }

        [Fact]
        public void AssertStaticKeys()
        {
            var env = new ConsoleEnvironment(0, verbose: true);
            var counted = new MetaCounted();

            // We'll test a few things here. First, the case where the key-value metadata is text.
            var metaValues1 = new VBuffer<ReadOnlyMemory<char>>(3, new[] { "a".AsMemory(), "b".AsMemory(), "c".AsMemory() });
            var meta1 = RowColumnUtils.GetColumn(MetadataUtils.Kinds.KeyValues, new VectorType(TextType.Instance, 3), ref metaValues1);
            uint value1 = 2;
            var col1 = RowColumnUtils.GetColumn("stay", new KeyType(DataKind.U4, 0, 3), ref value1, RowColumnUtils.GetRow(counted, meta1));

            // Next the case where those values are ints.
            var metaValues2 = new VBuffer<int>(3, new int[] { 1, 2, 3, 4 });
            var meta2 = RowColumnUtils.GetColumn(MetadataUtils.Kinds.KeyValues, new VectorType(NumberType.I4, 4), ref metaValues2);
            var value2 = new VBuffer<byte>(2, 0, null, null);
            var col2 = RowColumnUtils.GetColumn("awhile", new VectorType(new KeyType(DataKind.U1, 2, 4), 2), ref value2, RowColumnUtils.GetRow(counted, meta2));

            // Then the case where a value of that kind exists, but is of not of the right kind, in which case it should not be identified as containing that metadata.
            var metaValues3 = (float)2;
            var meta3 = RowColumnUtils.GetColumn(MetadataUtils.Kinds.KeyValues, NumberType.R4, ref metaValues3);
            var value3 = (ushort)1;
            var col3 = RowColumnUtils.GetColumn("and", new KeyType(DataKind.U2, 0, 2), ref value3, RowColumnUtils.GetRow(counted, meta3));

            // Then a final case where metadata of that kind is actaully simply altogether absent.
            var value4 = new VBuffer<uint>(5, 0, null, null);
            var col4 = RowColumnUtils.GetColumn("listen", new VectorType(new KeyType(DataKind.U4, 0, 2)), ref value4);

            // Finally compose a trivial data view out of all this.
            var row = RowColumnUtils.GetRow(counted, col1, col2, col3, col4);
            var view = RowCursorUtils.RowAsDataView(env, row);

            // Whew! I'm glad that's over with. Let us start running the test in ernest.
            // First let's do a direct match of the types to ensure that works.
            view.AssertStatic(env, c => (
               stay: c.KeyU4.TextValues.Scalar,
               awhile: c.KeyU1.I4Values.Vector,
               and: c.KeyU2.NoValue.Scalar,
               listen: c.KeyU4.NoValue.VarVector));

            // Next let's match against the superclasses (where no value types are
            // asserted), to ensure that the less specific case still passes.
            view.AssertStatic(env, c => (
               stay: c.KeyU4.NoValue.Scalar,
               awhile: c.KeyU1.NoValue.Vector,
               and: c.KeyU2.NoValue.Scalar,
               listen: c.KeyU4.NoValue.VarVector));

            // Here we assert a subset.
            view.AssertStatic(env, c => (
               stay: c.KeyU4.TextValues.Scalar,
               awhile: c.KeyU1.I4Values.Vector));

            // OK. Now we've confirmed the basic stuff works, let's check other scenarios.
            // Due to the fact that we cannot yet assert only a *single* column, these always appear
            // in at least pairs.

            // First try to get the right type of exception to test against.
            Type e = null;
            try
            {
                view.AssertStatic(env, c => (
                   stay: c.KeyU4.TextValues.Scalar,
                   awhile: c.KeyU2.I4Values.Vector));
            }
            catch (Exception eCaught)
            {
                e = eCaught.GetType();
            }
            Assert.NotNull(e);

            // What if the key representation type is wrong?
            Assert.Throws(e, () =>
                view.AssertStatic(env, c => (
                   stay: c.KeyU4.TextValues.Scalar,
                   awhile: c.KeyU2.I4Values.Vector)));

            // What if the key value type is wrong?
            Assert.Throws(e, () =>
                view.AssertStatic(env, c => (
                   stay: c.KeyU4.TextValues.Scalar,
                   awhile: c.KeyU1.I2Values.Vector)));

            // Same two tests, but for scalar?
            Assert.Throws(e, () =>
                view.AssertStatic(env, c => (
                   stay: c.KeyU2.TextValues.Scalar,
                   awhile: c.KeyU1.I2Values.Vector)));

            Assert.Throws(e, () =>
                view.AssertStatic(env, c => (
                   stay: c.KeyU4.BoolValues.Scalar,
                   awhile: c.KeyU1.I2Values.Vector)));

            // How about if we misidentify the vectorness?
            Assert.Throws(e, () =>
                view.AssertStatic(env, c => (
                   stay: c.KeyU4.TextValues.Vector,
                   awhile: c.KeyU1.I2Values.Vector)));

            // How about the names?
            Assert.Throws(e, () =>
                view.AssertStatic(env, c => (
                   stay: c.KeyU4.TextValues.Scalar,
                   alot: c.KeyU1.I4Values.Vector)));
        }

        [Fact]
        public void Normalizer()
        {
            var env = new ConsoleEnvironment(seed: 0);
            var dataPath = GetDataPath("generated_regression_dataset.csv");
            var dataSource = new MultiFileSource(dataPath);

            var reader = TextLoader.CreateReader(env,
                c => (label: c.LoadFloat(11), features: c.LoadFloat(0, 10)),
                separator: ';', hasHeader: true);
            var data = reader.Read(dataSource);

            var est = reader.MakeNewEstimator()
                .Append(r => (r.label, r.features, bin: r.features.NormalizeByBinning(), mm: r.features.Normalize()));
            var tdata = est.Fit(data).Transform(data);

            var schema = tdata.AsDynamic.Schema;
            Assert.True(schema.TryGetColumnIndex("features", out int featCol));
            Assert.True(schema.TryGetColumnIndex("bin", out int binCol));
            Assert.True(schema.TryGetColumnIndex("mm", out int mmCol));
            Assert.False(schema.IsNormalized(featCol));
            Assert.True(schema.IsNormalized(binCol));
            Assert.True(schema.IsNormalized(mmCol));
        }

        [Fact]
        public void NormalizerWithOnFit()
        {
            var env = new ConsoleEnvironment(seed: 0);
            var dataPath = GetDataPath("generated_regression_dataset.csv");
            var dataSource = new MultiFileSource(dataPath);

            var reader = TextLoader.CreateReader(env,
                c => c.LoadFloat(0, 2),
                separator: ';', hasHeader: true);
            var data = reader.Read(dataSource);

            // These will be populated once we call fit.
            ImmutableArray<float> mm;
            ImmutableArray<float> ss;
            ImmutableArray<ImmutableArray<float>> bb;

            var est = reader.MakeNewEstimator()
                .Append(r => (r,
                    ncdf: r.NormalizeByCumulativeDistribution(onFit: (m, s) => mm = m),
                    n: r.NormalizeByMeanVar(onFit: (s, o) => { ss = s; Assert.Empty(o); }),
                    b: r.NormalizeByBinning(onFit: b => bb = b)));
            var tdata = est.Fit(data).Transform(data);

            Assert.Equal(3, mm.Length);
            Assert.Equal(3, ss.Length);
            Assert.Equal(3, bb.Length);

            // Just for fun, let's also write out some of the lines of the data to the console.
            using (var stream = new MemoryStream())
            {
                IDataView v = new ChooseColumnsTransform(env, tdata.AsDynamic, "r", "ncdf", "n", "b");
                v = TakeFilter.Create(env, v, 10);
                var saver = new TextSaver(env, new TextSaver.Arguments()
                {
                    Dense = true,
                    Separator = ",",
                    OutputHeader = false
                });
                saver.SaveData(stream, v, Utils.GetIdentityPermutation(v.Schema.ColumnCount));
                Console.WriteLine(Encoding.UTF8.GetString(stream.ToArray()));
            }
        }

        [Fact]
        public void ToKey()
        {
            var env = new ConsoleEnvironment(seed: 0);
            var dataPath = GetDataPath("iris.data");
            var reader = TextLoader.CreateReader(env,
                c => (label: c.LoadText(4), values: c.LoadFloat(0, 3)),
                separator: ',');
            var dataSource = new MultiFileSource(dataPath);
            var data = reader.Read(dataSource);

            var est = data.MakeNewEstimator()
                .Append(r => (labelKey: r.label.ToKey(), valuesKey: r.values.ToKey(onFit: m => { })))
                .Append(r => (r.labelKey, r.valuesKey, valuesKeyKey: r.valuesKey.ToKey()));

            var tdata = est.Fit(data).Transform(data);
            var schema = tdata.AsDynamic.Schema;
            Assert.True(schema.TryGetColumnIndex("labelKey", out int labelCol));
            Assert.True(schema.TryGetColumnIndex("valuesKey", out int valuesCol));
            Assert.True(schema.TryGetColumnIndex("valuesKeyKey", out int valuesKeyCol));

            Assert.Equal(3, schema.GetColumnType(labelCol).KeyCount);
            Assert.True(schema.GetColumnType(valuesCol).ItemType.IsKey);
            Assert.True(schema.GetColumnType(valuesKeyCol).ItemType.IsKey);

            var labelKeyType = schema.GetMetadataTypeOrNull(MetadataUtils.Kinds.KeyValues, labelCol);
            var valuesKeyType = schema.GetMetadataTypeOrNull(MetadataUtils.Kinds.KeyValues, valuesCol);
            var valuesKeyKeyType = schema.GetMetadataTypeOrNull(MetadataUtils.Kinds.KeyValues, valuesKeyCol);
            Assert.NotNull(labelKeyType);
            Assert.NotNull(valuesKeyType);
            Assert.NotNull(valuesKeyKeyType);
            Assert.True(labelKeyType.IsVector && labelKeyType.ItemType == TextType.Instance);
            Assert.True(valuesKeyType.IsVector && valuesKeyType.ItemType == NumberType.Float);
            Assert.True(valuesKeyKeyType.IsVector && valuesKeyKeyType.ItemType == NumberType.Float);
            // Because they're over exactly the same data, they ought to have the same cardinality and everything.
            Assert.True(valuesKeyKeyType.Equals(valuesKeyType));
        }

        [Fact]
        public void ConcatWith()
        {
            var env = new ConsoleEnvironment(seed: 0);
            var dataPath = GetDataPath("iris.data");
            var reader = TextLoader.CreateReader(env,
                c => (label: c.LoadText(4), values: c.LoadFloat(0, 3), value: c.LoadFloat(2)),
                separator: ',');
            var dataSource = new MultiFileSource(dataPath);
            var data = reader.Read(dataSource);

            var est = data.MakeNewEstimator()
                .Append(r => (
                    r.label, r.values, r.value,
                    c0: r.label.AsVector(), c1: r.label.ConcatWith(r.label),
                    c2: r.value.ConcatWith(r.values), c3: r.values.ConcatWith(r.value, r.values)));

            var tdata = est.Fit(data).Transform(data);
            var schema = tdata.AsDynamic.Schema;

            int[] idx = new int[4];
            for (int i = 0; i < idx.Length; ++i)
                Assert.True(schema.TryGetColumnIndex("c" + i, out idx[i]), $"Could not find col c{i}");
            var types = new VectorType[idx.Length];
            int[] expectedLen = new int[] { 1, 2, 5, 9 };
            for (int i = 0; i < idx.Length; ++i)
            {
                var type = schema.GetColumnType(idx[i]);
                Assert.True(type.VectorSize > 0, $"Col c{i} had unexpected type {type}");
                types[i] = type.AsVector;
                Assert.Equal(expectedLen[i], type.VectorSize);
            }
            Assert.Equal(TextType.Instance, types[0].ItemType);
            Assert.Equal(TextType.Instance, types[1].ItemType);
            Assert.Equal(NumberType.Float, types[2].ItemType);
            Assert.Equal(NumberType.Float, types[3].ItemType);
        }

        [Fact]
        public void Tokenize()
        {
            var env = new ConsoleEnvironment(seed: 0);
            var dataPath = GetDataPath("wikipedia-detox-250-line-data.tsv");
            var reader = TextLoader.CreateReader(env, ctx => (
                    label: ctx.LoadBool(0),
                    text: ctx.LoadText(1)), hasHeader: true);
            var dataSource = new MultiFileSource(dataPath);
            var data = reader.Read(dataSource);

            var est = data.MakeNewEstimator()
                .Append(r => (
                    r.label,
                    tokens: r.text.TokenizeText(),
                    chars: r.text.TokenizeIntoCharacters()));

            var tdata = est.Fit(data).Transform(data);
            var schema = tdata.AsDynamic.Schema;

            Assert.True(schema.TryGetColumnIndex("tokens", out int tokensCol));
            var type = schema.GetColumnType(tokensCol);
            Assert.True(type.IsVector && !type.IsKnownSizeVector && type.ItemType.IsText);

            Assert.True(schema.TryGetColumnIndex("chars", out int charsCol));
            type = schema.GetColumnType(charsCol);
            Assert.True(type.IsVector && !type.IsKnownSizeVector && type.ItemType.IsKey);
            Assert.True(type.ItemType.AsKey.RawKind == DataKind.U2);
        }

        [Fact]
        public void NormalizeTextAndRemoveStopWords()
        {
            var env = new ConsoleEnvironment(seed: 0);
            var dataPath = GetDataPath("wikipedia-detox-250-line-data.tsv");
            var reader = TextLoader.CreateReader(env, ctx => (
                    label: ctx.LoadBool(0),
                    text: ctx.LoadText(1)), hasHeader: true);
            var dataSource = new MultiFileSource(dataPath);
            var data = reader.Read(dataSource);

            var est = data.MakeNewEstimator()
                .Append(r => (
                    r.label,
                    normalized_text: r.text.NormalizeText(),
                    words_without_stopwords: r.text.TokenizeText().RemoveStopwords()));

            var tdata = est.Fit(data).Transform(data);
            var schema = tdata.AsDynamic.Schema;

            Assert.True(schema.TryGetColumnIndex("words_without_stopwords", out int stopwordsCol));
            var type = schema.GetColumnType(stopwordsCol);
            Assert.True(type.IsVector && !type.IsKnownSizeVector && type.ItemType.IsText);

            Assert.True(schema.TryGetColumnIndex("normalized_text", out int normTextCol));
            type = schema.GetColumnType(normTextCol);
            Assert.True(type.IsText && !type.IsVector);
        }

        [Fact]
        public void ConvertToWordBag()
        {
            var env = new ConsoleEnvironment(seed: 0);
            var dataPath = GetDataPath("wikipedia-detox-250-line-data.tsv");
            var reader = TextLoader.CreateReader(env, ctx => (
                    label: ctx.LoadBool(0),
                    text: ctx.LoadText(1)), hasHeader: true);
            var dataSource = new MultiFileSource(dataPath);
            var data = reader.Read(dataSource);

            var est = data.MakeNewEstimator()
                .Append(r => (
                    r.label,
                    bagofword: r.text.ToBagofWords(),
                    bagofhashedword: r.text.ToBagofHashedWords()));

            var tdata = est.Fit(data).Transform(data);
            var schema = tdata.AsDynamic.Schema;

            Assert.True(schema.TryGetColumnIndex("bagofword", out int bagofwordCol));
            var type = schema.GetColumnType(bagofwordCol);
            Assert.True(type.IsVector && type.IsKnownSizeVector && type.ItemType.IsNumber);

            Assert.True(schema.TryGetColumnIndex("bagofhashedword", out int bagofhashedwordCol));
            type = schema.GetColumnType(bagofhashedwordCol);
            Assert.True(type.IsVector && type.IsKnownSizeVector && type.ItemType.IsNumber);
        }

        [Fact]
        public void Ngrams()
        {
            var env = new ConsoleEnvironment(seed: 0);
            var dataPath = GetDataPath("wikipedia-detox-250-line-data.tsv");
            var reader = TextLoader.CreateReader(env, ctx => (
                    label: ctx.LoadBool(0),
                    text: ctx.LoadText(1)), hasHeader: true);
            var dataSource = new MultiFileSource(dataPath);
            var data = reader.Read(dataSource);

            var est = data.MakeNewEstimator()
                .Append(r => (
                    r.label,
                    ngrams: r.text.TokenizeText().ToKey().ToNgrams(),
                    ngramshash: r.text.TokenizeText().ToKey().ToNgramsHash()));

            var tdata = est.Fit(data).Transform(data);
            var schema = tdata.AsDynamic.Schema;

            Assert.True(schema.TryGetColumnIndex("ngrams", out int ngramsCol));
            var type = schema.GetColumnType(ngramsCol);
            Assert.True(type.IsVector && type.IsKnownSizeVector && type.ItemType.IsNumber);

            Assert.True(schema.TryGetColumnIndex("ngramshash", out int ngramshashCol));
            type = schema.GetColumnType(ngramshashCol);
            Assert.True(type.IsVector && type.IsKnownSizeVector && type.ItemType.IsNumber);
        }


        [Fact]
        public void LpGcNormAndWhitening()
        {
            var env = new ConsoleEnvironment(seed: 0);
            var dataPath = GetDataPath("generated_regression_dataset.csv");
            var dataSource = new MultiFileSource(dataPath);

            var reader = TextLoader.CreateReader(env,
                c => (label: c.LoadFloat(11), features: c.LoadFloat(0, 10)),
                separator: ';', hasHeader: true);
            var data = reader.Read(dataSource);

            var est = reader.MakeNewEstimator()
                .Append(r => (r.label,
                              lpnorm: r.features.LpNormalize(),
                              gcnorm: r.features.GlobalContrastNormalize(),
                              zcawhitened: r.features.ZcaWhitening(),
                              pcswhitened: r.features.PcaWhitening()));
            var tdata = est.Fit(data).Transform(data);
            var schema = tdata.AsDynamic.Schema;

            Assert.True(schema.TryGetColumnIndex("lpnorm", out int lpnormCol));
            var type = schema.GetColumnType(lpnormCol);
            Assert.True(type.IsVector && type.IsKnownSizeVector && type.ItemType.IsNumber);

            Assert.True(schema.TryGetColumnIndex("gcnorm", out int gcnormCol));
            type = schema.GetColumnType(gcnormCol);
            Assert.True(type.IsVector && type.IsKnownSizeVector && type.ItemType.IsNumber);

            Assert.True(schema.TryGetColumnIndex("zcawhitened", out int zcawhitenedCol));
            type = schema.GetColumnType(zcawhitenedCol);
            Assert.True(type.IsVector && type.IsKnownSizeVector && type.ItemType.IsNumber);

            Assert.True(schema.TryGetColumnIndex("pcswhitened", out int pcswhitenedCol));
            type = schema.GetColumnType(pcswhitenedCol);
            Assert.True(type.IsVector && type.IsKnownSizeVector && type.ItemType.IsNumber);
        }

        [Fact]
        public void LdaTopicModel()
        {
            var env = new ConsoleEnvironment(seed: 0);
            var dataPath = GetDataPath("wikipedia-detox-250-line-data.tsv");
            var reader = TextLoader.CreateReader(env, ctx => (
                    label: ctx.LoadBool(0),
                    text: ctx.LoadText(1)), hasHeader: true);
            var dataSource = new MultiFileSource(dataPath);
            var data = reader.Read(dataSource);

            var est = data.MakeNewEstimator()
                .Append(r => (
                    r.label,
                    topics: r.text.ToBagofWords().ToLdaTopicVector(numTopic: 10, advancedSettings: s => {
                        s.AlphaSum = 10;
                    })));

            var tdata = est.Fit(data).Transform(data);
            var schema = tdata.AsDynamic.Schema;

            Assert.True(schema.TryGetColumnIndex("topics", out int topicsCol));
            var type = schema.GetColumnType(topicsCol);
            Assert.True(type.IsVector && type.IsKnownSizeVector && type.ItemType.IsNumber);
        }

        [Fact]
<<<<<<< HEAD
        public void TrainTestSplit()
        {
            var env = new ConsoleEnvironment(seed: 0);
            var dataPath = GetDataPath(TestDatasets.iris.trainFilename);
            var dataSource = new MultiFileSource(dataPath);

            var ctx = new BinaryClassificationContext(env);

            var reader = TextLoader.CreateReader(env,
                c => (label: c.LoadFloat(0), features: c.LoadFloat(1, 4)));
            var data = reader.Read(dataSource);

            var (train, test) = ctx.TrainTestSplit(data, 0.5);

            // Just make sure that the train is about the same size as the test set.
            var trainCount = train.GetColumn(r => r.label).Count();
            var testCount = test.GetColumn(r => r.label).Count();

            Assert.InRange(trainCount * 1.0 / testCount, 0.8, 1.2);

            // Now stratify by label. Silly thing to do.
            (train, test) = ctx.TrainTestSplit(data, 0.5, stratificationColumn: r => r.label);
            var trainLabels = train.GetColumn(r => r.label).Distinct();
            var testLabels = test.GetColumn(r => r.label).Distinct();
            Assert.True(trainLabels.Count() > 0);
            Assert.True(testLabels.Count() > 0);
            Assert.False(trainLabels.Intersect(testLabels).Any());
=======
        public void FeatureSelection()
        {
            var env = new ConsoleEnvironment(seed: 0);
            var dataPath = GetDataPath("wikipedia-detox-250-line-data.tsv");
            var reader = TextLoader.CreateReader(env, ctx => (
                    label: ctx.LoadBool(0),
                    text: ctx.LoadText(1)), hasHeader: true);
            var dataSource = new MultiFileSource(dataPath);
            var data = reader.Read(dataSource);

            var est = data.MakeNewEstimator()
                .Append(r => (
                    r.label,
                    bag_of_words_count: r.text.ToBagofWords().SelectFeaturesBasedOnCount(10),
                    bag_of_words_mi: r.text.ToBagofWords().SelectFeaturesBasedOnMutualInformation(r.label)));

            var tdata = est.Fit(data).Transform(data);
            var schema = tdata.AsDynamic.Schema;

            Assert.True(schema.TryGetColumnIndex("bag_of_words_count", out int bagofwordCountCol));
            var type = schema.GetColumnType(bagofwordCountCol);
            Assert.True(type.IsVector && type.IsKnownSizeVector && type.ItemType.IsNumber);

            Assert.True(schema.TryGetColumnIndex("bag_of_words_mi", out int bagofwordMiCol));
            type = schema.GetColumnType(bagofwordMiCol);
            Assert.True(type.IsVector && type.IsKnownSizeVector && type.ItemType.IsNumber);
>>>>>>> b8315165
        }
    }
}<|MERGE_RESOLUTION|>--- conflicted
+++ resolved
@@ -588,7 +588,35 @@
         }
 
         [Fact]
-<<<<<<< HEAD
+        public void FeatureSelection()
+        {
+            var env = new ConsoleEnvironment(seed: 0);
+            var dataPath = GetDataPath("wikipedia-detox-250-line-data.tsv");
+            var reader = TextLoader.CreateReader(env, ctx => (
+                    label: ctx.LoadBool(0),
+                    text: ctx.LoadText(1)), hasHeader: true);
+            var dataSource = new MultiFileSource(dataPath);
+            var data = reader.Read(dataSource);
+
+            var est = data.MakeNewEstimator()
+                .Append(r => (
+                    r.label,
+                    bag_of_words_count: r.text.ToBagofWords().SelectFeaturesBasedOnCount(10),
+                    bag_of_words_mi: r.text.ToBagofWords().SelectFeaturesBasedOnMutualInformation(r.label)));
+
+            var tdata = est.Fit(data).Transform(data);
+            var schema = tdata.AsDynamic.Schema;
+
+            Assert.True(schema.TryGetColumnIndex("bag_of_words_count", out int bagofwordCountCol));
+            var type = schema.GetColumnType(bagofwordCountCol);
+            Assert.True(type.IsVector && type.IsKnownSizeVector && type.ItemType.IsNumber);
+
+            Assert.True(schema.TryGetColumnIndex("bag_of_words_mi", out int bagofwordMiCol));
+            type = schema.GetColumnType(bagofwordMiCol);
+            Assert.True(type.IsVector && type.IsKnownSizeVector && type.ItemType.IsNumber);
+        }
+
+        [Fact]
         public void TrainTestSplit()
         {
             var env = new ConsoleEnvironment(seed: 0);
@@ -616,34 +644,6 @@
             Assert.True(trainLabels.Count() > 0);
             Assert.True(testLabels.Count() > 0);
             Assert.False(trainLabels.Intersect(testLabels).Any());
-=======
-        public void FeatureSelection()
-        {
-            var env = new ConsoleEnvironment(seed: 0);
-            var dataPath = GetDataPath("wikipedia-detox-250-line-data.tsv");
-            var reader = TextLoader.CreateReader(env, ctx => (
-                    label: ctx.LoadBool(0),
-                    text: ctx.LoadText(1)), hasHeader: true);
-            var dataSource = new MultiFileSource(dataPath);
-            var data = reader.Read(dataSource);
-
-            var est = data.MakeNewEstimator()
-                .Append(r => (
-                    r.label,
-                    bag_of_words_count: r.text.ToBagofWords().SelectFeaturesBasedOnCount(10),
-                    bag_of_words_mi: r.text.ToBagofWords().SelectFeaturesBasedOnMutualInformation(r.label)));
-
-            var tdata = est.Fit(data).Transform(data);
-            var schema = tdata.AsDynamic.Schema;
-
-            Assert.True(schema.TryGetColumnIndex("bag_of_words_count", out int bagofwordCountCol));
-            var type = schema.GetColumnType(bagofwordCountCol);
-            Assert.True(type.IsVector && type.IsKnownSizeVector && type.ItemType.IsNumber);
-
-            Assert.True(schema.TryGetColumnIndex("bag_of_words_mi", out int bagofwordMiCol));
-            type = schema.GetColumnType(bagofwordMiCol);
-            Assert.True(type.IsVector && type.IsKnownSizeVector && type.ItemType.IsNumber);
->>>>>>> b8315165
         }
     }
 }