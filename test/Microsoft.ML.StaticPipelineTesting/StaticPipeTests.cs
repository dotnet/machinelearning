--- conflicted
+++ resolved
@@ -1,4 +1,4 @@
-﻿// Licensed to the .NET Foundation under one or more agreements.
+// Licensed to the .NET Foundation under one or more agreements.
 // The .NET Foundation licenses this file to you under the MIT license.
 // See the LICENSE file in the project root for more information.
 
@@ -80,21 +80,11 @@
             // Next actually inspect the data.
             using (var cursor = textData.GetRowCursor(c => true))
             {
-<<<<<<< HEAD
-                var labelGetter = cursor.GetGetter<DvBool>(labelIdx);
                 var textGetter = cursor.GetGetter<ReadOnlyMemory<char>>(textIdx);
                 var numericFeaturesGetter = cursor.GetGetter<VBuffer<float>>(numericFeaturesIdx);
-
-                DvBool labelVal = default;
                 ReadOnlyMemory<char> textVal = default;
-=======
                 var labelGetter = cursor.GetGetter<bool>(labelIdx);
-                var textGetter = cursor.GetGetter<DvText>(textIdx);
-                var numericFeaturesGetter = cursor.GetGetter<VBuffer<float>>(numericFeaturesIdx);
-
                 bool labelVal = default;
-                DvText textVal = default;
->>>>>>> 7d115d1d
                 VBuffer<float> numVal = default;
 
                 void CheckValuesSame(bool bl, string tx, float v0, float v1, float v2)
@@ -102,14 +92,8 @@
                     labelGetter(ref labelVal);
                     textGetter(ref textVal);
                     numericFeaturesGetter(ref numVal);
-
-<<<<<<< HEAD
-                    Assert.Equal((DvBool)bl, labelVal);
                     Assert.True(ReadOnlyMemoryUtils.Equals(tx.AsMemory(), textVal));
-=======
                     Assert.Equal((bool)bl, labelVal);
-                    Assert.Equal(new DvText(tx), textVal);
->>>>>>> 7d115d1d
                     Assert.Equal(3, numVal.Length);
                     Assert.Equal(v0, numVal.GetItemOrDefault(0));
                     Assert.Equal(v1, numVal.GetItemOrDefault(1));
