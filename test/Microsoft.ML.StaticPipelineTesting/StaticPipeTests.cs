--- conflicted
+++ resolved
@@ -588,29 +588,6 @@
         }
 
         [Fact]
-<<<<<<< HEAD
-        public void PrincipalComponentAnalysis()
-        {
-            var env = new ConsoleEnvironment(seed: 0);
-            var dataPath = GetDataPath("generated_regression_dataset.csv");
-            var dataSource = new MultiFileSource(dataPath);
-
-            var reader = TextLoader.CreateReader(env,
-                c => (label: c.LoadFloat(11), features: c.LoadFloat(0, 10)),
-                separator: ';', hasHeader: true);
-            var data = reader.Read(dataSource);
-
-            var est = reader.MakeNewEstimator()
-                .Append(r => (r.label,
-                              pca: r.features.ToPrincipalComponents(rank: 5)));
-            var tdata = est.Fit(data).Transform(data);
-            var schema = tdata.AsDynamic.Schema;
-
-            Assert.True(schema.TryGetColumnIndex("pca", out int pcaCol));
-            var type = schema.GetColumnType(pcaCol);
-            Assert.True(type.IsVector && type.IsKnownSizeVector && type.ItemType.IsNumber);
-        }
-=======
         public void FeatureSelection()
         {
             var env = new ConsoleEnvironment(seed: 0);
@@ -668,6 +645,28 @@
             Assert.True(testLabels.Count() > 0);
             Assert.False(trainLabels.Intersect(testLabels).Any());
         }
->>>>>>> 36c75d98
+
+        [Fact]
+        public void PrincipalComponentAnalysis()
+        {
+            var env = new ConsoleEnvironment(seed: 0);
+            var dataPath = GetDataPath("generated_regression_dataset.csv");
+            var dataSource = new MultiFileSource(dataPath);
+
+            var reader = TextLoader.CreateReader(env,
+                c => (label: c.LoadFloat(11), features: c.LoadFloat(0, 10)),
+                separator: ';', hasHeader: true);
+            var data = reader.Read(dataSource);
+
+            var est = reader.MakeNewEstimator()
+                .Append(r => (r.label,
+                              pca: r.features.ToPrincipalComponents(rank: 5)));
+            var tdata = est.Fit(data).Transform(data);
+            var schema = tdata.AsDynamic.Schema;
+
+            Assert.True(schema.TryGetColumnIndex("pca", out int pcaCol));
+            var type = schema.GetColumnType(pcaCol);
+            Assert.True(type.IsVector && type.IsKnownSizeVector && type.ItemType.IsNumber);
+        }
     }
 }