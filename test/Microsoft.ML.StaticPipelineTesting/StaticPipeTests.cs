// Licensed to the .NET Foundation under one or more agreements.
// The .NET Foundation licenses this file to you under the MIT license.
// See the LICENSE file in the project root for more information.

using Microsoft.ML.Data;
using Microsoft.ML.Runtime.Data;
using Microsoft.ML.Runtime.Data.IO;
using Microsoft.ML.Runtime.Internal.Utilities;
using Microsoft.ML.Runtime.RunTests;
using Microsoft.ML.StaticPipe;
using Microsoft.ML.TestFramework;
using Microsoft.ML.Transforms;
using Microsoft.ML.Transforms.Categorical;
using Microsoft.ML.Transforms.Conversions;
using Microsoft.ML.Transforms.FeatureSelection;
using Microsoft.ML.Transforms.Projections;
using Microsoft.ML.Transforms.Text;
using System;
using System.Collections.Generic;
using System.Collections.Immutable;
using System.IO;
using System.Linq;
using System.Text;
using Xunit;
using Xunit.Abstractions;
using static Microsoft.ML.Transforms.Text.LatentDirichletAllocationTransformer;

namespace Microsoft.ML.StaticPipelineTesting
{
    public abstract class BaseTestClassWithConsole : BaseTestClass, IDisposable
    {
        private readonly TextWriter _originalOut;
        private readonly TextWriter _textWriter;

        public BaseTestClassWithConsole(ITestOutputHelper output)
            : base(output)
        {
            _originalOut = Console.Out;
            _textWriter = new StringWriter();
            Console.SetOut(_textWriter);
        }

        public void Dispose()
        {
            Output.WriteLine(_textWriter.ToString());
            Console.SetOut(_originalOut);
        }
    }

    public sealed class StaticPipeTests : BaseTestClassWithConsole
    {
        public StaticPipeTests(ITestOutputHelper output)
            : base(output)
        {
        }

        private void CheckSchemaHasColumn(ISchema schema, string name, out int idx)
            => Assert.True(schema.TryGetColumnIndex(name, out idx), "Could not find column '" + name + "'");

        [Fact]
        public void SimpleTextLoaderCopyColumnsTest()
        {
            var env = new MLContext(0);

            const string data = "0 hello 3.14159 -0 2\n"
                + "1 1 2 4 15";
            var dataSource = new BytesStreamSource(data);

            var text = TextLoader.CreateReader(env, ctx => (
                label: ctx.LoadBool(0),
                text: ctx.LoadText(1),
                numericFeatures: ctx.LoadFloat(2, null)), // If fit correctly, this ought to be equivalent to max of 4, that is, length of 3.
                dataSource, separator: ' ');

            // While we have a type-safe wrapper for `IDataView` it is utterly useless except as an input to the `Fit` functions
            // of the other statically typed wrappers. We perhaps ought to make it useful in its own right, but perhaps not now.
            // For now, just operate over the actual `IDataView`.
            var textData = text.Read(dataSource).AsDynamic;

            var schema = textData.Schema;
            // First verify that the columns are there. There ought to be at least one column corresponding to the identifiers in the tuple.
            CheckSchemaHasColumn(schema, "label", out int labelIdx);
            CheckSchemaHasColumn(schema, "text", out int textIdx);
            CheckSchemaHasColumn(schema, "numericFeatures", out int numericFeaturesIdx);
            // Next verify they have the expected types.
            Assert.Equal(BoolType.Instance, schema.GetColumnType(labelIdx));
            Assert.Equal(TextType.Instance, schema.GetColumnType(textIdx));
            Assert.Equal(new VectorType(NumberType.R4, 3), schema.GetColumnType(numericFeaturesIdx));
            // Next actually inspect the data.
            using (var cursor = textData.GetRowCursor(c => true))
            {
                var textGetter = cursor.GetGetter<ReadOnlyMemory<char>>(textIdx);
                var numericFeaturesGetter = cursor.GetGetter<VBuffer<float>>(numericFeaturesIdx);
                ReadOnlyMemory<char> textVal = default;
                var labelGetter = cursor.GetGetter<bool>(labelIdx);
                bool labelVal = default;
                VBuffer<float> numVal = default;

                void CheckValuesSame(bool bl, string tx, float v0, float v1, float v2)
                {
                    labelGetter(ref labelVal);
                    textGetter(ref textVal);
                    numericFeaturesGetter(ref numVal);
                    Assert.True(tx.AsSpan().SequenceEqual(textVal.Span));
                    Assert.Equal((bool)bl, labelVal);
                    Assert.Equal(3, numVal.Length);
                    Assert.Equal(v0, numVal.GetItemOrDefault(0));
                    Assert.Equal(v1, numVal.GetItemOrDefault(1));
                    Assert.Equal(v2, numVal.GetItemOrDefault(2));
                }

                Assert.True(cursor.MoveNext(), "Could not move even to first row");
                CheckValuesSame(false, "hello", 3.14159f, -0f, 2f);
                Assert.True(cursor.MoveNext(), "Could not move to second row");
                CheckValuesSame(true, "1", 2f, 4f, 15f);
                Assert.False(cursor.MoveNext(), "Moved to third row, but there should have been only two");
            }

            // The next step where we shuffle the names around a little bit is one where we are
            // testing out the implicit usage of copy columns.

            var est = text.MakeNewEstimator().Append(r => (text: r.label, label: r.numericFeatures));
            var newText = text.Append(est);
            var newTextData = newText.Fit(dataSource).Read(dataSource);

            schema = newTextData.AsDynamic.Schema;
            // First verify that the columns are there. There ought to be at least one column corresponding to the identifiers in the tuple.
            CheckSchemaHasColumn(schema, "label", out labelIdx);
            CheckSchemaHasColumn(schema, "text", out textIdx);
            // Next verify they have the expected types.
            Assert.Equal(BoolType.Instance, schema.GetColumnType(textIdx));
            Assert.Equal(new VectorType(NumberType.R4, 3), schema.GetColumnType(labelIdx));
        }

        private sealed class Obnoxious1
        {
            public Scalar<string> Foo { get; }
            public Vector<float> Bar { get; }

            public Obnoxious1(Scalar<string> f1, Vector<float> f2)
            {
                Foo = f1;
                Bar = f2;
            }
        }

        private sealed class Obnoxious2
        {
            public Scalar<string> Biz { get; set; }
            public Vector<double> Blam { get; set; }
        }

        private sealed class Obnoxious3<T>
        {
            public (Scalar<bool> hi, Obnoxious1 my, T friend) Donut { get; set; }
        }

        private static Obnoxious3<T> MakeObnoxious3<T>(Scalar<bool> hi, Obnoxious1 my, T friend)
            => new Obnoxious3<T>() { Donut = (hi, my, friend) };

        [Fact]
        public void SimpleTextLoaderObnoxiousTypeTest()
        {
            var env = new MLContext(0);

            const string data = "0 hello 3.14159 -0 2\n"
                + "1 1 2 4 15";
            var dataSource = new BytesStreamSource(data);

            // Ahhh. No one would ever, ever do this, of course, but just having fun with it.

            void Helper(ISchema thisSchema, string name, ColumnType expected)
            {
                Assert.True(thisSchema.TryGetColumnIndex(name, out int thisCol), $"Could not find column '{name}'");
                Assert.Equal(expected, thisSchema.GetColumnType(thisCol));
            }

            var text = TextLoader.CreateReader(env, ctx => (
                yo: new Obnoxious1(ctx.LoadText(0), ctx.LoadFloat(1, 5)),
                dawg: new Obnoxious2() { Biz = ctx.LoadText(2), Blam = ctx.LoadDouble(1, 2) },
                how: MakeObnoxious3(ctx.LoadBool(2), new Obnoxious1(ctx.LoadText(0), ctx.LoadFloat(1, 4)),
                    new Obnoxious2() { Biz = ctx.LoadText(5), Blam = ctx.LoadDouble(1, 10) })));

            var schema = text.AsDynamic.GetOutputSchema();
            Helper(schema, "yo.Foo", TextType.Instance);
            Helper(schema, "yo.Bar", new VectorType(NumberType.Float, 5));
            Helper(schema, "dawg.Biz", TextType.Instance);
            Helper(schema, "dawg.Blam", new VectorType(NumberType.R8, 2));

            Helper(schema, "how.Donut.hi", BoolType.Instance);
            Helper(schema, "how.Donut.my.Foo", TextType.Instance);
            Helper(schema, "how.Donut.my.Bar", new VectorType(NumberType.Float, 4));
            Helper(schema, "how.Donut.friend.Biz", TextType.Instance);
            Helper(schema, "how.Donut.friend.Blam", new VectorType(NumberType.R8, 10));

            var textData = text.Read(null);

            var est = text.MakeNewEstimator().Append(r => r.how.Donut.friend.Blam.ConcatWith(r.dawg.Blam));
            var outData = est.Fit(textData).Transform(textData);

            var xfSchema = outData.AsDynamic.Schema;
            Helper(xfSchema, "Data", new VectorType(NumberType.R8, 12));
        }

        private static KeyValuePair<string, ColumnType> P(string name, ColumnType type)
            => new KeyValuePair<string, ColumnType>(name, type);

        [Fact]
        public void AssertStaticSimple()
        {
            var env = new MLContext(0);
            var schema = SimpleSchemaUtils.Create(env,
                P("hello", TextType.Instance),
                P("my", new VectorType(NumberType.I8, 5)),
                P("friend", new KeyType(typeof(uint), 0, 3)));
            var view = new EmptyDataView(env, schema);

            view.AssertStatic(env, c => new
            {
                my = c.I8.Vector,
                friend = c.KeyU4.NoValue.Scalar,
                hello = c.Text.Scalar
            });

            view.AssertStatic(env, c => (
                my: c.I8.Vector,
                friend: c.KeyU4.NoValue.Scalar,
                hello: c.Text.Scalar
            ));
        }

        [Fact]
        public void AssertStaticSimpleFailure()
        {
            var env = new MLContext(0);
            var schema = SimpleSchemaUtils.Create(env,
                P("hello", TextType.Instance),
                P("my", new VectorType(NumberType.I8, 5)),
                P("friend", new KeyType(typeof(uint), 0, 3)));
            var view = new EmptyDataView(env, schema);

            Assert.ThrowsAny<Exception>(() =>
                view.AssertStatic(env, c => new
                {
                    my = c.I8.Scalar, // Shouldn't work, the type is wrong.
                    friend = c.KeyU4.NoValue.Scalar,
                    hello = c.Text.Scalar
                }));

            Assert.ThrowsAny<Exception>(() =>
                view.AssertStatic(env, c => (
                    mie: c.I8.Vector, // Shouldn't work, the name is wrong.
                    friend: c.KeyU4.NoValue.Scalar,
                    hello: c.Text.Scalar)));
        }

<<<<<<< HEAD
        private sealed class MetaCounted : ICounted
        {
            public long Position => 0;
            public long Batch => 0;
            public ValueGetter<RowId> GetIdGetter() => (ref RowId v) => v = default;
        }

=======
>>>>>>> 287bc3e9
        [Fact]
        public void AssertStaticKeys()
        {
            var env = new MLContext(0);

            // We'll test a few things here. First, the case where the key-value metadata is text.
            var metaValues1 = new VBuffer<ReadOnlyMemory<char>>(3, new[] { "a".AsMemory(), "b".AsMemory(), "c".AsMemory() });
            var metaBuilder = new MetadataBuilder();
            metaBuilder.AddKeyValues<ReadOnlyMemory<char>>(3, TextType.Instance, metaValues1.CopyTo);

            var builder = new MetadataBuilder();
            builder.AddPrimitiveValue("stay", new KeyType(typeof(uint), 0, 3), 2u, metaBuilder.GetMetadata());

            // Next the case where those values are ints.
            var metaValues2 = new VBuffer<int>(3, new int[] { 1, 2, 3, 4 });
            metaBuilder = new MetadataBuilder();
            metaBuilder.AddKeyValues<int>(3, NumberType.I4, metaValues2.CopyTo);
            var value2 = new VBuffer<byte>(2, 0, null, null);
            builder.Add<VBuffer<byte>>("awhile", new VectorType(new KeyType(typeof(byte), 2, 3), 2), value2.CopyTo, metaBuilder.GetMetadata());

            // Then the case where a value of that kind exists, but is of not of the right kind, in which case it should not be identified as containing that metadata.
            metaBuilder = new MetadataBuilder();
            metaBuilder.AddPrimitiveValue(MetadataUtils.Kinds.KeyValues, NumberType.R4, 2f);
            builder.AddPrimitiveValue("and", new KeyType(typeof(ushort), 0, 2), (ushort)1, metaBuilder.GetMetadata());

            // Then a final case where metadata of that kind is actaully simply altogether absent.
            var value4 = new VBuffer<uint>(5, 0, null, null);
            builder.Add<VBuffer<uint>>("listen", new VectorType(new KeyType(typeof(uint), 0, 2)), value4.CopyTo);

            // Finally compose a trivial data view out of all this.
            var view = RowCursorUtils.RowAsDataView(env, MetadataUtils.MetadataAsRow(builder.GetMetadata()));

            // Whew! I'm glad that's over with. Let us start running the test in ernest.
            // First let's do a direct match of the types to ensure that works.
            view.AssertStatic(env, c => (
               stay: c.KeyU4.TextValues.Scalar,
               awhile: c.KeyU1.I4Values.Vector,
               and: c.KeyU2.NoValue.Scalar,
               listen: c.KeyU4.NoValue.VarVector));

            // Next let's match against the superclasses (where no value types are
            // asserted), to ensure that the less specific case still passes.
            view.AssertStatic(env, c => (
               stay: c.KeyU4.NoValue.Scalar,
               awhile: c.KeyU1.NoValue.Vector,
               and: c.KeyU2.NoValue.Scalar,
               listen: c.KeyU4.NoValue.VarVector));

            // Here we assert a subset.
            view.AssertStatic(env, c => (
               stay: c.KeyU4.TextValues.Scalar,
               awhile: c.KeyU1.I4Values.Vector));

            // OK. Now we've confirmed the basic stuff works, let's check other scenarios.
            // Due to the fact that we cannot yet assert only a *single* column, these always appear
            // in at least pairs.

            // First try to get the right type of exception to test against.
            Type e = null;
            try
            {
                view.AssertStatic(env, c => (
                   stay: c.KeyU4.TextValues.Scalar,
                   awhile: c.KeyU2.I4Values.Vector));
            }
            catch (Exception eCaught)
            {
                e = eCaught.GetType();
            }
            Assert.NotNull(e);

            // What if the key representation type is wrong?
            Assert.Throws(e, () =>
                view.AssertStatic(env, c => (
                   stay: c.KeyU4.TextValues.Scalar,
                   awhile: c.KeyU2.I4Values.Vector)));

            // What if the key value type is wrong?
            Assert.Throws(e, () =>
                view.AssertStatic(env, c => (
                   stay: c.KeyU4.TextValues.Scalar,
                   awhile: c.KeyU1.I2Values.Vector)));

            // Same two tests, but for scalar?
            Assert.Throws(e, () =>
                view.AssertStatic(env, c => (
                   stay: c.KeyU2.TextValues.Scalar,
                   awhile: c.KeyU1.I2Values.Vector)));

            Assert.Throws(e, () =>
                view.AssertStatic(env, c => (
                   stay: c.KeyU4.BoolValues.Scalar,
                   awhile: c.KeyU1.I2Values.Vector)));

            // How about if we misidentify the vectorness?
            Assert.Throws(e, () =>
                view.AssertStatic(env, c => (
                   stay: c.KeyU4.TextValues.Vector,
                   awhile: c.KeyU1.I2Values.Vector)));

            // How about the names?
            Assert.Throws(e, () =>
                view.AssertStatic(env, c => (
                   stay: c.KeyU4.TextValues.Scalar,
                   alot: c.KeyU1.I4Values.Vector)));
        }

        [Fact]
        public void Normalizer()
        {
            var env = new MLContext(0);
            var dataPath = GetDataPath("generated_regression_dataset.csv");
            var dataSource = new MultiFileSource(dataPath);

            var reader = TextLoader.CreateReader(env,
                c => (label: c.LoadFloat(11), features: c.LoadFloat(0, 10)),
                separator: ';', hasHeader: true);
            var data = reader.Read(dataSource);

            var est = reader.MakeNewEstimator()
                .Append(r => (r.label, r.features, bin: r.features.NormalizeByBinning(), mm: r.features.Normalize()));
            var tdata = est.Fit(data).Transform(data);

            var schema = tdata.AsDynamic.Schema;
            Assert.True(schema.TryGetColumnIndex("features", out int featCol));
            Assert.True(schema.TryGetColumnIndex("bin", out int binCol));
            Assert.True(schema.TryGetColumnIndex("mm", out int mmCol));
            Assert.False(schema.IsNormalized(featCol));
            Assert.True(schema.IsNormalized(binCol));
            Assert.True(schema.IsNormalized(mmCol));
        }

        [Fact]
        public void NormalizerWithOnFit()
        {
            var env = new MLContext(0);
            var dataPath = GetDataPath("generated_regression_dataset.csv");
            var dataSource = new MultiFileSource(dataPath);

            var reader = TextLoader.CreateReader(env,
                c => c.LoadFloat(0, 2),
                separator: ';', hasHeader: true);
            var data = reader.Read(dataSource);

            // These will be populated once we call fit.
            ImmutableArray<float> mm;
            ImmutableArray<float> ss;
            ImmutableArray<ImmutableArray<float>> bb;

            var est = reader.MakeNewEstimator()
                .Append(r => (r,
                    ncdf: r.NormalizeByCumulativeDistribution(onFit: (m, s) => mm = m),
                    n: r.NormalizeByMeanVar(onFit: (s, o) => { ss = s; Assert.Empty(o); }),
                    b: r.NormalizeByBinning(onFit: b => bb = b)));
            var tdata = est.Fit(data).Transform(data);

            Assert.Equal(3, mm.Length);
            Assert.Equal(3, ss.Length);
            Assert.Equal(3, bb.Length);

            // Just for fun, let's also write out some of the lines of the data to the console.
            using (var stream = new MemoryStream())
            {
                IDataView v = ColumnSelectingTransformer.CreateKeep(env, tdata.AsDynamic, new[] { "r", "ncdf", "n", "b" });
                v = TakeFilter.Create(env, v, 10);
                var saver = new TextSaver(env, new TextSaver.Arguments()
                {
                    Dense = true,
                    Separator = ",",
                    OutputHeader = false
                });
                saver.SaveData(stream, v, Utils.GetIdentityPermutation(v.Schema.ColumnCount));
                Console.WriteLine(Encoding.UTF8.GetString(stream.ToArray()));
            }
        }

        [Fact]
        public void ToKey()
        {
            var env = new MLContext(0);
            var dataPath = GetDataPath("iris.data");
            var reader = TextLoader.CreateReader(env,
                c => (label: c.LoadText(4), values: c.LoadFloat(0, 3)),
                separator: ',');
            var dataSource = new MultiFileSource(dataPath);
            var data = reader.Read(dataSource);

            var est = data.MakeNewEstimator()
                .Append(r => (labelKey: r.label.ToKey(), valuesKey: r.values.ToKey(onFit: m => { })))
                .Append(r => (r.labelKey, r.valuesKey, valuesKeyKey: r.valuesKey.ToKey()));

            var tdata = est.Fit(data).Transform(data);
            var schema = tdata.AsDynamic.Schema;
            Assert.True(schema.TryGetColumnIndex("labelKey", out int labelCol));
            Assert.True(schema.TryGetColumnIndex("valuesKey", out int valuesCol));
            Assert.True(schema.TryGetColumnIndex("valuesKeyKey", out int valuesKeyCol));

            Assert.Equal(3, (schema.GetColumnType(labelCol) as KeyType)?.Count);
            Assert.True(schema.GetColumnType(valuesCol) is VectorType valuesVecType && valuesVecType.ItemType is KeyType);
            Assert.True(schema.GetColumnType(valuesKeyCol) is VectorType valuesKeyVecType && valuesKeyVecType.ItemType is KeyType);

            var labelKeyType = schema.GetMetadataTypeOrNull(MetadataUtils.Kinds.KeyValues, labelCol);
            var valuesKeyType = schema.GetMetadataTypeOrNull(MetadataUtils.Kinds.KeyValues, valuesCol);
            var valuesKeyKeyType = schema.GetMetadataTypeOrNull(MetadataUtils.Kinds.KeyValues, valuesKeyCol);
            Assert.NotNull(labelKeyType);
            Assert.NotNull(valuesKeyType);
            Assert.NotNull(valuesKeyKeyType);
            Assert.True(labelKeyType is VectorType labelVecType && labelVecType.ItemType == TextType.Instance);
            Assert.True(valuesKeyType is VectorType valuesVecType2 && valuesVecType2.ItemType == NumberType.Float);
            Assert.True(valuesKeyKeyType is VectorType valuesKeyVecType2 && valuesKeyVecType2.ItemType == NumberType.Float);
            // Because they're over exactly the same data, they ought to have the same cardinality and everything.
            Assert.True(valuesKeyKeyType.Equals(valuesKeyType));
        }

        [Fact]
        public void ConcatWith()
        {
            var env = new MLContext(0);
            var dataPath = GetDataPath("iris.data");
            var reader = TextLoader.CreateReader(env,
                c => (label: c.LoadText(4), values: c.LoadFloat(0, 3), value: c.LoadFloat(2)),
                separator: ',');
            var dataSource = new MultiFileSource(dataPath);
            var data = reader.Read(dataSource);

            var est = data.MakeNewEstimator()
                .Append(r => (
                    r.label, r.values, r.value,
                    c0: r.label.AsVector(), c1: r.label.ConcatWith(r.label),
                    c2: r.value.ConcatWith(r.values), c3: r.values.ConcatWith(r.value, r.values)));

            var tdata = est.Fit(data).Transform(data);
            var schema = tdata.AsDynamic.Schema;

            int[] idx = new int[4];
            for (int i = 0; i < idx.Length; ++i)
                Assert.True(schema.TryGetColumnIndex("c" + i, out idx[i]), $"Could not find col c{i}");
            var types = new VectorType[idx.Length];
            int[] expectedLen = new int[] { 1, 2, 5, 9 };
            for (int i = 0; i < idx.Length; ++i)
            {
                var type = schema.GetColumnType(idx[i]);
                types[i] = type as VectorType;
                Assert.True(types[i]?.Size > 0, $"Col c{i} had unexpected type {type}");
                Assert.Equal(expectedLen[i], types[i].Size);
            }
            Assert.Equal(TextType.Instance, types[0].ItemType);
            Assert.Equal(TextType.Instance, types[1].ItemType);
            Assert.Equal(NumberType.Float, types[2].ItemType);
            Assert.Equal(NumberType.Float, types[3].ItemType);
        }

        [Fact]
        public void Tokenize()
        {
            var env = new MLContext(0);
            var dataPath = GetDataPath("wikipedia-detox-250-line-data.tsv");
            var reader = TextLoader.CreateReader(env, ctx => (
                    label: ctx.LoadBool(0),
                    text: ctx.LoadText(1)), hasHeader: true);
            var dataSource = new MultiFileSource(dataPath);
            var data = reader.Read(dataSource);

            var est = data.MakeNewEstimator()
                .Append(r => (
                    r.label,
                    tokens: r.text.TokenizeText(),
                    chars: r.text.TokenizeIntoCharacters()));

            var tdata = est.Fit(data).Transform(data);
            var schema = tdata.AsDynamic.Schema;

            Assert.True(schema.TryGetColumnIndex("tokens", out int tokensCol));
            var type = schema.GetColumnType(tokensCol);
            Assert.True(type is VectorType vecType && vecType.Size == 0 && vecType.ItemType == TextType.Instance);
            Assert.True(schema.TryGetColumnIndex("chars", out int charsCol));
            type = schema.GetColumnType(charsCol);
            Assert.True(type is VectorType vecType2 && vecType2.Size == 0 && vecType2.ItemType is KeyType
                    && vecType2.ItemType.RawType == typeof(ushort));
        }

        [Fact]
        public void NormalizeTextAndRemoveStopWords()
        {
            var env = new MLContext(0);
            var dataPath = GetDataPath("wikipedia-detox-250-line-data.tsv");
            var reader = TextLoader.CreateReader(env, ctx => (
                    label: ctx.LoadBool(0),
                    text: ctx.LoadText(1)), hasHeader: true);
            var dataSource = new MultiFileSource(dataPath);
            var data = reader.Read(dataSource);

            var est = data.MakeNewEstimator()
                .Append(r => (
                    r.label,
                    normalized_text: r.text.NormalizeText(),
                    words_without_stopwords: r.text.TokenizeText().RemoveStopwords()));

            var tdata = est.Fit(data).Transform(data);
            var schema = tdata.AsDynamic.Schema;

            Assert.True(schema.TryGetColumnIndex("words_without_stopwords", out int stopwordsCol));
            var type = schema.GetColumnType(stopwordsCol);
            Assert.True(type is VectorType vecType && vecType.Size == 0 && vecType.ItemType == TextType.Instance);

            Assert.True(schema.TryGetColumnIndex("normalized_text", out int normTextCol));
            type = schema.GetColumnType(normTextCol);
            Assert.Equal(TextType.Instance, type);
        }

        [Fact]
        public void ConvertToWordBag()
        {
            var env = new MLContext(0);
            var dataPath = GetDataPath("wikipedia-detox-250-line-data.tsv");
            var reader = TextLoader.CreateReader(env, ctx => (
                    label: ctx.LoadBool(0),
                    text: ctx.LoadText(1)), hasHeader: true);
            var dataSource = new MultiFileSource(dataPath);
            var data = reader.Read(dataSource);

            var est = data.MakeNewEstimator()
                .Append(r => (
                    r.label,
                    bagofword: r.text.ToBagofWords(),
                    bagofhashedword: r.text.ToBagofHashedWords()));

            var tdata = est.Fit(data).Transform(data);
            var schema = tdata.AsDynamic.Schema;

            Assert.True(schema.TryGetColumnIndex("bagofword", out int bagofwordCol));
            var type = schema.GetColumnType(bagofwordCol);
            Assert.True(type is VectorType vecType && vecType.Size > 0&& vecType.ItemType is NumberType);

            Assert.True(schema.TryGetColumnIndex("bagofhashedword", out int bagofhashedwordCol));
            type = schema.GetColumnType(bagofhashedwordCol);
            Assert.True(type is VectorType vecType2 && vecType2.Size > 0 && vecType2.ItemType is NumberType);
        }

        [Fact]
        public void Ngrams()
        {
            var env = new MLContext(0);
            var dataPath = GetDataPath("wikipedia-detox-250-line-data.tsv");
            var reader = TextLoader.CreateReader(env, ctx => (
                    label: ctx.LoadBool(0),
                    text: ctx.LoadText(1)), hasHeader: true);
            var dataSource = new MultiFileSource(dataPath);
            var data = reader.Read(dataSource);

            var est = data.MakeNewEstimator()
                .Append(r => (
                    r.label,
                    ngrams: r.text.TokenizeText().ToKey().ToNgrams(),
                    ngramshash: r.text.TokenizeText().ToKey().ToNgramsHash()));

            var tdata = est.Fit(data).Transform(data);
            var schema = tdata.AsDynamic.Schema;

            Assert.True(schema.TryGetColumnIndex("ngrams", out int ngramsCol));
            var type = schema.GetColumnType(ngramsCol);
            Assert.True(type is VectorType vecType && vecType.Size > 0 && vecType.ItemType is NumberType);

            Assert.True(schema.TryGetColumnIndex("ngramshash", out int ngramshashCol));
            type = schema.GetColumnType(ngramshashCol);
            Assert.True(type is VectorType vecType2 && vecType2.Size > 0 && vecType2.ItemType is NumberType);
        }


        [Fact]
        public void LpGcNormAndWhitening()
        {
            var env = new MLContext(0);
            var dataPath = GetDataPath("generated_regression_dataset.csv");
            var dataSource = new MultiFileSource(dataPath);

            var reader = TextLoader.CreateReader(env,
                c => (label: c.LoadFloat(11), features: c.LoadFloat(0, 10)),
                separator: ';', hasHeader: true);
            var data = reader.Read(dataSource);

            var est = reader.MakeNewEstimator()
                .Append(r => (r.label,
                              lpnorm: r.features.LpNormalize(),
                              gcnorm: r.features.GlobalContrastNormalize(),
                              zcawhitened: r.features.ZcaWhitening(),
                              pcswhitened: r.features.PcaWhitening()));
            var tdata = est.Fit(data).Transform(data);
            var schema = tdata.AsDynamic.Schema;

            Assert.True(schema.TryGetColumnIndex("lpnorm", out int lpnormCol));
            var type = schema.GetColumnType(lpnormCol);
            Assert.True(type is VectorType vecType && vecType.Size > 0 && vecType.ItemType is NumberType);

            Assert.True(schema.TryGetColumnIndex("gcnorm", out int gcnormCol));
            type = schema.GetColumnType(gcnormCol);
            Assert.True(type is VectorType vecType2 && vecType2.Size > 0 && vecType2.ItemType is NumberType);

            Assert.True(schema.TryGetColumnIndex("zcawhitened", out int zcawhitenedCol));
            type = schema.GetColumnType(zcawhitenedCol);
            Assert.True(type is VectorType vecType3 && vecType3.Size > 0 && vecType3.ItemType is NumberType);

            Assert.True(schema.TryGetColumnIndex("pcswhitened", out int pcswhitenedCol));
            type = schema.GetColumnType(pcswhitenedCol);
            Assert.True(type is VectorType vecType4 && vecType4.Size > 0 && vecType4.ItemType is NumberType);
        }

        [Fact]
        public void LdaTopicModel()
        {
            var env = new MLContext(0);
            var dataPath = GetDataPath("wikipedia-detox-250-line-data.tsv");
            var reader = TextLoader.CreateReader(env, ctx => (
                    label: ctx.LoadBool(0),
                    text: ctx.LoadText(1)), hasHeader: true);
            var dataSource = new MultiFileSource(dataPath);
            var data = reader.Read(dataSource);

            // This will be populated once we call fit.
            LdaSummary ldaSummary;

            var est = data.MakeNewEstimator()
                .Append(r => (
                    r.label,
                    topics: r.text.ToBagofWords().ToLdaTopicVector(numTopic: 3, numSummaryTermPerTopic:5, alphaSum: 10, onFit: m => ldaSummary = m.LdaTopicSummary)));

            var transformer = est.Fit(data);
            var tdata = transformer.Transform(data);

            var schema = tdata.AsDynamic.Schema;
            Assert.True(schema.TryGetColumnIndex("topics", out int topicsCol));
            var type = schema.GetColumnType(topicsCol);
            Assert.True(type is VectorType vecType && vecType.Size > 0 && vecType.ItemType is NumberType);
        }

        [Fact]
        public void FeatureSelection()
        {
            var env = new MLContext(0);
            var dataPath = GetDataPath("wikipedia-detox-250-line-data.tsv");
            var reader = TextLoader.CreateReader(env, ctx => (
                    label: ctx.LoadBool(0),
                    text: ctx.LoadText(1)), hasHeader: true);
            var dataSource = new MultiFileSource(dataPath);
            var data = reader.Read(dataSource);

            var est = data.MakeNewEstimator()
                .Append(r => (
                    r.label,
                    bag_of_words_count: r.text.ToBagofWords().SelectFeaturesBasedOnCount(10),
                    bag_of_words_mi: r.text.ToBagofWords().SelectFeaturesBasedOnMutualInformation(r.label)));

            var tdata = est.Fit(data).Transform(data);
            var schema = tdata.AsDynamic.Schema;

            Assert.True(schema.TryGetColumnIndex("bag_of_words_count", out int bagofwordCountCol));
            var type = schema.GetColumnType(bagofwordCountCol);
            Assert.True(type is VectorType vecType && vecType.Size > 0 && vecType.ItemType is NumberType);

            Assert.True(schema.TryGetColumnIndex("bag_of_words_mi", out int bagofwordMiCol));
            type = schema.GetColumnType(bagofwordMiCol);
            Assert.True(type is VectorType vecType2 && vecType2.Size > 0 && vecType2.ItemType is NumberType);
        }

        [Fact]
        public void TrainTestSplit()
        {
            var env = new MLContext(0);
            var dataPath = GetDataPath(TestDatasets.iris.trainFilename);
            var dataSource = new MultiFileSource(dataPath);

            var ctx = new BinaryClassificationContext(env);

            var reader = TextLoader.CreateReader(env,
                c => (label: c.LoadFloat(0), features: c.LoadFloat(1, 4)));
            var data = reader.Read(dataSource);

            var (train, test) = ctx.TrainTestSplit(data, 0.5);

            // Just make sure that the train is about the same size as the test set.
            var trainCount = train.GetColumn(r => r.label).Count();
            var testCount = test.GetColumn(r => r.label).Count();

            Assert.InRange(trainCount * 1.0 / testCount, 0.8, 1.2);

            // Now stratify by label. Silly thing to do.
            (train, test) = ctx.TrainTestSplit(data, 0.5, stratificationColumn: r => r.label);
            var trainLabels = train.GetColumn(r => r.label).Distinct();
            var testLabels = test.GetColumn(r => r.label).Distinct();
            Assert.True(trainLabels.Count() > 0);
            Assert.True(testLabels.Count() > 0);
            Assert.False(trainLabels.Intersect(testLabels).Any());
        }

        [Fact]
        public void PrincipalComponentAnalysis()
        {
            var env = new MLContext(0);
            var dataPath = GetDataPath("generated_regression_dataset.csv");
            var dataSource = new MultiFileSource(dataPath);

            var reader = TextLoader.CreateReader(env,
                c => (label: c.LoadFloat(11), features: c.LoadFloat(0, 10)),
                separator: ';', hasHeader: true);
            var data = reader.Read(dataSource);

            var est = reader.MakeNewEstimator()
                .Append(r => (r.label,
                              pca: r.features.ToPrincipalComponents(rank: 5)));
            var tdata = est.Fit(data).Transform(data);
            var schema = tdata.AsDynamic.Schema;

            Assert.True(schema.TryGetColumnIndex("pca", out int pcaCol));
            var type = schema.GetColumnType(pcaCol);
            Assert.True(type is VectorType vecType && vecType.Size > 0 && vecType.ItemType is NumberType);
        }

        [Fact]
        public void NAIndicatorStatic()
        {
            var env = new MLContext(0);

            string dataPath = GetDataPath("breast-cancer.txt");
            var reader = TextLoader.CreateReader(env, ctx => (
                ScalarFloat: ctx.LoadFloat(1),
                ScalarDouble: ctx.LoadDouble(1),
                VectorFloat: ctx.LoadFloat(1, 4),
                VectorDoulbe: ctx.LoadDouble(1, 4)
            ));

            var data = reader.Read(new MultiFileSource(dataPath));

            var est = data.MakeNewEstimator().
                   Append(row => (
                   A: row.ScalarFloat.IsMissingValue(),
                   B: row.ScalarDouble.IsMissingValue(),
                   C: row.VectorFloat.IsMissingValue(),
                   D: row.VectorDoulbe.IsMissingValue()
                   ));

            IDataView newData = TakeFilter.Create(env, est.Fit(data).Transform(data).AsDynamic, 4);
            Assert.NotNull(newData);
            bool[] ScalarFloat = newData.GetColumn<bool>(env, "A").ToArray();
            bool[] ScalarDouble = newData.GetColumn<bool>(env, "B").ToArray();
            bool[][] VectorFloat = newData.GetColumn<bool[]>(env, "C").ToArray();
            bool[][] VectorDoulbe = newData.GetColumn<bool[]>(env, "D").ToArray();

            Assert.NotNull(ScalarFloat);
            Assert.NotNull(ScalarDouble);
            Assert.NotNull(VectorFloat);
            Assert.NotNull(VectorDoulbe);
            for (int i = 0; i < 4; i++)
            {
                Assert.True(!ScalarFloat[i] && !ScalarDouble[i]);
                Assert.NotNull(VectorFloat[i]);
                Assert.NotNull(VectorDoulbe[i]);
                for (int j = 0; j < 4; j++)
                    Assert.True(!VectorFloat[i][j] && !VectorDoulbe[i][j]);
            }
        }

        [Fact]
        public void TextNormalizeStatic()
        {
            var env = new MLContext(0);
            var dataPath = GetDataPath("wikipedia-detox-250-line-data.tsv");
            var reader = TextLoader.CreateReader(env, ctx => (
                    label: ctx.LoadBool(0),
                    text: ctx.LoadText(1)), hasHeader: true);
            var dataSource = new MultiFileSource(dataPath);
            var data = reader.Read(dataSource);

            var est = data.MakeNewEstimator()
                .Append(r => (
                    r.label,
                    norm: r.text.NormalizeText(),
                    norm_Upper: r.text.NormalizeText(textCase: TextNormalizingEstimator.CaseNormalizationMode.Upper),
                    norm_KeepDiacritics: r.text.NormalizeText(keepDiacritics: true),
                    norm_NoPuctuations: r.text.NormalizeText(keepPunctuations: false),
                    norm_NoNumbers: r.text.NormalizeText(keepNumbers: false)));
            var tdata = est.Fit(data).Transform(data);
            var schema = tdata.AsDynamic.Schema;

            Assert.True(schema.TryGetColumnIndex("norm", out int norm));
            var type = schema.GetColumnType(norm);
            Assert.True(type is TextType);

            Assert.True(schema.TryGetColumnIndex("norm_Upper", out int normUpper));
            type = schema.GetColumnType(normUpper);
            Assert.True(type is TextType);
            Assert.True(schema.TryGetColumnIndex("norm_KeepDiacritics", out int diacritics));
            type = schema.GetColumnType(diacritics);
            Assert.True(type is TextType);
            Assert.True(schema.TryGetColumnIndex("norm_NoPuctuations", out int punct));
            type = schema.GetColumnType(punct);
            Assert.True(type is TextType);
            Assert.True(schema.TryGetColumnIndex("norm_NoNumbers", out int numbers));
            type = schema.GetColumnType(numbers);
            Assert.True(type is TextType);
        }

        [Fact]
        public void TestPcaStatic()
        {
            var env = new MLContext(0);
            var dataSource = GetDataPath("generated_regression_dataset.csv");
            var reader = TextLoader.CreateReader(env,
                c => (label: c.LoadFloat(11), features: c.LoadFloat(0, 10)),
                separator: ';', hasHeader: true);
            var data = reader.Read(dataSource);
            var est = reader.MakeNewEstimator()
                .Append(r => (r.label, pca: r.features.ToPrincipalComponents(rank: 5)));
            var tdata = est.Fit(data).Transform(data);
            var schema = tdata.AsDynamic.Schema;

            Assert.True(schema.TryGetColumnIndex("pca", out int pca));
            var type = schema[pca].Type;
            Assert.Equal(new VectorType(NumberType.R4, 5), type);
        }

        [Fact]
        public void TestConvertStatic()
        {
            MLContext ml = new MLContext();
            const string content = "0 hello 3.14159 -0 2\n"
               + "1 1 2 4 15";
            var dataSource = new BytesStreamSource(content);

            var text = ml.Data.CreateTextReader(ctx => (
               label: ctx.LoadBool(0),
               text: ctx.LoadText(1),
               numericFeatures: ctx.LoadDouble(2, null)), // If fit correctly, this ought to be equivalent to max of 4, that is, length of 3.
                dataSource, separator: ' ');
            var data = text.Read(dataSource);
            var est = text.MakeNewEstimator().Append(r => (floatLabel: r.label.ToFloat(), txtFloat: r.text.ToFloat(), num: r.numericFeatures.ToFloat()));
            var tdata = est.Fit(data).Transform(data);
            var schema = tdata.AsDynamic.Schema;

            Assert.True(schema.TryGetColumnIndex("floatLabel", out int floatLabel));
            var type = schema[floatLabel].Type;
            Assert.Equal(NumberType.R4, type);
            Assert.True(schema.TryGetColumnIndex("txtFloat", out int txtFloat));
            type = schema[txtFloat].Type;
            Assert.Equal(NumberType.R4, type);
            Assert.True(schema.TryGetColumnIndex("num", out int num));
            type = schema[num].Type;
            Assert.Equal(new VectorType(NumberType.R4, 3), type);
        }
    }
}<|MERGE_RESOLUTION|>--- conflicted
+++ resolved
@@ -254,16 +254,6 @@
                     hello: c.Text.Scalar)));
         }
 
-<<<<<<< HEAD
-        private sealed class MetaCounted : ICounted
-        {
-            public long Position => 0;
-            public long Batch => 0;
-            public ValueGetter<RowId> GetIdGetter() => (ref RowId v) => v = default;
-        }
-
-=======
->>>>>>> 287bc3e9
         [Fact]
         public void AssertStaticKeys()
         {
