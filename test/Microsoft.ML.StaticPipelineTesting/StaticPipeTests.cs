// Licensed to the .NET Foundation under one or more agreements.
// The .NET Foundation licenses this file to you under the MIT license.
// See the LICENSE file in the project root for more information.

using Microsoft.ML.Data.StaticPipe;
using Microsoft.ML.Runtime.Data;
using Microsoft.ML.Runtime.Data.IO;
using Microsoft.ML.Runtime.Internal.Utilities;
using Microsoft.ML.TestFramework;
using Microsoft.ML.Transforms.Text;
using System;
using System.Collections.Generic;
using System.Collections.Immutable;
using System.IO;
using System.Text;
using Xunit;
using Xunit.Abstractions;

namespace Microsoft.ML.StaticPipelineTesting
{
    public abstract class BaseTestClassWithConsole : BaseTestClass, IDisposable
    {
        private readonly TextWriter _originalOut;
        private readonly TextWriter _textWriter;

        public BaseTestClassWithConsole(ITestOutputHelper output)
            : base(output)
        {
            _originalOut = Console.Out;
            _textWriter = new StringWriter();
            Console.SetOut(_textWriter);
        }

        public void Dispose()
        {
            Output.WriteLine(_textWriter.ToString());
            Console.SetOut(_originalOut);
        }
    }

    public sealed class StaticPipeTests : BaseTestClassWithConsole
    {
        public StaticPipeTests(ITestOutputHelper output)
            : base(output)
        {
        }

        private void CheckSchemaHasColumn(ISchema schema, string name, out int idx)
            => Assert.True(schema.TryGetColumnIndex(name, out idx), "Could not find column '" + name + "'");

        [Fact]
        public void SimpleTextLoaderCopyColumnsTest()
        {
            var env = new ConsoleEnvironment(0, verbose: true);

            const string data = "0 hello 3.14159 -0 2\n"
                + "1 1 2 4 15";
            var dataSource = new BytesStreamSource(data);

            var text = TextLoader.CreateReader(env, ctx => (
                label: ctx.LoadBool(0),
                text: ctx.LoadText(1),
                numericFeatures: ctx.LoadFloat(2, null)), // If fit correctly, this ought to be equivalent to max of 4, that is, length of 3.
                dataSource, separator: ' ');

            // While we have a type-safe wrapper for `IDataView` it is utterly useless except as an input to the `Fit` functions
            // of the other statically typed wrappers. We perhaps ought to make it useful in its own right, but perhaps not now.
            // For now, just operate over the actual `IDataView`.
            var textData = text.Read(dataSource).AsDynamic;

            var schema = textData.Schema;
            // First verify that the columns are there. There ought to be at least one column corresponding to the identifiers in the tuple.
            CheckSchemaHasColumn(schema, "label", out int labelIdx);
            CheckSchemaHasColumn(schema, "text", out int textIdx);
            CheckSchemaHasColumn(schema, "numericFeatures", out int numericFeaturesIdx);
            // Next verify they have the expected types.
            Assert.Equal(BoolType.Instance, schema.GetColumnType(labelIdx));
            Assert.Equal(TextType.Instance, schema.GetColumnType(textIdx));
            Assert.Equal(new VectorType(NumberType.R4, 3), schema.GetColumnType(numericFeaturesIdx));
            // Next actually inspect the data.
            using (var cursor = textData.GetRowCursor(c => true))
            {
                var textGetter = cursor.GetGetter<ReadOnlyMemory<char>>(textIdx);
                var numericFeaturesGetter = cursor.GetGetter<VBuffer<float>>(numericFeaturesIdx);
                ReadOnlyMemory<char> textVal = default;
                var labelGetter = cursor.GetGetter<bool>(labelIdx);
                bool labelVal = default;
                VBuffer<float> numVal = default;

                void CheckValuesSame(bool bl, string tx, float v0, float v1, float v2)
                {
                    labelGetter(ref labelVal);
                    textGetter(ref textVal);
                    numericFeaturesGetter(ref numVal);
                    Assert.True(tx.AsSpan().SequenceEqual(textVal.Span));
                    Assert.Equal((bool)bl, labelVal);
                    Assert.Equal(3, numVal.Length);
                    Assert.Equal(v0, numVal.GetItemOrDefault(0));
                    Assert.Equal(v1, numVal.GetItemOrDefault(1));
                    Assert.Equal(v2, numVal.GetItemOrDefault(2));
                }

                Assert.True(cursor.MoveNext(), "Could not move even to first row");
                CheckValuesSame(false, "hello", 3.14159f, -0f, 2f);
                Assert.True(cursor.MoveNext(), "Could not move to second row");
                CheckValuesSame(true, "1", 2f, 4f, 15f);
                Assert.False(cursor.MoveNext(), "Moved to third row, but there should have been only two");
            }

            // The next step where we shuffle the names around a little bit is one where we are
            // testing out the implicit usage of copy columns.

            var est = text.MakeNewEstimator().Append(r => (text: r.label, label: r.numericFeatures));
            var newText = text.Append(est);
            var newTextData = newText.Fit(dataSource).Read(dataSource);

            schema = newTextData.AsDynamic.Schema;
            // First verify that the columns are there. There ought to be at least one column corresponding to the identifiers in the tuple.
            CheckSchemaHasColumn(schema, "label", out labelIdx);
            CheckSchemaHasColumn(schema, "text", out textIdx);
            // Next verify they have the expected types.
            Assert.Equal(BoolType.Instance, schema.GetColumnType(textIdx));
            Assert.Equal(new VectorType(NumberType.R4, 3), schema.GetColumnType(labelIdx));
        }

        private static KeyValuePair<string, ColumnType> P(string name, ColumnType type)
            => new KeyValuePair<string, ColumnType>(name, type);

        [Fact]
        public void AssertStaticSimple()
        {
            var env = new ConsoleEnvironment(0, verbose: true);
            var schema = new SimpleSchema(env,
                P("hello", TextType.Instance),
                P("my", new VectorType(NumberType.I8, 5)),
                P("friend", new KeyType(DataKind.U4, 0, 3)));
            var view = new EmptyDataView(env, schema);

            view.AssertStatic(env, c => (
                my: c.I8.Vector,
                friend: c.KeyU4.NoValue.Scalar,
                hello: c.Text.Scalar
            ));
        }

        private sealed class MetaCounted : ICounted
        {
            public long Position => 0;
            public long Batch => 0;
            public ValueGetter<UInt128> GetIdGetter() => (ref UInt128 v) => v = default;
        }

        [Fact]
        public void AssertStaticKeys()
        {
            var env = new ConsoleEnvironment(0, verbose: true);
            var counted = new MetaCounted();

            // We'll test a few things here. First, the case where the key-value metadata is text.
            var metaValues1 = new VBuffer<ReadOnlyMemory<char>>(3, new[] { "a".AsMemory(), "b".AsMemory(), "c".AsMemory() });
            var meta1 = RowColumnUtils.GetColumn(MetadataUtils.Kinds.KeyValues, new VectorType(TextType.Instance, 3), ref metaValues1);
            uint value1 = 2;
            var col1 = RowColumnUtils.GetColumn("stay", new KeyType(DataKind.U4, 0, 3), ref value1, RowColumnUtils.GetRow(counted, meta1));

            // Next the case where those values are ints.
            var metaValues2 = new VBuffer<int>(3, new int[] { 1, 2, 3, 4 });
            var meta2 = RowColumnUtils.GetColumn(MetadataUtils.Kinds.KeyValues, new VectorType(NumberType.I4, 4), ref metaValues2);
            var value2 = new VBuffer<byte>(2, 0, null, null);
            var col2 = RowColumnUtils.GetColumn("awhile", new VectorType(new KeyType(DataKind.U1, 2, 4), 2), ref value2, RowColumnUtils.GetRow(counted, meta2));

            // Then the case where a value of that kind exists, but is of not of the right kind, in which case it should not be identified as containing that metadata.
            var metaValues3 = (float)2;
            var meta3 = RowColumnUtils.GetColumn(MetadataUtils.Kinds.KeyValues, NumberType.R4, ref metaValues3);
            var value3 = (ushort)1;
            var col3 = RowColumnUtils.GetColumn("and", new KeyType(DataKind.U2, 0, 2), ref value3, RowColumnUtils.GetRow(counted, meta3));

            // Then a final case where metadata of that kind is actaully simply altogether absent.
            var value4 = new VBuffer<uint>(5, 0, null, null);
            var col4 = RowColumnUtils.GetColumn("listen", new VectorType(new KeyType(DataKind.U4, 0, 2)), ref value4);

            // Finally compose a trivial data view out of all this.
            var row = RowColumnUtils.GetRow(counted, col1, col2, col3, col4);
            var view = RowCursorUtils.RowAsDataView(env, row);

            // Whew! I'm glad that's over with. Let us start running the test in ernest.
            // First let's do a direct match of the types to ensure that works.
            view.AssertStatic(env, c => (
               stay: c.KeyU4.TextValues.Scalar,
               awhile: c.KeyU1.I4Values.Vector,
               and: c.KeyU2.NoValue.Scalar,
               listen: c.KeyU4.NoValue.VarVector));

            // Next let's match against the superclasses (where no value types are
            // asserted), to ensure that the less specific case still passes.
            view.AssertStatic(env, c => (
               stay: c.KeyU4.NoValue.Scalar,
               awhile: c.KeyU1.NoValue.Vector,
               and: c.KeyU2.NoValue.Scalar,
               listen: c.KeyU4.NoValue.VarVector));

            // Here we assert a subset.
            view.AssertStatic(env, c => (
               stay: c.KeyU4.TextValues.Scalar,
               awhile: c.KeyU1.I4Values.Vector));

            // OK. Now we've confirmed the basic stuff works, let's check other scenarios.
            // Due to the fact that we cannot yet assert only a *single* column, these always appear
            // in at least pairs.

            // First try to get the right type of exception to test against.
            Type e = null;
            try
            {
                view.AssertStatic(env, c => (
                   stay: c.KeyU4.TextValues.Scalar,
                   awhile: c.KeyU2.I4Values.Vector));
            }
            catch (Exception eCaught)
            {
                e = eCaught.GetType();
            }
            Assert.NotNull(e);

            // What if the key representation type is wrong?
            Assert.Throws(e, () =>
                view.AssertStatic(env, c => (
                   stay: c.KeyU4.TextValues.Scalar,
                   awhile: c.KeyU2.I4Values.Vector)));

            // What if the key value type is wrong?
            Assert.Throws(e, () =>
                view.AssertStatic(env, c => (
                   stay: c.KeyU4.TextValues.Scalar,
                   awhile: c.KeyU1.I2Values.Vector)));

            // Same two tests, but for scalar?
            Assert.Throws(e, () =>
                view.AssertStatic(env, c => (
                   stay: c.KeyU2.TextValues.Scalar,
                   awhile: c.KeyU1.I2Values.Vector)));

            Assert.Throws(e, () =>
                view.AssertStatic(env, c => (
                   stay: c.KeyU4.BoolValues.Scalar,
                   awhile: c.KeyU1.I2Values.Vector)));

            // How about if we misidentify the vectorness?
            Assert.Throws(e, () =>
                view.AssertStatic(env, c => (
                   stay: c.KeyU4.TextValues.Vector,
                   awhile: c.KeyU1.I2Values.Vector)));

            // How about the names?
            Assert.Throws(e, () =>
                view.AssertStatic(env, c => (
                   stay: c.KeyU4.TextValues.Scalar,
                   alot: c.KeyU1.I4Values.Vector)));
        }

        [Fact]
        public void Normalizer()
        {
            var env = new ConsoleEnvironment(seed: 0);
            var dataPath = GetDataPath("generated_regression_dataset.csv");
            var dataSource = new MultiFileSource(dataPath);

            var reader = TextLoader.CreateReader(env,
                c => (label: c.LoadFloat(11), features: c.LoadFloat(0, 10)),
                separator: ';', hasHeader: true);
            var data = reader.Read(dataSource);

            var est = reader.MakeNewEstimator()
                .Append(r => (r.label, r.features, bin: r.features.NormalizeByBinning(), mm: r.features.Normalize()));
            var tdata = est.Fit(data).Transform(data);

            var schema = tdata.AsDynamic.Schema;
            Assert.True(schema.TryGetColumnIndex("features", out int featCol));
            Assert.True(schema.TryGetColumnIndex("bin", out int binCol));
            Assert.True(schema.TryGetColumnIndex("mm", out int mmCol));
            Assert.False(schema.IsNormalized(featCol));
            Assert.True(schema.IsNormalized(binCol));
            Assert.True(schema.IsNormalized(mmCol));
        }

        [Fact]
        public void NormalizerWithOnFit()
        {
            var env = new ConsoleEnvironment(seed: 0);
            var dataPath = GetDataPath("generated_regression_dataset.csv");
            var dataSource = new MultiFileSource(dataPath);

            var reader = TextLoader.CreateReader(env,
                c => c.LoadFloat(0, 2),
                separator: ';', hasHeader: true);
            var data = reader.Read(dataSource);

            // These will be populated once we call fit.
            ImmutableArray<float> mm;
            ImmutableArray<float> ss;
            ImmutableArray<ImmutableArray<float>> bb;

            var est = reader.MakeNewEstimator()
                .Append(r => (r, 
                    ncdf: r.NormalizeByCumulativeDistribution(onFit: (m, s) => mm = m),
                    n: r.NormalizeByMeanVar(onFit: (s, o) => { ss = s; Assert.Empty(o); }),
                    b: r.NormalizeByBinning(onFit: b => bb = b)));
            var tdata = est.Fit(data).Transform(data);

            Assert.Equal(3, mm.Length);
            Assert.Equal(3, ss.Length);
            Assert.Equal(3, bb.Length);

            // Just for fun, let's also write out some of the lines of the data to the console.
            using (var stream = new MemoryStream())
            {
                IDataView v = new ChooseColumnsTransform(env, tdata.AsDynamic, "r", "ncdf", "n", "b");
                v = TakeFilter.Create(env, v, 10);
                var saver = new TextSaver(env, new TextSaver.Arguments()
                {
                    Dense = true,
                    Separator = ",",
                    OutputHeader = false
                });
                saver.SaveData(stream, v, Utils.GetIdentityPermutation(v.Schema.ColumnCount));
                Console.WriteLine(Encoding.UTF8.GetString(stream.ToArray()));
            }
        }

        [Fact]
        public void ToKey()
        {
            var env = new ConsoleEnvironment(seed: 0);
            var dataPath = GetDataPath("iris.data");
            var reader = TextLoader.CreateReader(env,
                c => (label: c.LoadText(4), values: c.LoadFloat(0, 3)),
                separator: ',');
            var dataSource = new MultiFileSource(dataPath);
            var data = reader.Read(dataSource);

            var est = data.MakeNewEstimator()
                .Append(r => (labelKey: r.label.ToKey(), valuesKey: r.values.ToKey(onFit: m => { })))
                .Append(r => (r.labelKey, r.valuesKey, valuesKeyKey: r.valuesKey.ToKey()));

            var tdata = est.Fit(data).Transform(data);
            var schema = tdata.AsDynamic.Schema;
            Assert.True(schema.TryGetColumnIndex("labelKey", out int labelCol));
            Assert.True(schema.TryGetColumnIndex("valuesKey", out int valuesCol));
            Assert.True(schema.TryGetColumnIndex("valuesKeyKey", out int valuesKeyCol));

            Assert.Equal(3, schema.GetColumnType(labelCol).KeyCount);
            Assert.True(schema.GetColumnType(valuesCol).ItemType.IsKey);
            Assert.True(schema.GetColumnType(valuesKeyCol).ItemType.IsKey);

            var labelKeyType = schema.GetMetadataTypeOrNull(MetadataUtils.Kinds.KeyValues, labelCol);
            var valuesKeyType = schema.GetMetadataTypeOrNull(MetadataUtils.Kinds.KeyValues, valuesCol);
            var valuesKeyKeyType = schema.GetMetadataTypeOrNull(MetadataUtils.Kinds.KeyValues, valuesKeyCol);
            Assert.NotNull(labelKeyType);
            Assert.NotNull(valuesKeyType);
            Assert.NotNull(valuesKeyKeyType);
            Assert.True(labelKeyType.IsVector && labelKeyType.ItemType == TextType.Instance);
            Assert.True(valuesKeyType.IsVector && valuesKeyType.ItemType == NumberType.Float);
            Assert.True(valuesKeyKeyType.IsVector && valuesKeyKeyType.ItemType == NumberType.Float);
            // Because they're over exactly the same data, they ought to have the same cardinality and everything.
            Assert.True(valuesKeyKeyType.Equals(valuesKeyType));
        }

        [Fact]
        public void ConcatWith()
        {
            var env = new ConsoleEnvironment(seed: 0);
            var dataPath = GetDataPath("iris.data");
            var reader = TextLoader.CreateReader(env,
                c => (label: c.LoadText(4), values: c.LoadFloat(0, 3), value: c.LoadFloat(2)),
                separator: ',');
            var dataSource = new MultiFileSource(dataPath);
            var data = reader.Read(dataSource);

            var est = data.MakeNewEstimator()
                .Append(r => (
                    r.label, r.values, r.value,
                    c0: r.label.AsVector(), c1: r.label.ConcatWith(r.label),
                    c2: r.value.ConcatWith(r.values), c3: r.values.ConcatWith(r.value, r.values)));

            var tdata = est.Fit(data).Transform(data);
            var schema = tdata.AsDynamic.Schema;

            int[] idx = new int[4];
            for (int i = 0; i < idx.Length; ++i)
                Assert.True(schema.TryGetColumnIndex("c" + i, out idx[i]), $"Could not find col c{i}");
            var types = new VectorType[idx.Length];
            int[] expectedLen = new int[] { 1, 2, 5, 9 };
            for (int i = 0; i < idx.Length; ++i)
            {
                var type = schema.GetColumnType(idx[i]);
                Assert.True(type.VectorSize > 0, $"Col c{i} had unexpected type {type}");
                types[i] = type.AsVector;
                Assert.Equal(expectedLen[i], type.VectorSize);
            }
            Assert.Equal(TextType.Instance, types[0].ItemType);
            Assert.Equal(TextType.Instance, types[1].ItemType);
            Assert.Equal(NumberType.Float, types[2].ItemType);
            Assert.Equal(NumberType.Float, types[3].ItemType);
        }

        [Fact]
        public void Tokenize()
        {
            var env = new ConsoleEnvironment(seed: 0);
            var dataPath = GetDataPath("wikipedia-detox-250-line-data.tsv");
            var reader = TextLoader.CreateReader(env, ctx => (
                    label: ctx.LoadBool(0),
                    text: ctx.LoadText(1)), hasHeader: true);
            var dataSource = new MultiFileSource(dataPath);
            var data = reader.Read(dataSource);

            var est = data.MakeNewEstimator()
                .Append(r => (
                    r.label,
                    tokens: r.text.TokenizeText(),
                    chars: r.text.TokenizeIntoCharacters()));

            var tdata = est.Fit(data).Transform(data);
            var schema = tdata.AsDynamic.Schema;

            Assert.True(schema.TryGetColumnIndex("tokens", out int tokensCol));
            var type = schema.GetColumnType(tokensCol);
            Assert.True(type.IsVector && !type.IsKnownSizeVector && type.ItemType.IsText);

            Assert.True(schema.TryGetColumnIndex("chars", out int charsCol));
            type = schema.GetColumnType(charsCol);
            Assert.True(type.IsVector && !type.IsKnownSizeVector && type.ItemType.IsKey);
            Assert.True(type.ItemType.AsKey.RawKind == DataKind.U2);
        }
<<<<<<< HEAD

        [Fact]
        public void NormalizeTextAndRemoveStopWords()
        {
            var env = new ConsoleEnvironment(seed: 0);
            var dataPath = GetDataPath("wikipedia-detox-250-line-data.tsv");
            var reader = TextLoader.CreateReader(env, ctx => (
                    label: ctx.LoadBool(0),
                    text: ctx.LoadText(1)), hasHeader: true);
            var dataSource = new MultiFileSource(dataPath);
            var data = reader.Read(dataSource);

            var est = data.MakeNewEstimator()
                .Append(r => (
                    r.label,
                    normalized_text: r.text.Normalize(),
                    words_without_stopwords: r.text.TokenizeText().RemoveStopwords()));

            var tdata = est.Fit(data).Transform(data);
            var schema = tdata.AsDynamic.Schema;

            Assert.True(schema.TryGetColumnIndex("words_without_stopwords", out int stopwordsCol));
            var type = schema.GetColumnType(stopwordsCol);
            Assert.True(type.IsVector && !type.IsKnownSizeVector && type.ItemType.IsText);

            Assert.True(schema.TryGetColumnIndex("normalized_text", out int normTextCol));
            type = schema.GetColumnType(normTextCol);
            Assert.True(type.IsText && !type.IsVector);
        }

        [Fact]
        public void ConvertToWordBag()
        {
            var env = new ConsoleEnvironment(seed: 0);
            var dataPath = GetDataPath("wikipedia-detox-250-line-data.tsv");
            var reader = TextLoader.CreateReader(env, ctx => (
                    label: ctx.LoadBool(0),
                    text: ctx.LoadText(1)), hasHeader: true);
            var dataSource = new MultiFileSource(dataPath);
            var data = reader.Read(dataSource);

            var est = data.MakeNewEstimator()
                .Append(r => (
                    r.label,
                    bagofword: r.text.BagofWords(),
                    bagofhashedword: r.text.BagofHashedWords()));

            var tdata = est.Fit(data).Transform(data);
            var schema = tdata.AsDynamic.Schema;

            Assert.True(schema.TryGetColumnIndex("bagofword", out int bagofwordCol));
            var type = schema.GetColumnType(bagofwordCol);
            Assert.True(type.IsVector && type.IsKnownSizeVector && type.ItemType.IsNumber);

            Assert.True(schema.TryGetColumnIndex("bagofhashedword", out int bagofhashedwordCol));
            type = schema.GetColumnType(bagofhashedwordCol);
            Assert.True(type.IsVector && type.IsKnownSizeVector && type.ItemType.IsNumber);
        }

        [Fact]
        public void Ngrams()
        {
            var env = new ConsoleEnvironment(seed: 0);
            var dataPath = GetDataPath("wikipedia-detox-250-line-data.tsv");
            var reader = TextLoader.CreateReader(env, ctx => (
                    label: ctx.LoadBool(0),
                    text: ctx.LoadText(1)), hasHeader: true);
            var dataSource = new MultiFileSource(dataPath);
            var data = reader.Read(dataSource);

            var est = data.MakeNewEstimator()
                .Append(r => (
                    r.label,
                    ngrams: r.text.TokenizeText().ToKey().Ngrams(),
                    ngramshash: r.text.TokenizeText().ToKey().NgramsHash()));

            var tdata = est.Fit(data).Transform(data);
            var schema = tdata.AsDynamic.Schema;

            Assert.True(schema.TryGetColumnIndex("ngrams", out int ngramsCol));
            var type = schema.GetColumnType(ngramsCol);
            Assert.True(type.IsVector && type.IsKnownSizeVector && type.ItemType.IsNumber);

            Assert.True(schema.TryGetColumnIndex("ngramshash", out int ngramshashCol));
            type = schema.GetColumnType(ngramshashCol);
            Assert.True(type.IsVector && type.IsKnownSizeVector && type.ItemType.IsNumber);
        }
=======
>>>>>>> 86f4d932
    }
}<|MERGE_RESOLUTION|>--- conflicted
+++ resolved
@@ -431,7 +431,6 @@
             Assert.True(type.IsVector && !type.IsKnownSizeVector && type.ItemType.IsKey);
             Assert.True(type.ItemType.AsKey.RawKind == DataKind.U2);
         }
-<<<<<<< HEAD
 
         [Fact]
         public void NormalizeTextAndRemoveStopWords()
@@ -519,7 +518,5 @@
             type = schema.GetColumnType(ngramshashCol);
             Assert.True(type.IsVector && type.IsKnownSizeVector && type.ItemType.IsNumber);
         }
-=======
->>>>>>> 86f4d932
     }
 }