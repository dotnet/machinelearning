﻿<Project Sdk="Microsoft.NET.Sdk" ToolsVersion="15.0">
  <PropertyGroup>
    <DefineConstants>CORECLR</DefineConstants>
  </PropertyGroup>
  <ItemGroup>
    <ProjectReference Include="..\..\src\Microsoft.ML.Data\Microsoft.ML.Data.csproj" />
    <ProjectReference Include="..\..\src\Microsoft.ML.ImageAnalytics\Microsoft.ML.ImageAnalytics.csproj" />
    <ProjectReference Include="..\..\src\Microsoft.ML.StandardLearners\Microsoft.ML.StandardLearners.csproj" />
    <ProjectReference Include="..\Microsoft.ML.TestFramework\Microsoft.ML.TestFramework.csproj" />
    
    <ProjectReference Include="..\..\src\Microsoft.ML.Analyzer\Microsoft.ML.Analyzer.csproj">
      <ReferenceOutputAssembly>false</ReferenceOutputAssembly>
      <OutputItemType>Analyzer</OutputItemType>
    </ProjectReference>

    <NativeAssemblyReference Include="CpuMathNative" />
<<<<<<< HEAD
    <NativeAssemblyReference Include="FactorizationMachineNative" />
    <NativeAssemblyReference Include="FastTreeNative" />
=======
    <NativeAssemblyReference Include="LdaNative" />
>>>>>>> a02807c7
  </ItemGroup>
</Project><|MERGE_RESOLUTION|>--- conflicted
+++ resolved
@@ -6,19 +6,15 @@
     <ProjectReference Include="..\..\src\Microsoft.ML.Data\Microsoft.ML.Data.csproj" />
     <ProjectReference Include="..\..\src\Microsoft.ML.ImageAnalytics\Microsoft.ML.ImageAnalytics.csproj" />
     <ProjectReference Include="..\..\src\Microsoft.ML.StandardLearners\Microsoft.ML.StandardLearners.csproj" />
-    <ProjectReference Include="..\Microsoft.ML.TestFramework\Microsoft.ML.TestFramework.csproj" />
-    
+    <ProjectReference Include="..\Microsoft.ML.TestFramework\Microsoft.ML.TestFramework.csproj" />    
     <ProjectReference Include="..\..\src\Microsoft.ML.Analyzer\Microsoft.ML.Analyzer.csproj">
       <ReferenceOutputAssembly>false</ReferenceOutputAssembly>
       <OutputItemType>Analyzer</OutputItemType>
     </ProjectReference>
 
     <NativeAssemblyReference Include="CpuMathNative" />
-<<<<<<< HEAD
     <NativeAssemblyReference Include="FactorizationMachineNative" />
     <NativeAssemblyReference Include="FastTreeNative" />
-=======
-    <NativeAssemblyReference Include="LdaNative" />
->>>>>>> a02807c7
+	<NativeAssemblyReference Include="LdaNative" />
   </ItemGroup>
 </Project>