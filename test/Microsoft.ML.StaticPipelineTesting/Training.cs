﻿// Licensed to the .NET Foundation under one or more agreements.
// The .NET Foundation licenses this file to you under the MIT license.
// See the LICENSE file in the project root for more information.

using Microsoft.ML.Runtime;
using Microsoft.ML.Runtime.Data;
using Microsoft.ML.Runtime.FactorizationMachine;
using Microsoft.ML.Runtime.FastTree;
using Microsoft.ML.Runtime.Internal.Calibration;
using Microsoft.ML.Runtime.Internal.Internallearn;
using Microsoft.ML.Runtime.Learners;
using Microsoft.ML.Runtime.LightGBM;
using Microsoft.ML.Runtime.RunTests;
using Microsoft.ML.Runtime.Training;
using Microsoft.ML.Trainers;
using System;
using System.Linq;
using Xunit;
using Xunit.Abstractions;

namespace Microsoft.ML.StaticPipelineTesting
{
    public sealed class Training : BaseTestClassWithConsole
    {
        public Training(ITestOutputHelper output) : base(output)
        {
        }

        [Fact]
        public void SdcaRegression()
        {
            var env = new ConsoleEnvironment(seed: 0);
            var dataPath = GetDataPath(TestDatasets.generatedRegressionDataset.trainFilename);
            var dataSource = new MultiFileSource(dataPath);

            var ctx = new RegressionContext(env);

            var reader = TextLoader.CreateReader(env,
                c => (label: c.LoadFloat(11), features: c.LoadFloat(0, 10)),
                separator: ';', hasHeader: true);

            LinearRegressionPredictor pred = null;

            var est = reader.MakeNewEstimator()
                .Append(r => (r.label, score: ctx.Trainers.Sdca(r.label, r.features, maxIterations: 2, onFit: p => pred = p)));

            var pipe = reader.Append(est);

            Assert.Null(pred);
            var model = pipe.Fit(dataSource);
            Assert.NotNull(pred);
            // 11 input features, so we ought to have 11 weights.
            Assert.Equal(11, pred.Weights2.Count);

            var data = model.Read(dataSource);

            var metrics = ctx.Evaluate(data, r => r.label, r => r.score, new PoissonLoss());
            // Run a sanity check against a few of the metrics.
            Assert.InRange(metrics.L1, 0, double.PositiveInfinity);
            Assert.InRange(metrics.L2, 0, double.PositiveInfinity);
            Assert.InRange(metrics.Rms, 0, double.PositiveInfinity);
            Assert.Equal(metrics.Rms * metrics.Rms, metrics.L2, 5);
            Assert.InRange(metrics.LossFn, 0, double.PositiveInfinity);

            // Just output some data on the schema for fun.
            var schema = data.AsDynamic.Schema;
            for (int c = 0; c < schema.ColumnCount; ++c)
                Console.WriteLine($"{schema.GetColumnName(c)}, {schema.GetColumnType(c)}");
        }

        [Fact]
        public void SdcaRegressionNameCollision()
        {
            var env = new ConsoleEnvironment(seed: 0);
            var dataPath = GetDataPath(TestDatasets.generatedRegressionDataset.trainFilename);
            var dataSource = new MultiFileSource(dataPath);
            var ctx = new RegressionContext(env);

            // Here we introduce another column called "Score" to collide with the name of the default output. Heh heh heh...
            var reader = TextLoader.CreateReader(env,
                c => (label: c.LoadFloat(11), features: c.LoadFloat(0, 10), Score: c.LoadText(2)),
                separator: ';', hasHeader: true);

            var est = reader.MakeNewEstimator()
                .Append(r => (r.label, r.Score, score: ctx.Trainers.Sdca(r.label, r.features, maxIterations: 2)));

            var pipe = reader.Append(est);

            var model = pipe.Fit(dataSource);
            var data = model.Read(dataSource);

            // Now, let's see if that column is still there, and still text!
            var schema = data.AsDynamic.Schema;
            Assert.True(schema.TryGetColumnIndex("Score", out int scoreCol), "Score column not present!");
            Assert.Equal(TextType.Instance, schema.GetColumnType(scoreCol));

            for (int c = 0; c < schema.ColumnCount; ++c)
                Console.WriteLine($"{schema.GetColumnName(c)}, {schema.GetColumnType(c)}");
        }

        [Fact]
        public void SdcaBinaryClassification()
        {
            var env = new ConsoleEnvironment(seed: 0);
            var dataPath = GetDataPath(TestDatasets.breastCancer.trainFilename);
            var dataSource = new MultiFileSource(dataPath);
            var ctx = new BinaryClassificationContext(env);

            var reader = TextLoader.CreateReader(env,
                c => (label: c.LoadBool(0), features: c.LoadFloat(1, 9)));

            LinearBinaryPredictor pred = null;
            ParameterMixingCalibratedPredictor cali = null;

            var est = reader.MakeNewEstimator()
                .Append(r => (r.label, preds: ctx.Trainers.Sdca(r.label, r.features,
                    maxIterations: 2,
                    onFit: (p, c) => { pred = p; cali = c; })));

            var pipe = reader.Append(est);

            Assert.Null(pred);
            Assert.Null(cali);
            var model = pipe.Fit(dataSource);
            Assert.NotNull(pred);
            Assert.NotNull(cali);
            // 9 input features, so we ought to have 9 weights.
            Assert.Equal(9, pred.Weights2.Count);

            var data = model.Read(dataSource);

            var metrics = ctx.Evaluate(data, r => r.label, r => r.preds);
            // Run a sanity check against a few of the metrics.
            Assert.InRange(metrics.Accuracy, 0, 1);
            Assert.InRange(metrics.Auc, 0, 1);
            Assert.InRange(metrics.Auprc, 0, 1);
            Assert.InRange(metrics.LogLoss, 0, double.PositiveInfinity);
            Assert.InRange(metrics.Entropy, 0, double.PositiveInfinity);

            // Just output some data on the schema for fun.
            var schema = data.AsDynamic.Schema;
            for (int c = 0; c < schema.ColumnCount; ++c)
                Console.WriteLine($"{schema.GetColumnName(c)}, {schema.GetColumnType(c)}");
        }

        [Fact]
        public void SdcaBinaryClassificationNoClaibration()
        {
            var env = new ConsoleEnvironment(seed: 0);
            var dataPath = GetDataPath(TestDatasets.breastCancer.trainFilename);
            var dataSource = new MultiFileSource(dataPath);
            var ctx = new BinaryClassificationContext(env);

            var reader = TextLoader.CreateReader(env,
                c => (label: c.LoadBool(0), features: c.LoadFloat(1, 9)));

            LinearBinaryPredictor pred = null;

            var loss = new HingeLoss(new HingeLoss.Arguments() { Margin = 1 });

            // With a custom loss function we no longer get calibrated predictions.
            var est = reader.MakeNewEstimator()
                .Append(r => (r.label, preds: ctx.Trainers.Sdca(r.label, r.features,
                maxIterations: 2,
                loss: loss, onFit: p => pred = p)));

            var pipe = reader.Append(est);

            Assert.Null(pred);
            var model = pipe.Fit(dataSource);
            Assert.NotNull(pred);
            // 9 input features, so we ought to have 9 weights.
            Assert.Equal(9, pred.Weights2.Count);

            var data = model.Read(dataSource);

            var metrics = ctx.Evaluate(data, r => r.label, r => r.preds);
            // Run a sanity check against a few of the metrics.
            Assert.InRange(metrics.Accuracy, 0, 1);
            Assert.InRange(metrics.Auc, 0, 1);
            Assert.InRange(metrics.Auprc, 0, 1);

            // Just output some data on the schema for fun.
            var schema = data.AsDynamic.Schema;
            for (int c = 0; c < schema.ColumnCount; ++c)
                Console.WriteLine($"{schema.GetColumnName(c)}, {schema.GetColumnType(c)}");
        }

        [Fact]
        public void FfmBinaryClassification()
        {
            var env = new ConsoleEnvironment(seed: 0);
            var dataPath = GetDataPath(TestDatasets.breastCancer.trainFilename);
            var dataSource = new MultiFileSource(dataPath);
            var ctx = new BinaryClassificationContext(env);

            var reader = TextLoader.CreateReader(env,
                c => (label: c.LoadBool(0), features1: c.LoadFloat(1, 4), features2: c.LoadFloat(5, 9)));

            FieldAwareFactorizationMachinePredictor pred = null;

            // With a custom loss function we no longer get calibrated predictions.
            var est = reader.MakeNewEstimator()
                .Append(r => (r.label, preds: ctx.Trainers.FieldAwareFactorizationMachine(r.label, new[] { r.features1, r.features2 }, onFit: p => pred = p)));

            var pipe = reader.Append(est);

            Assert.Null(pred);
            var model = pipe.Fit(dataSource);
            Assert.NotNull(pred);

            var data = model.Read(dataSource);

            var metrics = ctx.Evaluate(data, r => r.label, r => r.preds);
            // Run a sanity check against a few of the metrics.
            Assert.InRange(metrics.Accuracy, 0, 1);
            Assert.InRange(metrics.Auc, 0, 1);
            Assert.InRange(metrics.Auprc, 0, 1);
        }

        [Fact]
        public void SdcaMulticlass()
        {
            var env = new ConsoleEnvironment(seed: 0);
            var dataPath = GetDataPath(TestDatasets.iris.trainFilename);
            var dataSource = new MultiFileSource(dataPath);

            var ctx = new MulticlassClassificationContext(env);
            var reader = TextLoader.CreateReader(env,
                c => (label: c.LoadText(0), features: c.LoadFloat(1, 4)));

            MulticlassLogisticRegressionPredictor pred = null;

            var loss = new HingeLoss(new HingeLoss.Arguments() { Margin = 1 });

            // With a custom loss function we no longer get calibrated predictions.
            var est = reader.MakeNewEstimator()
                .Append(r => (label: r.label.ToKey(), r.features))
                .Append(r => (r.label, preds: ctx.Trainers.Sdca(
                    r.label,
                    r.features,
                    maxIterations: 2,
                    loss: loss, onFit: p => pred = p)));

            var pipe = reader.Append(est);

            Assert.Null(pred);
            var model = pipe.Fit(dataSource);
            Assert.NotNull(pred);
            VBuffer<float>[] weights = default;
            pred.GetWeights(ref weights, out int n);
            Assert.True(n == 3 && n == weights.Length);
            foreach (var w in weights)
                Assert.True(w.Length == 4);

            var data = model.Read(dataSource);

            // Just output some data on the schema for fun.
            var schema = data.AsDynamic.Schema;
            for (int c = 0; c < schema.ColumnCount; ++c)
                Console.WriteLine($"{schema.GetColumnName(c)}, {schema.GetColumnType(c)}");

            var metrics = ctx.Evaluate(data, r => r.label, r => r.preds, 2);
            Assert.True(metrics.LogLoss > 0);
            Assert.True(metrics.TopKAccuracy > 0);
        }

        [Fact]
        public void CrossValidate()
        {
            var env = new ConsoleEnvironment(seed: 0);
            var dataPath = GetDataPath(TestDatasets.iris.trainFilename);
            var dataSource = new MultiFileSource(dataPath);

            var ctx = new MulticlassClassificationContext(env);
            var reader = TextLoader.CreateReader(env,
                c => (label: c.LoadText(0), features: c.LoadFloat(1, 4)));

            var est = reader.MakeNewEstimator()
                .Append(r => (label: r.label.ToKey(), r.features))
                .Append(r => (r.label, preds: ctx.Trainers.Sdca(
                    r.label,
                    r.features,
                    maxIterations: 2)));

            var results = ctx.CrossValidate(reader.Read(dataSource), est, r => r.label)
                .Select(x => x.metrics).ToArray();
            Assert.Equal(5, results.Length);
            Assert.True(results.All(x => x.LogLoss > 0));
        }

        [Fact]
        public void FastTreeBinaryClassification()
        {
            var env = new ConsoleEnvironment(seed: 0);
            var dataPath = GetDataPath(TestDatasets.breastCancer.trainFilename);
            var dataSource = new MultiFileSource(dataPath);
            var ctx = new BinaryClassificationContext(env);

            var reader = TextLoader.CreateReader(env,
                c => (label: c.LoadBool(0), features: c.LoadFloat(1, 9)));

            IPredictorWithFeatureWeights<float> pred = null;

            var est = reader.MakeNewEstimator()
                .Append(r => (r.label, preds: ctx.Trainers.FastTree(r.label, r.features,
                    numTrees: 10,
                    numLeaves: 5,
                    onFit: (p) => { pred = p; })));

            var pipe = reader.Append(est);

            Assert.Null(pred);
            var model = pipe.Fit(dataSource);
            Assert.NotNull(pred);

            // 9 input features, so we ought to have 9 weights.
            VBuffer<float> weights = new VBuffer<float>();
            pred.GetFeatureWeights(ref weights);
            Assert.Equal(9, weights.Length);

            var data = model.Read(dataSource);

            var metrics = ctx.Evaluate(data, r => r.label, r => r.preds);
            // Run a sanity check against a few of the metrics.
            Assert.InRange(metrics.Accuracy, 0, 1);
            Assert.InRange(metrics.Auc, 0, 1);
            Assert.InRange(metrics.Auprc, 0, 1);
        }

        [Fact]
        public void FastTreeRegression()
        {
            var env = new ConsoleEnvironment(seed: 0);
            var dataPath = GetDataPath(TestDatasets.generatedRegressionDataset.trainFilename);
            var dataSource = new MultiFileSource(dataPath);

            var ctx = new RegressionContext(env);

            var reader = TextLoader.CreateReader(env,
                c => (label: c.LoadFloat(11), features: c.LoadFloat(0, 10)),
                separator: ';', hasHeader: true);

            FastTreeRegressionPredictor pred = null;

            var est = reader.MakeNewEstimator()
                .Append(r => (r.label, score: ctx.Trainers.FastTree(r.label, r.features,
                    numTrees: 10,
                    numLeaves: 5,
                    onFit: (p) => { pred = p; })));

            var pipe = reader.Append(est);

            Assert.Null(pred);
            var model = pipe.Fit(dataSource);
            Assert.NotNull(pred);
            // 11 input features, so we ought to have 11 weights.
            VBuffer<float> weights = new VBuffer<float>();
            pred.GetFeatureWeights(ref weights);
            Assert.Equal(11, weights.Length);

            var data = model.Read(dataSource);

            var metrics = ctx.Evaluate(data, r => r.label, r => r.score, new PoissonLoss());
            // Run a sanity check against a few of the metrics.
            Assert.InRange(metrics.L1, 0, double.PositiveInfinity);
            Assert.InRange(metrics.L2, 0, double.PositiveInfinity);
            Assert.InRange(metrics.Rms, 0, double.PositiveInfinity);
            Assert.Equal(metrics.Rms * metrics.Rms, metrics.L2, 5);
            Assert.InRange(metrics.LossFn, 0, double.PositiveInfinity);
        }

        [Fact]
<<<<<<< HEAD
        public void FastTreeRanking()
        {
            var env = new ConsoleEnvironment(seed: 0);
            var dataPath = GetDataPath(TestDatasets.adultRanking.trainFilename);
            var dataSource = new MultiFileSource(dataPath);

            var ctx = new RankerContext(env);

            var reader = TextLoader.CreateReader(env,
                c => (label: c.LoadFloat(0), features: c.LoadFloat(9, 14), groupId: c.LoadText(1)),
                separator: '\t', hasHeader: true);

            FastTreeRankingPredictor pred = null;

            var est = reader.MakeNewEstimator()
                .Append(r => (r.label, r.features, groupId: r.groupId.ToKey()))
                .Append(r => (r.label, r.groupId, score: ctx.Trainers.FastTree(r.label, r.features, r.groupId, onFit: (p) => { pred = p; })));
=======
        public void LightGbmBinaryClassification()
        {
            var env = new ConsoleEnvironment(seed: 0);
            var dataPath = GetDataPath(TestDatasets.breastCancer.trainFilename);
            var dataSource = new MultiFileSource(dataPath);
            var ctx = new BinaryClassificationContext(env);

            var reader = TextLoader.CreateReader(env,
                c => (label: c.LoadBool(0), features: c.LoadFloat(1, 9)));

            IPredictorWithFeatureWeights<float> pred = null;

            var est = reader.MakeNewEstimator()
                .Append(r => (r.label, preds: ctx.Trainers.LightGbm(r.label, r.features,
                    numBoostRound: 10,
                    numLeaves: 5,
                    learningRate: 0.01,
                    onFit: (p) => { pred = p; })));
>>>>>>> 437c1baf

            var pipe = reader.Append(est);

            Assert.Null(pred);
            var model = pipe.Fit(dataSource);
            Assert.NotNull(pred);

<<<<<<< HEAD
            var data = model.Read(dataSource);

            var metrics = ctx.Evaluate(data, r => r.label, r => r.groupId, r => r.score);
            Assert.NotNull(metrics);

            Assert.True(metrics.Ndcg.Length == metrics.Dcg.Length && metrics.Dcg.Length == 3);

            Assert.InRange(metrics.Dcg[0], 1.4, 1.6);
            Assert.InRange(metrics.Dcg[1], 1.4, 1.8);
            Assert.InRange(metrics.Dcg[2], 1.4, 1.8);

            Assert.InRange(metrics.Ndcg[0], 36.5, 37);
            Assert.InRange(metrics.Ndcg[1], 36.5, 37);
            Assert.InRange(metrics.Ndcg[2], 36.5, 37);
=======
            // 9 input features, so we ought to have 9 weights.
            VBuffer<float> weights = new VBuffer<float>();
            pred.GetFeatureWeights(ref weights);
            Assert.Equal(9, weights.Length);

            var data = model.Read(dataSource);

            var metrics = ctx.Evaluate(data, r => r.label, r => r.preds);
            // Run a sanity check against a few of the metrics.
            Assert.InRange(metrics.Accuracy, 0, 1);
            Assert.InRange(metrics.Auc, 0, 1);
            Assert.InRange(metrics.Auprc, 0, 1);
        }

        [Fact]
        public void LightGbmRegression()
        {
            var env = new ConsoleEnvironment(seed: 0);
            var dataPath = GetDataPath(TestDatasets.generatedRegressionDataset.trainFilename);
            var dataSource = new MultiFileSource(dataPath);

            var ctx = new RegressionContext(env);

            var reader = TextLoader.CreateReader(env,
                c => (label: c.LoadFloat(11), features: c.LoadFloat(0, 10)),
                separator: ';', hasHeader: true);

            LightGbmRegressionPredictor pred = null;

            var est = reader.MakeNewEstimator()
                .Append(r => (r.label, score: ctx.Trainers.LightGbm(r.label, r.features,
                    numBoostRound: 10,
                    numLeaves: 5,
                    onFit: (p) => { pred = p; })));

            var pipe = reader.Append(est);

            Assert.Null(pred);
            var model = pipe.Fit(dataSource);
            Assert.NotNull(pred);
            // 11 input features, so we ought to have 11 weights.
            VBuffer<float> weights = new VBuffer<float>();
            pred.GetFeatureWeights(ref weights);
            Assert.Equal(11, weights.Length);

            var data = model.Read(dataSource);

            var metrics = ctx.Evaluate(data, r => r.label, r => r.score, new PoissonLoss());
            // Run a sanity check against a few of the metrics.
            Assert.InRange(metrics.L1, 0, double.PositiveInfinity);
            Assert.InRange(metrics.L2, 0, double.PositiveInfinity);
            Assert.InRange(metrics.Rms, 0, double.PositiveInfinity);
            Assert.Equal(metrics.Rms * metrics.Rms, metrics.L2, 5);
            Assert.InRange(metrics.LossFn, 0, double.PositiveInfinity);
>>>>>>> 437c1baf
        }
    }
}<|MERGE_RESOLUTION|>--- conflicted
+++ resolved
@@ -371,25 +371,6 @@
         }
 
         [Fact]
-<<<<<<< HEAD
-        public void FastTreeRanking()
-        {
-            var env = new ConsoleEnvironment(seed: 0);
-            var dataPath = GetDataPath(TestDatasets.adultRanking.trainFilename);
-            var dataSource = new MultiFileSource(dataPath);
-
-            var ctx = new RankerContext(env);
-
-            var reader = TextLoader.CreateReader(env,
-                c => (label: c.LoadFloat(0), features: c.LoadFloat(9, 14), groupId: c.LoadText(1)),
-                separator: '\t', hasHeader: true);
-
-            FastTreeRankingPredictor pred = null;
-
-            var est = reader.MakeNewEstimator()
-                .Append(r => (r.label, r.features, groupId: r.groupId.ToKey()))
-                .Append(r => (r.label, r.groupId, score: ctx.Trainers.FastTree(r.label, r.features, r.groupId, onFit: (p) => { pred = p; })));
-=======
         public void LightGbmBinaryClassification()
         {
             var env = new ConsoleEnvironment(seed: 0);
@@ -408,30 +389,13 @@
                     numLeaves: 5,
                     learningRate: 0.01,
                     onFit: (p) => { pred = p; })));
->>>>>>> 437c1baf
-
-            var pipe = reader.Append(est);
-
-            Assert.Null(pred);
-            var model = pipe.Fit(dataSource);
-            Assert.NotNull(pred);
-
-<<<<<<< HEAD
-            var data = model.Read(dataSource);
-
-            var metrics = ctx.Evaluate(data, r => r.label, r => r.groupId, r => r.score);
-            Assert.NotNull(metrics);
-
-            Assert.True(metrics.Ndcg.Length == metrics.Dcg.Length && metrics.Dcg.Length == 3);
-
-            Assert.InRange(metrics.Dcg[0], 1.4, 1.6);
-            Assert.InRange(metrics.Dcg[1], 1.4, 1.8);
-            Assert.InRange(metrics.Dcg[2], 1.4, 1.8);
-
-            Assert.InRange(metrics.Ndcg[0], 36.5, 37);
-            Assert.InRange(metrics.Ndcg[1], 36.5, 37);
-            Assert.InRange(metrics.Ndcg[2], 36.5, 37);
-=======
+
+            var pipe = reader.Append(est);
+
+            Assert.Null(pred);
+            var model = pipe.Fit(dataSource);
+            Assert.NotNull(pred);
+
             // 9 input features, so we ought to have 9 weights.
             VBuffer<float> weights = new VBuffer<float>();
             pred.GetFeatureWeights(ref weights);
@@ -486,7 +450,47 @@
             Assert.InRange(metrics.Rms, 0, double.PositiveInfinity);
             Assert.Equal(metrics.Rms * metrics.Rms, metrics.L2, 5);
             Assert.InRange(metrics.LossFn, 0, double.PositiveInfinity);
->>>>>>> 437c1baf
+        }
+
+        [Fact]
+        public void FastTreeRanking()
+        {
+            var env = new ConsoleEnvironment(seed: 0);
+            var dataPath = GetDataPath(TestDatasets.adultRanking.trainFilename);
+            var dataSource = new MultiFileSource(dataPath);
+
+            var ctx = new RankerContext(env);
+
+            var reader = TextLoader.CreateReader(env,
+                c => (label: c.LoadFloat(0), features: c.LoadFloat(9, 14), groupId: c.LoadText(1)),
+                separator: '\t', hasHeader: true);
+
+            FastTreeRankingPredictor pred = null;
+
+            var est = reader.MakeNewEstimator()
+                .Append(r => (r.label, r.features, groupId: r.groupId.ToKey()))
+                .Append(r => (r.label, r.groupId, score: ctx.Trainers.FastTree(r.label, r.features, r.groupId, onFit: (p) => { pred = p; })));
+
+            var pipe = reader.Append(est);
+
+            Assert.Null(pred);
+            var model = pipe.Fit(dataSource);
+            Assert.NotNull(pred);
+
+            var data = model.Read(dataSource);
+
+            var metrics = ctx.Evaluate(data, r => r.label, r => r.groupId, r => r.score);
+            Assert.NotNull(metrics);
+
+            Assert.True(metrics.Ndcg.Length == metrics.Dcg.Length && metrics.Dcg.Length == 3);
+
+            Assert.InRange(metrics.Dcg[0], 1.4, 1.6);
+            Assert.InRange(metrics.Dcg[1], 1.4, 1.8);
+            Assert.InRange(metrics.Dcg[2], 1.4, 1.8);
+
+            Assert.InRange(metrics.Ndcg[0], 36.5, 37);
+            Assert.InRange(metrics.Ndcg[1], 36.5, 37);
+            Assert.InRange(metrics.Ndcg[2], 36.5, 37);
         }
     }
 }