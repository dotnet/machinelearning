﻿// Licensed to the .NET Foundation under one or more agreements.
// The .NET Foundation licenses this file to you under the MIT license.
// See the LICENSE file in the project root for more information.

using Microsoft.ML.Runtime;
using Microsoft.ML.Runtime.Data;
using Microsoft.ML.Runtime.FactorizationMachine;
using Microsoft.ML.Runtime.FastTree;
using Microsoft.ML.Runtime.Internal.Calibration;
using Microsoft.ML.Runtime.Internal.Internallearn;
using Microsoft.ML.Runtime.KMeans;
using Microsoft.ML.Runtime.Learners;
using Microsoft.ML.Runtime.LightGBM;
using Microsoft.ML.Runtime.RunTests;
using Microsoft.ML.Trainers;
using System;
using System.Linq;
using Xunit;
using Xunit.Abstractions;

namespace Microsoft.ML.StaticPipelineTesting
{
    public sealed class Training : BaseTestClassWithConsole
    {
        public Training(ITestOutputHelper output) : base(output)
        {
        }

        [Fact]
        public void SdcaRegression()
        {
            var env = new ConsoleEnvironment(seed: 0);
            var dataPath = GetDataPath(TestDatasets.generatedRegressionDataset.trainFilename);
            var dataSource = new MultiFileSource(dataPath);

            var ctx = new RegressionContext(env);

            var reader = TextLoader.CreateReader(env,
                c => (label: c.LoadFloat(11), features: c.LoadFloat(0, 10)),
                separator: ';', hasHeader: true);

            LinearRegressionPredictor pred = null;

            var est = reader.MakeNewEstimator()
                .Append(r => (r.label, score: ctx.Trainers.Sdca(r.label, r.features, maxIterations: 2, onFit: p => pred = p)));

            var pipe = reader.Append(est);

            Assert.Null(pred);
            var model = pipe.Fit(dataSource);
            Assert.NotNull(pred);
            // 11 input features, so we ought to have 11 weights.
            Assert.Equal(11, pred.Weights2.Count);

            var data = model.Read(dataSource);

            var metrics = ctx.Evaluate(data, r => r.label, r => r.score, new PoissonLoss());
            // Run a sanity check against a few of the metrics.
            Assert.InRange(metrics.L1, 0, double.PositiveInfinity);
            Assert.InRange(metrics.L2, 0, double.PositiveInfinity);
            Assert.InRange(metrics.Rms, 0, double.PositiveInfinity);
            Assert.Equal(metrics.Rms * metrics.Rms, metrics.L2, 5);
            Assert.InRange(metrics.LossFn, 0, double.PositiveInfinity);

            // Just output some data on the schema for fun.
            var schema = data.AsDynamic.Schema;
            for (int c = 0; c < schema.ColumnCount; ++c)
                Console.WriteLine($"{schema.GetColumnName(c)}, {schema.GetColumnType(c)}");
        }

        [Fact]
        public void SdcaRegressionNameCollision()
        {
            var env = new ConsoleEnvironment(seed: 0);
            var dataPath = GetDataPath(TestDatasets.generatedRegressionDataset.trainFilename);
            var dataSource = new MultiFileSource(dataPath);
            var ctx = new RegressionContext(env);

            // Here we introduce another column called "Score" to collide with the name of the default output. Heh heh heh...
            var reader = TextLoader.CreateReader(env,
                c => (label: c.LoadFloat(11), features: c.LoadFloat(0, 10), Score: c.LoadText(2)),
                separator: ';', hasHeader: true);

            var est = reader.MakeNewEstimator()
                .Append(r => (r.label, r.Score, score: ctx.Trainers.Sdca(r.label, r.features, maxIterations: 2)));

            var pipe = reader.Append(est);

            var model = pipe.Fit(dataSource);
            var data = model.Read(dataSource);

            // Now, let's see if that column is still there, and still text!
            var schema = data.AsDynamic.Schema;
            Assert.True(schema.TryGetColumnIndex("Score", out int scoreCol), "Score column not present!");
            Assert.Equal(TextType.Instance, schema.GetColumnType(scoreCol));

            for (int c = 0; c < schema.ColumnCount; ++c)
                Console.WriteLine($"{schema.GetColumnName(c)}, {schema.GetColumnType(c)}");
        }

        [Fact]
        public void SdcaBinaryClassification()
        {
            var env = new ConsoleEnvironment(seed: 0);
            var dataPath = GetDataPath(TestDatasets.breastCancer.trainFilename);
            var dataSource = new MultiFileSource(dataPath);
            var ctx = new BinaryClassificationContext(env);

            var reader = TextLoader.CreateReader(env,
                c => (label: c.LoadBool(0), features: c.LoadFloat(1, 9)));

            LinearBinaryPredictor pred = null;
            ParameterMixingCalibratedPredictor cali = null;

            var est = reader.MakeNewEstimator()
                .Append(r => (r.label, preds: ctx.Trainers.Sdca(r.label, r.features,
                    maxIterations: 2,
                    onFit: (p, c) => { pred = p; cali = c; })));

            var pipe = reader.Append(est);

            Assert.Null(pred);
            Assert.Null(cali);
            var model = pipe.Fit(dataSource);
            Assert.NotNull(pred);
            Assert.NotNull(cali);
            // 9 input features, so we ought to have 9 weights.
            Assert.Equal(9, pred.Weights2.Count);

            var data = model.Read(dataSource);

            var metrics = ctx.Evaluate(data, r => r.label, r => r.preds);
            // Run a sanity check against a few of the metrics.
            Assert.InRange(metrics.Accuracy, 0, 1);
            Assert.InRange(metrics.Auc, 0, 1);
            Assert.InRange(metrics.Auprc, 0, 1);
            Assert.InRange(metrics.LogLoss, 0, double.PositiveInfinity);
            Assert.InRange(metrics.Entropy, 0, double.PositiveInfinity);

            // Just output some data on the schema for fun.
            var schema = data.AsDynamic.Schema;
            for (int c = 0; c < schema.ColumnCount; ++c)
                Console.WriteLine($"{schema.GetColumnName(c)}, {schema.GetColumnType(c)}");
        }

        [Fact]
        public void SdcaBinaryClassificationNoCalibration()
        {
            var env = new ConsoleEnvironment(seed: 0);
            var dataPath = GetDataPath(TestDatasets.breastCancer.trainFilename);
            var dataSource = new MultiFileSource(dataPath);
            var ctx = new BinaryClassificationContext(env);

            var reader = TextLoader.CreateReader(env,
                c => (label: c.LoadBool(0), features: c.LoadFloat(1, 9)));

            LinearBinaryPredictor pred = null;

            var loss = new HingeLoss(new HingeLoss.Arguments() { Margin = 1 });

            // With a custom loss function we no longer get calibrated predictions.
            var est = reader.MakeNewEstimator()
                .Append(r => (r.label, preds: ctx.Trainers.Sdca(r.label, r.features,
                maxIterations: 2,
                loss: loss, onFit: p => pred = p)));

            var pipe = reader.Append(est);

            Assert.Null(pred);
            var model = pipe.Fit(dataSource);
            Assert.NotNull(pred);
            // 9 input features, so we ought to have 9 weights.
            Assert.Equal(9, pred.Weights2.Count);

            var data = model.Read(dataSource);

            var metrics = ctx.Evaluate(data, r => r.label, r => r.preds);
            // Run a sanity check against a few of the metrics.
            Assert.InRange(metrics.Accuracy, 0, 1);
            Assert.InRange(metrics.Auc, 0, 1);
            Assert.InRange(metrics.Auprc, 0, 1);

            // Just output some data on the schema for fun.
            var schema = data.AsDynamic.Schema;
            for (int c = 0; c < schema.ColumnCount; ++c)
                Console.WriteLine($"{schema.GetColumnName(c)}, {schema.GetColumnType(c)}");
        }

        [Fact]
        public void AveragePerceptronNoCalibration()
        {
            var env = new ConsoleEnvironment(seed: 0);
            var dataPath = GetDataPath(TestDatasets.breastCancer.trainFilename);
            var dataSource = new MultiFileSource(dataPath);
            var ctx = new BinaryClassificationContext(env);

            var reader = TextLoader.CreateReader(env,
                c => (label: c.LoadBool(0), features: c.LoadFloat(1, 9)));

            LinearBinaryPredictor pred = null;

            var loss = new HingeLoss(new HingeLoss.Arguments() { Margin = 1 });

            var est = reader.MakeNewEstimator()
                .Append(r => (r.label, preds: ctx.Trainers.AveragedPerceptron(r.label, r.features, lossFunction: loss,
                numIterations: 2, onFit: p => pred = p)));

            var pipe = reader.Append(est);

            Assert.Null(pred);
            var model = pipe.Fit(dataSource);
            Assert.NotNull(pred);
            // 9 input features, so we ought to have 9 weights.
            Assert.Equal(9, pred.Weights2.Count);

            var data = model.Read(dataSource);

            var metrics = ctx.Evaluate(data, r => r.label, r => r.preds);
            // Run a sanity check against a few of the metrics.
            Assert.InRange(metrics.Accuracy, 0, 1);
            Assert.InRange(metrics.Auc, 0, 1);
            Assert.InRange(metrics.Auprc, 0, 1);
        }

        [Fact]
        public void FfmBinaryClassification()
        {
            var env = new ConsoleEnvironment(seed: 0);
            var dataPath = GetDataPath(TestDatasets.breastCancer.trainFilename);
            var dataSource = new MultiFileSource(dataPath);
            var ctx = new BinaryClassificationContext(env);

            var reader = TextLoader.CreateReader(env,
                c => (label: c.LoadBool(0), features1: c.LoadFloat(1, 4), features2: c.LoadFloat(5, 9)));

            FieldAwareFactorizationMachinePredictor pred = null;

            // With a custom loss function we no longer get calibrated predictions.
            var est = reader.MakeNewEstimator()
                .Append(r => (r.label, preds: ctx.Trainers.FieldAwareFactorizationMachine(r.label, new[] { r.features1, r.features2 }, onFit: p => pred = p)));

            var pipe = reader.Append(est);

            Assert.Null(pred);
            var model = pipe.Fit(dataSource);
            Assert.NotNull(pred);

            var data = model.Read(dataSource);

            var metrics = ctx.Evaluate(data, r => r.label, r => r.preds);
            // Run a sanity check against a few of the metrics.
            Assert.InRange(metrics.Accuracy, 0, 1);
            Assert.InRange(metrics.Auc, 0, 1);
            Assert.InRange(metrics.Auprc, 0, 1);
        }

        [Fact]
        public void SdcaMulticlass()
        {
            var env = new ConsoleEnvironment(seed: 0);
            var dataPath = GetDataPath(TestDatasets.iris.trainFilename);
            var dataSource = new MultiFileSource(dataPath);

            var ctx = new MulticlassClassificationContext(env);
            var reader = TextLoader.CreateReader(env,
                c => (label: c.LoadText(0), features: c.LoadFloat(1, 4)));

            MulticlassLogisticRegressionPredictor pred = null;

            var loss = new HingeLoss(new HingeLoss.Arguments() { Margin = 1 });

            // With a custom loss function we no longer get calibrated predictions.
            var est = reader.MakeNewEstimator()
                .Append(r => (label: r.label.ToKey(), r.features))
                .Append(r => (r.label, preds: ctx.Trainers.Sdca(
                    r.label,
                    r.features,
                    maxIterations: 2,
                    loss: loss, onFit: p => pred = p)));

            var pipe = reader.Append(est);

            Assert.Null(pred);
            var model = pipe.Fit(dataSource);
            Assert.NotNull(pred);
            VBuffer<float>[] weights = default;
            pred.GetWeights(ref weights, out int n);
            Assert.True(n == 3 && n == weights.Length);
            foreach (var w in weights)
                Assert.True(w.Length == 4);

            var data = model.Read(dataSource);

            // Just output some data on the schema for fun.
            var schema = data.AsDynamic.Schema;
            for (int c = 0; c < schema.ColumnCount; ++c)
                Console.WriteLine($"{schema.GetColumnName(c)}, {schema.GetColumnType(c)}");

            var metrics = ctx.Evaluate(data, r => r.label, r => r.preds, 2);
            Assert.True(metrics.LogLoss > 0);
            Assert.True(metrics.TopKAccuracy > 0);
        }

        [Fact]
        public void CrossValidate()
        {
            var env = new ConsoleEnvironment(seed: 0);
            var dataPath = GetDataPath(TestDatasets.iris.trainFilename);
            var dataSource = new MultiFileSource(dataPath);

            var ctx = new MulticlassClassificationContext(env);
            var reader = TextLoader.CreateReader(env,
                c => (label: c.LoadText(0), features: c.LoadFloat(1, 4)));

            var est = reader.MakeNewEstimator()
                .Append(r => (label: r.label.ToKey(), r.features))
                .Append(r => (r.label, preds: ctx.Trainers.Sdca(
                    r.label,
                    r.features,
                    maxIterations: 2)));

            var results = ctx.CrossValidate(reader.Read(dataSource), est, r => r.label)
                .Select(x => x.metrics).ToArray();
            Assert.Equal(5, results.Length);
            Assert.True(results.All(x => x.LogLoss > 0));
        }

        [Fact]
        public void FastTreeBinaryClassification()
        {
            var env = new ConsoleEnvironment(seed: 0);
            var dataPath = GetDataPath(TestDatasets.breastCancer.trainFilename);
            var dataSource = new MultiFileSource(dataPath);
            var ctx = new BinaryClassificationContext(env);

            var reader = TextLoader.CreateReader(env,
                c => (label: c.LoadBool(0), features: c.LoadFloat(1, 9)));

            IPredictorWithFeatureWeights<float> pred = null;

            var est = reader.MakeNewEstimator()
                .Append(r => (r.label, preds: ctx.Trainers.FastTree(r.label, r.features,
                    numTrees: 10,
                    numLeaves: 5,
                    onFit: (p) => { pred = p; })));

            var pipe = reader.Append(est);

            Assert.Null(pred);
            var model = pipe.Fit(dataSource);
            Assert.NotNull(pred);

            // 9 input features, so we ought to have 9 weights.
            VBuffer<float> weights = new VBuffer<float>();
            pred.GetFeatureWeights(ref weights);
            Assert.Equal(9, weights.Length);

            var data = model.Read(dataSource);

            var metrics = ctx.Evaluate(data, r => r.label, r => r.preds);
            // Run a sanity check against a few of the metrics.
            Assert.InRange(metrics.Accuracy, 0, 1);
            Assert.InRange(metrics.Auc, 0, 1);
            Assert.InRange(metrics.Auprc, 0, 1);
        }

        [Fact]
        public void FastTreeRegression()
        {
            var env = new ConsoleEnvironment(seed: 0);
            var dataPath = GetDataPath(TestDatasets.generatedRegressionDataset.trainFilename);
            var dataSource = new MultiFileSource(dataPath);

            var ctx = new RegressionContext(env);

            var reader = TextLoader.CreateReader(env,
                c => (label: c.LoadFloat(11), features: c.LoadFloat(0, 10)),
                separator: ';', hasHeader: true);

            FastTreeRegressionPredictor pred = null;

            var est = reader.MakeNewEstimator()
                .Append(r => (r.label, score: ctx.Trainers.FastTree(r.label, r.features,
                    numTrees: 10,
                    numLeaves: 5,
                    onFit: (p) => { pred = p; })));

            var pipe = reader.Append(est);

            Assert.Null(pred);
            var model = pipe.Fit(dataSource);
            Assert.NotNull(pred);
            // 11 input features, so we ought to have 11 weights.
            VBuffer<float> weights = new VBuffer<float>();
            pred.GetFeatureWeights(ref weights);
            Assert.Equal(11, weights.Length);

            var data = model.Read(dataSource);

            var metrics = ctx.Evaluate(data, r => r.label, r => r.score, new PoissonLoss());
            // Run a sanity check against a few of the metrics.
            Assert.InRange(metrics.L1, 0, double.PositiveInfinity);
            Assert.InRange(metrics.L2, 0, double.PositiveInfinity);
            Assert.InRange(metrics.Rms, 0, double.PositiveInfinity);
            Assert.Equal(metrics.Rms * metrics.Rms, metrics.L2, 5);
            Assert.InRange(metrics.LossFn, 0, double.PositiveInfinity);
        }

        [Fact]
        public void LightGbmBinaryClassification()
        {
            var env = new ConsoleEnvironment(seed: 0);
            var dataPath = GetDataPath(TestDatasets.breastCancer.trainFilename);
            var dataSource = new MultiFileSource(dataPath);
            var ctx = new BinaryClassificationContext(env);

            var reader = TextLoader.CreateReader(env,
                c => (label: c.LoadBool(0), features: c.LoadFloat(1, 9)));

            IPredictorWithFeatureWeights<float> pred = null;

            var est = reader.MakeNewEstimator()
                .Append(r => (r.label, preds: ctx.Trainers.LightGbm(r.label, r.features,
                    numBoostRound: 10,
                    numLeaves: 5,
                    learningRate: 0.01,
                    onFit: (p) => { pred = p; })));

            var pipe = reader.Append(est);

            Assert.Null(pred);
            var model = pipe.Fit(dataSource);
            Assert.NotNull(pred);

            // 9 input features, so we ought to have 9 weights.
            VBuffer<float> weights = new VBuffer<float>();
            pred.GetFeatureWeights(ref weights);
            Assert.Equal(9, weights.Length);

            var data = model.Read(dataSource);

            var metrics = ctx.Evaluate(data, r => r.label, r => r.preds);
            // Run a sanity check against a few of the metrics.
            Assert.InRange(metrics.Accuracy, 0, 1);
            Assert.InRange(metrics.Auc, 0, 1);
            Assert.InRange(metrics.Auprc, 0, 1);
        }

        [Fact]
        public void LightGbmRegression()
        {
            var env = new ConsoleEnvironment(seed: 0);
            var dataPath = GetDataPath(TestDatasets.generatedRegressionDataset.trainFilename);
            var dataSource = new MultiFileSource(dataPath);

            var ctx = new RegressionContext(env);

            var reader = TextLoader.CreateReader(env,
                c => (label: c.LoadFloat(11), features: c.LoadFloat(0, 10)),
                separator: ';', hasHeader: true);

            LightGbmRegressionPredictor pred = null;

            var est = reader.MakeNewEstimator()
                .Append(r => (r.label, score: ctx.Trainers.LightGbm(r.label, r.features,
                    numBoostRound: 10,
                    numLeaves: 5,
                    onFit: (p) => { pred = p; })));

            var pipe = reader.Append(est);

            Assert.Null(pred);
            var model = pipe.Fit(dataSource);
            Assert.NotNull(pred);
            // 11 input features, so we ought to have 11 weights.
            VBuffer<float> weights = new VBuffer<float>();
            pred.GetFeatureWeights(ref weights);
            Assert.Equal(11, weights.Length);

            var data = model.Read(dataSource);

            var metrics = ctx.Evaluate(data, r => r.label, r => r.score, new PoissonLoss());
            // Run a sanity check against a few of the metrics.
            Assert.InRange(metrics.L1, 0, double.PositiveInfinity);
            Assert.InRange(metrics.L2, 0, double.PositiveInfinity);
            Assert.InRange(metrics.Rms, 0, double.PositiveInfinity);
            Assert.Equal(metrics.Rms * metrics.Rms, metrics.L2, 5);
            Assert.InRange(metrics.LossFn, 0, double.PositiveInfinity);
        }

        [Fact]
        public void PoissonRegression()
        {
            var env = new ConsoleEnvironment(seed: 0);
            var dataPath = GetDataPath(TestDatasets.generatedRegressionDataset.trainFilename);
            var dataSource = new MultiFileSource(dataPath);

            var ctx = new RegressionContext(env);

            var reader = TextLoader.CreateReader(env,
                c => (label: c.LoadFloat(11), features: c.LoadFloat(0, 10)),
                separator: ';', hasHeader: true);

            PoissonRegressionPredictor pred = null;

            var est = reader.MakeNewEstimator()
                .Append(r => (r.label, score: ctx.Trainers.PoissonRegression(r.label, r.features,
                    l1Weight: 2,
                    enoforceNoNegativity: true,
                    onFit: (p) => { pred = p; })));

            var pipe = reader.Append(est);

            Assert.Null(pred);
            var model = pipe.Fit(dataSource);
            Assert.NotNull(pred);
            // 11 input features, so we ought to have 11 weights.
            VBuffer<float> weights = new VBuffer<float>();
            pred.GetFeatureWeights(ref weights);
            Assert.Equal(11, weights.Length);

            var data = model.Read(dataSource);

            var metrics = ctx.Evaluate(data, r => r.label, r => r.score, new PoissonLoss());
            // Run a sanity check against a few of the metrics.
            Assert.InRange(metrics.L1, 0, double.PositiveInfinity);
            Assert.InRange(metrics.L2, 0, double.PositiveInfinity);
            Assert.InRange(metrics.Rms, 0, double.PositiveInfinity);
            Assert.Equal(metrics.Rms * metrics.Rms, metrics.L2, 5);
            Assert.InRange(metrics.LossFn, 0, double.PositiveInfinity);
        }

        [Fact]
        public void LogisticRegressionBinaryClassification()
        {
            var env = new ConsoleEnvironment(seed: 0);
            var dataPath = GetDataPath(TestDatasets.breastCancer.trainFilename);
            var dataSource = new MultiFileSource(dataPath);
            var ctx = new BinaryClassificationContext(env);

            var reader = TextLoader.CreateReader(env,
                c => (label: c.LoadBool(0), features: c.LoadFloat(1, 9)));

            IPredictorWithFeatureWeights<float> pred = null;

            var est = reader.MakeNewEstimator()
                .Append(r => (r.label, preds: ctx.Trainers.LogisticRegressionBinaryClassifier(r.label, r.features,
                    l1Weight: 10,
                    onFit: (p) => { pred = p; })));

            var pipe = reader.Append(est);

            Assert.Null(pred);
            var model = pipe.Fit(dataSource);
            Assert.NotNull(pred);

            // 9 input features, so we ought to have 9 weights.
            VBuffer<float> weights = new VBuffer<float>();
            pred.GetFeatureWeights(ref weights);
            Assert.Equal(9, weights.Length);

            var data = model.Read(dataSource);

            var metrics = ctx.Evaluate(data, r => r.label, r => r.preds);
            // Run a sanity check against a few of the metrics.
            Assert.InRange(metrics.Accuracy, 0, 1);
            Assert.InRange(metrics.Auc, 0, 1);
            Assert.InRange(metrics.Auprc, 0, 1);
        }

        [Fact]
        public void MulticlassLogisticRegression()
        {
            var env = new ConsoleEnvironment(seed: 0);
            var dataPath = GetDataPath(TestDatasets.iris.trainFilename);
            var dataSource = new MultiFileSource(dataPath);

            var ctx = new MulticlassClassificationContext(env);
            var reader = TextLoader.CreateReader(env,
                c => (label: c.LoadText(0), features: c.LoadFloat(1, 4)));

            MulticlassLogisticRegressionPredictor pred = null;

            // With a custom loss function we no longer get calibrated predictions.
            var est = reader.MakeNewEstimator()
                .Append(r => (label: r.label.ToKey(), r.features))
                .Append(r => (r.label, preds: ctx.Trainers.MultiClassLogisticRegression(
                    r.label,
                    r.features, onFit: p => pred = p)));

            var pipe = reader.Append(est);

            Assert.Null(pred);
            var model = pipe.Fit(dataSource);
            Assert.NotNull(pred);
            VBuffer<float>[] weights = default;
            pred.GetWeights(ref weights, out int n);
            Assert.True(n == 3 && n == weights.Length);
            foreach (var w in weights)
                Assert.True(w.Length == 4);

            var data = model.Read(dataSource);

            // Just output some data on the schema for fun.
            var schema = data.AsDynamic.Schema;
            for (int c = 0; c < schema.ColumnCount; ++c)
                Console.WriteLine($"{schema.GetColumnName(c)}, {schema.GetColumnType(c)}");

            var metrics = ctx.Evaluate(data, r => r.label, r => r.preds, 2);
            Assert.True(metrics.LogLoss > 0);
            Assert.True(metrics.TopKAccuracy > 0);
        }

        [Fact]
        public void OnlineGradientDescent()
        {
            var env = new ConsoleEnvironment(seed: 0);
            var dataPath = GetDataPath(TestDatasets.generatedRegressionDataset.trainFilename);
            var dataSource = new MultiFileSource(dataPath);

            var ctx = new RegressionContext(env);

            var reader = TextLoader.CreateReader(env,
                c => (label: c.LoadFloat(11), features: c.LoadFloat(0, 10)),
                separator: ';', hasHeader: true);

            LinearRegressionPredictor pred = null;

            var loss = new SquaredLoss();

            var est = reader.MakeNewEstimator()
<<<<<<< HEAD
                .Append(r => (r.label, score: ctx.Trainers.OnlineGradientDescent(r.label, r.features, 
                lossFunction:loss,
=======
                .Append(r => (r.label, score: ctx.Trainers.OnlineGradientDescent(r.label, r.features,
                // lossFunction:loss,
>>>>>>> 630f89dd
                onFit: (p) => { pred = p; })));

            var pipe = reader.Append(est);

            Assert.Null(pred);
            var model = pipe.Fit(dataSource);
            Assert.NotNull(pred);
            // 11 input features, so we ought to have 11 weights.
            VBuffer<float> weights = new VBuffer<float>();
            pred.GetFeatureWeights(ref weights);
            Assert.Equal(11, weights.Length);

            var data = model.Read(dataSource);

            var metrics = ctx.Evaluate(data, r => r.label, r => r.score, new PoissonLoss());
            // Run a sanity check against a few of the metrics.
            Assert.InRange(metrics.L1, 0, double.PositiveInfinity);
            Assert.InRange(metrics.L2, 0, double.PositiveInfinity);
            Assert.InRange(metrics.Rms, 0, double.PositiveInfinity);
            Assert.Equal(metrics.Rms * metrics.Rms, metrics.L2, 5);
            Assert.InRange(metrics.LossFn, 0, double.PositiveInfinity);
        }

        [Fact]
        public void KMeans()
        {
            var env = new ConsoleEnvironment(seed: 0);
            var dataPath = GetDataPath(TestDatasets.iris.trainFilename);
            var dataSource = new MultiFileSource(dataPath);

            var ctx = new ClusteringContext(env);
            var reader = TextLoader.CreateReader(env,
                c => (label: c.LoadText(0), features: c.LoadFloat(1, 4)));

            KMeansPredictor pred = null;

            var est = reader.MakeNewEstimator()
                 .Append(r => (label: r.label.ToKey(), r.features))
                 .Append(r => (r.label, r.features, preds: ctx.Trainers.KMeans(r.features, clustersCount: 3, onFit: p => pred = p)));

            var pipe = reader.Append(est);

            Assert.Null(pred);
            var model = pipe.Fit(dataSource);
            Assert.NotNull(pred);

            VBuffer<float>[] centroids = default;
            int k;
            pred.GetClusterCentroids(ref centroids, out k);

            Assert.True(k == 3);

            var data = model.Read(dataSource);

            var metrics = ctx.Evaluate(data, r => r.preds.score, r => r.label, r => r.features);
            Assert.NotNull(metrics);

            Assert.InRange(metrics.AvgMinScore, 0.5262, 0.5264);
            Assert.InRange(metrics.Nmi, 0.73, 0.77);
            Assert.InRange(metrics.Dbi, 0.662, 0.667);

            metrics = ctx.Evaluate(data, r => r.preds.score, label: r => r.label);
            Assert.NotNull(metrics);

            Assert.InRange(metrics.AvgMinScore, 0.5262, 0.5264);
            Assert.True(metrics.Dbi == 0.0);

            metrics = ctx.Evaluate(data, r => r.preds.score, features: r => r.features);
            Assert.True(double.IsNaN(metrics.Nmi));

            metrics = ctx.Evaluate(data, r => r.preds.score);
            Assert.NotNull(metrics);
            Assert.InRange(metrics.AvgMinScore, 0.5262, 0.5264);
            Assert.True(double.IsNaN(metrics.Nmi));
            Assert.True(metrics.Dbi == 0.0);

        }

        [Fact]
        public void FastTreeRanking()
        {
            var env = new ConsoleEnvironment(seed: 0);
            var dataPath = GetDataPath(TestDatasets.adultRanking.trainFilename);
            var dataSource = new MultiFileSource(dataPath);

            var ctx = new RankerContext(env);

            var reader = TextLoader.CreateReader(env,
                c => (label: c.LoadFloat(0), features: c.LoadFloat(9, 14), groupId: c.LoadText(1)),
                separator: '\t', hasHeader: true);

            FastTreeRankingPredictor pred = null;

            var est = reader.MakeNewEstimator()
                .Append(r => (r.label, r.features, groupId: r.groupId.ToKey()))
                .Append(r => (r.label, r.groupId, score: ctx.Trainers.FastTree(r.label, r.features, r.groupId, onFit: (p) => { pred = p; })));

            var pipe = reader.Append(est);

            Assert.Null(pred);
            var model = pipe.Fit(dataSource);
            Assert.NotNull(pred);

            var data = model.Read(dataSource);

            var metrics = ctx.Evaluate(data, r => r.label, r => r.groupId, r => r.score);
            Assert.NotNull(metrics);

            Assert.True(metrics.Ndcg.Length == metrics.Dcg.Length && metrics.Dcg.Length == 3);

            Assert.InRange(metrics.Dcg[0], 1.4, 1.6);
            Assert.InRange(metrics.Dcg[1], 1.4, 1.8);
            Assert.InRange(metrics.Dcg[2], 1.4, 1.8);

            Assert.InRange(metrics.Ndcg[0], 36.5, 37);
            Assert.InRange(metrics.Ndcg[1], 36.5, 37);
            Assert.InRange(metrics.Ndcg[2], 36.5, 37);
        }

        [Fact]
        public void MultiClassNaiveBayesTrainer()
        {
            var env = new ConsoleEnvironment(seed: 0);
            var dataPath = GetDataPath(TestDatasets.iris.trainFilename);
            var dataSource = new MultiFileSource(dataPath);

            var ctx = new MulticlassClassificationContext(env);
            var reader = TextLoader.CreateReader(env,
                c => (label: c.LoadText(0), features: c.LoadFloat(1, 4)));

            MultiClassNaiveBayesPredictor pred = null;

            // With a custom loss function we no longer get calibrated predictions.
            var est = reader.MakeNewEstimator()
                .Append(r => (label: r.label.ToKey(), r.features))
                .Append(r => (r.label, preds: ctx.Trainers.MultiClassNaiveBayesTrainer(
                    r.label,
                    r.features, onFit: p => pred = p)));

            var pipe = reader.Append(est);

            Assert.Null(pred);
            var model = pipe.Fit(dataSource);
            Assert.NotNull(pred);
            int[] labelHistogram = default;
            int[][] featureHistogram = default;
            pred.GetLabelHistogram(ref labelHistogram, out int labelCount1);
            pred.GetFeatureHistogram(ref featureHistogram, out int labelCount2, out int featureCount);
            Assert.True(labelCount1 == 3 && labelCount1 == labelCount2 && labelCount1 <= labelHistogram.Length);
            for (int i = 0; i < labelCount1; i++)
                Assert.True(featureCount == 4 && (featureCount <= featureHistogram[i].Length));

            var data = model.Read(dataSource);

            // Just output some data on the schema for fun.
            var schema = data.AsDynamic.Schema;
            for (int c = 0; c < schema.ColumnCount; ++c)
                Console.WriteLine($"{schema.GetColumnName(c)}, {schema.GetColumnType(c)}");

            var metrics = ctx.Evaluate(data, r => r.label, r => r.preds, 2);
            Assert.True(metrics.LogLoss > 0);
            Assert.True(metrics.TopKAccuracy > 0);
        }

        [Fact]
        public void HogwildSGDBinaryClassification()
        {
            var env = new ConsoleEnvironment(seed: 0);
            var dataPath = GetDataPath(TestDatasets.breastCancer.trainFilename);
            var dataSource = new MultiFileSource(dataPath);
            var ctx = new BinaryClassificationContext(env);

            var reader = TextLoader.CreateReader(env,
                c => (label: c.LoadBool(0), features: c.LoadFloat(1, 9)));

            IPredictorWithFeatureWeights<float> pred = null;

            var est = reader.MakeNewEstimator()
                .Append(r => (r.label, preds: ctx.Trainers.StochasticGradientDescentClassificationTrainer(r.label, r.features,
                    l2Weight: 0,
                    onFit: (p) => { pred = p; })));

            var pipe = reader.Append(est);

            Assert.Null(pred);
            var model = pipe.Fit(dataSource);
            Assert.NotNull(pred);

            // 9 input features, so we ought to have 9 weights.
            VBuffer<float> weights = new VBuffer<float>();
            pred.GetFeatureWeights(ref weights);
            Assert.Equal(9, weights.Length);

            var data = model.Read(dataSource);

            var metrics = ctx.Evaluate(data, r => r.label, r => r.preds);
            // Run a sanity check against a few of the metrics.
            Assert.InRange(metrics.Accuracy, 0, 1);
            Assert.InRange(metrics.Auc, 0, 1);
            Assert.InRange(metrics.Auprc, 0, 1);
        }
    }
}<|MERGE_RESOLUTION|>--- conflicted
+++ resolved
@@ -629,13 +629,8 @@
             var loss = new SquaredLoss();
 
             var est = reader.MakeNewEstimator()
-<<<<<<< HEAD
                 .Append(r => (r.label, score: ctx.Trainers.OnlineGradientDescent(r.label, r.features, 
                 lossFunction:loss,
-=======
-                .Append(r => (r.label, score: ctx.Trainers.OnlineGradientDescent(r.label, r.features,
-                // lossFunction:loss,
->>>>>>> 630f89dd
                 onFit: (p) => { pred = p; })));
 
             var pipe = reader.Append(est);
