// Licensed to the .NET Foundation under one or more agreements.
// The .NET Foundation licenses this file to you under the MIT license.
// See the LICENSE file in the project root for more information.

using System;
using System.Collections.Generic;
using System.Linq;
using Microsoft.ML;
using Microsoft.ML.Data;
using Microsoft.ML.FactorizationMachine;
using Microsoft.ML.Internal.Calibration;
using Microsoft.ML.Internal.Internallearn;
using Microsoft.ML.Learners;
using Microsoft.ML.LightGBM;
using Microsoft.ML.LightGBM.StaticPipe;
using Microsoft.ML.RunTests;
using Microsoft.ML.SamplesUtils;
using Microsoft.ML.StaticPipe;
using Microsoft.ML.Trainers;
using Microsoft.ML.Trainers.FastTree;
using Microsoft.ML.Trainers.KMeans;
using Microsoft.ML.Trainers.Recommender;
using Xunit;
using Xunit.Abstractions;

namespace Microsoft.ML.StaticPipelineTesting
{
    public sealed class Training : BaseTestClassWithConsole
    {
        public Training(ITestOutputHelper output) : base(output)
        {
        }

        [Fact]
        public void SdcaRegression()
        {
            var env = new MLContext(seed: 0, conc: 1);
            var dataPath = GetDataPath(TestDatasets.generatedRegressionDataset.trainFilename);
            var dataSource = new MultiFileSource(dataPath);

            var catalog = new RegressionCatalog(env);

            var reader = TextLoaderStatic.CreateReader(env,
                c => (label: c.LoadFloat(11), features: c.LoadFloat(0, 10)),
                separator: ';', hasHeader: true);

            LinearRegressionModelParameters pred = null;

            var est = reader.MakeNewEstimator()
<<<<<<< HEAD
                .Append(r => (r.label, score: catalog.Trainers.Sdca(r.label, r.features, maxIterations: 2,
                onFit: p => pred = p, advancedSettings: s => s.NumThreads = 1)));
=======
                .Append(r => (r.label, score: ctx.Trainers.Sdca(r.label, r.features, null,
                new SdcaRegressionTrainer.Options() { MaxIterations = 2, NumThreads = 1 },
                onFit: p => pred = p)));
>>>>>>> bafd40cb

            var pipe = reader.Append(est);

            Assert.Null(pred);
            var model = pipe.Fit(dataSource);
            Assert.NotNull(pred);
            // 11 input features, so we ought to have 11 weights.
            Assert.Equal(11, pred.Weights.Count);

            var data = model.Read(dataSource);

            var metrics = catalog.Evaluate(data, r => r.label, r => r.score, new PoissonLoss());
            // Run a sanity check against a few of the metrics.
            Assert.InRange(metrics.L1, 0, double.PositiveInfinity);
            Assert.InRange(metrics.L2, 0, double.PositiveInfinity);
            Assert.InRange(metrics.Rms, 0, double.PositiveInfinity);
            Assert.Equal(metrics.Rms * metrics.Rms, metrics.L2, 5);
            Assert.InRange(metrics.LossFn, 0, double.PositiveInfinity);

            // Just output some data on the schema for fun.
            var schema = data.AsDynamic.Schema;
            for (int c = 0; c < schema.Count; ++c)
                Console.WriteLine($"{schema[c].Name}, {schema[c].Type}");
        }

        [Fact]
        public void SdcaRegressionNameCollision()
        {
            var env = new MLContext(seed: 0);
            var dataPath = GetDataPath(TestDatasets.generatedRegressionDataset.trainFilename);
            var dataSource = new MultiFileSource(dataPath);
            var catalog = new RegressionCatalog(env);

            // Here we introduce another column called "Score" to collide with the name of the default output. Heh heh heh...
            var reader = TextLoaderStatic.CreateReader(env,
                c => (label: c.LoadFloat(11), features: c.LoadFloat(0, 10), Score: c.LoadText(2)),
                separator: ';', hasHeader: true);

            var est = reader.MakeNewEstimator()
<<<<<<< HEAD
                .Append(r => (r.label, r.Score, score: catalog.Trainers.Sdca(r.label, r.features, maxIterations: 2, advancedSettings: s => s.NumThreads = 1)));
=======
                .Append(r => (r.label, r.Score, score: ctx.Trainers.Sdca(r.label, r.features, null,
                new SdcaRegressionTrainer.Options() { MaxIterations = 2, NumThreads = 1 })));
>>>>>>> bafd40cb

            var pipe = reader.Append(est);

            var model = pipe.Fit(dataSource);
            var data = model.Read(dataSource);

            // Now, let's see if that column is still there, and still text!
            var schema = data.AsDynamic.Schema;
            Assert.True(schema.TryGetColumnIndex("Score", out int scoreCol), "Score column not present!");
            Assert.Equal(TextType.Instance, schema[scoreCol].Type);

            for (int c = 0; c < schema.Count; ++c)
                Console.WriteLine($"{schema[c].Name}, {schema[c].Type}");
        }

        [Fact]
        public void SdcaBinaryClassification()
        {
            var env = new MLContext(seed: 0);
            var dataPath = GetDataPath(TestDatasets.breastCancer.trainFilename);
            var dataSource = new MultiFileSource(dataPath);
            var catalog = new BinaryClassificationCatalog(env);

            var reader = TextLoaderStatic.CreateReader(env,
                c => (label: c.LoadBool(0), features: c.LoadFloat(1, 9)));

            LinearBinaryModelParameters pred = null;
            ParameterMixingCalibratedPredictor cali = null;

            var est = reader.MakeNewEstimator()
<<<<<<< HEAD
                .Append(r => (r.label, preds: catalog.Trainers.Sdca(r.label, r.features,
                    maxIterations: 2,
                    onFit: (p, c) => { pred = p; cali = c; },
                    advancedSettings: s => s.NumThreads = 1)));
=======
                .Append(r => (r.label, preds: ctx.Trainers.Sdca(r.label, r.features, null,
                    new SdcaBinaryTrainer.Options { MaxIterations = 2, NumThreads = 1 },
                    onFit: (p, c) => { pred = p; cali = c; })));
>>>>>>> bafd40cb

            var pipe = reader.Append(est);

            Assert.Null(pred);
            Assert.Null(cali);
            var model = pipe.Fit(dataSource);
            Assert.NotNull(pred);
            Assert.NotNull(cali);
            // 9 input features, so we ought to have 9 weights.
            Assert.Equal(9, pred.Weights.Count);

            var data = model.Read(dataSource);

            var metrics = catalog.Evaluate(data, r => r.label, r => r.preds);
            // Run a sanity check against a few of the metrics.
            Assert.InRange(metrics.Accuracy, 0, 1);
            Assert.InRange(metrics.Auc, 0, 1);
            Assert.InRange(metrics.Auprc, 0, 1);
            Assert.InRange(metrics.LogLoss, 0, double.PositiveInfinity);
            Assert.InRange(metrics.Entropy, 0, double.PositiveInfinity);

            // Just output some data on the schema for fun.
            var schema = data.AsDynamic.Schema;
            for (int c = 0; c < schema.Count; ++c)
                Console.WriteLine($"{schema[c].Name}, {schema[c].Type}");
        }

        [Fact]
        public void SdcaBinaryClassificationNoCalibration()
        {
            var env = new MLContext(seed: 0);
            var dataPath = GetDataPath(TestDatasets.breastCancer.trainFilename);
            var dataSource = new MultiFileSource(dataPath);
            var catalog = new BinaryClassificationCatalog(env);

            var reader = TextLoaderStatic.CreateReader(env,
                c => (label: c.LoadBool(0), features: c.LoadFloat(1, 9)));

            LinearBinaryModelParameters pred = null;

            var loss = new HingeLoss(1);

            // With a custom loss function we no longer get calibrated predictions.
            var est = reader.MakeNewEstimator()
<<<<<<< HEAD
                .Append(r => (r.label, preds: catalog.Trainers.Sdca(r.label, r.features,
                maxIterations: 2,
                loss: loss, onFit: p => pred = p,
                advancedSettings: s => s.NumThreads = 1)));
=======
                .Append(r => (r.label, preds: ctx.Trainers.Sdca(r.label, r.features, null, loss,
                new SdcaBinaryTrainer.Options { MaxIterations = 2, NumThreads = 1 },
                onFit: p => pred = p)));
>>>>>>> bafd40cb

            var pipe = reader.Append(est);

            Assert.Null(pred);
            var model = pipe.Fit(dataSource);
            Assert.NotNull(pred);
            // 9 input features, so we ought to have 9 weights.
            Assert.Equal(9, pred.Weights.Count);

            var data = model.Read(dataSource);

            var metrics = catalog.Evaluate(data, r => r.label, r => r.preds);
            // Run a sanity check against a few of the metrics.
            Assert.InRange(metrics.Accuracy, 0, 1);
            Assert.InRange(metrics.Auc, 0, 1);
            Assert.InRange(metrics.Auprc, 0, 1);

            // Just output some data on the schema for fun.
            var schema = data.AsDynamic.Schema;
            for (int c = 0; c < schema.Count; ++c)
                Console.WriteLine($"{schema[c].Name}, {schema[c].Type}");
        }

        [Fact]
        public void AveragePerceptronNoCalibration()
        {
            var env = new MLContext(seed: 0);
            var dataPath = GetDataPath(TestDatasets.breastCancer.trainFilename);
            var dataSource = new MultiFileSource(dataPath);
            var catalog = new BinaryClassificationCatalog(env);

            var reader = TextLoaderStatic.CreateReader(env,
                c => (label: c.LoadBool(0), features: c.LoadFloat(1, 9)));

            LinearBinaryModelParameters pred = null;

            var loss = new HingeLoss(1);

            var est = reader.MakeNewEstimator()
                .Append(r => (r.label, preds: catalog.Trainers.AveragedPerceptron(r.label, r.features, lossFunction: loss,
                numIterations: 2, onFit: p => pred = p)));

            var pipe = reader.Append(est);

            Assert.Null(pred);
            var model = pipe.Fit(dataSource);
            Assert.NotNull(pred);
            // 9 input features, so we ought to have 9 weights.
            Assert.Equal(9, pred.Weights.Count);

            var data = model.Read(dataSource);

            var metrics = catalog.Evaluate(data, r => r.label, r => r.preds);
            // Run a sanity check against a few of the metrics.
            Assert.InRange(metrics.Accuracy, 0, 1);
            Assert.InRange(metrics.Auc, 0, 1);
            Assert.InRange(metrics.Auprc, 0, 1);
        }

        [Fact]
        public void AveragePerceptronCalibration()
        {
            var env = new MLContext(seed: 0);
            var dataPath = GetDataPath(TestDatasets.breastCancer.trainFilename);
            var dataSource = new MultiFileSource(dataPath);
            var catalog = new BinaryClassificationCatalog(env);

            var reader = TextLoaderStatic.CreateReader(env,
                c => (label: c.LoadBool(0), features: c.LoadFloat(1, 9)));

            LinearBinaryModelParameters pred = null;

            var loss = new HingeLoss(1);

            var est = reader.MakeNewEstimator()
                .Append(r => (r.label, preds: catalog.Trainers.AveragedPerceptron(r.label, r.features, lossFunction: loss,
                numIterations: 2, onFit: p => pred = p)));

            var pipe = reader.Append(est);

            Assert.Null(pred);
            var model = pipe.Fit(dataSource);
            Assert.NotNull(pred);
            // 9 input features, so we ought to have 9 weights.
            Assert.Equal(9, pred.Weights.Count);

            var data = model.Read(dataSource);

            var metrics = catalog.Evaluate(data, r => r.label, r => r.preds);
            // Run a sanity check against a few of the metrics.
            Assert.InRange(metrics.Accuracy, 0, 1);
            Assert.InRange(metrics.Auc, 0, 1);
            Assert.InRange(metrics.Auprc, 0, 1);
        }

        [Fact]
        public void FfmBinaryClassification()
        {
            var env = new MLContext(seed: 0);
            var dataPath = GetDataPath(TestDatasets.breastCancer.trainFilename);
            var dataSource = new MultiFileSource(dataPath);
            var catalog = new BinaryClassificationCatalog(env);

            var reader = TextLoaderStatic.CreateReader(env,
                c => (label: c.LoadBool(0), features1: c.LoadFloat(1, 4), features2: c.LoadFloat(5, 9)));

            FieldAwareFactorizationMachineModelParameters pred = null;

            // With a custom loss function we no longer get calibrated predictions.
            var est = reader.MakeNewEstimator()
                .Append(r => (r.label, preds: catalog.Trainers.FieldAwareFactorizationMachine(r.label, new[] { r.features1, r.features2 }, onFit: p => pred = p)));

            var pipe = reader.Append(est);

            Assert.Null(pred);
            var model = pipe.Fit(dataSource);
            Assert.NotNull(pred);

            var data = model.Read(dataSource);

            var metrics = catalog.Evaluate(data, r => r.label, r => r.preds);
            // Run a sanity check against a few of the metrics.
            Assert.InRange(metrics.Accuracy, 0, 1);
            Assert.InRange(metrics.Auc, 0, 1);
            Assert.InRange(metrics.Auprc, 0, 1);
        }

        [Fact]
        public void SdcaMulticlass()
        {
            var env = new MLContext(seed: 0);
            var dataPath = GetDataPath(TestDatasets.iris.trainFilename);
            var dataSource = new MultiFileSource(dataPath);

            var catalog = new MulticlassClassificationCatalog(env);
            var reader = TextLoaderStatic.CreateReader(env,
                c => (label: c.LoadText(0), features: c.LoadFloat(1, 4)));

            MulticlassLogisticRegressionModelParameters pred = null;

            var loss = new HingeLoss(1);

            // With a custom loss function we no longer get calibrated predictions.
            var est = reader.MakeNewEstimator()
                .Append(r => (label: r.label.ToKey(), r.features))
                .Append(r => (r.label, preds: catalog.Trainers.Sdca(
                    r.label,
                    r.features,
                    maxIterations: 2,
                    loss: loss, onFit: p => pred = p)));

            var pipe = reader.Append(est);

            Assert.Null(pred);
            var model = pipe.Fit(dataSource);
            Assert.NotNull(pred);
            VBuffer<float>[] weights = default;
            pred.GetWeights(ref weights, out int n);
            Assert.True(n == 3 && n == weights.Length);
            foreach (var w in weights)
                Assert.True(w.Length == 4);

            var biases = pred.GetBiases();
            Assert.True(biases.Count() == 3);

            var data = model.Read(dataSource);

            // Just output some data on the schema for fun.
            var schema = data.AsDynamic.Schema;
            for (int c = 0; c < schema.Count; ++c)
                Console.WriteLine($"{schema[c].Name}, {schema[c].Type}");

            var metrics = catalog.Evaluate(data, r => r.label, r => r.preds, 2);
            Assert.True(metrics.LogLoss > 0);
            Assert.True(metrics.TopKAccuracy > 0);
        }

        [Fact]
        public void CrossValidate()
        {
            var env = new MLContext(seed: 0);
            var dataPath = GetDataPath(TestDatasets.iris.trainFilename);
            var dataSource = new MultiFileSource(dataPath);

            var catalog = new MulticlassClassificationCatalog(env);
            var reader = TextLoaderStatic.CreateReader(env,
                c => (label: c.LoadText(0), features: c.LoadFloat(1, 4)));

            var est = reader.MakeNewEstimator()
                .Append(r => (label: r.label.ToKey(), r.features))
                .Append(r => (r.label, preds: catalog.Trainers.Sdca(
                    r.label,
                    r.features,
                    maxIterations: 2)));

            var results = catalog.CrossValidate(reader.Read(dataSource), est, r => r.label)
                .Select(x => x.metrics).ToArray();
            Assert.Equal(5, results.Length);
            Assert.True(results.All(x => x.LogLoss > 0));
        }

        [Fact]
        public void FastTreeBinaryClassification()
        {
            var env = new MLContext(seed: 0);
            var dataPath = GetDataPath(TestDatasets.breastCancer.trainFilename);
            var dataSource = new MultiFileSource(dataPath);
            var catalog = new BinaryClassificationCatalog(env);

            var reader = TextLoaderStatic.CreateReader(env,
                c => (label: c.LoadBool(0), features: c.LoadFloat(1, 9)));

            IPredictorWithFeatureWeights<float> pred = null;

            var est = reader.MakeNewEstimator()
                .Append(r => (r.label, preds: catalog.Trainers.FastTree(r.label, r.features,
                    numTrees: 10,
                    numLeaves: 5,
                    onFit: (p) => { pred = p; })));

            var pipe = reader.Append(est);

            Assert.Null(pred);
            var model = pipe.Fit(dataSource);
            Assert.NotNull(pred);

            // 9 input features, so we ought to have 9 weights.
            VBuffer<float> weights = new VBuffer<float>();
            pred.GetFeatureWeights(ref weights);
            Assert.Equal(9, weights.Length);

            var data = model.Read(dataSource);

            var metrics = catalog.Evaluate(data, r => r.label, r => r.preds);
            // Run a sanity check against a few of the metrics.
            Assert.InRange(metrics.Accuracy, 0, 1);
            Assert.InRange(metrics.Auc, 0, 1);
            Assert.InRange(metrics.Auprc, 0, 1);
        }

        [Fact]
        public void FastTreeRegression()
        {
            var env = new MLContext(seed: 0);
            var dataPath = GetDataPath(TestDatasets.generatedRegressionDataset.trainFilename);
            var dataSource = new MultiFileSource(dataPath);

            var catalog = new RegressionCatalog(env);

            var reader = TextLoaderStatic.CreateReader(env,
                c => (label: c.LoadFloat(11), features: c.LoadFloat(0, 10)),
                separator: ';', hasHeader: true);

            FastTreeRegressionModelParameters pred = null;

            var est = reader.MakeNewEstimator()
                .Append(r => (r.label, score: catalog.Trainers.FastTree(r.label, r.features,
                    numTrees: 10,
                    numLeaves: 5,
                    onFit: (p) => { pred = p; })));

            var pipe = reader.Append(est);

            Assert.Null(pred);
            var model = pipe.Fit(dataSource);
            Assert.NotNull(pred);
            // 11 input features, so we ought to have 11 weights.
            VBuffer<float> weights = new VBuffer<float>();
            pred.GetFeatureWeights(ref weights);
            Assert.Equal(11, weights.Length);

            var data = model.Read(dataSource);

            var metrics = catalog.Evaluate(data, r => r.label, r => r.score, new PoissonLoss());
            // Run a sanity check against a few of the metrics.
            Assert.InRange(metrics.L1, 0, double.PositiveInfinity);
            Assert.InRange(metrics.L2, 0, double.PositiveInfinity);
            Assert.InRange(metrics.Rms, 0, double.PositiveInfinity);
            Assert.Equal(metrics.Rms * metrics.Rms, metrics.L2, 5);
            Assert.InRange(metrics.LossFn, 0, double.PositiveInfinity);
        }

        [ConditionalFact(typeof(Environment), nameof(Environment.Is64BitProcess))] // LightGBM is 64-bit only
        public void LightGbmBinaryClassification()
        {
            var env = new MLContext(seed: 0);
            var dataPath = GetDataPath(TestDatasets.breastCancer.trainFilename);
            var dataSource = new MultiFileSource(dataPath);
            var catalog = new BinaryClassificationCatalog(env);

            var reader = TextLoaderStatic.CreateReader(env,
                c => (label: c.LoadBool(0), features: c.LoadFloat(1, 9)));

            IPredictorWithFeatureWeights<float> pred = null;

            var est = reader.MakeNewEstimator()
                .Append(r => (r.label, preds: catalog.Trainers.LightGbm(r.label, r.features,
                    numBoostRound: 10,
                    numLeaves: 5,
                    learningRate: 0.01,
                    onFit: (p) => { pred = p; })));

            var pipe = reader.Append(est);

            Assert.Null(pred);
            var model = pipe.Fit(dataSource);
            Assert.NotNull(pred);

            // 9 input features, so we ought to have 9 weights.
            VBuffer<float> weights = new VBuffer<float>();
            pred.GetFeatureWeights(ref weights);
            Assert.Equal(9, weights.Length);

            var data = model.Read(dataSource);

            var metrics = catalog.Evaluate(data, r => r.label, r => r.preds);
            // Run a sanity check against a few of the metrics.
            Assert.InRange(metrics.Accuracy, 0, 1);
            Assert.InRange(metrics.Auc, 0, 1);
            Assert.InRange(metrics.Auprc, 0, 1);
        }

        [ConditionalFact(typeof(Environment), nameof(Environment.Is64BitProcess))] // LightGBM is 64-bit only
        public void LightGbmRegression()
        {
            var env = new MLContext(seed: 0);
            var dataPath = GetDataPath(TestDatasets.generatedRegressionDataset.trainFilename);
            var dataSource = new MultiFileSource(dataPath);

            var catalog = new RegressionCatalog(env);

            var reader = TextLoaderStatic.CreateReader(env,
                c => (label: c.LoadFloat(11), features: c.LoadFloat(0, 10)),
                separator: ';', hasHeader: true);

            LightGbmRegressionModelParameters pred = null;

            var est = reader.MakeNewEstimator()
                .Append(r => (r.label, score: catalog.Trainers.LightGbm(r.label, r.features,
                    numBoostRound: 10,
                    numLeaves: 5,
                    onFit: (p) => { pred = p; })));

            var pipe = reader.Append(est);

            Assert.Null(pred);
            var model = pipe.Fit(dataSource);
            Assert.NotNull(pred);
            // 11 input features, so we ought to have 11 weights.
            VBuffer<float> weights = new VBuffer<float>();
            pred.GetFeatureWeights(ref weights);
            Assert.Equal(11, weights.Length);

            var data = model.Read(dataSource);

            var metrics = catalog.Evaluate(data, r => r.label, r => r.score, new PoissonLoss());
            // Run a sanity check against a few of the metrics.
            Assert.InRange(metrics.L1, 0, double.PositiveInfinity);
            Assert.InRange(metrics.L2, 0, double.PositiveInfinity);
            Assert.InRange(metrics.Rms, 0, double.PositiveInfinity);
            Assert.Equal(metrics.Rms * metrics.Rms, metrics.L2, 5);
            Assert.InRange(metrics.LossFn, 0, double.PositiveInfinity);
        }

        [Fact]
        public void PoissonRegression()
        {
            var env = new MLContext(seed: 0);
            var dataPath = GetDataPath(TestDatasets.generatedRegressionDataset.trainFilename);
            var dataSource = new MultiFileSource(dataPath);

            var catalog = new RegressionCatalog(env);

            var reader = TextLoaderStatic.CreateReader(env,
                c => (label: c.LoadFloat(11), features: c.LoadFloat(0, 10)),
                separator: ';', hasHeader: true);

            PoissonRegressionModelParameters pred = null;

            var est = reader.MakeNewEstimator()
                .Append(r => (r.label, score: catalog.Trainers.PoissonRegression(r.label, r.features,
                    l1Weight: 2,
                    enoforceNoNegativity: true,
                    onFit: (p) => { pred = p; },
                    advancedSettings: s => s.NumThreads = 1)));

            var pipe = reader.Append(est);

            Assert.Null(pred);
            var model = pipe.Fit(dataSource);
            Assert.NotNull(pred);
            // 11 input features, so we ought to have 11 weights.
            VBuffer<float> weights = new VBuffer<float>();
            pred.GetFeatureWeights(ref weights);
            Assert.Equal(11, weights.Length);

            var data = model.Read(dataSource);

            var metrics = catalog.Evaluate(data, r => r.label, r => r.score, new PoissonLoss());
            // Run a sanity check against a few of the metrics.
            Assert.InRange(metrics.L1, 0, double.PositiveInfinity);
            Assert.InRange(metrics.L2, 0, double.PositiveInfinity);
            Assert.InRange(metrics.Rms, 0, double.PositiveInfinity);
            Assert.Equal(metrics.Rms * metrics.Rms, metrics.L2, 5);
            Assert.InRange(metrics.LossFn, 0, double.PositiveInfinity);
        }

        [Fact]
        public void LogisticRegressionBinaryClassification()
        {
            var env = new MLContext(seed: 0);
            var dataPath = GetDataPath(TestDatasets.breastCancer.trainFilename);
            var dataSource = new MultiFileSource(dataPath);
            var catalog = new BinaryClassificationCatalog(env);

            var reader = TextLoaderStatic.CreateReader(env,
                c => (label: c.LoadBool(0), features: c.LoadFloat(1, 9)));

            IPredictorWithFeatureWeights<float> pred = null;

            var est = reader.MakeNewEstimator()
                .Append(r => (r.label, preds: catalog.Trainers.LogisticRegressionBinaryClassifier(r.label, r.features,
                    l1Weight: 10,
                    onFit: (p) => { pred = p; },
                    advancedSettings: s => s.NumThreads = 1)));

            var pipe = reader.Append(est);

            Assert.Null(pred);
            var model = pipe.Fit(dataSource);
            Assert.NotNull(pred);

            // 9 input features, so we ought to have 9 weights.
            VBuffer<float> weights = new VBuffer<float>();
            pred.GetFeatureWeights(ref weights);
            Assert.Equal(9, weights.Length);

            var data = model.Read(dataSource);

            var metrics = catalog.Evaluate(data, r => r.label, r => r.preds);
            // Run a sanity check against a few of the metrics.
            Assert.InRange(metrics.Accuracy, 0, 1);
            Assert.InRange(metrics.Auc, 0, 1);
            Assert.InRange(metrics.Auprc, 0, 1);
        }

        [Fact]
        public void MulticlassLogisticRegression()
        {
            var env = new MLContext(seed: 0);
            var dataPath = GetDataPath(TestDatasets.iris.trainFilename);
            var dataSource = new MultiFileSource(dataPath);

            var catalog = new MulticlassClassificationCatalog(env);
            var reader = TextLoaderStatic.CreateReader(env,
                c => (label: c.LoadText(0), features: c.LoadFloat(1, 4)));

            MulticlassLogisticRegressionModelParameters pred = null;

            // With a custom loss function we no longer get calibrated predictions.
            var est = reader.MakeNewEstimator()
                .Append(r => (label: r.label.ToKey(), r.features))
                .Append(r => (r.label, preds: catalog.Trainers.MultiClassLogisticRegression(
                    r.label,
                    r.features, onFit: p => pred = p,
                    advancedSettings: s => s.NumThreads = 1)));

            var pipe = reader.Append(est);

            Assert.Null(pred);
            var model = pipe.Fit(dataSource);
            Assert.NotNull(pred);
            VBuffer<float>[] weights = default;
            pred.GetWeights(ref weights, out int n);
            Assert.True(n == 3 && n == weights.Length);
            foreach (var w in weights)
                Assert.True(w.Length == 4);

            var data = model.Read(dataSource);

            // Just output some data on the schema for fun.
            var schema = data.AsDynamic.Schema;
            for (int c = 0; c < schema.Count; ++c)
                Console.WriteLine($"{schema[c].Name}, {schema[c].Type}");

            var metrics = catalog.Evaluate(data, r => r.label, r => r.preds, 2);
            Assert.True(metrics.LogLoss > 0);
            Assert.True(metrics.TopKAccuracy > 0);
        }

        [Fact]
        public void OnlineGradientDescent()
        {
            var env = new MLContext(seed: 0);
            var dataPath = GetDataPath(TestDatasets.generatedRegressionDataset.trainFilename);
            var dataSource = new MultiFileSource(dataPath);

            var catalog = new RegressionCatalog(env);

            var reader = TextLoaderStatic.CreateReader(env,
                c => (label: c.LoadFloat(11), features: c.LoadFloat(0, 10)),
                separator: ';', hasHeader: true);

            LinearRegressionModelParameters pred = null;

            var loss = new SquaredLoss();

            var est = reader.MakeNewEstimator()
                .Append(r => (r.label, score: catalog.Trainers.OnlineGradientDescent(r.label, r.features,
                lossFunction: loss,
                onFit: (p) => { pred = p; })));

            var pipe = reader.Append(est);

            Assert.Null(pred);
            var model = pipe.Fit(dataSource);
            Assert.NotNull(pred);
            // 11 input features, so we ought to have 11 weights.
            VBuffer<float> weights = new VBuffer<float>();
            pred.GetFeatureWeights(ref weights);
            Assert.Equal(11, weights.Length);

            var data = model.Read(dataSource);

            var metrics = catalog.Evaluate(data, r => r.label, r => r.score, new PoissonLoss());
            // Run a sanity check against a few of the metrics.
            Assert.InRange(metrics.L1, 0, double.PositiveInfinity);
            Assert.InRange(metrics.L2, 0, double.PositiveInfinity);
            Assert.InRange(metrics.Rms, 0, double.PositiveInfinity);
            Assert.Equal(metrics.Rms * metrics.Rms, metrics.L2, 5);
            Assert.InRange(metrics.LossFn, 0, double.PositiveInfinity);
        }

        [Fact]
        public void KMeans()
        {
            var env = new MLContext(seed: 0, conc: 1);
            var dataPath = GetDataPath(TestDatasets.iris.trainFilename);
            var dataSource = new MultiFileSource(dataPath);

            var reader = TextLoaderStatic.CreateReader(env,
                c => (label: c.LoadText(0), features: c.LoadFloat(1, 4)));

            KMeansModelParameters pred = null;

            var est = reader.MakeNewEstimator()
                .AppendCacheCheckpoint()
                .Append(r => (label: r.label.ToKey(), r.features))
                .Append(r => (
                                r.label,
                                r.features,
                                preds: env.Clustering.Trainers.KMeans
                                (
                                    r.features, 
                                    null,
                                    options : new KMeansPlusPlusTrainer.Options
                                    {
                                        ClustersCount = 3,
                                        NumThreads = 1
                                    },
                                    onFit: p => pred = p
                                )));

            var pipe = reader.Append(est);

            Assert.Null(pred);
            var model = pipe.Fit(dataSource);
            Assert.NotNull(pred);

            VBuffer<float>[] centroids = default;
            int k;
            pred.GetClusterCentroids(ref centroids, out k);

            Assert.True(k == 3);

            var data = model.Read(dataSource);

            var metrics = env.Clustering.Evaluate(data, r => r.preds.score, r => r.label, r => r.features);
            Assert.NotNull(metrics);

            Assert.InRange(metrics.AvgMinScore, 0.5262, 0.5264);
            Assert.InRange(metrics.Nmi, 0.73, 0.77);
            Assert.InRange(metrics.Dbi, 0.662, 0.667);

            metrics = env.Clustering.Evaluate(data, r => r.preds.score, label: r => r.label);
            Assert.NotNull(metrics);

            Assert.InRange(metrics.AvgMinScore, 0.5262, 0.5264);
            Assert.True(metrics.Dbi == 0.0);

            metrics = env.Clustering.Evaluate(data, r => r.preds.score, features: r => r.features);
            Assert.True(double.IsNaN(metrics.Nmi));

            metrics = env.Clustering.Evaluate(data, r => r.preds.score);
            Assert.NotNull(metrics);
            Assert.InRange(metrics.AvgMinScore, 0.5262, 0.5264);
            Assert.True(double.IsNaN(metrics.Nmi));
            Assert.True(metrics.Dbi == 0.0);

        }

        [Fact]
        public void FastTreeRanking()
        {
            var env = new MLContext(seed: 0);
            var dataPath = GetDataPath(TestDatasets.adultRanking.trainFilename);
            var dataSource = new MultiFileSource(dataPath);

            var catalog = new RankingCatalog(env);

            var reader = TextLoaderStatic.CreateReader(env,
                c => (label: c.LoadFloat(0), features: c.LoadFloat(9, 14), groupId: c.LoadText(1)),
                separator: '\t', hasHeader: true);

            FastTreeRankingModelParameters pred = null;

            var est = reader.MakeNewEstimator()
                .Append(r => (r.label, r.features, groupId: r.groupId.ToKey()))
                .Append(r => (r.label, r.groupId, score: catalog.Trainers.FastTree(r.label, r.features, r.groupId, onFit: (p) => { pred = p; })));

            var pipe = reader.Append(est);

            Assert.Null(pred);
            var model = pipe.Fit(dataSource);
            Assert.NotNull(pred);

            var data = model.Read(dataSource);

            var metrics = catalog.Evaluate(data, r => r.label, r => r.groupId, r => r.score);
            Assert.NotNull(metrics);

            Assert.True(metrics.Ndcg.Length == metrics.Dcg.Length && metrics.Dcg.Length == 3);

            Assert.InRange(metrics.Dcg[0], 1.4, 1.6);
            Assert.InRange(metrics.Dcg[1], 1.4, 1.8);
            Assert.InRange(metrics.Dcg[2], 1.4, 1.8);

            Assert.InRange(metrics.Ndcg[0], 36.5, 37);
            Assert.InRange(metrics.Ndcg[1], 36.5, 37);
            Assert.InRange(metrics.Ndcg[2], 36.5, 37);
        }

        [ConditionalFact(typeof(Environment), nameof(Environment.Is64BitProcess))] // LightGBM is 64-bit only
        public void LightGBMRanking()
        {
            var env = new MLContext(seed: 0);
            var dataPath = GetDataPath(TestDatasets.adultRanking.trainFilename);
            var dataSource = new MultiFileSource(dataPath);

            var catalog = new RankingCatalog(env);

            var reader = TextLoaderStatic.CreateReader(env,
                c => (label: c.LoadFloat(0), features: c.LoadFloat(9, 14), groupId: c.LoadText(1)),
                separator: '\t', hasHeader: true);

            LightGbmRankingModelParameters pred = null;

            var est = reader.MakeNewEstimator()
                .Append(r => (r.label, r.features, groupId: r.groupId.ToKey()))
                .Append(r => (r.label, r.groupId, score: catalog.Trainers.LightGbm(r.label, r.features, r.groupId, onFit: (p) => { pred = p; })));

            var pipe = reader.Append(est);

            Assert.Null(pred);
            var model = pipe.Fit(dataSource);
            Assert.NotNull(pred);

            var data = model.Read(dataSource);

            var metrics = catalog.Evaluate(data, r => r.label, r => r.groupId, r => r.score);
            Assert.NotNull(metrics);

            Assert.True(metrics.Ndcg.Length == metrics.Dcg.Length && metrics.Dcg.Length == 3);

            Assert.InRange(metrics.Dcg[0], 1.4, 1.6);
            Assert.InRange(metrics.Dcg[1], 1.4, 1.8);
            Assert.InRange(metrics.Dcg[2], 1.4, 1.8);

            Assert.InRange(metrics.Ndcg[0], 36.5, 37);
            Assert.InRange(metrics.Ndcg[1], 36.5, 37);
            Assert.InRange(metrics.Ndcg[2], 36.5, 37);
        }

        [ConditionalFact(typeof(Environment), nameof(Environment.Is64BitProcess))] // LightGBM is 64-bit only
        public void MultiClassLightGBM()
        {
            var env = new MLContext(seed: 0);
            var dataPath = GetDataPath(TestDatasets.iris.trainFilename);
            var dataSource = new MultiFileSource(dataPath);

            var catalog = new MulticlassClassificationCatalog(env);
            var reader = TextLoaderStatic.CreateReader(env,
                c => (label: c.LoadText(0), features: c.LoadFloat(1, 4)));

            OvaModelParameters pred = null;

            // With a custom loss function we no longer get calibrated predictions.
            var est = reader.MakeNewEstimator()
                .Append(r => (label: r.label.ToKey(), r.features))
                .Append(r => (r.label, preds: catalog.Trainers.LightGbm(
                    r.label,
                    r.features, onFit: p => pred = p)));

            var pipe = reader.Append(est);

            Assert.Null(pred);
            var model = pipe.Fit(dataSource);
            Assert.NotNull(pred);

            var data = model.Read(dataSource);

            // Just output some data on the schema for fun.
            var schema = data.AsDynamic.Schema;
            for (int c = 0; c < schema.Count; ++c)
                Console.WriteLine($"{schema[c].Name}, {schema[c].Type}");

            var metrics = catalog.Evaluate(data, r => r.label, r => r.preds, 2);
            Assert.True(metrics.LogLoss > 0);
            Assert.True(metrics.TopKAccuracy > 0);
        }

        [Fact]
        public void MultiClassNaiveBayesTrainer()
        {
            var env = new MLContext(seed: 0);
            var dataPath = GetDataPath(TestDatasets.iris.trainFilename);
            var dataSource = new MultiFileSource(dataPath);

            var catalog = new MulticlassClassificationCatalog(env);
            var reader = TextLoaderStatic.CreateReader(env,
                c => (label: c.LoadText(0), features: c.LoadFloat(1, 4)));

            MultiClassNaiveBayesModelParameters pred = null;

            // With a custom loss function we no longer get calibrated predictions.
            var est = reader.MakeNewEstimator()
                .Append(r => (label: r.label.ToKey(), r.features))
                .Append(r => (r.label, preds: catalog.Trainers.MultiClassNaiveBayesTrainer(
                    r.label,
                    r.features, onFit: p => pred = p)));

            var pipe = reader.Append(est);

            Assert.Null(pred);
            var model = pipe.Fit(dataSource);
            Assert.NotNull(pred);
            int[] labelHistogram = default;
            int[][] featureHistogram = default;
            pred.GetLabelHistogram(ref labelHistogram, out int labelCount1);
            pred.GetFeatureHistogram(ref featureHistogram, out int labelCount2, out int featureCount);
            Assert.True(labelCount1 == 3 && labelCount1 == labelCount2 && labelCount1 <= labelHistogram.Length);
            for (int i = 0; i < labelCount1; i++)
                Assert.True(featureCount == 4 && (featureCount <= featureHistogram[i].Length));

            var data = model.Read(dataSource);

            // Just output some data on the schema for fun.
            var schema = data.AsDynamic.Schema;
            for (int c = 0; c < schema.Count; ++c)
                Console.WriteLine($"{schema[c].Name}, {schema[c].Type}");

            var metrics = catalog.Evaluate(data, r => r.label, r => r.preds, 2);
            Assert.True(metrics.LogLoss > 0);
            Assert.True(metrics.TopKAccuracy > 0);
        }

        [Fact]
        public void HogwildSGDBinaryClassification()
        {
            var env = new MLContext(seed: 0);
            var dataPath = GetDataPath(TestDatasets.breastCancer.trainFilename);
            var dataSource = new MultiFileSource(dataPath);
            var catalog = new BinaryClassificationCatalog(env);

            var reader = TextLoaderStatic.CreateReader(env,
                c => (label: c.LoadBool(0), features: c.LoadFloat(1, 9)));

            IPredictorWithFeatureWeights<float> pred = null;

            var est = reader.MakeNewEstimator()
<<<<<<< HEAD
                .Append(r => (r.label, preds: catalog.Trainers.StochasticGradientDescentClassificationTrainer(r.label, r.features,
                    l2Weight: 0,
                    onFit: (p) => { pred = p; },
                    advancedSettings: s => s.NumThreads = 1)));
=======
                .Append(r => (r.label, preds: ctx.Trainers.StochasticGradientDescentClassificationTrainer(r.label, r.features, null,
                    new StochasticGradientDescentClassificationTrainer.Options { L2Weight = 0, NumThreads = 1 },
                    onFit: (p) => { pred = p; })));
>>>>>>> bafd40cb

            var pipe = reader.Append(est);

            Assert.Null(pred);
            var model = pipe.Fit(dataSource);
            Assert.NotNull(pred);

            // 9 input features, so we ought to have 9 weights.
            VBuffer<float> weights = new VBuffer<float>();
            pred.GetFeatureWeights(ref weights);
            Assert.Equal(9, weights.Length);

            var data = model.Read(dataSource);

            var metrics = catalog.Evaluate(data, r => r.label, r => r.preds);
            // Run a sanity check against a few of the metrics.
            Assert.InRange(metrics.Accuracy, 0, 1);
            Assert.InRange(metrics.Auc, 0, 1);
            Assert.InRange(metrics.Auprc, 0, 1);
        }

        [ConditionalFact(typeof(BaseTestBaseline), nameof(BaseTestBaseline.LessThanNetCore30OrNotNetCoreAnd64BitProcess))] // netcore3.0 and x86 output differs from Baseline. This test is being fixed as part of issue #1441.
        public void MatrixFactorization()
        {
            // Create a new context for ML.NET operations. It can be used for exception tracking and logging,
            // as a catalog of available operations and as the source of randomness.
            var mlContext = new MLContext(seed: 1, conc: 1);

            // Specify where to find data file
            var dataPath = GetDataPath(TestDatasets.trivialMatrixFactorization.trainFilename);
            var dataSource = new MultiFileSource(dataPath);

            // Read data file. The file contains 3 columns, label (float value), matrixColumnIndex (unsigned integer key), and matrixRowIndex (unsigned integer key).
            // More specifically, LoadKey(1, 0, 19) means that the matrixColumnIndex column is read from the 2nd (indexed by 1) column in the data file and as
            // a key type (stored as 32-bit unsigned integer) ranged from 0 to 19 (aka the training matrix has 20 columns).
            var reader = mlContext.Data.CreateTextReader(ctx => (label: ctx.LoadFloat(0), matrixColumnIndex: ctx.LoadKey(1, 0, 19), matrixRowIndex: ctx.LoadKey(2, 0, 39)), hasHeader: true);

            // The parameter that will be into the onFit method below. The obtained predictor will be assigned to this variable
            // so that we will be able to touch it.
            MatrixFactorizationPredictor pred = null;

            // Create a statically-typed matrix factorization estimator. The MatrixFactorization's input and output defined in MatrixFactorizationStatic
            // tell what (aks a Scalar<float>) is expected. Notice that only one thread is used for deterministic outcome.
            var matrixFactorizationEstimator = reader.MakeNewEstimator()
                .Append(r => (r.label, score: mlContext.Regression.Trainers.MatrixFactorization(r.label, r.matrixRowIndex, r.matrixColumnIndex, onFit: p => pred = p,
                advancedSettings: args => { args.NumThreads = 1; })));

            // Create a pipeline from the reader (the 1st step) and the matrix factorization estimator (the 2nd step).
            var pipe = reader.Append(matrixFactorizationEstimator);

            // pred will be assigned by the onFit method once the training process is finished, so pred must be null before training.
            Assert.Null(pred);

            // Train the pipeline on the given data file. Steps in the pipeline are sequentially fitted (by calling their Fit function).
            var model = pipe.Fit(dataSource);

            // pred got assigned so that one can inspect the predictor trained in pipeline.
            Assert.NotNull(pred);

            // Feed the data file into the trained pipeline. The data would be loaded by TextLoader (the 1st step) and then the output of the
            // TextLoader would be fed into MatrixFactorizationEstimator.
            var estimatedData = model.Read(dataSource);

            // After the training process, the metrics for regression problems can be computed.
            var metrics = mlContext.Regression.Evaluate(estimatedData, r => r.label, r => r.score);

            // Naive test. Just make sure the pipeline runs.
            Assert.InRange(metrics.L2, 0, 0.5);
        }

        [ConditionalFact(typeof(Environment), nameof(Environment.Is64BitProcess))] // LightGBM is 64-bit only
        public void MultiClassLightGbmStaticPipelineWithInMemoryData()
        {
            // Create a general context for ML.NET operations. It can be used for exception tracking and logging,
            // as a catalog of available operations and as the source of randomness.
            var mlContext = new MLContext(seed: 1, conc: 1);

            // Create in-memory examples as C# native class.
            var examples = DatasetUtils.GenerateRandomMulticlassClassificationExamples(1000);

            // Convert native C# class to IDataView, a consumble format to ML.NET functions.
            var dataView = ComponentCreation.CreateDataView(mlContext, examples);

            // IDataView is the data format used in dynamic-typed pipeline. To use static-typed pipeline, we need to convert
            // IDataView to DataView by calling AssertStatic(...). The basic idea is to specify the static type for each column
            // in IDataView in a lambda function.
            var staticDataView = dataView.AssertStatic(mlContext, c => (
                         Features: c.R4.Vector,
                         Label: c.Text.Scalar));

            // Create static pipeline. First, we make an estimator out of static DataView as the starting of a pipeline.
            // Then, we append necessary transforms and a classifier to the starting estimator.
            var pipe = staticDataView.MakeNewEstimator()
                    .Append(mapper: r => (
                        r.Label,
                        // Train multi-class LightGBM. The trained model maps Features to Label and probability of each class.
                        // The call of ToKey() is needed to convert string labels to integer indexes.
                        Predictions: mlContext.MulticlassClassification.Trainers.LightGbm(r.Label.ToKey(), r.Features)
                    ))
                    .Append(r => (
                        // Actual label.
                        r.Label,
                        // Labels are converted to keys when training LightGBM so we convert it here again for calling evaluation function.
                        LabelIndex: r.Label.ToKey(),
                        // Used to compute metrics such as accuracy.
                        r.Predictions,
                        // Assign a new name to predicted class index.
                        PredictedLabelIndex: r.Predictions.predictedLabel,
                        // Assign a new name to class probabilities.
                        Scores: r.Predictions.score
                    ));

            // Split the static-typed data into training and test sets. Only training set is used in fitting
            // the created pipeline. Metrics are computed on the test.
            var (trainingData, testingData) = mlContext.MulticlassClassification.TrainTestSplit(staticDataView, testFraction: 0.5);

            // Train the model.
            var model = pipe.Fit(trainingData);

            // Do prediction on the test set.
            var prediction = model.Transform(testingData);

            // Evaluate the trained model is the test set.
            var metrics = mlContext.MulticlassClassification.Evaluate(prediction, r => r.LabelIndex, r => r.Predictions);

            // Check if metrics are resonable.
            Assert.Equal(0.863482146891263, metrics.AccuracyMacro, 6);
            Assert.Equal(0.86309523809523814, metrics.AccuracyMicro, 6);

            // Convert prediction in ML.NET format to native C# class.
            var nativePredictions = new List<DatasetUtils.MulticlassClassificationExample>(prediction.AsDynamic.AsEnumerable<DatasetUtils.MulticlassClassificationExample>(mlContext, false));

            // Get schema object of the prediction. It contains metadata such as the mapping from predicted label index
            // (e.g., 1) to its actual label (e.g., "AA").
            var schema = prediction.AsDynamic.Schema;

            // Retrieve the mapping from labels to label indexes.
            var labelBuffer = new VBuffer<ReadOnlyMemory<char>>();
            schema[nameof(DatasetUtils.MulticlassClassificationExample.PredictedLabelIndex)].Metadata.GetValue("KeyValues", ref labelBuffer);
            var nativeLabels = labelBuffer.DenseValues().ToList(); // nativeLabels[nativePrediction.PredictedLabelIndex-1] is the original label indexed by nativePrediction.PredictedLabelIndex.

            // Show prediction result for the 3rd example.
            var nativePrediction = nativePredictions[2];
            var expectedProbabilities = new float[] { 0.922597349f, 0.07508608f, 0.00221699756f, 9.95488E-05f };
            // Scores and nativeLabels are two parallel attributes; that is, Scores[i] is the probability of being nativeLabels[i].
            for (int i = 0; i < labelBuffer.Length; ++i)
                Assert.Equal(expectedProbabilities[i], nativePrediction.Scores[i], 6);

            // The predicted label below should be  with probability 0.922597349.
            Console.WriteLine("Our predicted label to this example is {0} with probability {1}",
                nativeLabels[(int)nativePrediction.PredictedLabelIndex - 1],
                nativePrediction.Scores[(int)nativePrediction.PredictedLabelIndex - 1]);
        }
    }
}<|MERGE_RESOLUTION|>--- conflicted
+++ resolved
@@ -47,14 +47,9 @@
             LinearRegressionModelParameters pred = null;
 
             var est = reader.MakeNewEstimator()
-<<<<<<< HEAD
-                .Append(r => (r.label, score: catalog.Trainers.Sdca(r.label, r.features, maxIterations: 2,
-                onFit: p => pred = p, advancedSettings: s => s.NumThreads = 1)));
-=======
                 .Append(r => (r.label, score: ctx.Trainers.Sdca(r.label, r.features, null,
                 new SdcaRegressionTrainer.Options() { MaxIterations = 2, NumThreads = 1 },
                 onFit: p => pred = p)));
->>>>>>> bafd40cb
 
             var pipe = reader.Append(est);
 
@@ -94,12 +89,8 @@
                 separator: ';', hasHeader: true);
 
             var est = reader.MakeNewEstimator()
-<<<<<<< HEAD
-                .Append(r => (r.label, r.Score, score: catalog.Trainers.Sdca(r.label, r.features, maxIterations: 2, advancedSettings: s => s.NumThreads = 1)));
-=======
                 .Append(r => (r.label, r.Score, score: ctx.Trainers.Sdca(r.label, r.features, null,
                 new SdcaRegressionTrainer.Options() { MaxIterations = 2, NumThreads = 1 })));
->>>>>>> bafd40cb
 
             var pipe = reader.Append(est);
 
@@ -130,16 +121,9 @@
             ParameterMixingCalibratedPredictor cali = null;
 
             var est = reader.MakeNewEstimator()
-<<<<<<< HEAD
-                .Append(r => (r.label, preds: catalog.Trainers.Sdca(r.label, r.features,
-                    maxIterations: 2,
-                    onFit: (p, c) => { pred = p; cali = c; },
-                    advancedSettings: s => s.NumThreads = 1)));
-=======
                 .Append(r => (r.label, preds: ctx.Trainers.Sdca(r.label, r.features, null,
                     new SdcaBinaryTrainer.Options { MaxIterations = 2, NumThreads = 1 },
                     onFit: (p, c) => { pred = p; cali = c; })));
->>>>>>> bafd40cb
 
             var pipe = reader.Append(est);
 
@@ -184,16 +168,9 @@
 
             // With a custom loss function we no longer get calibrated predictions.
             var est = reader.MakeNewEstimator()
-<<<<<<< HEAD
-                .Append(r => (r.label, preds: catalog.Trainers.Sdca(r.label, r.features,
-                maxIterations: 2,
-                loss: loss, onFit: p => pred = p,
-                advancedSettings: s => s.NumThreads = 1)));
-=======
                 .Append(r => (r.label, preds: ctx.Trainers.Sdca(r.label, r.features, null, loss,
                 new SdcaBinaryTrainer.Options { MaxIterations = 2, NumThreads = 1 },
                 onFit: p => pred = p)));
->>>>>>> bafd40cb
 
             var pipe = reader.Append(est);
 
@@ -974,16 +951,9 @@
             IPredictorWithFeatureWeights<float> pred = null;
 
             var est = reader.MakeNewEstimator()
-<<<<<<< HEAD
-                .Append(r => (r.label, preds: catalog.Trainers.StochasticGradientDescentClassificationTrainer(r.label, r.features,
-                    l2Weight: 0,
-                    onFit: (p) => { pred = p; },
-                    advancedSettings: s => s.NumThreads = 1)));
-=======
                 .Append(r => (r.label, preds: ctx.Trainers.StochasticGradientDescentClassificationTrainer(r.label, r.features, null,
                     new StochasticGradientDescentClassificationTrainer.Options { L2Weight = 0, NumThreads = 1 },
                     onFit: (p) => { pred = p; })));
->>>>>>> bafd40cb
 
             var pipe = reader.Append(est);
 
