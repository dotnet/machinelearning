﻿// Licensed to the .NET Foundation under one or more agreements.
// The .NET Foundation licenses this file to you under the MIT license.
// See the LICENSE file in the project root for more information.

using Microsoft.ML.Runtime;
using Microsoft.ML.Runtime.Data;
using Microsoft.ML.Runtime.FactorizationMachine;
using Microsoft.ML.Runtime.FastTree;
using Microsoft.ML.Runtime.Internal.Calibration;
using Microsoft.ML.Runtime.Internal.Internallearn;
using Microsoft.ML.Runtime.Learners;
using Microsoft.ML.Runtime.LightGBM;
using Microsoft.ML.Runtime.RunTests;
using Microsoft.ML.Runtime.Training;
using Microsoft.ML.Trainers;
using System;
using Xunit;
using Xunit.Abstractions;

namespace Microsoft.ML.StaticPipelineTesting
{
    public sealed class Training : BaseTestClassWithConsole
    {
        public Training(ITestOutputHelper output) : base(output)
        {
        }

        [Fact]
        public void SdcaRegression()
        {
            var env = new ConsoleEnvironment(seed: 0);
            var dataPath = GetDataPath(TestDatasets.generatedRegressionDataset.trainFilename);
            var dataSource = new MultiFileSource(dataPath);

            var ctx = new RegressionContext(env);

            var reader = TextLoader.CreateReader(env,
                c => (label: c.LoadFloat(11), features: c.LoadFloat(0, 10)),
                separator: ';', hasHeader: true);

            LinearRegressionPredictor pred = null;

            var est = reader.MakeNewEstimator()
                .Append(r => (r.label, score: ctx.Trainers.Sdca(r.label, r.features, maxIterations: 2, onFit: p => pred = p)));

            var pipe = reader.Append(est);

            Assert.Null(pred);
            var model = pipe.Fit(dataSource);
            Assert.NotNull(pred);
            // 11 input features, so we ought to have 11 weights.
            Assert.Equal(11, pred.Weights2.Count);

            var data = model.Read(dataSource);

            var metrics = ctx.Evaluate(data, r => r.label, r => r.score, new PoissonLoss());
            // Run a sanity check against a few of the metrics.
            Assert.InRange(metrics.L1, 0, double.PositiveInfinity);
            Assert.InRange(metrics.L2, 0, double.PositiveInfinity);
            Assert.InRange(metrics.Rms, 0, double.PositiveInfinity);
            Assert.Equal(metrics.Rms * metrics.Rms, metrics.L2, 5);
            Assert.InRange(metrics.LossFn, 0, double.PositiveInfinity);

            // Just output some data on the schema for fun.
            var schema = data.AsDynamic.Schema;
            for (int c = 0; c < schema.ColumnCount; ++c)
                Console.WriteLine($"{schema.GetColumnName(c)}, {schema.GetColumnType(c)}");
        }

        [Fact]
        public void SdcaRegressionNameCollision()
        {
            var env = new ConsoleEnvironment(seed: 0);
            var dataPath = GetDataPath(TestDatasets.generatedRegressionDataset.trainFilename);
            var dataSource = new MultiFileSource(dataPath);
            var ctx = new RegressionContext(env);
            
            // Here we introduce another column called "Score" to collide with the name of the default output. Heh heh heh...
            var reader = TextLoader.CreateReader(env,
                c => (label: c.LoadFloat(11), features: c.LoadFloat(0, 10), Score: c.LoadText(2)),
                separator: ';', hasHeader: true);

            var est = reader.MakeNewEstimator()
                .Append(r => (r.label, r.Score, score: ctx.Trainers.Sdca(r.label, r.features, maxIterations: 2)));

            var pipe = reader.Append(est);

            var model = pipe.Fit(dataSource);
            var data = model.Read(dataSource);

            // Now, let's see if that column is still there, and still text!
            var schema = data.AsDynamic.Schema;
            Assert.True(schema.TryGetColumnIndex("Score", out int scoreCol), "Score column not present!");
            Assert.Equal(TextType.Instance, schema.GetColumnType(scoreCol));

            for (int c = 0; c < schema.ColumnCount; ++c)
                Console.WriteLine($"{schema.GetColumnName(c)}, {schema.GetColumnType(c)}");
        }

        [Fact]
        public void SdcaBinaryClassification()
        {
            var env = new ConsoleEnvironment(seed: 0);
            var dataPath = GetDataPath(TestDatasets.breastCancer.trainFilename);
            var dataSource = new MultiFileSource(dataPath);
            var ctx = new BinaryClassificationContext(env);

            var reader = TextLoader.CreateReader(env,
                c => (label: c.LoadBool(0), features: c.LoadFloat(1, 9)));

            LinearBinaryPredictor pred = null;
            ParameterMixingCalibratedPredictor cali = null;

            var est = reader.MakeNewEstimator()
                .Append(r => (r.label, preds: ctx.Trainers.Sdca(r.label, r.features,
                    maxIterations: 2,
                    onFit: (p, c) => { pred = p; cali = c; })));

            var pipe = reader.Append(est);

            Assert.Null(pred);
            Assert.Null(cali);
            var model = pipe.Fit(dataSource);
            Assert.NotNull(pred);
            Assert.NotNull(cali);
            // 9 input features, so we ought to have 9 weights.
            Assert.Equal(9, pred.Weights2.Count);

            var data = model.Read(dataSource);

            var metrics = ctx.Evaluate(data, r => r.label, r => r.preds);
            // Run a sanity check against a few of the metrics.
            Assert.InRange(metrics.Accuracy, 0, 1);
            Assert.InRange(metrics.Auc, 0, 1);
            Assert.InRange(metrics.Auprc, 0, 1);
            Assert.InRange(metrics.LogLoss, 0, double.PositiveInfinity);
            Assert.InRange(metrics.Entropy, 0, double.PositiveInfinity);

            // Just output some data on the schema for fun.
            var schema = data.AsDynamic.Schema;
            for (int c = 0; c < schema.ColumnCount; ++c)
                Console.WriteLine($"{schema.GetColumnName(c)}, {schema.GetColumnType(c)}");
        }

        [Fact]
        public void SdcaBinaryClassificationNoClaibration()
        {
            var env = new ConsoleEnvironment(seed: 0);
            var dataPath = GetDataPath(TestDatasets.breastCancer.trainFilename);
            var dataSource = new MultiFileSource(dataPath);
            var ctx = new BinaryClassificationContext(env);

            var reader = TextLoader.CreateReader(env,
                c => (label: c.LoadBool(0), features: c.LoadFloat(1, 9)));

            LinearBinaryPredictor pred = null;

            var loss = new HingeLoss(new HingeLoss.Arguments() { Margin = 1 });

            // With a custom loss function we no longer get calibrated predictions.
            var est = reader.MakeNewEstimator()
                .Append(r => (r.label, preds: ctx.Trainers.Sdca(r.label, r.features,
                maxIterations: 2,
                loss: loss, onFit: p => pred = p)));

            var pipe = reader.Append(est);

            Assert.Null(pred);
            var model = pipe.Fit(dataSource);
            Assert.NotNull(pred);
            // 9 input features, so we ought to have 9 weights.
            Assert.Equal(9, pred.Weights2.Count);

            var data = model.Read(dataSource);

            var metrics = ctx.Evaluate(data, r => r.label, r => r.preds);
            // Run a sanity check against a few of the metrics.
            Assert.InRange(metrics.Accuracy, 0, 1);
            Assert.InRange(metrics.Auc, 0, 1);
            Assert.InRange(metrics.Auprc, 0, 1);

            // Just output some data on the schema for fun.
            var schema = data.AsDynamic.Schema;
            for (int c = 0; c < schema.ColumnCount; ++c)
                Console.WriteLine($"{schema.GetColumnName(c)}, {schema.GetColumnType(c)}");
        }

        [Fact]
        public void FfmBinaryClassification()
        {
            var env = new ConsoleEnvironment(seed: 0);
            var dataPath = GetDataPath(TestDatasets.breastCancer.trainFilename);
            var dataSource = new MultiFileSource(dataPath);
            var ctx = new BinaryClassificationContext(env);

            var reader = TextLoader.CreateReader(env,
                c => (label: c.LoadBool(0), features1: c.LoadFloat(1, 4), features2: c.LoadFloat(5, 9)));

            FieldAwareFactorizationMachinePredictor pred = null;

            // With a custom loss function we no longer get calibrated predictions.
            var est = reader.MakeNewEstimator()
                .Append(r => (r.label, preds: ctx.Trainers.FieldAwareFactorizationMachine(r.label, new[] { r.features1, r.features2 }, onFit: p => pred = p)));

            var pipe = reader.Append(est);

            Assert.Null(pred);
            var model = pipe.Fit(dataSource);
            Assert.NotNull(pred);

            var data = model.Read(dataSource);

            var metrics = ctx.Evaluate(data, r => r.label, r => r.preds);
            // Run a sanity check against a few of the metrics.
            Assert.InRange(metrics.Accuracy, 0, 1);
            Assert.InRange(metrics.Auc, 0, 1);
            Assert.InRange(metrics.Auprc, 0, 1);
        }

        [Fact]
        public void SdcaMulticlass()
        {
            var env = new ConsoleEnvironment(seed: 0);
            var dataPath = GetDataPath(TestDatasets.iris.trainFilename);
            var dataSource = new MultiFileSource(dataPath);

            var ctx = new MulticlassClassificationContext(env);
            var reader = TextLoader.CreateReader(env,
                c => (label: c.LoadText(0), features: c.LoadFloat(1, 4)));

            MulticlassLogisticRegressionPredictor pred = null;

            var loss = new HingeLoss(new HingeLoss.Arguments() { Margin = 1 });

            // With a custom loss function we no longer get calibrated predictions.
            var est = reader.MakeNewEstimator()
                .Append(r => (label: r.label.ToKey(), r.features))
                .Append(r => (r.label, preds: ctx.Trainers.Sdca(
                    r.label,
                    r.features,
                    maxIterations: 2,
                    loss: loss, onFit: p => pred = p)));

            var pipe = reader.Append(est);

            Assert.Null(pred);
            var model = pipe.Fit(dataSource);
            Assert.NotNull(pred);
            VBuffer<float>[] weights = default;
            pred.GetWeights(ref weights, out int n);
            Assert.True(n == 3 && n == weights.Length);
            foreach (var w in weights)
                Assert.True(w.Length == 4);

            var data = model.Read(dataSource);

            // Just output some data on the schema for fun.
            var schema = data.AsDynamic.Schema;
            for (int c = 0; c < schema.ColumnCount; ++c)
                Console.WriteLine($"{schema.GetColumnName(c)}, {schema.GetColumnType(c)}");

            var metrics = ctx.Evaluate(data, r => r.label, r => r.preds, 2);
            Assert.True(metrics.LogLoss > 0);
            Assert.True(metrics.TopKAccuracy > 0);
        }

        [Fact]
<<<<<<< HEAD
        public void LightGbmBinaryClassification()
=======
        public void FastTreeBinaryClassification()
>>>>>>> b270b4d6
        {
            var env = new ConsoleEnvironment(seed: 0);
            var dataPath = GetDataPath(TestDatasets.breastCancer.trainFilename);
            var dataSource = new MultiFileSource(dataPath);
            var ctx = new BinaryClassificationContext(env);

            var reader = TextLoader.CreateReader(env,
                c => (label: c.LoadBool(0), features: c.LoadFloat(1, 9)));

            IPredictorWithFeatureWeights<float> pred = null;

            var est = reader.MakeNewEstimator()
<<<<<<< HEAD
                .Append(r => (r.label, preds: ctx.Trainers.LightGbm(r.label, r.features,
                    numBoostRound: 10,
                    numLeaves: 5,
                    learningRate: 0.01,
=======
                .Append(r => (r.label, preds: ctx.Trainers.FastTree(r.label, r.features,
                    numTrees: 10,
                    numLeaves: 5,
>>>>>>> b270b4d6
                    onFit: (p) => { pred = p; })));

            var pipe = reader.Append(est);

            Assert.Null(pred);
            var model = pipe.Fit(dataSource);
            Assert.NotNull(pred);

            // 9 input features, so we ought to have 9 weights.
            VBuffer<float> weights = new VBuffer<float>();
            pred.GetFeatureWeights(ref weights);
            Assert.Equal(9, weights.Length);

            var data = model.Read(dataSource);

            var metrics = ctx.Evaluate(data, r => r.label, r => r.preds);
            // Run a sanity check against a few of the metrics.
            Assert.InRange(metrics.Accuracy, 0, 1);
            Assert.InRange(metrics.Auc, 0, 1);
            Assert.InRange(metrics.Auprc, 0, 1);
        }

        [Fact]
<<<<<<< HEAD
        public void LightGbmRegression()
=======
        public void FastTreeRegression()
>>>>>>> b270b4d6
        {
            var env = new ConsoleEnvironment(seed: 0);
            var dataPath = GetDataPath(TestDatasets.generatedRegressionDataset.trainFilename);
            var dataSource = new MultiFileSource(dataPath);

            var ctx = new RegressionContext(env);

            var reader = TextLoader.CreateReader(env,
                c => (label: c.LoadFloat(11), features: c.LoadFloat(0, 10)),
                separator: ';', hasHeader: true);

<<<<<<< HEAD
            LightGbmRegressionPredictor pred = null;

            var est = reader.MakeNewEstimator()
                .Append(r => (r.label, score: ctx.Trainers.LightGbm(r.label, r.features,
                    numBoostRound: 10,
=======
            FastTreeRegressionPredictor pred = null;

            var est = reader.MakeNewEstimator()
                .Append(r => (r.label, score: ctx.Trainers.FastTree(r.label, r.features,
                    numTrees: 10,
>>>>>>> b270b4d6
                    numLeaves: 5,
                    onFit: (p) => { pred = p; })));

            var pipe = reader.Append(est);

            Assert.Null(pred);
            var model = pipe.Fit(dataSource);
            Assert.NotNull(pred);
            // 11 input features, so we ought to have 11 weights.
            VBuffer<float> weights = new VBuffer<float>();
            pred.GetFeatureWeights(ref weights);
            Assert.Equal(11, weights.Length);

            var data = model.Read(dataSource);

            var metrics = ctx.Evaluate(data, r => r.label, r => r.score, new PoissonLoss());
            // Run a sanity check against a few of the metrics.
            Assert.InRange(metrics.L1, 0, double.PositiveInfinity);
            Assert.InRange(metrics.L2, 0, double.PositiveInfinity);
            Assert.InRange(metrics.Rms, 0, double.PositiveInfinity);
            Assert.Equal(metrics.Rms * metrics.Rms, metrics.L2, 5);
            Assert.InRange(metrics.LossFn, 0, double.PositiveInfinity);
        }
    }
}<|MERGE_RESOLUTION|>--- conflicted
+++ resolved
@@ -265,11 +265,7 @@
         }
 
         [Fact]
-<<<<<<< HEAD
-        public void LightGbmBinaryClassification()
-=======
         public void FastTreeBinaryClassification()
->>>>>>> b270b4d6
         {
             var env = new ConsoleEnvironment(seed: 0);
             var dataPath = GetDataPath(TestDatasets.breastCancer.trainFilename);
@@ -282,16 +278,9 @@
             IPredictorWithFeatureWeights<float> pred = null;
 
             var est = reader.MakeNewEstimator()
-<<<<<<< HEAD
-                .Append(r => (r.label, preds: ctx.Trainers.LightGbm(r.label, r.features,
-                    numBoostRound: 10,
-                    numLeaves: 5,
-                    learningRate: 0.01,
-=======
                 .Append(r => (r.label, preds: ctx.Trainers.FastTree(r.label, r.features,
                     numTrees: 10,
                     numLeaves: 5,
->>>>>>> b270b4d6
                     onFit: (p) => { pred = p; })));
 
             var pipe = reader.Append(est);
@@ -315,11 +304,7 @@
         }
 
         [Fact]
-<<<<<<< HEAD
-        public void LightGbmRegression()
-=======
         public void FastTreeRegression()
->>>>>>> b270b4d6
         {
             var env = new ConsoleEnvironment(seed: 0);
             var dataPath = GetDataPath(TestDatasets.generatedRegressionDataset.trainFilename);
@@ -331,19 +316,11 @@
                 c => (label: c.LoadFloat(11), features: c.LoadFloat(0, 10)),
                 separator: ';', hasHeader: true);
 
-<<<<<<< HEAD
-            LightGbmRegressionPredictor pred = null;
-
-            var est = reader.MakeNewEstimator()
-                .Append(r => (r.label, score: ctx.Trainers.LightGbm(r.label, r.features,
-                    numBoostRound: 10,
-=======
             FastTreeRegressionPredictor pred = null;
 
             var est = reader.MakeNewEstimator()
                 .Append(r => (r.label, score: ctx.Trainers.FastTree(r.label, r.features,
                     numTrees: 10,
->>>>>>> b270b4d6
                     numLeaves: 5,
                     onFit: (p) => { pred = p; })));
 
@@ -367,5 +344,87 @@
             Assert.Equal(metrics.Rms * metrics.Rms, metrics.L2, 5);
             Assert.InRange(metrics.LossFn, 0, double.PositiveInfinity);
         }
+
+        [Fact]
+        public void LightGbmBinaryClassification()
+        {
+            var env = new ConsoleEnvironment(seed: 0);
+            var dataPath = GetDataPath(TestDatasets.breastCancer.trainFilename);
+            var dataSource = new MultiFileSource(dataPath);
+            var ctx = new BinaryClassificationContext(env);
+
+            var reader = TextLoader.CreateReader(env,
+                c => (label: c.LoadBool(0), features: c.LoadFloat(1, 9)));
+
+            IPredictorWithFeatureWeights<float> pred = null;
+
+            var est = reader.MakeNewEstimator()
+                .Append(r => (r.label, preds: ctx.Trainers.LightGbm(r.label, r.features,
+                    numBoostRound: 10,
+                    numLeaves: 5,
+                    learningRate: 0.01,
+                    onFit: (p) => { pred = p; })));
+
+            var pipe = reader.Append(est);
+
+            Assert.Null(pred);
+            var model = pipe.Fit(dataSource);
+            Assert.NotNull(pred);
+
+            // 9 input features, so we ought to have 9 weights.
+            VBuffer<float> weights = new VBuffer<float>();
+            pred.GetFeatureWeights(ref weights);
+            Assert.Equal(9, weights.Length);
+
+            var data = model.Read(dataSource);
+
+            var metrics = ctx.Evaluate(data, r => r.label, r => r.preds);
+            // Run a sanity check against a few of the metrics.
+            Assert.InRange(metrics.Accuracy, 0, 1);
+            Assert.InRange(metrics.Auc, 0, 1);
+            Assert.InRange(metrics.Auprc, 0, 1);
+        }
+
+        [Fact]
+        public void LightGbmRegression()
+        {
+            var env = new ConsoleEnvironment(seed: 0);
+            var dataPath = GetDataPath(TestDatasets.generatedRegressionDataset.trainFilename);
+            var dataSource = new MultiFileSource(dataPath);
+
+            var ctx = new RegressionContext(env);
+
+            var reader = TextLoader.CreateReader(env,
+                c => (label: c.LoadFloat(11), features: c.LoadFloat(0, 10)),
+                separator: ';', hasHeader: true);
+
+            LightGbmRegressionPredictor pred = null;
+
+            var est = reader.MakeNewEstimator()
+                .Append(r => (r.label, score: ctx.Trainers.LightGbm(r.label, r.features,
+                    numBoostRound: 10,
+                    numLeaves: 5,
+                    onFit: (p) => { pred = p; })));
+
+            var pipe = reader.Append(est);
+
+            Assert.Null(pred);
+            var model = pipe.Fit(dataSource);
+            Assert.NotNull(pred);
+            // 11 input features, so we ought to have 11 weights.
+            VBuffer<float> weights = new VBuffer<float>();
+            pred.GetFeatureWeights(ref weights);
+            Assert.Equal(11, weights.Length);
+
+            var data = model.Read(dataSource);
+
+            var metrics = ctx.Evaluate(data, r => r.label, r => r.score, new PoissonLoss());
+            // Run a sanity check against a few of the metrics.
+            Assert.InRange(metrics.L1, 0, double.PositiveInfinity);
+            Assert.InRange(metrics.L2, 0, double.PositiveInfinity);
+            Assert.InRange(metrics.Rms, 0, double.PositiveInfinity);
+            Assert.Equal(metrics.Rms * metrics.Rms, metrics.L2, 5);
+            Assert.InRange(metrics.LossFn, 0, double.PositiveInfinity);
+        }
     }
 }