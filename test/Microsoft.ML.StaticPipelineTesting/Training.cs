// Licensed to the .NET Foundation under one or more agreements.
// The .NET Foundation licenses this file to you under the MIT license.
// See the LICENSE file in the project root for more information.

using System;
using System.Collections.Generic;
using System.Linq;
using Microsoft.ML;
using Microsoft.ML.Calibrators;
using Microsoft.ML.Data;
using Microsoft.ML.Trainers.LightGbm;
using Microsoft.ML.Trainers.LightGbm.StaticPipe;
using Microsoft.ML.Model;
using Microsoft.ML.RunTests;
using Microsoft.ML.StaticPipe;
using Microsoft.ML.TestFramework.Attributes;
using Microsoft.ML.Trainers;
using Microsoft.ML.Trainers.FastTree;
using Microsoft.ML.Trainers.Recommender;
using Xunit;
using Xunit.Abstractions;

namespace Microsoft.ML.StaticPipelineTesting
{
    public sealed class Training : BaseTestClassWithConsole
    {
        public Training(ITestOutputHelper output) : base(output)
        {
        }

        [Fact]
        public void SdcaRegression()
        {
            var env = new MLContext(seed: 0);
            var dataPath = GetDataPath(TestDatasets.generatedRegressionDataset.trainFilename);
            var dataSource = new MultiFileSource(dataPath);

            var catalog = new RegressionCatalog(env);

            var reader = TextLoaderStatic.CreateLoader(env,
                c => (label: c.LoadFloat(11), features: c.LoadFloat(0, 10)),
                separator: ';', hasHeader: true);

            LinearRegressionModelParameters pred = null;

            var est = reader.MakeNewEstimator()
                .Append(r => (r.label, score: catalog.Trainers.Sdca(r.label, r.features, null,
                new SdcaRegressionTrainer.Options() { MaximumNumberOfIterations = 2, NumberOfThreads = 1 },
                onFit: p => pred = p)));

            var pipe = reader.Append(est);

            Assert.Null(pred);
            var model = pipe.Fit(dataSource);
            Assert.NotNull(pred);
            // 11 input features, so we ought to have 11 weights.
            Assert.Equal(11, pred.Weights.Count);

            var data = model.Load(dataSource);

            var metrics = catalog.Evaluate(data, r => r.label, r => r.score, new PoissonLoss());
            // Run a sanity check against a few of the metrics.
            Assert.InRange(metrics.MeanAbsoluteError, 0, double.PositiveInfinity);
            Assert.InRange(metrics.MeanSquaredError, 0, double.PositiveInfinity);
            Assert.InRange(metrics.RootMeanSquaredError, 0, double.PositiveInfinity);
            Assert.Equal(metrics.RootMeanSquaredError * metrics.RootMeanSquaredError, metrics.MeanSquaredError, 5);
            Assert.InRange(metrics.LossFunction, 0, double.PositiveInfinity);

            // Just output some data on the schema for fun.
            var schema = data.AsDynamic.Schema;
            for (int c = 0; c < schema.Count; ++c)
                Console.WriteLine($"{schema[c].Name}, {schema[c].Type}");
        }

        [Fact]
        public void SdcaRegressionNameCollision()
        {
            var env = new MLContext(seed: 0);
            var dataPath = GetDataPath(TestDatasets.generatedRegressionDataset.trainFilename);
            var dataSource = new MultiFileSource(dataPath);
            var catalog = new RegressionCatalog(env);

            // Here we introduce another column called "Score" to collide with the name of the default output. Heh heh heh...
            var reader = TextLoaderStatic.CreateLoader(env,
                c => (label: c.LoadFloat(11), features: c.LoadFloat(0, 10), Score: c.LoadText(2)),
                separator: ';', hasHeader: true);

            var est = reader.MakeNewEstimator()
                .Append(r => (r.label, r.Score, score: catalog.Trainers.Sdca(r.label, r.features, null,
                new SdcaRegressionTrainer.Options() { MaximumNumberOfIterations = 2, NumberOfThreads = 1 })));

            var pipe = reader.Append(est);

            var model = pipe.Fit(dataSource);
            var data = model.Load(dataSource);

            // Now, let's see if that column is still there, and still text!
            var schema = data.AsDynamic.Schema;
            Assert.True(schema.TryGetColumnIndex("Score", out int scoreCol), "Score column not present!");
            Assert.Equal(TextDataViewType.Instance, schema[scoreCol].Type);

            for (int c = 0; c < schema.Count; ++c)
                Console.WriteLine($"{schema[c].Name}, {schema[c].Type}");
        }

        [Fact]
        public void SdcaBinaryClassification()
        {
            var env = new MLContext(seed: 0);
            var dataPath = GetDataPath(TestDatasets.breastCancer.trainFilename);
            var dataSource = new MultiFileSource(dataPath);
            var catalog = new BinaryClassificationCatalog(env);

            var reader = TextLoaderStatic.CreateLoader(env,
                c => (label: c.LoadBool(0), features: c.LoadFloat(1, 9)));

            CalibratedModelParametersBase<LinearBinaryModelParameters, PlattCalibrator> pred = null;

            var est = reader.MakeNewEstimator()
                .Append(r => (r.label, preds: catalog.Trainers.Sdca(r.label, r.features, null,
                    new SdcaCalibratedBinaryTrainer.Options { MaximumNumberOfIterations = 2, NumberOfThreads = 1 },
                    onFit: (p) => { pred = p; })));

            var pipe = reader.Append(est);

            Assert.Null(pred);
            var model = pipe.Fit(dataSource);
            Assert.NotNull(pred);
            // 9 input features, so we ought to have 9 weights.
            Assert.Equal(9, pred.SubModel.Weights.Count);

            var data = model.Load(dataSource);

            var metrics = catalog.Evaluate(data, r => r.label, r => r.preds);
            // Run a sanity check against a few of the metrics.
            Assert.InRange(metrics.Accuracy, 0, 1);
            Assert.InRange(metrics.AreaUnderRocCurve, 0, 1);
            Assert.InRange(metrics.AreaUnderPrecisionRecallCurve, 0, 1);
            Assert.InRange(metrics.LogLoss, 0, double.PositiveInfinity);
            Assert.InRange(metrics.Entropy, 0, double.PositiveInfinity);

            // Just output some data on the schema for fun.
            var schema = data.AsDynamic.Schema;
            for (int c = 0; c < schema.Count; ++c)
                Console.WriteLine($"{schema[c].Name}, {schema[c].Type}");
        }

        [Fact]
        public void SdcaBinaryClassificationSimple()
        {
            var env = new MLContext(seed: 0);
            var dataPath = GetDataPath(TestDatasets.breastCancer.trainFilename);
            var dataSource = new MultiFileSource(dataPath);
            var catalog = new BinaryClassificationCatalog(env);

            var reader = TextLoaderStatic.CreateLoader(env,
                c => (label: c.LoadBool(0), features: c.LoadFloat(1, 9)));

            CalibratedModelParametersBase<LinearBinaryModelParameters, PlattCalibrator> pred = null;

            var est = reader.MakeNewEstimator()
                .Append(r => (r.label, preds: catalog.Trainers.Sdca(r.label, r.features, onFit: (p) => { pred = p; })));

            var pipe = reader.Append(est);

            Assert.Null(pred);
            var model = pipe.Fit(dataSource);
            Assert.NotNull(pred);
            // 9 input features, so we ought to have 9 weights.
            Assert.Equal(9, pred.SubModel.Weights.Count);

            var data = model.Load(dataSource);

            var metrics = catalog.Evaluate(data, r => r.label, r => r.preds);
            // Run a sanity check against a few of the metrics.
            Assert.InRange(metrics.Accuracy, 0.9, 1);
            Assert.InRange(metrics.AreaUnderRocCurve, 0.9, 1);
            Assert.InRange(metrics.AreaUnderPrecisionRecallCurve, 0.9, 1);
            Assert.InRange(metrics.LogLoss, 0, 0.2);
            Assert.InRange(metrics.Entropy, 0.9, double.PositiveInfinity);
        }

        [Fact]
        public void SdcaBinaryClassificationNoCalibration()
        {
            var env = new MLContext(seed: 0);
            var dataPath = GetDataPath(TestDatasets.breastCancer.trainFilename);
            var dataSource = new MultiFileSource(dataPath);
            var catalog = new BinaryClassificationCatalog(env);

            var reader = TextLoaderStatic.CreateLoader(env,
                c => (label: c.LoadBool(0), features: c.LoadFloat(1, 9)));

            LinearBinaryModelParameters pred = null;

            var loss = new HingeLoss(1);

            // With a custom loss function we no longer get calibrated predictions.
            var est = reader.MakeNewEstimator()
                .Append(r => (r.label, preds: catalog.Trainers.SdcaNonCalibrated(r.label, r.features, null, loss,
                new SdcaNonCalibratedBinaryTrainer.Options { MaximumNumberOfIterations = 2, NumberOfThreads = 1 },
                onFit: p => pred = p)));

            var pipe = reader.Append(est);

            Assert.Null(pred);
            var model = pipe.Fit(dataSource);
            Assert.NotNull(pred);
            // 9 input features, so we ought to have 9 weights.
            Assert.Equal(9, pred.Weights.Count);

            var data = model.Load(dataSource);

            var metrics = catalog.Evaluate(data, r => r.label, r => r.preds);
            // Run a sanity check against a few of the metrics.
            Assert.InRange(metrics.Accuracy, 0, 1);
            Assert.InRange(metrics.AreaUnderRocCurve, 0, 1);
            Assert.InRange(metrics.AreaUnderPrecisionRecallCurve, 0, 1);

            // Just output some data on the schema for fun.
            var schema = data.AsDynamic.Schema;
            for (int c = 0; c < schema.Count; ++c)
                Console.WriteLine($"{schema[c].Name}, {schema[c].Type}");
        }

        [Fact]
        public void SdcaBinaryClassificationNoCalibrationSimple()
        {
            var env = new MLContext(seed: 0);
            var dataPath = GetDataPath(TestDatasets.breastCancer.trainFilename);
            var dataSource = new MultiFileSource(dataPath);
            var catalog = new BinaryClassificationCatalog(env);

            var reader = TextLoaderStatic.CreateLoader(env,
                c => (label: c.LoadBool(0), features: c.LoadFloat(1, 9)));

            LinearBinaryModelParameters pred = null;

            var loss = new HingeLoss(1);

            // With a custom loss function we no longer get calibrated predictions.
            var est = reader.MakeNewEstimator()
                .Append(r => (r.label, preds: catalog.Trainers.SdcaNonCalibrated(r.label, r.features, loss, onFit: p => pred = p)));

            var pipe = reader.Append(est);

            Assert.Null(pred);
            var model = pipe.Fit(dataSource);
            Assert.NotNull(pred);
            // 9 input features, so we ought to have 9 weights.
            Assert.Equal(9, pred.Weights.Count);

            var data = model.Load(dataSource);

            var metrics = catalog.Evaluate(data, r => r.label, r => r.preds);
            // Run a sanity check against a few of the metrics.
            Assert.InRange(metrics.Accuracy, 0.95, 1);
            Assert.InRange(metrics.AreaUnderRocCurve, 0.95, 1);
            Assert.InRange(metrics.AreaUnderPrecisionRecallCurve, 0.95, 1);
        }

        [Fact]
        public void SdcaBinaryClassificationNoCalibrationSimpleWithPRCurve()
        {
            var env = new MLContext(seed: 0);
            var dataPath = GetDataPath(TestDatasets.breastCancer.trainFilename);
            var dataSource = new MultiFileSource(dataPath);
            var catalog = new BinaryClassificationCatalog(env);

            var reader = TextLoaderStatic.CreateLoader(env,
                c => (label: c.LoadBool(0), features: c.LoadFloat(1, 9)));

            LinearBinaryModelParameters pred = null;

            var loss = new HingeLoss(1);

            // With a custom loss function we no longer get calibrated predictions.
            var est = reader.MakeNewEstimator()
                .Append(r => (r.label, preds: catalog.Trainers.SdcaNonCalibrated(r.label, r.features, loss, onFit: p => pred = p)));

            var pipe = reader.Append(est);

            Assert.Null(pred);
            var model = pipe.Fit(dataSource);
            Assert.NotNull(pred);
            // 9 input features, so we ought to have 9 weights.
            Assert.Equal(9, pred.Weights.Count);

            var data = model.Load(dataSource);

            var metrics = catalog.EvaluateWithPRCurve(data, r => r.label, r => r.preds, out List<BinaryPrecisionRecallDataPoint> prCurve);
            // Run a sanity check against a few of the metrics.
            Assert.InRange(metrics.Accuracy, 0.95, 1);
            Assert.InRange(metrics.AreaUnderRocCurve, 0.95, 1);
            Assert.InRange(metrics.AreaUnderPrecisionRecallCurve, 0.95, 1);

            Assert.NotNull(prCurve);
            Assert.InRange(prCurve.Count, 400, 500);
        }

        [Fact]
        public void AveragePerceptronNoCalibration()
        {
            var env = new MLContext(seed: 0);
            var dataPath = GetDataPath(TestDatasets.breastCancer.trainFilename);
            var dataSource = new MultiFileSource(dataPath);
            var catalog = new BinaryClassificationCatalog(env);

            var reader = TextLoaderStatic.CreateLoader(env,
                c => (label: c.LoadBool(0), features: c.LoadFloat(1, 9)));

            LinearBinaryModelParameters pred = null;

            var loss = new HingeLoss(1);

            var est = reader.MakeNewEstimator()
                .Append(r => (r.label, preds: catalog.Trainers.AveragedPerceptron(r.label, r.features, lossFunction: loss,
                numIterations: 2, onFit: p => pred = p)));

            var pipe = reader.Append(est);

            Assert.Null(pred);
            var model = pipe.Fit(dataSource);
            Assert.NotNull(pred);
            // 9 input features, so we ought to have 9 weights.
            Assert.Equal(9, pred.Weights.Count);

            var data = model.Load(dataSource);

            var metrics = catalog.Evaluate(data, r => r.label, r => r.preds);
            // Run a sanity check against a few of the metrics.
            Assert.InRange(metrics.Accuracy, 0, 1);
            Assert.InRange(metrics.AreaUnderRocCurve, 0, 1);
            Assert.InRange(metrics.AreaUnderPrecisionRecallCurve, 0, 1);
        }

        [Fact]
        public void AveragePerceptronCalibration()
        {
            var env = new MLContext(seed: 0);
            var dataPath = GetDataPath(TestDatasets.breastCancer.trainFilename);
            var dataSource = new MultiFileSource(dataPath);
            var catalog = new BinaryClassificationCatalog(env);

            var reader = TextLoaderStatic.CreateLoader(env,
                c => (label: c.LoadBool(0), features: c.LoadFloat(1, 9)));

            LinearBinaryModelParameters pred = null;

            var loss = new HingeLoss(1);

            var est = reader.MakeNewEstimator()
                .Append(r => (r.label, preds: catalog.Trainers.AveragedPerceptron(r.label, r.features, lossFunction: loss,
                numIterations: 2, onFit: p => pred = p)));

            var pipe = reader.Append(est);

            Assert.Null(pred);
            var model = pipe.Fit(dataSource);
            Assert.NotNull(pred);
            // 9 input features, so we ought to have 9 weights.
            Assert.Equal(9, pred.Weights.Count);

            var data = model.Load(dataSource);

            var metrics = catalog.Evaluate(data, r => r.label, r => r.preds);
            // Run a sanity check against a few of the metrics.
            Assert.InRange(metrics.Accuracy, 0, 1);
            Assert.InRange(metrics.AreaUnderRocCurve, 0, 1);
            Assert.InRange(metrics.AreaUnderPrecisionRecallCurve, 0, 1);
        }

        [Fact]
        public void FfmBinaryClassification()
        {
            var env = new MLContext(seed: 0);
            var dataPath = GetDataPath(TestDatasets.breastCancer.trainFilename);
            var dataSource = new MultiFileSource(dataPath);
            var catalog = new BinaryClassificationCatalog(env);

            var reader = TextLoaderStatic.CreateLoader(env,
                c => (label: c.LoadBool(0), features1: c.LoadFloat(1, 4), features2: c.LoadFloat(5, 9)));

            FieldAwareFactorizationMachineModelParameters pred = null;

            // With a custom loss function we no longer get calibrated predictions.
            var est = reader.MakeNewEstimator()
                .Append(r => (r.label, preds: catalog.Trainers.FieldAwareFactorizationMachine(r.label, new[] { r.features1, r.features2 }, onFit: p => pred = p)));

            var pipe = reader.Append(est);

            Assert.Null(pred);
            var model = pipe.Fit(dataSource);
            Assert.NotNull(pred);

            var data = model.Load(dataSource);

            var metrics = catalog.Evaluate(data, r => r.label, r => r.preds);
            // Run a sanity check against a few of the metrics.
            Assert.InRange(metrics.Accuracy, 0, 1);
            Assert.InRange(metrics.AreaUnderRocCurve, 0, 1);
            Assert.InRange(metrics.AreaUnderPrecisionRecallCurve, 0, 1);
        }

        [Fact]
        public void SdcaMulticlass()
        {
            var env = new MLContext(seed: 0);
            var dataPath = GetDataPath(TestDatasets.iris.trainFilename);
            var dataSource = new MultiFileSource(dataPath);

            var catalog = new MulticlassClassificationCatalog(env);
            var reader = TextLoaderStatic.CreateLoader(env,
                c => (label: c.LoadText(0), features: c.LoadFloat(1, 4)));

            MaximumEntropyModelParameters pred = null;

            var loss = new HingeLoss(1);

            // With a custom loss function we no longer get calibrated predictions.
            var est = reader.MakeNewEstimator()
                .Append(r => (label: r.label.ToKey(), r.features))
                .Append(r => (r.label, preds: catalog.Trainers.Sdca(
                    r.label,
                    r.features,
                    numberOfIterations: 2,
                    onFit: p => pred = p)));

            var pipe = reader.Append(est);

            Assert.Null(pred);
            var model = pipe.Fit(dataSource);
            Assert.NotNull(pred);
            VBuffer<float>[] weights = default;
            pred.GetWeights(ref weights, out int n);
            Assert.True(n == 3 && n == weights.Length);
            foreach (var w in weights)
                Assert.True(w.Length == 4);

            var biases = pred.GetBiases();
            Assert.True(biases.Count() == 3);

            var data = model.Load(dataSource);

            // Just output some data on the schema for fun.
            var schema = data.AsDynamic.Schema;
            for (int c = 0; c < schema.Count; ++c)
                Console.WriteLine($"{schema[c].Name}, {schema[c].Type}");

            var metrics = catalog.Evaluate(data, r => r.label, r => r.preds, 2);
            Assert.True(metrics.LogLoss > 0);
            Assert.True(metrics.TopKAccuracy > 0);
        }

        [Fact]
        public void SdcaMulticlassSvm()
        {
            var env = new MLContext(seed: 0);
            var dataPath = GetDataPath(TestDatasets.iris.trainFilename);
            var dataSource = new MultiFileSource(dataPath);

            var catalog = new MulticlassClassificationCatalog(env);
            var reader = TextLoaderStatic.CreateLoader(env,
                c => (label: c.LoadText(0), features: c.LoadFloat(1, 4)));

            LinearMulticlassModelParameters pred = null;

            var loss = new HingeLoss(1);

            // With a custom loss function we no longer get calibrated predictions.
            var est = reader.MakeNewEstimator()
                .Append(r => (label: r.label.ToKey(), r.features))
                .Append(r => (r.label, preds: catalog.Trainers.SdcaNonCalibrated(
                    r.label,
                    r.features,
                    lossFunction: new HingeLoss(),
                    numberOfIterations: 2,
                    onFit: p => pred = p)));

            var pipe = reader.Append(est);

            Assert.Null(pred);
            var model = pipe.Fit(dataSource);
            Assert.NotNull(pred);
            VBuffer<float>[] weights = default;
            pred.GetWeights(ref weights, out int n);
            Assert.True(n == 3 && n == weights.Length);
            foreach (var w in weights)
                Assert.True(w.Length == 4);

            var biases = pred.GetBiases();
            Assert.True(biases.Count() == 3);

            var data = model.Load(dataSource);

            // Just output some data on the schema for fun.
            var schema = data.AsDynamic.Schema;
            for (int c = 0; c < schema.Count; ++c)
                Console.WriteLine($"{schema[c].Name}, {schema[c].Type}");

            var metrics = catalog.Evaluate(data, r => r.label, r => r.preds, 2);
            Assert.InRange(metrics.MacroAccuracy, 0.6, 1);
            Assert.InRange(metrics.TopKAccuracy, 0.8, 1);
        }

        [Fact]
        public void CrossValidate()
        {
            var env = new MLContext(seed: 0);
            var dataPath = GetDataPath(TestDatasets.iris.trainFilename);
            var dataSource = new MultiFileSource(dataPath);

            var catalog = new MulticlassClassificationCatalog(env);
            var reader = TextLoaderStatic.CreateLoader(env,
                c => (label: c.LoadText(0), features: c.LoadFloat(1, 4)));

            var est = reader.MakeNewEstimator()
                .Append(r => (label: r.label.ToKey(), r.features))
                .Append(r => (r.label, preds: catalog.Trainers.Sdca(
                    r.label,
                    r.features,
                    numberOfIterations: 2)));

            var results = catalog.CrossValidate(reader.Load(dataSource), est, r => r.label)
                .Select(x => x.metrics).ToArray();
            Assert.Equal(5, results.Length);
            Assert.True(results.All(x => x.LogLoss > 0));
        }

        [Fact]
        public void FastTreeBinaryClassification()
        {
            var env = new MLContext(seed: 0);
            var dataPath = GetDataPath(TestDatasets.breastCancer.trainFilename);
            var dataSource = new MultiFileSource(dataPath);
            var catalog = new BinaryClassificationCatalog(env);

            var reader = TextLoaderStatic.CreateLoader(env,
                c => (label: c.LoadBool(0), features: c.LoadFloat(1, 9)));

            CalibratedModelParametersBase<FastTreeBinaryModelParameters, PlattCalibrator> pred = null;

            var est = reader.MakeNewEstimator()
                .Append(r => (r.label, preds: catalog.Trainers.FastTree(r.label, r.features,
                    numberOfTrees: 10,
                    numberOfLeaves: 5,
                    onFit: (p) => { pred = p; })));

            var pipe = reader.Append(est);

            Assert.Null(pred);
            var model = pipe.Fit(dataSource);
            Assert.NotNull(pred);

            // 9 input features, so we ought to have 9 weights.
            VBuffer<float> weights = new VBuffer<float>();
            ((IPredictorWithFeatureWeights<float>)pred).GetFeatureWeights(ref weights);
            Assert.Equal(9, weights.Length);

            var data = model.Load(dataSource);

            var metrics = catalog.Evaluate(data, r => r.label, r => r.preds);
            // Run a sanity check against a few of the metrics.
            Assert.InRange(metrics.Accuracy, 0, 1);
            Assert.InRange(metrics.AreaUnderRocCurve, 0, 1);
            Assert.InRange(metrics.AreaUnderPrecisionRecallCurve, 0, 1);
        }

        [Fact]
        public void FastTreeRegression()
        {
            var env = new MLContext(seed: 0);
            var dataPath = GetDataPath(TestDatasets.generatedRegressionDataset.trainFilename);
            var dataSource = new MultiFileSource(dataPath);

            var catalog = new RegressionCatalog(env);

            var reader = TextLoaderStatic.CreateLoader(env,
                c => (label: c.LoadFloat(11), features: c.LoadFloat(0, 10)),
                separator: ';', hasHeader: true);

            FastTreeRegressionModelParameters pred = null;

            var est = reader.MakeNewEstimator()
                .Append(r => (r.label, score: catalog.Trainers.FastTree(r.label, r.features,
                    numberOfTrees: 10,
                    numberOfLeaves: 5,
                    onFit: (p) => { pred = p; })));

            var pipe = reader.Append(est);

            Assert.Null(pred);
            var model = pipe.Fit(dataSource);
            Assert.NotNull(pred);
            // 11 input features, so we ought to have 11 weights.
            VBuffer<float> weights = new VBuffer<float>();
            pred.GetFeatureWeights(ref weights);
            Assert.Equal(11, weights.Length);

            var data = model.Load(dataSource);

            var metrics = catalog.Evaluate(data, r => r.label, r => r.score, new PoissonLoss());
            // Run a sanity check against a few of the metrics.
            Assert.InRange(metrics.MeanAbsoluteError, 0, double.PositiveInfinity);
            Assert.InRange(metrics.MeanSquaredError, 0, double.PositiveInfinity);
            Assert.InRange(metrics.RootMeanSquaredError, 0, double.PositiveInfinity);
            Assert.Equal(metrics.RootMeanSquaredError * metrics.RootMeanSquaredError, metrics.MeanSquaredError, 5);
            Assert.InRange(metrics.LossFunction, 0, double.PositiveInfinity);
        }

        [LightGBMFact]
        public void LightGbmBinaryClassification()
        {
            var env = new MLContext(seed: 0);
            var dataPath = GetDataPath(TestDatasets.breastCancer.trainFilename);
            var dataSource = new MultiFileSource(dataPath);
            var catalog = new BinaryClassificationCatalog(env);

            var reader = TextLoaderStatic.CreateLoader(env,
                c => (label: c.LoadBool(0), features: c.LoadFloat(1, 9)));

            CalibratedModelParametersBase<LightGbmBinaryModelParameters, PlattCalibrator> pred = null;

            var est = reader.MakeNewEstimator()
                .Append(r => (r.label, preds: catalog.Trainers.LightGbm(r.label, r.features,
                    numberOfIterations: 10,
                    numberOfLeaves: 5,
                    learningRate: 0.01,
                    onFit: (p) => { pred = p; })));

            var pipe = reader.Append(est);

            Assert.Null(pred);
            var model = pipe.Fit(dataSource);
            Assert.NotNull(pred);

            // 9 input features, so we ought to have 9 weights.
            VBuffer<float> weights = new VBuffer<float>();
            ((IHaveFeatureWeights)pred).GetFeatureWeights(ref weights);
            Assert.Equal(9, weights.Length);

            var data = model.Load(dataSource);

            var metrics = catalog.Evaluate(data, r => r.label, r => r.preds);
            // Run a sanity check against a few of the metrics.
            Assert.InRange(metrics.Accuracy, 0, 1);
            Assert.InRange(metrics.AreaUnderRocCurve, 0, 1);
            Assert.InRange(metrics.AreaUnderPrecisionRecallCurve, 0, 1);
        }

        [LightGBMFact]
        public void LightGbmRegression()
        {
            var env = new MLContext(seed: 0);
            var dataPath = GetDataPath(TestDatasets.generatedRegressionDataset.trainFilename);
            var dataSource = new MultiFileSource(dataPath);

            var catalog = new RegressionCatalog(env);

            var reader = TextLoaderStatic.CreateLoader(env,
                c => (label: c.LoadFloat(11), features: c.LoadFloat(0, 10)),
                separator: ';', hasHeader: true);

            LightGbmRegressionModelParameters pred = null;

            var est = reader.MakeNewEstimator()
                .Append(r => (r.label, score: catalog.Trainers.LightGbm(r.label, r.features,
                    numberOfIterations: 10,
                    numberOfLeaves: 5,
                    onFit: (p) => { pred = p; })));

            var pipe = reader.Append(est);

            Assert.Null(pred);
            var model = pipe.Fit(dataSource);
            Assert.NotNull(pred);
            // 11 input features, so we ought to have 11 weights.
            VBuffer<float> weights = new VBuffer<float>();
            pred.GetFeatureWeights(ref weights);
            Assert.Equal(11, weights.Length);

            var data = model.Load(dataSource);

            var metrics = catalog.Evaluate(data, r => r.label, r => r.score, new PoissonLoss());
            // Run a sanity check against a few of the metrics.
            Assert.InRange(metrics.MeanAbsoluteError, 0, double.PositiveInfinity);
            Assert.InRange(metrics.MeanSquaredError, 0, double.PositiveInfinity);
            Assert.InRange(metrics.RootMeanSquaredError, 0, double.PositiveInfinity);
            Assert.Equal(metrics.RootMeanSquaredError * metrics.RootMeanSquaredError, metrics.MeanSquaredError, 5);
            Assert.InRange(metrics.LossFunction, 0, double.PositiveInfinity);
        }

        [Fact]
        public void PoissonRegression()
        {
            var env = new MLContext(seed: 0);
            var dataPath = GetDataPath(TestDatasets.generatedRegressionDataset.trainFilename);
            var dataSource = new MultiFileSource(dataPath);

            var catalog = new RegressionCatalog(env);

            var reader = TextLoaderStatic.CreateLoader(env,
                c => (label: c.LoadFloat(11), features: c.LoadFloat(0, 10)),
                separator: ';', hasHeader: true);

            PoissonRegressionModelParameters pred = null;

            var est = reader.MakeNewEstimator()
                .Append(r => (r.label, score: catalog.Trainers.LbfgsPoissonRegression(r.label, r.features, null,
                                new LbfgsPoissonRegressionTrainer.Options { L2Regularization = 2, EnforceNonNegativity = true, NumberOfThreads = 1 },
                                onFit: (p) => { pred = p; })));

            var pipe = reader.Append(est);

            Assert.Null(pred);
            var model = pipe.Fit(dataSource);
            Assert.NotNull(pred);
            // 11 input features, so we ought to have 11 weights.
            Assert.Equal(11, pred.Weights.Count);

            var data = model.Load(dataSource);

            var metrics = catalog.Evaluate(data, r => r.label, r => r.score, new PoissonLoss());
            // Run a sanity check against a few of the metrics.
            Assert.InRange(metrics.MeanAbsoluteError, 0, double.PositiveInfinity);
            Assert.InRange(metrics.MeanSquaredError, 0, double.PositiveInfinity);
            Assert.InRange(metrics.RootMeanSquaredError, 0, double.PositiveInfinity);
            Assert.Equal(metrics.RootMeanSquaredError * metrics.RootMeanSquaredError, metrics.MeanSquaredError, 5);
            Assert.InRange(metrics.LossFunction, 0, double.PositiveInfinity);
        }

        [Fact]
        public void LogisticRegressionBinaryClassification()
        {
            var env = new MLContext(seed: 0);
            var dataPath = GetDataPath(TestDatasets.breastCancer.trainFilename);
            var dataSource = new MultiFileSource(dataPath);
            var catalog = new BinaryClassificationCatalog(env);

            var reader = TextLoaderStatic.CreateLoader(env,
                c => (label: c.LoadBool(0), features: c.LoadFloat(1, 9)));

            CalibratedModelParametersBase<LinearBinaryModelParameters, PlattCalibrator> pred = null;

            var est = reader.MakeNewEstimator()
<<<<<<< HEAD
                .Append(r => (r.label, preds: catalog.Trainers.LbfgsCalibrated(r.label, r.features, null,
=======
                .Append(r => (r.label, preds: catalog.Trainers.LbfgsLogisticRegression(r.label, r.features, null,
>>>>>>> 804c4a8e
                                    new LbfgsLogisticRegressionTrainer.Options { L1Regularization = 10, NumberOfThreads = 1 }, onFit: (p) => { pred = p; })));

            var pipe = reader.Append(est);

            Assert.Null(pred);
            var model = pipe.Fit(dataSource);
            Assert.NotNull(pred);

            // 9 input features, so we ought to have 9 weights.
            Assert.Equal(9, pred.SubModel.Weights.Count);

            var data = model.Load(dataSource);

            var metrics = catalog.Evaluate(data, r => r.label, r => r.preds);
            // Run a sanity check against a few of the metrics.
            Assert.InRange(metrics.Accuracy, 0, 1);
            Assert.InRange(metrics.AreaUnderRocCurve, 0, 1);
            Assert.InRange(metrics.AreaUnderPrecisionRecallCurve, 0, 1);
        }

        [Fact]
        public void MulticlassLogisticRegression()
        {
            var env = new MLContext(seed: 0);
            var dataPath = GetDataPath(TestDatasets.iris.trainFilename);
            var dataSource = new MultiFileSource(dataPath);

            var catalog = new MulticlassClassificationCatalog(env);
            var reader = TextLoaderStatic.CreateLoader(env,
                c => (label: c.LoadText(0), features: c.LoadFloat(1, 4)));

            MaximumEntropyModelParameters pred = null;

            // With a custom loss function we no longer get calibrated predictions.
            var est = reader.MakeNewEstimator()
                .Append(r => (label: r.label.ToKey(), r.features))
                .Append(r => (r.label, preds: catalog.Trainers.LbfgsMaximumEntropy(
                    r.label,
                    r.features,
                    null,
                    new LbfgsMaximumEntropyTrainer.Options { NumberOfThreads = 1 },
                    onFit: p => pred = p)));

            var pipe = reader.Append(est);

            Assert.Null(pred);
            var model = pipe.Fit(dataSource);
            Assert.NotNull(pred);
            VBuffer<float>[] weights = default;
            pred.GetWeights(ref weights, out int n);
            Assert.True(n == 3 && n == weights.Length);
            foreach (var w in weights)
                Assert.True(w.Length == 4);

            var data = model.Load(dataSource);

            // Just output some data on the schema for fun.
            var schema = data.AsDynamic.Schema;
            for (int c = 0; c < schema.Count; ++c)
                Console.WriteLine($"{schema[c].Name}, {schema[c].Type}");

            var metrics = catalog.Evaluate(data, r => r.label, r => r.preds, 2);
            Assert.True(metrics.LogLoss > 0);
            Assert.True(metrics.TopKAccuracy > 0);
        }

        [Fact]
        public void OnlineGradientDescent()
        {
            var env = new MLContext(seed: 0);
            var dataPath = GetDataPath(TestDatasets.generatedRegressionDataset.trainFilename);
            var dataSource = new MultiFileSource(dataPath);

            var catalog = new RegressionCatalog(env);

            var reader = TextLoaderStatic.CreateLoader(env,
                c => (label: c.LoadFloat(11), features: c.LoadFloat(0, 10)),
                separator: ';', hasHeader: true);

            LinearRegressionModelParameters pred = null;

            var loss = new SquaredLoss();

            var est = reader.MakeNewEstimator()
                .Append(r => (r.label, score: catalog.Trainers.OnlineGradientDescent(r.label, r.features,
                lossFunction: loss,
                onFit: (p) => { pred = p; })));

            var pipe = reader.Append(est);

            Assert.Null(pred);
            var model = pipe.Fit(dataSource);
            Assert.NotNull(pred);
            // 11 input features, so we ought to have 11 weights.
            Assert.Equal(11, pred.Weights.Count);

            var data = model.Load(dataSource);

            var metrics = catalog.Evaluate(data, r => r.label, r => r.score, new PoissonLoss());
            // Run a sanity check against a few of the metrics.
            Assert.InRange(metrics.MeanAbsoluteError, 0, double.PositiveInfinity);
            Assert.InRange(metrics.MeanSquaredError, 0, double.PositiveInfinity);
            Assert.InRange(metrics.RootMeanSquaredError, 0, double.PositiveInfinity);
            Assert.Equal(metrics.RootMeanSquaredError * metrics.RootMeanSquaredError, metrics.MeanSquaredError, 5);
            Assert.InRange(metrics.LossFunction, 0, double.PositiveInfinity);
        }

        [Fact]
        public void KMeans()
        {
            var env = new MLContext(seed: 0);
            var dataPath = GetDataPath(TestDatasets.iris.trainFilename);
            var dataSource = new MultiFileSource(dataPath);

            var reader = TextLoaderStatic.CreateLoader(env,
                c => (label: c.LoadText(0), features: c.LoadFloat(1, 4)));

            KMeansModelParameters pred = null;

            var est = reader.MakeNewEstimator()
                .AppendCacheCheckpoint()
                .Append(r => (label: r.label.ToKey(), r.features))
                .Append(r => (
                                r.label,
                                r.features,
                                preds: env.Clustering.Trainers.KMeans
                                (
                                    r.features,
                                    null,
                                    options: new KMeansTrainer.Options
                                    {
                                        NumberOfClusters = 3,
                                        NumberOfThreads = 1
                                    },
                                    onFit: p => pred = p
                                )));

            var pipe = reader.Append(est);

            Assert.Null(pred);
            var model = pipe.Fit(dataSource);
            Assert.NotNull(pred);

            VBuffer<float>[] centroids = default;
            int k;
            pred.GetClusterCentroids(ref centroids, out k);

            Assert.True(k == 3);

            var data = model.Load(dataSource);

            var metrics = env.Clustering.Evaluate(data, r => r.preds.score, r => r.label, r => r.features);
            Assert.NotNull(metrics);

            Assert.InRange(metrics.AverageDistance, 0.5262, 0.5264);
            Assert.InRange(metrics.NormalizedMutualInformation, 0.73, 0.77);
            Assert.InRange(metrics.DaviesBouldinIndex, 0.662, 0.667);

            metrics = env.Clustering.Evaluate(data, r => r.preds.score, label: r => r.label);
            Assert.NotNull(metrics);

            Assert.InRange(metrics.AverageDistance, 0.5262, 0.5264);
            Assert.True(metrics.DaviesBouldinIndex == 0.0);

            metrics = env.Clustering.Evaluate(data, r => r.preds.score, features: r => r.features);
            Assert.True(double.IsNaN(metrics.NormalizedMutualInformation));

            metrics = env.Clustering.Evaluate(data, r => r.preds.score);
            Assert.NotNull(metrics);
            Assert.InRange(metrics.AverageDistance, 0.5262, 0.5264);
            Assert.True(double.IsNaN(metrics.NormalizedMutualInformation));
            Assert.True(metrics.DaviesBouldinIndex == 0.0);

        }

        [Fact]
        public void FastTreeRanking()
        {
            var env = new MLContext(seed: 0);
            var dataPath = GetDataPath(TestDatasets.adultRanking.trainFilename);
            var dataSource = new MultiFileSource(dataPath);

            var catalog = new RankingCatalog(env);

            var reader = TextLoaderStatic.CreateLoader(env,
                c => (label: c.LoadFloat(0), features: c.LoadFloat(9, 14), groupId: c.LoadText(1)),
                separator: '\t', hasHeader: true);

            FastTreeRankingModelParameters pred = null;

            var est = reader.MakeNewEstimator()
                .Append(r => (r.label, r.features, groupId: r.groupId.ToKey()))
                .Append(r => (r.label, r.groupId, score: catalog.Trainers.FastTree(r.label, r.features, r.groupId, onFit: (p) => { pred = p; })));

            var pipe = reader.Append(est);

            Assert.Null(pred);
            var model = pipe.Fit(dataSource);
            Assert.NotNull(pred);

            var data = model.Load(dataSource);

            var metrics = catalog.Evaluate(data, r => r.label, r => r.groupId, r => r.score);
            Assert.NotNull(metrics);

            Assert.True(metrics.NormalizedDiscountedCumulativeGains.Count == metrics.DiscountedCumulativeGains.Count && metrics.DiscountedCumulativeGains.Count == 3);

            Assert.InRange(metrics.DiscountedCumulativeGains[0], 1.4, 1.6);
            Assert.InRange(metrics.DiscountedCumulativeGains[1], 1.4, 1.8);
            Assert.InRange(metrics.DiscountedCumulativeGains[2], 1.4, 1.8);

            Assert.InRange(metrics.NormalizedDiscountedCumulativeGains[0], 0.365, 0.37);
            Assert.InRange(metrics.NormalizedDiscountedCumulativeGains[1], 0.365, 0.37);
            Assert.InRange(metrics.NormalizedDiscountedCumulativeGains[2], 0.365, 0.37);
        }

        [LightGBMFact]
        public void LightGBMRanking()
        {
            var env = new MLContext(seed: 0);
            var dataPath = GetDataPath(TestDatasets.adultRanking.trainFilename);
            var dataSource = new MultiFileSource(dataPath);

            var catalog = new RankingCatalog(env);

            var reader = TextLoaderStatic.CreateLoader(env,
                c => (label: c.LoadFloat(0), features: c.LoadFloat(9, 14), groupId: c.LoadText(1)),
                separator: '\t', hasHeader: true);

            LightGbmRankingModelParameters pred = null;

            var est = reader.MakeNewEstimator()
                .Append(r => (r.label, r.features, groupId: r.groupId.ToKey()))
                .Append(r => (r.label, r.groupId, score: catalog.Trainers.LightGbm(r.label, r.features, r.groupId, onFit: (p) => { pred = p; })));

            var pipe = reader.Append(est);

            Assert.Null(pred);
            var model = pipe.Fit(dataSource);
            Assert.NotNull(pred);

            var data = model.Load(dataSource);

            var metrics = catalog.Evaluate(data, r => r.label, r => r.groupId, r => r.score);
            Assert.NotNull(metrics);

            Assert.True(metrics.NormalizedDiscountedCumulativeGains.Count == metrics.DiscountedCumulativeGains.Count && metrics.DiscountedCumulativeGains.Count == 3);

            Assert.InRange(metrics.DiscountedCumulativeGains[0], 1.4, 1.6);
            Assert.InRange(metrics.DiscountedCumulativeGains[1], 1.4, 1.8);
            Assert.InRange(metrics.DiscountedCumulativeGains[2], 1.4, 1.8);

            Assert.InRange(metrics.NormalizedDiscountedCumulativeGains[0], 0.365, 0.37);
            Assert.InRange(metrics.NormalizedDiscountedCumulativeGains[1], 0.365, 0.37);
            Assert.InRange(metrics.NormalizedDiscountedCumulativeGains[2], 0.365, 0.37);
        }

        [LightGBMFact]
        public void MulticlassLightGBM()
        {
            var env = new MLContext(seed: 0);
            var dataPath = GetDataPath(TestDatasets.iris.trainFilename);
            var dataSource = new MultiFileSource(dataPath);

            var catalog = new MulticlassClassificationCatalog(env);
            var reader = TextLoaderStatic.CreateLoader(env,
                c => (label: c.LoadText(0), features: c.LoadFloat(1, 4)));

            OneVersusAllModelParameters pred = null;

            // With a custom loss function we no longer get calibrated predictions.
            var est = reader.MakeNewEstimator()
                .Append(r => (label: r.label.ToKey(), r.features))
                .Append(r => (r.label, preds: catalog.Trainers.LightGbm(
                    r.label,
                    r.features, onFit: p => pred = p)));

            var pipe = reader.Append(est);

            Assert.Null(pred);
            var model = pipe.Fit(dataSource);
            Assert.NotNull(pred);

            var data = model.Load(dataSource);

            // Just output some data on the schema for fun.
            var schema = data.AsDynamic.Schema;
            for (int c = 0; c < schema.Count; ++c)
                Console.WriteLine($"{schema[c].Name}, {schema[c].Type}");

            var metrics = catalog.Evaluate(data, r => r.label, r => r.preds, 2);
            Assert.True(metrics.LogLoss > 0);
            Assert.True(metrics.TopKAccuracy > 0);
        }

        [Fact]
        public void MulticlassNaiveBayesTrainer()
        {
            var env = new MLContext(seed: 0);
            var dataPath = GetDataPath(TestDatasets.iris.trainFilename);
            var dataSource = new MultiFileSource(dataPath);

            var catalog = new MulticlassClassificationCatalog(env);
            var reader = TextLoaderStatic.CreateLoader(env,
                c => (label: c.LoadText(0), features: c.LoadFloat(1, 4)));

            NaiveBayesMulticlassModelParameters pred = null;

            // With a custom loss function we no longer get calibrated predictions.
            var est = reader.MakeNewEstimator()
                .Append(r => (label: r.label.ToKey(), r.features))
                .Append(r => (r.label, preds: catalog.Trainers.MulticlassNaiveBayesTrainer(
                    r.label,
                    r.features, onFit: p => pred = p)));

            var pipe = reader.Append(est);

            Assert.Null(pred);
            var model = pipe.Fit(dataSource);
            Assert.NotNull(pred);
            var labelHistogram = pred.GetLabelHistogram();
            var labelCount1 = labelHistogram.Count;
            var featureHistogram = pred.GetFeatureHistogram();
            Assert.True(labelCount1 == 3 && labelCount1 == featureHistogram.Count);
            for (int i = 0; i < labelCount1; i++)
                Assert.True(featureHistogram[i].Count == 4);

            var data = model.Load(dataSource);

            // Just output some data on the schema for fun.
            var schema = data.AsDynamic.Schema;
            for (int c = 0; c < schema.Count; ++c)
                Console.WriteLine($"{schema[c].Name}, {schema[c].Type}");

            var metrics = catalog.Evaluate(data, r => r.label, r => r.preds, 2);
            Assert.True(metrics.LogLoss > 0);
            Assert.True(metrics.TopKAccuracy > 0);
        }

        [Fact]
        public void HogwildSGDLogisticRegression()
        {
            var env = new MLContext(seed: 0);
            var dataPath = GetDataPath(TestDatasets.breastCancer.trainFilename);
            var dataSource = new MultiFileSource(dataPath);
            var catalog = new BinaryClassificationCatalog(env);

            var reader = TextLoaderStatic.CreateLoader(env,
                c => (label: c.LoadBool(0), features: c.LoadFloat(1, 9)));

            CalibratedModelParametersBase<LinearBinaryModelParameters, PlattCalibrator> pred = null;

            var est = reader.MakeNewEstimator()
                .Append(r => (r.label, preds: catalog.Trainers.StochasticGradientDescentClassificationTrainer(r.label, r.features, null,
                    new SgdCalibratedTrainer.Options { L2Regularization = 0, NumberOfThreads = 1 },
                    onFit: (p) => { pred = p; })));

            var pipe = reader.Append(est);

            Assert.Null(pred);
            var model = pipe.Fit(dataSource);
            Assert.NotNull(pred);

            // 9 input features, so we ought to have 9 weights.
            Assert.Equal(9, pred.SubModel.Weights.Count);

            var data = model.Load(dataSource);

            var metrics = catalog.Evaluate(data, r => r.label, r => r.preds);
            // Run a sanity check against a few of the metrics.
            Assert.InRange(metrics.Accuracy, 0.9, 1);
            Assert.InRange(metrics.AreaUnderRocCurve, 0.95, 1);
            Assert.InRange(metrics.AreaUnderPrecisionRecallCurve, 0.95, 1);
            Assert.InRange(metrics.LogLoss, 0, 0.2);
        }

        [Fact]
        public void HogwildSGDLogisticRegressionSimple()
        {
            var env = new MLContext(seed: 0);
            var dataPath = GetDataPath(TestDatasets.breastCancer.trainFilename);
            var dataSource = new MultiFileSource(dataPath);
            var catalog = new BinaryClassificationCatalog(env);

            var reader = TextLoaderStatic.CreateLoader(env,
                c => (label: c.LoadBool(0), features: c.LoadFloat(1, 9)));

            CalibratedModelParametersBase<LinearBinaryModelParameters, PlattCalibrator> pred = null;

            var est = reader.MakeNewEstimator()
                .Append(r => (r.label, preds: catalog.Trainers.StochasticGradientDescentClassificationTrainer(r.label, r.features, null,
                    onFit: (p) => { pred = p; })));

            var pipe = reader.Append(est);

            Assert.Null(pred);
            var model = pipe.Fit(dataSource);
            Assert.NotNull(pred);

            // 9 input features, so we ought to have 9 weights.
            Assert.Equal(9, pred.SubModel.Weights.Count);

            var data = model.Load(dataSource);

            var metrics = catalog.Evaluate(data, r => r.label, r => r.preds);
            // Run a sanity check against a few of the metrics.
            Assert.InRange(metrics.Accuracy, 0.9, 1);
            Assert.InRange(metrics.AreaUnderRocCurve, 0.95, 1);
            Assert.InRange(metrics.AreaUnderPrecisionRecallCurve, 0.95, 1);
            Assert.InRange(metrics.LogLoss, 0, 0.2);
        }

        [Fact]
        public void HogwildSGDSupportVectorMachine()
        {
            var env = new MLContext(seed: 0);
            var dataPath = GetDataPath(TestDatasets.breastCancer.trainFilename);
            var dataSource = new MultiFileSource(dataPath);
            var catalog = new BinaryClassificationCatalog(env);

            var reader = TextLoaderStatic.CreateLoader(env,
                c => (label: c.LoadBool(0), features: c.LoadFloat(1, 9)));

            LinearBinaryModelParameters pred = null;

            var est = reader.MakeNewEstimator()
                .Append(r => (r.label, preds: catalog.Trainers.StochasticGradientDescentNonCalibratedClassificationTrainer(r.label, r.features, null,
                    new SgdNonCalibratedTrainer.Options { L2Regularization = 0, NumberOfThreads = 1, LossFunction = new HingeLoss()},
                    onFit: (p) => { pred = p; })));

            var pipe = reader.Append(est);

            Assert.Null(pred);
            var model = pipe.Fit(dataSource);
            Assert.NotNull(pred);

            // 9 input features, so we ought to have 9 weights.
            Assert.Equal(9, pred.Weights.Count);

            var data = model.Load(dataSource);

            var metrics = catalog.Evaluate(data, r => r.label, r => r.preds);
            // Run a sanity check against a few of the metrics.
            Assert.InRange(metrics.Accuracy, 0.9, 1);
            Assert.InRange(metrics.AreaUnderRocCurve, 0.95, 1);
            Assert.InRange(metrics.AreaUnderPrecisionRecallCurve, 0.95, 1);
        }

        [Fact]
        public void HogwildSGDSupportVectorMachineSimple()
        {
            var env = new MLContext(seed: 0);
            var dataPath = GetDataPath(TestDatasets.breastCancer.trainFilename);
            var dataSource = new MultiFileSource(dataPath);
            var catalog = new BinaryClassificationCatalog(env);

            var reader = TextLoaderStatic.CreateLoader(env,
                c => (label: c.LoadBool(0), features: c.LoadFloat(1, 9)));

            LinearBinaryModelParameters pred = null;

            var est = reader.MakeNewEstimator()
                .Append(r => (r.label, preds: catalog.Trainers.StochasticGradientDescentNonCalibratedClassificationTrainer(r.label, r.features, lossFunction: new HingeLoss(), onFit: (p) => { pred = p; })));

            var pipe = reader.Append(est);

            Assert.Null(pred);
            var model = pipe.Fit(dataSource);
            Assert.NotNull(pred);

            // 9 input features, so we ought to have 9 weights.
            Assert.Equal(9, pred.Weights.Count);

            var data = model.Load(dataSource);

            var metrics = catalog.Evaluate(data, r => r.label, r => r.preds);
            // Run a sanity check against a few of the metrics.
            Assert.InRange(metrics.Accuracy, 0.9, 1);
            Assert.InRange(metrics.AreaUnderRocCurve, 0.95, 1);
            Assert.InRange(metrics.AreaUnderPrecisionRecallCurve, 0.95, 1);
        }

        [LessThanNetCore30OrNotNetCoreAndX64Fact("netcoreapp3.0 and x86 output differs from Baseline. Being tracked as part of https://github.com/dotnet/machinelearning/issues/1441")]
        public void MatrixFactorization()
        {
            // Create a new context for ML.NET operations. It can be used for exception tracking and logging,
            // as a catalog of available operations and as the source of randomness.
            var mlContext = new MLContext(seed: 1);

            // Specify where to find data file
            var dataPath = GetDataPath(TestDatasets.trivialMatrixFactorization.trainFilename);
            var dataSource = new MultiFileSource(dataPath);

            // Read data file. The file contains 3 columns, label (float value), matrixColumnIndex (unsigned integer key), and matrixRowIndex (unsigned integer key).
            // More specifically, LoadKey(1, 0, 19) means that the matrixColumnIndex column is read from the 2nd (indexed by 1) column in the data file and as
            // a key type (stored as 32-bit unsigned integer) ranged from 0 to 19 (aka the training matrix has 20 columns).
            var reader = mlContext.Data.CreateTextLoader(ctx => (label: ctx.LoadFloat(0), matrixColumnIndex: ctx.LoadKey(1, 20), matrixRowIndex: ctx.LoadKey(2, 40)), hasHeader: true);

            // The parameter that will be into the onFit method below. The obtained predictor will be assigned to this variable
            // so that we will be able to touch it.
            MatrixFactorizationModelParameters pred = null;

            // Create a statically-typed matrix factorization estimator. The MatrixFactorization's input and output defined in MatrixFactorizationStatic
            // tell what (aks a Scalar<float>) is expected. Notice that only one thread is used for deterministic outcome.
            var matrixFactorizationEstimator = reader.MakeNewEstimator()
                .Append(r => (r.label, score: mlContext.Regression.Trainers.MatrixFactorization(
                                            r.label, r.matrixRowIndex, r.matrixColumnIndex,
                                            new MatrixFactorizationTrainer.Options { NumberOfThreads = 1 },
                                            onFit: p => pred = p)));

            // Create a pipeline from the reader (the 1st step) and the matrix factorization estimator (the 2nd step).
            var pipe = reader.Append(matrixFactorizationEstimator);

            // pred will be assigned by the onFit method once the training process is finished, so pred must be null before training.
            Assert.Null(pred);

            // Train the pipeline on the given data file. Steps in the pipeline are sequentially fitted (by calling their Fit function).
            var model = pipe.Fit(dataSource);

            // pred got assigned so that one can inspect the predictor trained in pipeline.
            Assert.NotNull(pred);

            // Feed the data file into the trained pipeline. The data would be loaded by TextLoader (the 1st step) and then the output of the
            // TextLoader would be fed into MatrixFactorizationEstimator.
            var estimatedData = model.Load(dataSource);

            // After the training process, the metrics for regression problems can be computed.
            var metrics = mlContext.Regression.Evaluate(estimatedData, r => r.label, r => r.score);

            // Naive test. Just make sure the pipeline runs.
            Assert.InRange(metrics.MeanSquaredError, 0, 0.5);
        }

        [LightGBMFact]
        public void MulticlassLightGbmStaticPipelineWithInMemoryData()
        {
            // Create a general context for ML.NET operations. It can be used for exception tracking and logging,
            // as a catalog of available operations and as the source of randomness.
            var mlContext = new MLContext(seed: 1);

            // Create in-memory examples as C# native class.
            var examples = SamplesUtils.DatasetUtils.GenerateRandomMulticlassClassificationExamples(1000);

            // Convert native C# class to IDataView, a consumble format to ML.NET functions.
            var dataView = mlContext.Data.LoadFromEnumerable(examples);

            // IDataView is the data format used in dynamic-typed pipeline. To use static-typed pipeline, we need to convert
            // IDataView to DataView by calling AssertStatic(...). The basic idea is to specify the static type for each column
            // in IDataView in a lambda function.
            var staticDataView = dataView.AssertStatic(mlContext, c => (
                         Features: c.R4.Vector,
                         Label: c.Text.Scalar));

            // Create static pipeline. First, we make an estimator out of static DataView as the starting of a pipeline.
            // Then, we append necessary transforms and a classifier to the starting estimator.
            var pipe = staticDataView.MakeNewEstimator()
                    .Append(mapper: r => (
                        r.Label,
                        // Train multi-class LightGBM. The trained model maps Features to Label and probability of each class.
                        // The call of ToKey() is needed to convert string labels to integer indexes.
                        Predictions: mlContext.MulticlassClassification.Trainers.LightGbm(r.Label.ToKey(), r.Features)
                    ))
                    .Append(r => (
                        // Actual label.
                        r.Label,
                        // Labels are converted to keys when training LightGBM so we convert it here again for calling evaluation function.
                        LabelIndex: r.Label.ToKey(),
                        // Used to compute metrics such as accuracy.
                        r.Predictions,
                        // Assign a new name to predicted class index.
                        PredictedLabelIndex: r.Predictions.predictedLabel,
                        // Assign a new name to class probabilities.
                        Scores: r.Predictions.score
                    ));

            // Split the static-typed data into training and test sets. Only training set is used in fitting
            // the created pipeline. Metrics are computed on the test.
            var (trainingData, testingData) = mlContext.Data.TrainTestSplit(staticDataView, testFraction: 0.5);

            // Train the model.
            var model = pipe.Fit(trainingData);

            // Do prediction on the test set.
            var prediction = model.Transform(testingData);

            // Evaluate the trained model is the test set.
            var metrics = mlContext.MulticlassClassification.Evaluate(prediction, r => r.LabelIndex, r => r.Predictions);

            // Check if metrics are resonable.
            Assert.Equal(0.86545065082827088, metrics.MacroAccuracy, 6);
            Assert.Equal(0.86507936507936511, metrics.MicroAccuracy, 6);

            // Convert prediction in ML.NET format to native C# class.
            var nativePredictions = mlContext.Data.CreateEnumerable<SamplesUtils.DatasetUtils.MulticlassClassificationExample>(prediction.AsDynamic, false).ToList();

            // Get schema object of the prediction. It contains metadata such as the mapping from predicted label index
            // (e.g., 1) to its actual label (e.g., "AA").
            var schema = prediction.AsDynamic.Schema;

            // Retrieve the mapping from labels to label indexes.
            var labelBuffer = new VBuffer<ReadOnlyMemory<char>>();
            schema[nameof(SamplesUtils.DatasetUtils.MulticlassClassificationExample.PredictedLabelIndex)].Annotations.GetValue("KeyValues", ref labelBuffer);
            var nativeLabels = labelBuffer.DenseValues().ToList(); // nativeLabels[nativePrediction.PredictedLabelIndex-1] is the original label indexed by nativePrediction.PredictedLabelIndex.

            // Show prediction result for the 3rd example.
            var nativePrediction = nativePredictions[2];
            var expectedProbabilities = new float[] { 0.92574507f, 0.0739398f, 0.0002437812f, 7.13458649E-05f };
            // Scores and nativeLabels are two parallel attributes; that is, Scores[i] is the probability of being nativeLabels[i].
            for (int i = 0; i < labelBuffer.Length; ++i)
                Assert.Equal(expectedProbabilities[i], nativePrediction.Scores[i], 6);

            // The predicted label below should be  with probability 0.922597349.
            Console.WriteLine("Our predicted label to this example is {0} with probability {1}",
                nativeLabels[(int)nativePrediction.PredictedLabelIndex - 1],
                nativePrediction.Scores[(int)nativePrediction.PredictedLabelIndex - 1]);
        }
    }
}<|MERGE_RESOLUTION|>--- conflicted
+++ resolved
@@ -743,11 +743,7 @@
             CalibratedModelParametersBase<LinearBinaryModelParameters, PlattCalibrator> pred = null;
 
             var est = reader.MakeNewEstimator()
-<<<<<<< HEAD
-                .Append(r => (r.label, preds: catalog.Trainers.LbfgsCalibrated(r.label, r.features, null,
-=======
                 .Append(r => (r.label, preds: catalog.Trainers.LbfgsLogisticRegression(r.label, r.features, null,
->>>>>>> 804c4a8e
                                     new LbfgsLogisticRegressionTrainer.Options { L1Regularization = 10, NumberOfThreads = 1 }, onFit: (p) => { pred = p; })));
 
             var pipe = reader.Append(est);
