--- conflicted
+++ resolved
@@ -115,8 +115,6 @@
             Assert.NotNull(result.BestRun.TrainerName);
         }
 
-<<<<<<< HEAD
-=======
         [Fact]
         public void AutoFit_Taxi_Fare_Train_Test_Split_Test()
         {
@@ -237,7 +235,6 @@
 
         }
 
->>>>>>> 39650785
         [Theory]
         [InlineData(true)]
         [InlineData(false)]
