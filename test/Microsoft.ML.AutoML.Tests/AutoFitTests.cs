--- conflicted
+++ resolved
@@ -144,35 +144,10 @@
                     .Execute(trainData, validationData,
                         new ColumnInformation() { LabelColumnName = DatasetUtil.MlNetGeneratedRegressionLabel });
 
-<<<<<<< HEAD
-                Assert.True(result.RunDetails.Max(i => i.ValidationMetrics.RSquared) > 0.99);
+                Assert.True(result.RunDetails.Max(i => i?.ValidationMetrics?.RSquared) > 0.99);
 
                 // Test the internal maxModels parameter
                 Assert.True(culture == "en-US" || result.RunDetails.Count() == 75, $"RunDetails.Count() = {result.RunDetails.Count()}, is not 75");
-
-=======
-                Assert.True(result.RunDetails.Max(i => i?.ValidationMetrics?.RSquared) > 0.9);
-
-                // Ensure experimentTime allows enough iterations to fully test the internationalization code
-                // If the below assertion fails, increase the experiment time so the number of iterations is met
-                Assert.True(culture == "en-US" || result.RunDetails.Count() >= 75, $"RunDetails.Count() = {result.RunDetails.Count()}, below 75");
-            }
-            catch (AggregateException ae)
-			{
-                // During CI unit testing, the host machines can run slower than normal, which
-                // can increase the run time of unit tests and throw OperationCanceledExceptions
-                // from multiple threads in the form of a single AggregateException.
-                foreach (var ex in ae.Flatten().InnerExceptions)
-                {
-                    var ignoredExceptions = new List<Exception>();
-                    if (ex is OperationCanceledException)
-                        continue;
-                    else
-                        ignoredExceptions.Add(ex);
-                    if (ignoredExceptions.Count > 0)
-                        throw new AggregateException(ignoredExceptions);
-                }
->>>>>>> 600d48de
             }
             finally
             {
