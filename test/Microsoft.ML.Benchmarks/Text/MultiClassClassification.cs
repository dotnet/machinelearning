// Licensed to the .NET Foundation under one or more agreements.
// The .NET Foundation licenses this file to you under the MIT license.
// See the LICENSE file in the project root for more information.

using System.IO;
using BenchmarkDotNet.Attributes;
using Microsoft.ML.Data;
using Microsoft.ML.Trainers.LightGbm;
using Microsoft.ML.RunTests;
using Microsoft.ML.TestFramework;
using Microsoft.ML.Trainers;
using Microsoft.ML.Transforms;

namespace Microsoft.ML.Benchmarks
{
    [Config(typeof(TrainConfig))]
    public class MulticlassClassificationTrain
    {
        private string _dataPath_Wiki;

        [GlobalSetup]
        public void SetupTrainingSpeedTests()
        {
            _dataPath_Wiki = BaseTestClass.GetDataPath(TestDatasets.WikiDetox.trainFilename);

            if (!File.Exists(_dataPath_Wiki))
                throw new FileNotFoundException(string.Format(Errors.DatasetNotFound, _dataPath_Wiki));
        }

        [Benchmark]
        public void CV_Multiclass_WikiDetox_BigramsAndTrichar_OVAAveragedPerceptron()
        {
            string cmd = @"CV k=5 data=" + _dataPath_Wiki +
                        " loader=TextLoader{quote=- sparse=- col=Label:R4:0 col=rev_id:TX:1 col=comment:TX:2 col=logged_in:BL:4 col=ns:TX:5 col=sample:TX:6 col=split:TX:7 col=year:R4:3 header=+}" +
                        " xf=Convert{col=logged_in type=R4}" +
                        " xf=CategoricalTransform{col=ns}" +
                        " xf=TextTransform{col=FeaturesText:comment wordExtractor=NGramExtractorTransform{ngram=2}}" +
                        " xf=Concat{col=Features:FeaturesText,logged_in,ns}" +
                        " tr=OVA{p=AveragedPerceptron{iter=10}}";

            var environment = EnvironmentFactory.CreateClassificationEnvironment<TextLoader, OneHotEncodingTransformer, AveragedPerceptronTrainer, LinearBinaryModelParameters>();
            cmd.ExecuteMamlCommand(environment);
        }

        [Benchmark]
        public void CV_Multiclass_WikiDetox_BigramsAndTrichar_LightGBMMulticlass()
        {
            string cmd = @"CV k=5 data=" + _dataPath_Wiki +
                    " loader=TextLoader{quote=- sparse=- col=Label:R4:0 col=rev_id:TX:1 col=comment:TX:2 col=logged_in:BL:4 col=ns:TX:5 col=sample:TX:6 col=split:TX:7 col=year:R4:3 header=+}" +
                    " xf=Convert{col=logged_in type=R4}" +
                    " xf=CategoricalTransform{col=ns}" +
                    " xf=TextTransform{col=FeaturesText:comment wordExtractor=NGramExtractorTransform{ngram=2}}" +
                    " xf=Concat{col=Features:FeaturesText,logged_in,ns}" +
                    " tr=LightGBMMulticlass{iter=10}";

            var environment = EnvironmentFactory.CreateClassificationEnvironment<TextLoader, OneHotEncodingTransformer, LightGbmMulticlassTrainer, OneVersusAllModelParameters>();
            cmd.ExecuteMamlCommand(environment);
        }

        [Benchmark]
        public void CV_Multiclass_WikiDetox_WordEmbeddings_OVAAveragedPerceptron()
        {
            string cmd = @"CV k=5  data=" + _dataPath_Wiki +
                " tr=OVA{p=AveragedPerceptron{iter=10}}" +
                " loader=TextLoader{quote=- sparse=- col=Label:R4:0 col=rev_id:TX:1 col=comment:TX:2 col=logged_in:BL:4 col=ns:TX:5 col=sample:TX:6 col=split:TX:7 col=year:R4:3 header=+}" +
                " xf=Convert{col=logged_in type=R4}" +
                " xf=CategoricalTransform{col=ns}" +
                " xf=TextTransform{col=FeaturesText:comment tokens=+ wordExtractor=NGramExtractorTransform{ngram=2}}" +
                " xf=WordEmbeddingsTransform{col=FeaturesWordEmbedding:FeaturesText_TransformedText model=FastTextWikipedia300D}" +
                " xf=Concat{col=Features:FeaturesText,FeaturesWordEmbedding,logged_in,ns}";

            var environment = EnvironmentFactory.CreateClassificationEnvironment<TextLoader, OneHotEncodingTransformer, AveragedPerceptronTrainer, LinearBinaryModelParameters>();
            cmd.ExecuteMamlCommand(environment);
        }

        [Benchmark]
        public void CV_Multiclass_WikiDetox_WordEmbeddings_SDCAMC()
        {
            string cmd = @"CV k=5 data=" + _dataPath_Wiki +
                " tr=SDCAMC" +
                " loader=TextLoader{quote=- sparse=- col=Label:R4:0 col=rev_id:TX:1 col=comment:TX:2 col=logged_in:BL:4 col=ns:TX:5 col=sample:TX:6 col=split:TX:7 col=year:R4:3 header=+}" +
                " xf=Convert{col=logged_in type=R4}" +
                " xf=CategoricalTransform{col=ns}" +
                " xf=TextTransform{col=FeaturesText:comment tokens=+ wordExtractor={} charExtractor={}}" +
                " xf=WordEmbeddingsTransform{col=FeaturesWordEmbedding:FeaturesText_TransformedText model=FastTextWikipedia300D}" +
                " xf=Concat{col=Features:FeaturesWordEmbedding,logged_in,ns}";

<<<<<<< HEAD
            var environment = EnvironmentFactory.CreateClassificationEnvironment<TextLoader, OneHotEncodingTransformer, SdcaMulticlassClassificationTrainer, MaximumEntropyModelParameters>();
=======
            var environment = EnvironmentFactory.CreateClassificationEnvironment<TextLoader, OneHotEncodingTransformer, SdcaMulticlassTrainer, MulticlassLogisticRegressionModelParameters>();
>>>>>>> 08318656
            cmd.ExecuteMamlCommand(environment);
        }
    }

    public class MulticlassClassificationTest
    {
        private string _dataPath_Wiki;
        private string _modelPath_Wiki;

        [GlobalSetup]
        public void SetupScoringSpeedTests()
        {
            _dataPath_Wiki = BaseTestClass.GetDataPath(TestDatasets.WikiDetox.trainFilename);

            if (!File.Exists(_dataPath_Wiki))
                throw new FileNotFoundException(string.Format(Errors.DatasetNotFound, _dataPath_Wiki));

            _modelPath_Wiki = Path.Combine(Path.GetDirectoryName(typeof(MulticlassClassificationTest).Assembly.Location), @"WikiModel.zip");

            string cmd = @"CV k=5 data=" + _dataPath_Wiki +
                " loader=TextLoader{quote=- sparse=- col=Label:R4:0 col=rev_id:TX:1 col=comment:TX:2 col=logged_in:BL:4 col=ns:TX:5 col=sample:TX:6 col=split:TX:7 col=year:R4:3 header=+} xf=Convert{col=logged_in type=R4}" +
                " xf=CategoricalTransform{col=ns}" +
                " xf=TextTransform{col=FeaturesText:comment wordExtractor=NGramExtractorTransform{ngram=2}}" +
                " xf=Concat{col=Features:FeaturesText,logged_in,ns}" +
                " tr=OVA{p=AveragedPerceptron{iter=10}}" +
                " out={" + _modelPath_Wiki + "}";

            var environment = EnvironmentFactory.CreateClassificationEnvironment<TextLoader, OneHotEncodingTransformer, AveragedPerceptronTrainer, LinearBinaryModelParameters>();
            cmd.ExecuteMamlCommand(environment);
        }

        [Benchmark]
        public void Test_Multiclass_WikiDetox_BigramsAndTrichar_OVAAveragedPerceptron()
        {
            // This benchmark is profiling bulk scoring speed and not training speed. 
            string modelpath = Path.Combine(Path.GetDirectoryName(typeof(MulticlassClassificationTest).Assembly.Location), @"WikiModel.fold000.zip");
            string cmd = @"Test data=" + _dataPath_Wiki + " in=" + modelpath;

            var environment = EnvironmentFactory.CreateClassificationEnvironment<TextLoader, OneHotEncodingTransformer, AveragedPerceptronTrainer, LinearBinaryModelParameters>();
            cmd.ExecuteMamlCommand(environment);
        }
    }
}<|MERGE_RESOLUTION|>--- conflicted
+++ resolved
@@ -85,11 +85,7 @@
                 " xf=WordEmbeddingsTransform{col=FeaturesWordEmbedding:FeaturesText_TransformedText model=FastTextWikipedia300D}" +
                 " xf=Concat{col=Features:FeaturesWordEmbedding,logged_in,ns}";
 
-<<<<<<< HEAD
-            var environment = EnvironmentFactory.CreateClassificationEnvironment<TextLoader, OneHotEncodingTransformer, SdcaMulticlassClassificationTrainer, MaximumEntropyModelParameters>();
-=======
-            var environment = EnvironmentFactory.CreateClassificationEnvironment<TextLoader, OneHotEncodingTransformer, SdcaMulticlassTrainer, MulticlassLogisticRegressionModelParameters>();
->>>>>>> 08318656
+            var environment = EnvironmentFactory.CreateClassificationEnvironment<TextLoader, OneHotEncodingTransformer, SdcaCalibratedMulticlassTrainer, MaximumEntropyModelParameters>();
             cmd.ExecuteMamlCommand(environment);
         }
     }
