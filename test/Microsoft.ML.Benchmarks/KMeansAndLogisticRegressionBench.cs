﻿// Licensed to the .NET Foundation under one or more agreements.
// The .NET Foundation licenses this file to you under the MIT license.
// See the LICENSE file in the project root for more information.

using BenchmarkDotNet.Attributes;
using Microsoft.ML.Runtime;
using Microsoft.ML.Runtime.Internal.Calibration;
using Microsoft.ML.Runtime.Data;
using Microsoft.ML.Runtime.KMeans;
using Microsoft.ML.Runtime.Learners;

namespace Microsoft.ML.Benchmarks
{
    public class KMeansAndLogisticRegressionBench
    {
        private readonly string _dataPath = Program.GetInvariantCultureDataPath("adult.train");

        [Benchmark]
        public ParameterMixingCalibratedPredictor TrainKMeansAndLR()
        {
            using (var env = new TlcEnvironment(seed: 1))
            {
                // Pipeline
                var loader = TextLoader.ReadFile(env,
                    new TextLoader.Arguments()
                    {
                        HasHeader = true,
                        Separator = ",",
                        Column = new[] {
                            new TextLoader.Column("Label", DataKind.R4, 14),
                            new TextLoader.Column("CatFeatures", DataKind.TX,
                                new [] {
                                    new TextLoader.Range() { Min = 1, Max = 1 },
                                    new TextLoader.Range() { Min = 3, Max = 3 },
                                    new TextLoader.Range() { Min = 5, Max = 9 },
                                    new TextLoader.Range() { Min = 13, Max = 13 }
                                }),
                            new TextLoader.Column("NumFeatures", DataKind.R4,
                                new [] {
                                    new TextLoader.Range() { Min = 0, Max = 0 },
                                    new TextLoader.Range() { Min = 2, Max = 2 },
                                    new TextLoader.Range() { Min = 4, Max = 4 },
                                    new TextLoader.Range() { Min = 10, Max = 12 }
                                })
                        }
                    }, new MultiFileSource(_dataPath));

<<<<<<< HEAD
                IDataView trans = CategoricalTransform.Create(env, loader, "CatFeatures");
=======
                IDataView trans = CategoricalTransform.Create(env, new CategoricalTransform.Arguments
                {
                    Column = new[]
                    {
                        new CategoricalTransform.Column { Name = "CatFeatures", Source = "CatFeatures" }
                    }
                }, loader);
>>>>>>> 8ac5ce85

                trans = NormalizeTransform.CreateMinMaxNormalizer(env, trans, "NumFeatures");
                trans = new ConcatTransform(env, "Features", "NumFeatures", "CatFeatures").Transform(trans);
                trans = TrainAndScoreTransform.Create(env, new TrainAndScoreTransform.Arguments
                {
                    Trainer = ComponentFactoryUtils.CreateFromFunction(host =>
                        new KMeansPlusPlusTrainer(host, new KMeansPlusPlusTrainer.Arguments()
                        {
                            K = 100
                        })),
                    FeatureColumn = "Features"
                }, trans);
                trans = new ConcatTransform(env, "Features", "Features", "Score").Transform(trans);

                // Train
                var trainer = new LogisticRegression(env, new LogisticRegression.Arguments() { EnforceNonNegativity = true, OptTol = 1e-3f });
                var trainRoles = new RoleMappedData(trans, label: "Label", feature: "Features");
                return trainer.Train(trainRoles);
            }
        }
    }
}<|MERGE_RESOLUTION|>--- conflicted
+++ resolved
@@ -45,17 +45,7 @@
                         }
                     }, new MultiFileSource(_dataPath));
 
-<<<<<<< HEAD
                 IDataView trans = CategoricalTransform.Create(env, loader, "CatFeatures");
-=======
-                IDataView trans = CategoricalTransform.Create(env, new CategoricalTransform.Arguments
-                {
-                    Column = new[]
-                    {
-                        new CategoricalTransform.Column { Name = "CatFeatures", Source = "CatFeatures" }
-                    }
-                }, loader);
->>>>>>> 8ac5ce85
 
                 trans = NormalizeTransform.CreateMinMaxNormalizer(env, trans, "NumFeatures");
                 trans = new ConcatTransform(env, "Features", "NumFeatures", "CatFeatures").Transform(trans);
