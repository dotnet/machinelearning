--- conflicted
+++ resolved
@@ -90,13 +90,8 @@
 
                 IDataView data = reader.Read(_sentimentDataPath);
 
-<<<<<<< HEAD
-                var pipeline = new TextTransform(env, "SentimentText", "Features")
+                var pipeline = new TextFeaturizingEstimator(env, "SentimentText", "Features")
                     .Append(new SdcaBinaryTrainer(env, "Features", "Label", advancedSettings: (s) => { s.NumThreads = 1; s.ConvergenceTolerance = 1e-2f; }));
-=======
-                var pipeline = new TextFeaturizingEstimator(env, "SentimentText", "Features")
-                    .Append(new LinearClassificationTrainer(env, "Features", "Label", advancedSettings: (s) => { s.NumThreads = 1; s.ConvergenceTolerance = 1e-2f; }));
->>>>>>> 858b6c3c
 
                 var model = pipeline.Fit(data);
 
