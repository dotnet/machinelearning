--- conflicted
+++ resolved
@@ -57,14 +57,9 @@
             IDataView data = loader.Load(_irisDataPath);
 
             var pipeline = new ColumnConcatenatingEstimator(env, "Features", new[] { "SepalLength", "SepalWidth", "PetalLength", "PetalWidth" })
-<<<<<<< HEAD
+                .Append(env.Transforms.Conversion.MapValueToKey("Label"))
                 .Append(env.MulticlassClassification.Trainers.Sdca(
-                    new SdcaMulticlassClassificationTrainer.Options {NumberOfThreads = 1, ConvergenceTolerance = 1e-2f, }));
-=======
-                .Append(env.Transforms.Conversion.MapValueToKey("Label"))
-                .Append(env.MulticlassClassification.Trainers.StochasticDualCoordinateAscent(
-                    new SdcaMultiClassTrainer.Options { NumberOfThreads = 1, ConvergenceTolerance = 1e-2f, }));
->>>>>>> 40abffc4
+                    new SdcaMulticlassClassificationTrainer.Options { NumberOfThreads = 1, ConvergenceTolerance = 1e-2f, }));
 
             var model = pipeline.Fit(data);
 
@@ -98,13 +93,8 @@
             IDataView data = loader.Load(_sentimentDataPath);
 
             var pipeline = mlContext.Transforms.Text.FeaturizeText("Features", "SentimentText")
-<<<<<<< HEAD
                 .Append(mlContext.BinaryClassification.Trainers.SdcaNonCalibrated(
-                    new SdcaNonCalibratedBinaryClassificationTrainer.Options {NumberOfThreads = 1, ConvergenceTolerance = 1e-2f, }));
-=======
-                .Append(mlContext.BinaryClassification.Trainers.StochasticDualCoordinateAscentNonCalibrated(
-                    new SdcaNonCalibratedBinaryTrainer.Options { NumberOfThreads = 1, ConvergenceTolerance = 1e-2f, }));
->>>>>>> 40abffc4
+                    new SdcaNonCalibratedBinaryClassificationTrainer.Options { NumberOfThreads = 1, ConvergenceTolerance = 1e-2f, }));
 
             var model = pipeline.Fit(data);
 
