﻿// Licensed to the .NET Foundation under one or more agreements.
// The .NET Foundation licenses this file to you under the MIT license.
// See the LICENSE file in the project root for more information.

using System;
using BenchmarkDotNet.Attributes;
using Microsoft.ML.Data;
using Microsoft.ML.Transforms;
using Microsoft.ML.Runtime;
using Microsoft.ML.Runtime.Data;
using Microsoft.ML.Runtime.Api;
using Microsoft.ML.Runtime.Learners;
using System.Linq;
using Microsoft.ML.Transforms.Conversions;

namespace Microsoft.ML.Benchmarks
{
    public class HashBench
    {
        private sealed class RowImpl : Row
        {
            public long PositionValue;

<<<<<<< HEAD
            public long Batch => 0;

            public ValueGetter<RowId> GetIdGetter()
                => (ref RowId val) => val = new RowId((ulong)Position, 0);
=======
            public override Schema Schema { get; }
            public override long Position => PositionValue;
            public override long Batch => 0;
            public override ValueGetter<UInt128> GetIdGetter()
                => (ref UInt128 val) => val = new UInt128((ulong)Position, 0);

            private readonly Delegate _getter;

            public override bool IsColumnActive(int col)
            {
                if (col != 0)
                    throw new Exception();
                return true;
            }

            public override ValueGetter<TValue> GetGetter<TValue>(int col)
            {
                if (col != 0)
                    throw new Exception();
                if (_getter is ValueGetter<TValue> typedGetter)
                    return typedGetter;
                throw new Exception();
            }

            public static RowImpl Create<T>(ColumnType type, ValueGetter<T> getter)
            {
                if (type.RawType != typeof(T))
                    throw new Exception();
                return new RowImpl(type, getter);
            }

            private RowImpl(ColumnType type, Delegate getter)
            {
                var builder = new SchemaBuilder();
                builder.AddColumn("Foo", type, null);
                Schema = builder.GetSchema();
                _getter = getter;
            }
>>>>>>> 287bc3e9
        }

        private const int Count = 100_000;

        private readonly IHostEnvironment _env = new MLContext();

        private RowImpl _inRow;
        private ValueGetter<uint> _getter;
        private ValueGetter<VBuffer<uint>> _vecGetter;

        private void InitMap<T>(T val, ColumnType type, int hashBits = 20, ValueGetter<T> getter = null)
        {
            if (getter == null)
                getter = (ref T dst) => dst = val;
            _inRow = RowImpl.Create(type, getter);
            // One million features is a nice, typical number.
            var info = new HashingTransformer.ColumnInfo("Foo", "Bar", hashBits: hashBits);
            var xf = new HashingTransformer(_env, new[] { info });
            var mapper = xf.GetRowToRowMapper(_inRow.Schema);
            mapper.OutputSchema.TryGetColumnIndex("Bar", out int outCol);
            var outRow = mapper.GetRow(_inRow, c => c == outCol);
            if (type is VectorType)
                _vecGetter = outRow.GetGetter<VBuffer<uint>>(outCol);
            else
                _getter = outRow.GetGetter<uint>(outCol);
        }

        /// <summary>
        /// All the scalar mappers have the same output type.
        /// </summary>
        private void RunScalar()
        {
            uint val = default;
            for (int i = 0; i < Count; ++i)
            {
                _getter(ref val);
                ++_inRow.PositionValue;
            }
        }

        private void InitDenseVecMap<T>(T[] vals, PrimitiveType itemType, int hashBits = 20)
        {
            var vbuf = new VBuffer<T>(vals.Length, vals);
            InitMap(vbuf, new VectorType(itemType, vals.Length), hashBits, vbuf.CopyTo);
        }

        /// <summary>
        /// All the vector mappers have the same output type.
        /// </summary>
        private void RunVector()
        {
            VBuffer<uint> val = default;
            for (int i = 0; i < Count; ++i)
            {
                _vecGetter(ref val);
                ++_inRow.PositionValue;
            }
        }

        [GlobalSetup(Target = nameof(HashScalarString))]
        public void SetupHashScalarString()
        {
            InitMap("Hello".AsMemory(), TextType.Instance);
        }

        [Benchmark]
        public void HashScalarString()
        {
            RunScalar();
        }

        [GlobalSetup(Target = nameof(HashScalarFloat))]
        public void SetupHashScalarFloat()
        {
            InitMap(5.0f, NumberType.R4);
        }

        [Benchmark]
        public void HashScalarFloat()
        {
            RunScalar();
        }

        [GlobalSetup(Target = nameof(HashScalarDouble))]
        public void SetupHashScalarDouble()
        {
            InitMap(5.0, NumberType.R8);
        }

        [Benchmark]
        public void HashScalarDouble()
        {
            RunScalar();
        }

        [GlobalSetup(Target = nameof(HashScalarKey))]
        public void SetupHashScalarKey()
        {
            InitMap(6u, new KeyType(typeof(uint), 0, 100));
        }

        [Benchmark]
        public void HashScalarKey()
        {
            RunScalar();
        }



        [GlobalSetup(Target = nameof(HashVectorString))]
        public void SetupHashVectorString()
        {
            var tokens = "Hello my friend, stay awhile and listen! ".Split().Select(token => token.AsMemory()).ToArray();
            InitDenseVecMap(tokens, TextType.Instance);
        }

        [Benchmark]
        public void HashVectorString()
        {
            RunVector();
        }

        [GlobalSetup(Target = nameof(HashVectorFloat))]
        public void SetupHashVectorFloat()
        {
            InitDenseVecMap(new[] { 1f, 2f, 3f, 4f, 5f }, NumberType.R4);
        }

        [Benchmark]
        public void HashVectorFloat()
        {
            RunVector();
        }

        [GlobalSetup(Target = nameof(HashVectorDouble))]
        public void SetupHashVectorDouble()
        {
            InitDenseVecMap(new[] { 1d, 2d, 3d, 4d, 5d }, NumberType.R8);
        }

        [Benchmark]
        public void HashVectorDouble()
        {
            RunVector();
        }

        [GlobalSetup(Target = nameof(HashVectorKey))]
        public void SetupHashVectorKey()
        {
            InitDenseVecMap(new[] { 1u, 2u, 0u, 4u, 5u }, new KeyType(typeof(uint), 0, 100));
        }

        [Benchmark]
        public void HashVectorKey()
        {
            RunVector();
        }
    }
}<|MERGE_RESOLUTION|>--- conflicted
+++ resolved
@@ -21,17 +21,11 @@
         {
             public long PositionValue;
 
-<<<<<<< HEAD
-            public long Batch => 0;
-
-            public ValueGetter<RowId> GetIdGetter()
-                => (ref RowId val) => val = new RowId((ulong)Position, 0);
-=======
             public override Schema Schema { get; }
             public override long Position => PositionValue;
             public override long Batch => 0;
-            public override ValueGetter<UInt128> GetIdGetter()
-                => (ref UInt128 val) => val = new UInt128((ulong)Position, 0);
+            public override ValueGetter<RowId> GetIdGetter()
+                => (ref RowId val) => val = new RowId((ulong)Position, 0);
 
             private readonly Delegate _getter;
 
@@ -65,7 +59,6 @@
                 Schema = builder.GetSchema();
                 _getter = getter;
             }
->>>>>>> 287bc3e9
         }
 
         private const int Count = 100_000;
