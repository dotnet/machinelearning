﻿// Licensed to the .NET Foundation under one or more agreements.
// The .NET Foundation licenses this file to you under the MIT license.
// See the LICENSE file in the project root for more information.

using BenchmarkDotNet.Attributes;
using BenchmarkDotNet.Engines;
using Microsoft.ML.Legacy.Models;
using Microsoft.ML.Legacy.Trainers;
using Microsoft.ML.Legacy.Transforms;
using Microsoft.ML.Runtime;
using Microsoft.ML.Runtime.Api;
using Microsoft.ML.Runtime.Data;
using Microsoft.ML.Runtime.Learners;
<<<<<<< HEAD
=======
using Microsoft.ML.Trainers;
>>>>>>> 8a45f37c
using Microsoft.ML.Transforms.Text;
using System.Collections.Generic;
using System.Globalization;

namespace Microsoft.ML.Benchmarks
{
    public class StochasticDualCoordinateAscentClassifierBench : WithExtraMetrics
    {
        private readonly string _dataPath = Program.GetInvariantCultureDataPath("iris.txt");
        private readonly string _sentimentDataPath = Program.GetInvariantCultureDataPath("wikipedia-detox-250-line-data.tsv");
        private readonly Consumer _consumer = new Consumer(); // BenchmarkDotNet utility type used to prevent dead code elimination

        private readonly int[] _batchSizes = new int[] { 1, 2, 5 };
        private readonly IrisData _example = new IrisData()
        {
            SepalLength = 3.3f,
            SepalWidth = 1.6f,
            PetalLength = 0.2f,
            PetalWidth = 5.1f,
        };

        private Legacy.PredictionModel<IrisData, IrisPrediction> _trainedModel;
        private IrisData[][] _batches;
        private ClassificationMetrics _metrics;

        protected override IEnumerable<Metric> GetMetrics()
        {
            if (_metrics != null)
                yield return new Metric(
                    nameof(ClassificationMetrics.AccuracyMacro),
                    _metrics.AccuracyMacro.ToString("0.##", CultureInfo.InvariantCulture));
        }

        [Benchmark]
        public Legacy.PredictionModel<IrisData, IrisPrediction> TrainIris() => Train(_dataPath);

        private Legacy.PredictionModel<IrisData, IrisPrediction> Train(string dataPath)
        {
            var pipeline = new Legacy.LearningPipeline();

            pipeline.Add(new Legacy.Data.TextLoader(dataPath).CreateFrom<IrisData>(useHeader: true));
            pipeline.Add(new ColumnConcatenator(outputColumn: "Features", "SepalLength", "SepalWidth", "PetalLength", "PetalWidth"));

            pipeline.Add(new StochasticDualCoordinateAscentClassifier());

            return pipeline.Train<IrisData, IrisPrediction>();
        }

        [Benchmark]
        public void TrainSentiment()
        {
            using (var env = new ConsoleEnvironment(seed: 1))
            {
                // Pipeline
                var loader = TextLoader.ReadFile(env,
                    new TextLoader.Arguments()
                    {
                        AllowQuoting = false,
                        AllowSparse = false,
                        Separator = "tab",
                        HasHeader = true,
                        Column = new[]
                        {
                            new TextLoader.Column()
                            {
                                Name = "Label",
                                Source = new [] { new TextLoader.Range() { Min=0, Max=0} },
                                Type = DataKind.Num
                            },

                            new TextLoader.Column()
                            {
                                Name = "SentimentText",
                                Source = new [] { new TextLoader.Range() { Min=1, Max=1} },
                                Type = DataKind.Text
                            }
                        }
                    }, new MultiFileSource(_sentimentDataPath));

                var text = TextFeaturizingEstimator.Create(env,
                    new TextFeaturizingEstimator.Arguments()
                    {
                        Column = new TextFeaturizingEstimator.Column
                        {
                            Name = "WordEmbeddings",
                            Source = new[] { "SentimentText" }
                        },
                        OutputTokens = true,
                        KeepPunctuations=false,
                        StopWordsRemover = new PredefinedStopWordsRemoverFactory(),
<<<<<<< HEAD
                        VectorNormalizer = TextTransform.TextNormKind.None,
=======
                        VectorNormalizer = TextFeaturizingEstimator.TextNormKind.None,
>>>>>>> 8a45f37c
                        CharFeatureExtractor = null,
                        WordFeatureExtractor = null,
                    }, loader);

                var trans = WordEmbeddingsTransform.Create(env,
                    new WordEmbeddingsTransform.Arguments()
                    {
                        Column = new WordEmbeddingsTransform.Column[1]
                        {
                            new WordEmbeddingsTransform.Column
                            {
                                Name = "Features",
                                Source = "WordEmbeddings_TransformedText"
                            }
                        },
                        ModelKind = WordEmbeddingsTransform.PretrainedModelKind.Sswe,
                    }, text);

                // Train
                var trainer = new SdcaMultiClassTrainer(env, "Label", "Features", maxIterations: 20);
                var trainRoles = new RoleMappedData(trans, label: "Label", feature: "Features");

                var predicted = trainer.Train(trainRoles);
                _consumer.Consume(predicted);
            }
        }

        [GlobalSetup(Targets = new string[] { nameof(PredictIris), nameof(PredictIrisBatchOf1), nameof(PredictIrisBatchOf2), nameof(PredictIrisBatchOf5) })]
        public void SetupPredictBenchmarks()
        {
            _trainedModel = Train(_dataPath);
            _consumer.Consume(_trainedModel.Predict(_example));

            var testData = new Legacy.Data.TextLoader(_dataPath).CreateFrom<IrisData>(useHeader: true);
            var evaluator = new ClassificationEvaluator();
            _metrics = evaluator.Evaluate(_trainedModel, testData);

            _batches = new IrisData[_batchSizes.Length][];
            for (int i = 0; i < _batches.Length; i++)
            {
                var batch = new IrisData[_batchSizes[i]];
                _batches[i] = batch;
                for (int bi = 0; bi < batch.Length; bi++)
                {
                    batch[bi] = _example;
                }
            }
        }

        [Benchmark]
        public float[] PredictIris() => _trainedModel.Predict(_example).PredictedLabels;

        [Benchmark]
        public void PredictIrisBatchOf1() => Consume(_trainedModel.Predict(_batches[0]));

        [Benchmark]
        public void PredictIrisBatchOf2() => Consume(_trainedModel.Predict(_batches[1]));

        [Benchmark]
        public void PredictIrisBatchOf5() => Consume(_trainedModel.Predict(_batches[2]));

        private void Consume(IEnumerable<IrisPrediction> predictions)
        {
            foreach (var prediction in predictions)
                _consumer.Consume(prediction);
        }
    }

    public class IrisData
    {
        [Column("0")]
        public float Label;

        [Column("1")]
        public float SepalLength;

        [Column("2")]
        public float SepalWidth;

        [Column("3")]
        public float PetalLength;

        [Column("4")]
        public float PetalWidth;
    }

    public class IrisPrediction
    {
        [ColumnName("Score")]
        public float[] PredictedLabels;
    }
}<|MERGE_RESOLUTION|>--- conflicted
+++ resolved
@@ -11,10 +11,7 @@
 using Microsoft.ML.Runtime.Api;
 using Microsoft.ML.Runtime.Data;
 using Microsoft.ML.Runtime.Learners;
-<<<<<<< HEAD
-=======
 using Microsoft.ML.Trainers;
->>>>>>> 8a45f37c
 using Microsoft.ML.Transforms.Text;
 using System.Collections.Generic;
 using System.Globalization;
@@ -105,11 +102,7 @@
                         OutputTokens = true,
                         KeepPunctuations=false,
                         StopWordsRemover = new PredefinedStopWordsRemoverFactory(),
-<<<<<<< HEAD
-                        VectorNormalizer = TextTransform.TextNormKind.None,
-=======
                         VectorNormalizer = TextFeaturizingEstimator.TextNormKind.None,
->>>>>>> 8a45f37c
                         CharFeatureExtractor = null,
                         WordFeatureExtractor = null,
                     }, loader);
