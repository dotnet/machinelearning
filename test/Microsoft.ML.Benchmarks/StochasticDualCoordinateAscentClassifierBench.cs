// Licensed to the .NET Foundation under one or more agreements.
// The .NET Foundation licenses this file to you under the MIT license.
// See the LICENSE file in the project root for more information.

using System.Collections.Generic;
using System.Globalization;
using BenchmarkDotNet.Attributes;
using BenchmarkDotNet.Engines;
using Microsoft.Data.DataView;
using Microsoft.ML.Benchmarks.Harness;
using Microsoft.ML.Data;
using Microsoft.ML.TestFramework;
using Microsoft.ML.Trainers;
using Microsoft.ML.Transforms;
using Microsoft.ML.Transforms.Text;

namespace Microsoft.ML.Benchmarks
{
    [CIBenchmark]
    public class StochasticDualCoordinateAscentClassifierBench : WithExtraMetrics
    {
        private readonly string _dataPath = BaseTestClass.GetDataPath("iris.txt");
        private readonly string _sentimentDataPath = BaseTestClass.GetDataPath("wikipedia-detox-250-line-data.tsv");
        private readonly Consumer _consumer = new Consumer(); // BenchmarkDotNet utility type used to prevent dead code elimination

        private readonly MLContext mlContext = new MLContext(seed: 1);

        private readonly int[] _batchSizes = new int[] { 1, 2, 5 };

        private readonly IrisData _example = new IrisData()
        {
            SepalLength = 3.3f,
            SepalWidth = 1.6f,
            PetalLength = 0.2f,
            PetalWidth = 5.1f,
        };

        private TransformerChain<MulticlassPredictionTransformer<MulticlassLogisticRegressionModelParameters>> _trainedModel;
        private PredictionEngine<IrisData, IrisPrediction> _predictionEngine;
        private IrisData[][] _batches;
        private MultiClassClassifierMetrics _metrics;

        protected override IEnumerable<Metric> GetMetrics()
        {
            if (_metrics != null)
                yield return new Metric(
                    nameof(MultiClassClassifierMetrics.MacroAccuracy),
                    _metrics.MacroAccuracy.ToString("0.##", CultureInfo.InvariantCulture));
        }

        [Benchmark]
        public TransformerChain<MulticlassPredictionTransformer<MulticlassLogisticRegressionModelParameters>> TrainIris() => Train(_dataPath);

        private TransformerChain<MulticlassPredictionTransformer<MulticlassLogisticRegressionModelParameters>> Train(string dataPath)
        {
            // Create text loader.
            var options = new TextLoader.Options()
            {
                Columns = new[]
                {
                    new TextLoader.Column("Label", DataKind.Single, 0),
                    new TextLoader.Column("SepalLength", DataKind.Single, 1),
                    new TextLoader.Column("SepalWidth", DataKind.Single, 2),
                    new TextLoader.Column("PetalLength", DataKind.Single, 3),
                    new TextLoader.Column("PetalWidth", DataKind.Single, 4),
                },
                HasHeader = true,
            };
            var loader = new TextLoader(mlContext, options: options);

            IDataView data = loader.Load(dataPath);

            var pipeline = new ColumnConcatenatingEstimator(mlContext, "Features", new[] { "SepalLength", "SepalWidth", "PetalLength", "PetalWidth" })
<<<<<<< HEAD
                .Append(mlContext.MulticlassClassification.Trainers.Sdca());
=======
                .Append(mlContext.Transforms.Conversion.MapValueToKey("Label"))
                .Append(mlContext.MulticlassClassification.Trainers.StochasticDualCoordinateAscent());
>>>>>>> 40abffc4

            return pipeline.Fit(data);
        }

        [Benchmark]
        public void TrainSentiment()
        {
            // Pipeline
            var arguments = new TextLoader.Options()
            {
                Columns = new TextLoader.Column[]
                {
                    new TextLoader.Column("Label", DataKind.Single, new[] { new TextLoader.Range() { Min = 0, Max = 0 } }),
                    new TextLoader.Column("SentimentText", DataKind.String, new[] { new TextLoader.Range() { Min = 1, Max = 1 } })
                },
                HasHeader = true,
                AllowQuoting = false,
                AllowSparse = false
            };

            var loader = mlContext.Data.LoadFromTextFile(_sentimentDataPath, arguments);
            var text = mlContext.Transforms.Text.FeaturizeText("WordEmbeddings", new TextFeaturizingEstimator.Options
            {
                OutputTokens = true,
                KeepPunctuations = false,
                UseStopRemover = true,
                VectorNormalizer = TextFeaturizingEstimator.NormFunction.None,
                UseCharExtractor = false,
                UseWordExtractor = false,
            }, "SentimentText").Fit(loader).Transform(loader);

            var trans = mlContext.Transforms.Text.ApplyWordEmbedding("Features", "WordEmbeddings_TransformedText",
                WordEmbeddingEstimator.PretrainedModelKind.SentimentSpecificWordEmbedding)
                .Append(mlContext.Transforms.Conversion.MapValueToKey("Label"))
                .Fit(text).Transform(text);

            // Train
            var trainer = mlContext.MulticlassClassification.Trainers.Sdca();
            var predicted = trainer.Fit(trans);
            _consumer.Consume(predicted);
        }

        [GlobalSetup(Targets = new string[] { nameof(PredictIris), nameof(PredictIrisBatchOf1), nameof(PredictIrisBatchOf2), nameof(PredictIrisBatchOf5) })]
        public void SetupPredictBenchmarks()
        {
            _trainedModel = Train(_dataPath);
            _predictionEngine = _trainedModel.CreatePredictionEngine<IrisData, IrisPrediction>(mlContext);
            _consumer.Consume(_predictionEngine.Predict(_example));

            // Create text loader.
            var options = new TextLoader.Options()
            {
                Columns = new[]
                {
                    new TextLoader.Column("Label", DataKind.Single, 0),
                    new TextLoader.Column("SepalLength", DataKind.Single, 1),
                    new TextLoader.Column("SepalWidth", DataKind.Single, 2),
                    new TextLoader.Column("PetalLength", DataKind.Single, 3),
                    new TextLoader.Column("PetalWidth", DataKind.Single, 4),
                },
                HasHeader = true,
            };
            var loader = new TextLoader(mlContext, options: options);

            IDataView testData = loader.Load(_dataPath);
            IDataView scoredTestData = _trainedModel.Transform(testData);
            var evaluator = new MultiClassClassifierEvaluator(mlContext, new MultiClassClassifierEvaluator.Arguments());
            _metrics = evaluator.Evaluate(scoredTestData, DefaultColumnNames.Label, DefaultColumnNames.Score, DefaultColumnNames.PredictedLabel);

            _batches = new IrisData[_batchSizes.Length][];
            for (int i = 0; i < _batches.Length; i++)
            {
                var batch = new IrisData[_batchSizes[i]];
                for (int bi = 0; bi < batch.Length; bi++)
                {
                    batch[bi] = _example;
                }
                _batches[i] = batch;
            }
        }

        [Benchmark]
        public float[] PredictIris() => _predictionEngine.Predict(_example).PredictedLabels;

        [Benchmark]
        public void PredictIrisBatchOf1() => _trainedModel.Transform(mlContext.Data.LoadFromEnumerable(_batches[0]));

        [Benchmark]
        public void PredictIrisBatchOf2() => _trainedModel.Transform(mlContext.Data.LoadFromEnumerable(_batches[1]));

        [Benchmark]
        public void PredictIrisBatchOf5() => _trainedModel.Transform(mlContext.Data.LoadFromEnumerable(_batches[2]));
    }

    public class IrisData
    {
        [LoadColumn(0)]
        public float Label;

        [LoadColumn(1)]
        public float SepalLength;

        [LoadColumn(2)]
        public float SepalWidth;

        [LoadColumn(3)]
        public float PetalLength;

        [LoadColumn(4)]
        public float PetalWidth;
    }

    public class IrisPrediction
    {
        [ColumnName("Score")]
        public float[] PredictedLabels;
    }
}<|MERGE_RESOLUTION|>--- conflicted
+++ resolved
@@ -71,12 +71,8 @@
             IDataView data = loader.Load(dataPath);
 
             var pipeline = new ColumnConcatenatingEstimator(mlContext, "Features", new[] { "SepalLength", "SepalWidth", "PetalLength", "PetalWidth" })
-<<<<<<< HEAD
+                .Append(mlContext.Transforms.Conversion.MapValueToKey("Label"))
                 .Append(mlContext.MulticlassClassification.Trainers.Sdca());
-=======
-                .Append(mlContext.Transforms.Conversion.MapValueToKey("Label"))
-                .Append(mlContext.MulticlassClassification.Trainers.StochasticDualCoordinateAscent());
->>>>>>> 40abffc4
 
             return pipeline.Fit(data);
         }
