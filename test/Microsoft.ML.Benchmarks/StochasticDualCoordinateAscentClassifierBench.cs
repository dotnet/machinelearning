﻿// Licensed to the .NET Foundation under one or more agreements.
// The .NET Foundation licenses this file to you under the MIT license.
// See the LICENSE file in the project root for more information.

using System.Collections.Generic;
using System.Globalization;
using BenchmarkDotNet.Attributes;
using BenchmarkDotNet.Engines;
using Microsoft.Data.DataView;
using Microsoft.ML.Benchmarks.Harness;
using Microsoft.ML.Data;
using Microsoft.ML.TestFramework;
using Microsoft.ML.Trainers;
using Microsoft.ML.Transforms;
using Microsoft.ML.Transforms.Text;

namespace Microsoft.ML.Benchmarks
{
    [CIBenchmark]
    public class StochasticDualCoordinateAscentClassifierBench : WithExtraMetrics
    {
        private readonly string _dataPath = BaseTestClass.GetDataPath("iris.txt");
        private readonly string _sentimentDataPath = BaseTestClass.GetDataPath("wikipedia-detox-250-line-data.tsv");
        private readonly Consumer _consumer = new Consumer(); // BenchmarkDotNet utility type used to prevent dead code elimination

        private readonly MLContext mlContext = new MLContext(seed: 1);

        private readonly int[] _batchSizes = new int[] { 1, 2, 5 };

        private readonly IrisData _example = new IrisData()
        {
            SepalLength = 3.3f,
            SepalWidth = 1.6f,
            PetalLength = 0.2f,
            PetalWidth = 5.1f,
        };

        private TransformerChain<MulticlassPredictionTransformer<MulticlassLogisticRegressionModelParameters>> _trainedModel;
        private PredictionEngine<IrisData, IrisPrediction> _predictionEngine;
        private IrisData[][] _batches;
        private MultiClassClassifierMetrics _metrics;

        protected override IEnumerable<Metric> GetMetrics()
        {
            if (_metrics != null)
                yield return new Metric(
                    nameof(MultiClassClassifierMetrics.MacroAccuracy),
                    _metrics.MacroAccuracy.ToString("0.##", CultureInfo.InvariantCulture));
        }

        [Benchmark]
        public TransformerChain<MulticlassPredictionTransformer<MulticlassLogisticRegressionModelParameters>> TrainIris() => Train(_dataPath);

        private TransformerChain<MulticlassPredictionTransformer<MulticlassLogisticRegressionModelParameters>> Train(string dataPath)
        {
            // Create text loader.
            var options = new TextLoader.Options()
            {
                Columns = new[]
                {
                    new TextLoader.Column("Label", DataKind.Single, 0),
                    new TextLoader.Column("SepalLength", DataKind.Single, 1),
                    new TextLoader.Column("SepalWidth", DataKind.Single, 2),
                    new TextLoader.Column("PetalLength", DataKind.Single, 3),
                    new TextLoader.Column("PetalWidth", DataKind.Single, 4),
                },
                HasHeader = true,
            };
            var loader = new TextLoader(mlContext, options: options);

            IDataView data = loader.Load(dataPath);

            var pipeline = new ColumnConcatenatingEstimator(mlContext, "Features", new[] { "SepalLength", "SepalWidth", "PetalLength", "PetalWidth" })
                .Append(mlContext.MulticlassClassification.Trainers.StochasticDualCoordinateAscent());

            return pipeline.Fit(data);
        }

        [Benchmark]
        public void TrainSentiment()
        {
            // Pipeline
            var arguments = new TextLoader.Options()
            {
                Columns = new TextLoader.Column[]
                {
                    new TextLoader.Column("Label", DataKind.Single, new[] { new TextLoader.Range() { Min = 0, Max = 0 } }),
                    new TextLoader.Column("SentimentText", DataKind.String, new[] { new TextLoader.Range() { Min = 1, Max = 1 } })
                },
                HasHeader = true,
                AllowQuoting = false,
                AllowSparse = false
            };

            var loader = mlContext.Data.LoadFromTextFile(_sentimentDataPath, arguments);
            var text = mlContext.Transforms.Text.FeaturizeText("WordEmbeddings", new TextFeaturizingEstimator.Options
            {
                OutputTokens = true,
                KeepPunctuations = false,
<<<<<<< HEAD
                UsePredefinedStopWordRemover = true,
                VectorNormalizer = TextFeaturizingEstimator.TextNormKind.None,
                CharFeatureExtractor = null,
                WordFeatureExtractor = null,
=======
                UseStopRemover = true,
                VectorNormalizer = TextFeaturizingEstimator.NormFunction.None,
                UseCharExtractor = false,
                UseWordExtractor = false,
>>>>>>> 4c83066a
            }, "SentimentText").Fit(loader).Transform(loader);

            var trans = mlContext.Transforms.Text.ExtractWordEmbeddings("Features", "WordEmbeddings_TransformedText", 
                WordEmbeddingsExtractingEstimator.PretrainedModelKind.Sswe).Fit(text).Transform(text);

            // Train
            var trainer = mlContext.MulticlassClassification.Trainers.StochasticDualCoordinateAscent();
            var predicted = trainer.Fit(trans);
            _consumer.Consume(predicted);
        }

        [GlobalSetup(Targets = new string[] { nameof(PredictIris), nameof(PredictIrisBatchOf1), nameof(PredictIrisBatchOf2), nameof(PredictIrisBatchOf5) })]
        public void SetupPredictBenchmarks()
        {
            _trainedModel = Train(_dataPath);
            _predictionEngine = _trainedModel.CreatePredictionEngine<IrisData, IrisPrediction>(mlContext);
            _consumer.Consume(_predictionEngine.Predict(_example));

            // Create text loader.
            var options = new TextLoader.Options()
            {
                Columns = new[]
                {
                    new TextLoader.Column("Label", DataKind.Single, 0),
                    new TextLoader.Column("SepalLength", DataKind.Single, 1),
                    new TextLoader.Column("SepalWidth", DataKind.Single, 2),
                    new TextLoader.Column("PetalLength", DataKind.Single, 3),
                    new TextLoader.Column("PetalWidth", DataKind.Single, 4),
                },
                HasHeader = true,
            };
            var loader = new TextLoader(mlContext, options: options);

            IDataView testData = loader.Load(_dataPath);
            IDataView scoredTestData = _trainedModel.Transform(testData);
            var evaluator = new MultiClassClassifierEvaluator(mlContext, new MultiClassClassifierEvaluator.Arguments());
            _metrics = evaluator.Evaluate(scoredTestData, DefaultColumnNames.Label, DefaultColumnNames.Score, DefaultColumnNames.PredictedLabel);

            _batches = new IrisData[_batchSizes.Length][];
            for (int i = 0; i < _batches.Length; i++)
            {
                var batch = new IrisData[_batchSizes[i]];
                for (int bi = 0; bi < batch.Length; bi++)
                {
                    batch[bi] = _example;
                }
                _batches[i] = batch;
            }
        }

        [Benchmark]
        public float[] PredictIris() => _predictionEngine.Predict(_example).PredictedLabels;

        [Benchmark]
        public void PredictIrisBatchOf1() => _trainedModel.Transform(mlContext.Data.LoadFromEnumerable(_batches[0]));

        [Benchmark]
        public void PredictIrisBatchOf2() => _trainedModel.Transform(mlContext.Data.LoadFromEnumerable(_batches[1]));

        [Benchmark]
        public void PredictIrisBatchOf5() => _trainedModel.Transform(mlContext.Data.LoadFromEnumerable(_batches[2]));
    }

    public class IrisData
    {
        [LoadColumn(0)]
        public float Label;

        [LoadColumn(1)]
        public float SepalLength;

        [LoadColumn(2)]
        public float SepalWidth;

        [LoadColumn(3)]
        public float PetalLength;

        [LoadColumn(4)]
        public float PetalWidth;
    }

    public class IrisPrediction
    {
        [ColumnName("Score")]
        public float[] PredictedLabels;
    }
}<|MERGE_RESOLUTION|>--- conflicted
+++ resolved
@@ -97,17 +97,10 @@
             {
                 OutputTokens = true,
                 KeepPunctuations = false,
-<<<<<<< HEAD
                 UsePredefinedStopWordRemover = true,
-                VectorNormalizer = TextFeaturizingEstimator.TextNormKind.None,
+                VectorNormalizer = TextFeaturizingEstimator.NormFunction.None,
                 CharFeatureExtractor = null,
                 WordFeatureExtractor = null,
-=======
-                UseStopRemover = true,
-                VectorNormalizer = TextFeaturizingEstimator.NormFunction.None,
-                UseCharExtractor = false,
-                UseWordExtractor = false,
->>>>>>> 4c83066a
             }, "SentimentText").Fit(loader).Transform(loader);
 
             var trans = mlContext.Transforms.Text.ExtractWordEmbeddings("Features", "WordEmbeddings_TransformedText", 
