﻿// Licensed to the .NET Foundation under one or more agreements.
// The .NET Foundation licenses this file to you under the MIT license.
// See the LICENSE file in the project root for more information.

using BenchmarkDotNet.Attributes;
using BenchmarkDotNet.Engines;
using Microsoft.ML.Legacy.Models;
using Microsoft.ML.Legacy.Trainers;
using Microsoft.ML.Legacy.Transforms;
using Microsoft.ML.Runtime;
using Microsoft.ML.Runtime.Api;
using Microsoft.ML.Runtime.Data;
using Microsoft.ML.Runtime.Learners;
using Microsoft.ML.Trainers;
using Microsoft.ML.Transforms.Text;
using System.Collections.Generic;
using System.Globalization;

namespace Microsoft.ML.Benchmarks
{
    public class StochasticDualCoordinateAscentClassifierBench : WithExtraMetrics
    {
        private readonly string _dataPath = Program.GetInvariantCultureDataPath("iris.txt");
        private readonly string _sentimentDataPath = Program.GetInvariantCultureDataPath("wikipedia-detox-250-line-data.tsv");
        private readonly Consumer _consumer = new Consumer(); // BenchmarkDotNet utility type used to prevent dead code elimination

        private readonly int[] _batchSizes = new int[] { 1, 2, 5 };
        private readonly IrisData _example = new IrisData()
        {
            SepalLength = 3.3f,
            SepalWidth = 1.6f,
            PetalLength = 0.2f,
            PetalWidth = 5.1f,
        };

        private Legacy.PredictionModel<IrisData, IrisPrediction> _trainedModel;
        private IrisData[][] _batches;
        private ClassificationMetrics _metrics;

        protected override IEnumerable<Metric> GetMetrics()
        {
            if (_metrics != null)
                yield return new Metric(
                    nameof(ClassificationMetrics.AccuracyMacro),
                    _metrics.AccuracyMacro.ToString("0.##", CultureInfo.InvariantCulture));
        }

        [Benchmark]
        public Legacy.PredictionModel<IrisData, IrisPrediction> TrainIris() => Train(_dataPath);

        private Legacy.PredictionModel<IrisData, IrisPrediction> Train(string dataPath)
        {
            var pipeline = new Legacy.LearningPipeline();

            pipeline.Add(new Legacy.Data.TextLoader(dataPath).CreateFrom<IrisData>(useHeader: true));
            pipeline.Add(new ColumnConcatenator(outputColumn: "Features", "SepalLength", "SepalWidth", "PetalLength", "PetalWidth"));

            pipeline.Add(new StochasticDualCoordinateAscentClassifier());

            return pipeline.Train<IrisData, IrisPrediction>();
        }

        [Benchmark]
        public void TrainSentiment()
        {
            using (var env = new ConsoleEnvironment(seed: 1))
            {
                // Pipeline
                var loader = TextLoader.ReadFile(env,
                    new TextLoader.Arguments()
                    {
                        AllowQuoting = false,
                        AllowSparse = false,
                        Separator = "tab",
                        HasHeader = true,
                        Column = new[]
                        {
                            new TextLoader.Column()
                            {
                                Name = "Label",
                                Source = new [] { new TextLoader.Range() { Min=0, Max=0} },
                                Type = DataKind.Num
                            },

                            new TextLoader.Column()
                            {
                                Name = "SentimentText",
                                Source = new [] { new TextLoader.Range() { Min=1, Max=1} },
                                Type = DataKind.Text
                            }
                        }
                    }, new MultiFileSource(_sentimentDataPath));

                var text = TextFeaturizingEstimator.Create(env,
                    new TextFeaturizingEstimator.Arguments()
                    {
                        Column = new TextFeaturizingEstimator.Column
                        {
                            Name = "WordEmbeddings",
                            Source = new[] { "SentimentText" }
                        },
                        OutputTokens = true,
                        KeepPunctuations=false,
                        StopWordsRemover = new PredefinedStopWordsRemoverFactory(),
                        VectorNormalizer = TextFeaturizingEstimator.TextNormKind.None,
                        CharFeatureExtractor = null,
                        WordFeatureExtractor = null,
                    }, loader);

<<<<<<< HEAD
                var trans = WordEmbeddingsExtractorTransformer.Create(env,
                    new WordEmbeddingsExtractorTransformer.Arguments()
                    {
                        Column = new WordEmbeddingsExtractorTransformer.Column[1]
                        {
                            new WordEmbeddingsExtractorTransformer.Column
=======
                var trans = WordEmbeddingsExtractingTransformer.Create(env,
                    new WordEmbeddingsExtractingTransformer.Arguments()
                    {
                        Column = new WordEmbeddingsExtractingTransformer.Column[1]
                        {
                            new WordEmbeddingsExtractingTransformer.Column
>>>>>>> 5282cf23
                            {
                                Name = "Features",
                                Source = "WordEmbeddings_TransformedText"
                            }
                        },
<<<<<<< HEAD
                        ModelKind = WordEmbeddingsExtractorTransformer.PretrainedModelKind.Sswe,
=======
                        ModelKind = WordEmbeddingsExtractingTransformer.PretrainedModelKind.Sswe,
>>>>>>> 5282cf23
                    }, text);

                // Train
                var trainer = new SdcaMultiClassTrainer(env, "Label", "Features", maxIterations: 20);
                var trainRoles = new RoleMappedData(trans, label: "Label", feature: "Features");

                var predicted = trainer.Train(trainRoles);
                _consumer.Consume(predicted);
            }
        }

        [GlobalSetup(Targets = new string[] { nameof(PredictIris), nameof(PredictIrisBatchOf1), nameof(PredictIrisBatchOf2), nameof(PredictIrisBatchOf5) })]
        public void SetupPredictBenchmarks()
        {
            _trainedModel = Train(_dataPath);
            _consumer.Consume(_trainedModel.Predict(_example));

            var testData = new Legacy.Data.TextLoader(_dataPath).CreateFrom<IrisData>(useHeader: true);
            var evaluator = new ClassificationEvaluator();
            _metrics = evaluator.Evaluate(_trainedModel, testData);

            _batches = new IrisData[_batchSizes.Length][];
            for (int i = 0; i < _batches.Length; i++)
            {
                var batch = new IrisData[_batchSizes[i]];
                _batches[i] = batch;
                for (int bi = 0; bi < batch.Length; bi++)
                {
                    batch[bi] = _example;
                }
            }
        }

        [Benchmark]
        public float[] PredictIris() => _trainedModel.Predict(_example).PredictedLabels;

        [Benchmark]
        public void PredictIrisBatchOf1() => Consume(_trainedModel.Predict(_batches[0]));

        [Benchmark]
        public void PredictIrisBatchOf2() => Consume(_trainedModel.Predict(_batches[1]));

        [Benchmark]
        public void PredictIrisBatchOf5() => Consume(_trainedModel.Predict(_batches[2]));

        private void Consume(IEnumerable<IrisPrediction> predictions)
        {
            foreach (var prediction in predictions)
                _consumer.Consume(prediction);
        }
    }

    public class IrisData
    {
        [Column("0")]
        public float Label;

        [Column("1")]
        public float SepalLength;

        [Column("2")]
        public float SepalWidth;

        [Column("3")]
        public float PetalLength;

        [Column("4")]
        public float PetalWidth;
    }

    public class IrisPrediction
    {
        [ColumnName("Score")]
        public float[] PredictedLabels;
    }
}<|MERGE_RESOLUTION|>--- conflicted
+++ resolved
@@ -107,31 +107,18 @@
                         WordFeatureExtractor = null,
                     }, loader);
 
-<<<<<<< HEAD
-                var trans = WordEmbeddingsExtractorTransformer.Create(env,
-                    new WordEmbeddingsExtractorTransformer.Arguments()
-                    {
-                        Column = new WordEmbeddingsExtractorTransformer.Column[1]
-                        {
-                            new WordEmbeddingsExtractorTransformer.Column
-=======
                 var trans = WordEmbeddingsExtractingTransformer.Create(env,
                     new WordEmbeddingsExtractingTransformer.Arguments()
                     {
                         Column = new WordEmbeddingsExtractingTransformer.Column[1]
                         {
                             new WordEmbeddingsExtractingTransformer.Column
->>>>>>> 5282cf23
                             {
                                 Name = "Features",
                                 Source = "WordEmbeddings_TransformedText"
                             }
                         },
-<<<<<<< HEAD
-                        ModelKind = WordEmbeddingsExtractorTransformer.PretrainedModelKind.Sswe,
-=======
                         ModelKind = WordEmbeddingsExtractingTransformer.PretrainedModelKind.Sswe,
->>>>>>> 5282cf23
                     }, text);
 
                 // Train
