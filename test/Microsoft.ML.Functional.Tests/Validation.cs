﻿// Licensed to the .NET Foundation under one or more agreements.
// The .NET Foundation licenses this file to you under the MIT license.
// See the LICENSE file in the project root for more information.

using Microsoft.Data.DataView;
using Microsoft.ML.Core.Data;
using Microsoft.ML.Data;
using Microsoft.ML.Internal.Internallearn;
using Microsoft.ML.RunTests;
using Microsoft.ML.TestFramework;
using Microsoft.ML.Trainers.HalLearners;
using Xunit;
using static Microsoft.ML.RunTests.TestDataViewBase;

namespace Microsoft.ML.Functional.Tests
{
    public class ValidationScenarios
    {
        /// <summary>
        /// Cross-validation: Have a mechanism to do cross validation, that is, you come up with
        /// a data source (optionally with stratification column), come up with an instantiable transform
        /// and trainer pipeline, and it will handle (1) splitting up the data, (2) training the separate
        /// pipelines on in-fold data, (3) scoring on the out-fold data, (4) returning the set of
        /// metrics, trained pipelines, and scored test data for each fold.
        /// </summary>
        [Fact]
        void CrossValidation()
        {
            var mlContext = new MLContext(seed: 1, conc: 1);

            // Get the dataset.
            var data = mlContext.Data.CreateTextLoader(TestDatasets.housing.GetLoaderColumns(), hasHeader: true)
                .Read(BaseTestClass.GetDataPath(TestDatasets.housing.trainFilename));

            // Create a pipeline to train on the sentiment data.
            var pipeline = mlContext.Transforms.Concatenate("Features", new string[] {
                    "CrimesPerCapita", "PercentResidental", "PercentNonRetail", "CharlesRiver", "NitricOxides", "RoomsPerDwelling",
                    "PercentPre40s", "EmploymentDistance", "HighwayDistance", "TaxRate", "TeacherRatio"})
                .Append(mlContext.Transforms.CopyColumns("Label", "MedianHomeValue"))
                .Append(mlContext.Regression.Trainers.OrdinaryLeastSquares());

            // Compute the CV result.
            var cvResult = mlContext.Regression.CrossValidate(data, pipeline, numFolds: 5);

<<<<<<< HEAD
            // Check that the results are valid.
            Assert.IsType<RegressionMetrics>(cvResult[0].metrics);
            Assert.IsType<TransformerChain<RegressionPredictionTransformer<OlsLinearRegressionModelParameters>>>(cvResult[0].model);
            Assert.True(cvResult[0].scoredTestData is IDataView);
=======
            // Check that the results are valid
            Assert.IsType<RegressionMetrics>(cvResult[0].Metrics);
            Assert.IsType<TransformerChain<RegressionPredictionTransformer<OlsLinearRegressionModelParameters>>>(cvResult[0].Model);
            Assert.True(cvResult[0].ScoredHoldOutSet is IDataView);
>>>>>>> 5c442a96
            Assert.Equal(5, cvResult.Length);

            // And validate the metrics.
            foreach (var result in cvResult)
                Common.CheckMetrics(result.Metrics);
        }

        /// <summary>
        /// Train with validation set.
        /// </summary>
        [Fact]
        public void TrainWithValidationSet()
        {
            var mlContext = new MLContext(seed: 1, conc: 1);

            // Get the dataset.
            var data = mlContext.Data.CreateTextLoader(TestDatasets.housing.GetLoaderColumns(), hasHeader: true)
                .Read(BaseTestClass.GetDataPath(TestDatasets.housing.trainFilename));
            (var trainData, var validData) = mlContext.Regression.TrainTestSplit(data, testFraction: 0.2);

            // Create a pipeline to featurize the dataset.
            var pipeline = mlContext.Transforms.Concatenate("Features", new string[] {
                    "CrimesPerCapita", "PercentResidental", "PercentNonRetail", "CharlesRiver", "NitricOxides", "RoomsPerDwelling",
                    "PercentPre40s", "EmploymentDistance", "HighwayDistance", "TaxRate", "TeacherRatio"})
                .Append(mlContext.Transforms.CopyColumns("Label", "MedianHomeValue"))
                .AppendCacheCheckpoint(mlContext) as IEstimator<ITransformer>;

            // Preprocess the datasets.
            var preprocessor = pipeline.Fit(trainData);
            var preprocessedTrainData = preprocessor.Transform(trainData);
            var preprocessedValidData = preprocessor.Transform(validData);

            // Train the model with a validation set.
            var trainedModel = mlContext.Regression.Trainers.FastTree(new Trainers.FastTree.FastTreeRegressionTrainer.Options {
                    NumTrees = 2,
                    EarlyStoppingMetrics = 2,
                    EarlyStoppingRule = new GLEarlyStoppingCriterion.Arguments()
                })
                .Train(trainData: preprocessedTrainData, validationData: preprocessedValidData);

            // Combine the model.
            var model = preprocessor.Append(trainedModel);

            // Score the data sets.
            var scoredTrainData = model.Transform(trainData);
            var scoredValidData = model.Transform(validData);

            var trainMetrics = mlContext.Regression.Evaluate(scoredTrainData);
            var validMetrics = mlContext.Regression.Evaluate(scoredValidData);

            Common.CheckMetrics(trainMetrics);
            Common.CheckMetrics(validMetrics);
        }
    }
}<|MERGE_RESOLUTION|>--- conflicted
+++ resolved
@@ -42,17 +42,10 @@
             // Compute the CV result.
             var cvResult = mlContext.Regression.CrossValidate(data, pipeline, numFolds: 5);
 
-<<<<<<< HEAD
-            // Check that the results are valid.
-            Assert.IsType<RegressionMetrics>(cvResult[0].metrics);
-            Assert.IsType<TransformerChain<RegressionPredictionTransformer<OlsLinearRegressionModelParameters>>>(cvResult[0].model);
-            Assert.True(cvResult[0].scoredTestData is IDataView);
-=======
             // Check that the results are valid
             Assert.IsType<RegressionMetrics>(cvResult[0].Metrics);
             Assert.IsType<TransformerChain<RegressionPredictionTransformer<OlsLinearRegressionModelParameters>>>(cvResult[0].Model);
             Assert.True(cvResult[0].ScoredHoldOutSet is IDataView);
->>>>>>> 5c442a96
             Assert.Equal(5, cvResult.Length);
 
             // And validate the metrics.
