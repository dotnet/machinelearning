--- conflicted
+++ resolved
@@ -139,15 +139,9 @@
             var pipeline = mlContext.Transforms.Text.FeaturizeText("Features",
                     new TextFeaturizingEstimator.Options
                     {
-<<<<<<< HEAD
                         CharFeatureExtractor = new WordBagEstimator.Options() { NgramLength = 3, AllLengths = false },
                         WordFeatureExtractor = new WordBagEstimator.Options(),
                         VectorNormalizer = TextFeaturizingEstimator.TextNormKind.L1
-=======
-                        UseCharExtractor = true,
-                        UseWordExtractor = true,
-                        VectorNormalizer = TextFeaturizingEstimator.NormFunction.L1
->>>>>>> 4c83066a
                     }, "SentimentText")
                 .AppendCacheCheckpoint(mlContext)
                 .Append(mlContext.BinaryClassification.Trainers.StochasticDualCoordinateAscent(
