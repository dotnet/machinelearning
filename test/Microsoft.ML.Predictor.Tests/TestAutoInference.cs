// Licensed to the .NET Foundation under one or more agreements.
// The .NET Foundation licenses this file to you under the MIT license.
// See the LICENSE file in the project root for more information.

using System.Linq;
using Newtonsoft.Json.Linq;
using Microsoft.ML.Runtime.Data;
using Microsoft.ML.Runtime.EntryPoints;
using Microsoft.ML.Runtime.EntryPoints.JsonUtils;
using Microsoft.ML.Runtime.PipelineInference;
using Xunit;
using Xunit.Abstractions;

namespace Microsoft.ML.Runtime.RunTests
{
    public sealed class TestAutoInference : BaseTestBaseline
    {
        public TestAutoInference(ITestOutputHelper helper)
            : base(helper)
        {
        }

        [Fact]
        [TestCategory("EntryPoints")]
        public void TestLearn()
        {
            using (var env = new TlcEnvironment())
            {
                string pathData = GetDataPath(@"../../Samples/UCI/adult.train");
                string pathDataTest = GetDataPath(@"../../Samples/UCI/adult.test");
                int numOfSampleRows = 1000;
                int batchSize = 5;
                int numIterations = 10;
                int numTransformLevels = 3;
                AutoInference.SupportedMetric metric = AutoInference.SupportedMetric.Auc;

                // Using the simple, uniform random sampling (with replacement) engine
                PipelineOptimizerBase autoMlEngine = new UniformRandomEngine(env);

                // Test initial learning
                var amls = AutoInference.InferPipelines(env, autoMlEngine, pathData, "", out var schema, numTransformLevels, batchSize,
                    metric, out var bestPipeline, numOfSampleRows, new IterationTerminator(numIterations / 2), MacroUtils.TrainerKinds.SignatureBinaryClassifierTrainer);
                env.Check(amls.GetAllEvaluatedPipelines().Length == numIterations / 2);

                // Resume learning
                amls.UpdateTerminator(new IterationTerminator(numIterations));
                bestPipeline = amls.InferPipelines(numTransformLevels, batchSize, numOfSampleRows);
                env.Check(amls.GetAllEvaluatedPipelines().Length == numIterations);

                // Use best pipeline for another task
                var inputFileTrain = new SimpleFileHandle(env, pathData, false, false);
#pragma warning disable 0618
                var datasetTrain = ImportTextData.ImportText(env,
                    new ImportTextData.Input { InputFile = inputFileTrain, CustomSchema = schema }).Data;
                var inputFileTest = new SimpleFileHandle(env, pathDataTest, false, false);
                var datasetTest = ImportTextData.ImportText(env,
                    new ImportTextData.Input { InputFile = inputFileTest, CustomSchema = schema }).Data;
#pragma warning restore 0618
<<<<<<< HEAD

=======
>>>>>>> 86f5ee66
                // REVIEW: Theoretically, it could be the case that a new, very bad learner is introduced and 
                // we get unlucky and only select it every time, such that this test fails. Not
                // likely at all, but a non-zero probability. Should be ok, since all current learners are returning d > .80.
                bestPipeline.RunTrainTestExperiment(datasetTrain, datasetTest, metric, MacroUtils.TrainerKinds.SignatureBinaryClassifierTrainer,
                    out var testMetricValue, out var trainMtericValue);
                env.Check(testMetricValue > 0.2);
            }
            Done();
        }

        [Fact]
        [TestCategory("EntryPoints")]
        public void TestPipelineSweeperMacroNoTransforms()
        {
            // Set up inputs for experiment
            string pathData = GetDataPath(@"../../Samples/UCI/adult.train");
            string pathDataTest = GetDataPath(@"../../Samples/UCI/adult.test");
            const int numOfSampleRows = 1000;
            const string schema = "sep=, col=Features:R4:0,2,4,10-12 col=Label:R4:14 header=+";

            var inputFileTrain = new SimpleFileHandle(Env, pathData, false, false);
#pragma warning disable 0618
            var datasetTrain = ImportTextData.ImportText(Env,
                new ImportTextData.Input { InputFile = inputFileTrain, CustomSchema = schema }).Data.Take(numOfSampleRows);
            var inputFileTest = new SimpleFileHandle(Env, pathDataTest, false, false);
            var datasetTest = ImportTextData.ImportText(Env,
                new ImportTextData.Input { InputFile = inputFileTest, CustomSchema = schema }).Data.Take(numOfSampleRows);
#pragma warning restore 0618
            const int batchSize = 5;
            const int numIterations = 20;
            const int numTransformLevels = 2;
            AutoInference.SupportedMetric metric = AutoInference.SupportedMetric.Auc;

            // Using the simple, uniform random sampling (with replacement) engine
            PipelineOptimizerBase autoMlEngine = new UniformRandomEngine(Env);

            // Create search object
            var amls = new AutoInference.AutoMlMlState(Env, metric, autoMlEngine, new IterationTerminator(numIterations),
                MacroUtils.TrainerKinds.SignatureBinaryClassifierTrainer, datasetTrain, datasetTest);

            // Infer search space
            amls.InferSearchSpace(numTransformLevels);

            // Create macro object
            var pipelineSweepInput = new Microsoft.ML.Models.PipelineSweeper()
            {
                BatchSize = batchSize,
            };

            var exp = new Experiment(Env);
            var output = exp.Add(pipelineSweepInput);
            exp.Compile();
            exp.SetInput(pipelineSweepInput.TrainingData, datasetTrain);
            exp.SetInput(pipelineSweepInput.TestingData, datasetTest);
            exp.SetInput(pipelineSweepInput.State, amls);
            exp.SetInput(pipelineSweepInput.CandidateOutputs, new IDataView[0]);
            exp.Run();

            // Make sure you get back an AutoMlState, and that it ran for correct number of iterations
            // with at least minimal performance values (i.e., best should have AUC better than 0.1 on this dataset).
            AutoInference.AutoMlMlState amlsOut = (AutoInference.AutoMlMlState)exp.GetOutput(output.State);
            Assert.NotNull(amlsOut);
            Assert.Equal(amlsOut.GetAllEvaluatedPipelines().Length, numIterations);
            Assert.True(amlsOut.GetBestPipeline().PerformanceSummary.MetricValue > 0.1);
        }

        [Fact]
        [TestCategory("EntryPoints")]
        public void EntryPointPipelineSweepSerialization()
        {
            // Get datasets
            var pathData = GetDataPath(@"../../Samples/UCI/adult.train");
            var pathDataTest = GetDataPath(@"../../Samples/UCI/adult.test");
            const int numOfSampleRows = 1000;
            int numIterations = 10;
            const string schema =
                "sep=, col=Features:R4:0,2,4,10-12 col=workclass:TX:1 col=education:TX:3 col=marital_status:TX:5 col=occupation:TX:6 " +
                "col=relationship:TX:7 col=ethnicity:TX:8 col=sex:TX:9 col=native_country:TX:13 col=label_IsOver50K_:R4:14 header=+";
            var inputFileTrain = new SimpleFileHandle(Env, pathData, false, false);
#pragma warning disable 0618
            var datasetTrain = ImportTextData.ImportText(Env,
                new ImportTextData.Input { InputFile = inputFileTrain, CustomSchema = schema }).Data.Take(numOfSampleRows);
            var inputFileTest = new SimpleFileHandle(Env, pathDataTest, false, false);
            var datasetTest = ImportTextData.ImportText(Env,
                new ImportTextData.Input { InputFile = inputFileTest, CustomSchema = schema }).Data.Take(numOfSampleRows);
#pragma warning restore 0618
<<<<<<< HEAD
=======

>>>>>>> 86f5ee66
            // Define entrypoint graph
            string inputGraph = @"
                {
                  'Nodes': [
                    {
                      'Name': 'Models.PipelineSweeper',
                      'Inputs': {
                        'TrainingData': '$TrainingData',
                        'TestingData': '$TestingData',
                        'StateArguments': {
                            'Name': 'AutoMlState',
                            'Settings': {
                                'Metric': 'Auc',
                                'Engine': {
                                    'Name': 'UniformRandom'
                                },
                                'TerminatorArgs': {
                                    'Name': 'IterationLimited',
                                    'Settings': {
                                        'FinalHistoryLength': 10
                                    }
                                },
                                'TrainerKind': 'SignatureBinaryClassifierTrainer'
                            }
                        },
                        'BatchSize': 5
                      },
                      'Outputs': {
                        'State': '$StateOut',
                        'Results': '$ResultsOut'
                      }
                    },
                  ]
                }";

            JObject graphJson = JObject.Parse(inputGraph);
            var catalog = ModuleCatalog.CreateInstance(Env);
            var graph = new EntryPointGraph(Env, catalog, graphJson[FieldNames.Nodes] as JArray);
            // Test if ToJson() works properly.
            var nodes = new JArray(graph.AllNodes.Select(node => node.ToJson()));
            var runner = new GraphRunner(Env, catalog, nodes);
            runner.SetInput("TrainingData", datasetTrain);
            runner.SetInput("TestingData", datasetTest);
            runner.RunAll();

            var results = runner.GetOutput<IDataView>("ResultsOut");
            Assert.NotNull(results);
            var rows = PipelinePattern.ExtractResults(Env, results,
                "Graph", "MetricValue", "PipelineId", "TrainingMetricValue", "FirstInput", "PredictorModel");
            Assert.True(rows.Length == numIterations);
        }

        [Fact]
        public void EntryPointPipelineSweep()
        {
            // Get datasets
            var pathData = GetDataPath(@"adult.tiny.with-schema.txt");
            var pathDataTest = GetDataPath(@"adult.tiny.with-schema.txt");
            const int numOfSampleRows = 1000;
            int numIterations = 4;
            var inputFileTrain = new SimpleFileHandle(Env, pathData, false, false);
#pragma warning disable 0618
            var datasetTrain = ImportTextData.ImportText(Env,
                new ImportTextData.Input { InputFile = inputFileTrain }).Data.Take(numOfSampleRows);
            var inputFileTest = new SimpleFileHandle(Env, pathDataTest, false, false);
            var datasetTest = ImportTextData.ImportText(Env,
                new ImportTextData.Input { InputFile = inputFileTest }).Data.Take(numOfSampleRows);
#pragma warning restore 0618
            // Define entrypoint graph
            string inputGraph = @"
                {
                  'Nodes': [                                
                    {
                      'Name': 'Models.PipelineSweeper',
                      'Inputs': {
                        'TrainingData': '$TrainingData',
                        'TestingData': '$TestingData',
                        'StateArguments': {
                            'Name': 'AutoMlState',
                            'Settings': {
                                'Metric': 'Auc',
                                'Engine': {
                                    'Name': 'UniformRandom'
                                },
                                'TerminatorArgs': {
                                    'Name': 'IterationLimited',
                                    'Settings': {
                                        'FinalHistoryLength': 4
                                    }
                                },
                                'TrainerKind': 'SignatureBinaryClassifierTrainer'
                            }
                        },
                        'BatchSize': 2
                      },
                      'Outputs': {
                        'State': '$StateOut',
                        'Results': '$ResultsOut'
                      }
                    },
                  ]
                }";

            JObject graph = JObject.Parse(inputGraph);
            var catalog = ModuleCatalog.CreateInstance(Env);

            var runner = new GraphRunner(Env, catalog, graph[FieldNames.Nodes] as JArray);
            runner.SetInput("TrainingData", datasetTrain);
            runner.SetInput("TestingData", datasetTest);
            runner.RunAll();

            var autoMlState = runner.GetOutput<AutoInference.AutoMlMlState>("StateOut");
            Assert.NotNull(autoMlState);
            var allPipelines = autoMlState.GetAllEvaluatedPipelines();
            var bestPipeline = autoMlState.GetBestPipeline();
            Assert.Equal(allPipelines.Length, numIterations);
            Assert.True(bestPipeline.PerformanceSummary.MetricValue > 0.1);

            var results = runner.GetOutput<IDataView>("ResultsOut");
            Assert.NotNull(results);
            var rows = PipelinePattern.ExtractResults(Env, results,
                "Graph", "MetricValue", "PipelineId", "TrainingMetricValue", "FirstInput", "PredictorModel");
            Assert.True(rows.Length == numIterations);
            Assert.True(rows.All(r => r.TrainingMetricValue > 0.1));
        }

        [Fact]
        public void TestRocketPipelineEngine()
        {
            // Get datasets
            var pathData = GetDataPath(@"../../Samples/UCI", "adult.train");
            var pathDataTest = GetDataPath(@"../../Samples/UCI", "adult.test");
            const int numOfSampleRows = 1000;
            int numIterations = 35;
            const string schema =
                "sep=, col=Features:R4:0,2,4,10-12 col=workclass:TX:1 col=education:TX:3 col=marital_status:TX:5 col=occupation:TX:6 " +
                "col=relationship:TX:7 col=ethnicity:TX:8 col=sex:TX:9 col=native_country:TX:13 col=label_IsOver50K_:R4:14 header=+";
            var inputFileTrain = new SimpleFileHandle(Env, pathData, false, false);
#pragma warning disable 0618
            var datasetTrain = ImportTextData.ImportText(Env,
                new ImportTextData.Input { InputFile = inputFileTrain, CustomSchema = schema }).Data.Take(numOfSampleRows);
            var inputFileTest = new SimpleFileHandle(Env, pathDataTest, false, false);
            var datasetTest = ImportTextData.ImportText(Env,
                new ImportTextData.Input { InputFile = inputFileTest, CustomSchema = schema }).Data.Take(numOfSampleRows);
#pragma warning restore 0618
            // Define entrypoint graph
            string inputGraph = @"
                {
                  'Nodes': [                                
                    {
                      'Name': 'Models.PipelineSweeper',
                      'Inputs': {
                        'TrainingData': '$TrainingData',
                        'TestingData': '$TestingData',
                        'StateArguments': {
                            'Name': 'AutoMlState',
                            'Settings': {
                                'Metric': 'Auc',
                                'Engine': {
                                    'Name': 'Rocket',
                                    'Settings' : {
                                        'TopKLearners' : 2,
                                        'SecondRoundTrialsPerLearner' : 5
                                    },
                                },
                                'TerminatorArgs': {
                                    'Name': 'IterationLimited',
                                    'Settings': {
                                        'FinalHistoryLength': 35
                                    }
                                },
                                'TrainerKind': 'SignatureBinaryClassifierTrainer'
                            }
                        },
                        'BatchSize': 5
                      },
                      'Outputs': {
                        'State': '$StateOut',
                        'Results': '$ResultsOut'
                      }
                    },
                  ]
                }";

            JObject graph = JObject.Parse(inputGraph);
            var catalog = ModuleCatalog.CreateInstance(Env);

            var runner = new GraphRunner(Env, catalog, graph[FieldNames.Nodes] as JArray);
            runner.SetInput("TrainingData", datasetTrain);
            runner.SetInput("TestingData", datasetTest);
            runner.RunAll();

            var autoMlState = runner.GetOutput<AutoInference.AutoMlMlState>("StateOut");
            Assert.NotNull(autoMlState);
            var allPipelines = autoMlState.GetAllEvaluatedPipelines();
            var bestPipeline = autoMlState.GetBestPipeline();
            Assert.Equal(allPipelines.Length, numIterations);
            Assert.True(bestPipeline.PerformanceSummary.MetricValue > 0.1);

            var results = runner.GetOutput<IDataView>("ResultsOut");
            Assert.NotNull(results);
            var rows = PipelinePattern.ExtractResults(Env, results,
                "Graph", "MetricValue", "PipelineId", "TrainingMetricValue", "FirstInput", "PredictorModel");
            Assert.True(rows.Length == numIterations);
        }

        [Fact(Skip = "Need CoreTLC specific baseline update")]
        public void TestTextDatasetLearn()
        {
            using (var env = new TlcEnvironment())
            {
                string pathData = GetDataPath(@"../UnitTest/tweets_labeled_10k_test_validation.tsv");
                int batchSize = 5;
                int numIterations = 35;
                int numTransformLevels = 1;
                int numSampleRows = 100;
                AutoInference.SupportedMetric metric = AutoInference.SupportedMetric.AccuracyMicro;

                // Using the simple, uniform random sampling (with replacement) engine
                PipelineOptimizerBase autoMlEngine = new UniformRandomEngine(env);

                // Test initial learning
                var amls = AutoInference.InferPipelines(env, autoMlEngine, pathData, "", out var _, numTransformLevels, batchSize,
                metric, out var _, numSampleRows, new IterationTerminator(numIterations),
                MacroUtils.TrainerKinds.SignatureMultiClassClassifierTrainer);
                env.Check(amls.GetAllEvaluatedPipelines().Length == numIterations);
            }
            Done();
        }

        [Fact]
        public void TestPipelineNodeCloning()
        {
            using (var env = new TlcEnvironment())
            {
                var lr1 = RecipeInference
                    .AllowedLearners(env, MacroUtils.TrainerKinds.SignatureBinaryClassifierTrainer)
                    .First(learner => learner.PipelineNode != null && learner.LearnerName.Contains("LogisticRegression"));

                var sdca1 = RecipeInference
                    .AllowedLearners(env, MacroUtils.TrainerKinds.SignatureBinaryClassifierTrainer)
                    .First(learner => learner.PipelineNode != null && learner.LearnerName.Contains("StochasticDualCoordinateAscent"));

                // Clone and change hyperparam values
                var lr2 = lr1.Clone();
                lr1.PipelineNode.SweepParams[0].RawValue = 1.2f;
                lr2.PipelineNode.SweepParams[0].RawValue = 3.5f;
                var sdca2 = sdca1.Clone();
                sdca1.PipelineNode.SweepParams[0].RawValue = 3;
                sdca2.PipelineNode.SweepParams[0].RawValue = 0;

                // Make sure the changes are propagated to entry point objects
                env.Check(lr1.PipelineNode.UpdateProperties());
                env.Check(lr2.PipelineNode.UpdateProperties());
                env.Check(sdca1.PipelineNode.UpdateProperties());
                env.Check(sdca2.PipelineNode.UpdateProperties());
                env.Check(lr1.PipelineNode.CheckEntryPointStateMatchesParamValues());
                env.Check(lr2.PipelineNode.CheckEntryPointStateMatchesParamValues());
                env.Check(sdca1.PipelineNode.CheckEntryPointStateMatchesParamValues());
                env.Check(sdca2.PipelineNode.CheckEntryPointStateMatchesParamValues());

                // Make sure second object's set of changes didn't overwrite first object's
                env.Check(!lr1.PipelineNode.SweepParams[0].RawValue.Equals(lr2.PipelineNode.SweepParams[0].RawValue));
                env.Check(!sdca2.PipelineNode.SweepParams[0].RawValue.Equals(sdca1.PipelineNode.SweepParams[0].RawValue));
            }
        }

        [Fact]
        public void TestHyperparameterFreezing()
        {
            string pathData = GetDataPath(@"../../Samples/UCI", "adult.train");
            int numOfSampleRows = 1000;
            int batchSize = 1;
            int numIterations = 10;
            int numTransformLevels = 3;
            AutoInference.SupportedMetric metric = AutoInference.SupportedMetric.Auc;

            // Using the simple, uniform random sampling (with replacement) brain
            PipelineOptimizerBase autoMlBrain = new UniformRandomEngine(Env);

            // Run initial experiments
            var amls = AutoInference.InferPipelines(Env, autoMlBrain, pathData, "", out var _, numTransformLevels, batchSize,
                metric, out var bestPipeline, numOfSampleRows, new IterationTerminator(numIterations),
                MacroUtils.TrainerKinds.SignatureBinaryClassifierTrainer);

            // Clear results
            amls.ClearEvaluatedPipelines();

            // Get space, remove transforms and all but one learner, freeze hyperparameters on learner.
            var space = amls.GetSearchSpace();
            var transforms = space.Item1.Where(t =>
                t.ExpertType != typeof(TransformInference.Experts.Categorical)).ToArray();
            var learners = new[] { space.Item2.First() };
            var hyperParam = learners[0].PipelineNode.SweepParams.First();
            var frozenParamValue = hyperParam.RawValue;
            hyperParam.Frozen = true;
            amls.UpdateSearchSpace(learners, transforms);

            // Allow for one more iteration
            amls.UpdateTerminator(new IterationTerminator(numIterations + 1));

            // Do learning. Only retained learner should be left in all pipelines.
            bestPipeline = amls.InferPipelines(numTransformLevels, batchSize, numOfSampleRows);

            // Make sure all pipelines have retained learner
            Assert.True(amls.GetAllEvaluatedPipelines().All(p => p.Learner.LearnerName == learners[0].LearnerName));

            // Make sure hyperparameter value did not change
            Assert.NotNull(bestPipeline);
            Assert.Equal(bestPipeline.Learner.PipelineNode.SweepParams.First().RawValue, frozenParamValue);
        }

        [Fact(Skip = "Dataset not available.")]
        public void TestRegressionPipelineWithMinimizingMetric()
        {
            string pathData = GetDataPath("../Housing (regression)/housing.txt");
            int numOfSampleRows = 100;
            int batchSize = 5;
            int numIterations = 10;
            int numTransformLevels = 1;
            AutoInference.SupportedMetric metric = AutoInference.SupportedMetric.L1;

            // Using the simple, uniform random sampling (with replacement) brain
            PipelineOptimizerBase autoMlBrain = new UniformRandomEngine(Env);

            // Run initial experiments
            var amls = AutoInference.InferPipelines(Env, autoMlBrain, pathData, "", out var _, numTransformLevels, batchSize,
            metric, out var bestPipeline, numOfSampleRows, new IterationTerminator(numIterations),
            MacroUtils.TrainerKinds.SignatureRegressorTrainer);

            // Allow for one more iteration
            amls.UpdateTerminator(new IterationTerminator(numIterations + 1));

            // Do learning. Only retained learner should be left in all pipelines.
            bestPipeline = amls.InferPipelines(numTransformLevels, batchSize, numOfSampleRows);

            // Make sure hyperparameter value did not change
            Assert.NotNull(bestPipeline);
            Assert.True(amls.GetAllEvaluatedPipelines().All(
            p => p.PerformanceSummary.MetricValue >= bestPipeline.PerformanceSummary.MetricValue));
        }

        [Fact]
        public void TestLearnerConstrainingByName()
        {
            string pathData = GetDataPath(@"../../Samples/UCI", "adult.train");
            int numOfSampleRows = 1000;
            int batchSize = 1;
            int numIterations = 1;
            int numTransformLevels = 2;
            var retainedLearnerNames = new[] { $"LogisticRegressionBinaryClassifier", $"FastTreeBinaryClassifier" };
            AutoInference.SupportedMetric metric = AutoInference.SupportedMetric.Auc;

            // Using the simple, uniform random sampling (with replacement) brain.
            PipelineOptimizerBase autoMlBrain = new UniformRandomEngine(Env);

            // Run initial experiment.
            var amls = AutoInference.InferPipelines(Env, autoMlBrain, pathData, "", out var _,
            numTransformLevels, batchSize, metric, out var _, numOfSampleRows,
            new IterationTerminator(numIterations), MacroUtils.TrainerKinds.SignatureBinaryClassifierTrainer);

            // Keep only logistic regression and FastTree.
            amls.KeepSelectedLearners(retainedLearnerNames);
            var space = amls.GetSearchSpace();

            // Make sure only learners left are those retained.
            Assert.Equal(retainedLearnerNames.Length, space.Item2.Length);
            Assert.True(space.Item2.All(l => retainedLearnerNames.Any(r => r == l.LearnerName)));
        }

        [Fact]
        public void TestRequestedLearners()
        {
            // Get datasets
            var pathData = GetDataPath(@"../../Samples/UCI", "adult.train");
            var pathDataTest = GetDataPath(@"../../Samples/UCI", "adult.test");
            const int numOfSampleRows = 100;
            const string schema =
                "sep=, col=Features:R4:0,2,4,10-12 col=workclass:TX:1 col=education:TX:3 col=marital_status:TX:5 col=occupation:TX:6 " +
                "col=relationship:TX:7 col=race:TX:8 col=sex:TX:9 col=native_country:TX:13 col=label_IsOver50K_:R4:14 header=+";
            var inputFileTrain = new SimpleFileHandle(Env, pathData, false, false);
#pragma warning disable 0618
            var datasetTrain = ImportTextData.ImportText(Env,
                new ImportTextData.Input { InputFile = inputFileTrain, CustomSchema = schema }).Data.Take(numOfSampleRows);
            var inputFileTest = new SimpleFileHandle(Env, pathDataTest, false, false);
            var datasetTest = ImportTextData.ImportText(Env,
                new ImportTextData.Input { InputFile = inputFileTest, CustomSchema = schema }).Data.Take(numOfSampleRows);
            var requestedLearners = new[] { $"LogisticRegressionBinaryClassifier", $"FastTreeBinaryClassifier" };
#pragma warning restore 0618
            // Define entrypoint graph
            string inputGraph = @"
                {
                  'Nodes': [                                
                    {
                      'Name': 'Models.PipelineSweeper',
                      'Inputs': {
                        'TrainingData': '$TrainingData',
                        'TestingData': '$TestingData',
                        'StateArguments': {
                            'Name': 'AutoMlState',
                            'Settings': {
                                'Metric': 'Auc',
                                'Engine': {
                                    'Name': 'Rocket',
                                    'Settings' : {
                                        'TopKLearners' : 2,
                                        'SecondRoundTrialsPerLearner' : 0
                                    },
                                },
                                'TerminatorArgs': {
                                    'Name': 'IterationLimited',
                                    'Settings': {
                                        'FinalHistoryLength': 35
                                    }
                                },
                                'TrainerKind': 'SignatureBinaryClassifierTrainer',
                                'RequestedLearners' : [
                                    'LogisticRegressionBinaryClassifier',
                                    'FastTreeBinaryClassifier'
                                ]
                            }
                        },
                        'BatchSize': 5
                      },
                      'Outputs': {
                        'State': '$StateOut',
                        'Results': '$ResultsOut'
                      }
                    },
                  ]
                }";

            JObject graph = JObject.Parse(inputGraph);
            var catalog = ModuleCatalog.CreateInstance(Env);

            var runner = new GraphRunner(Env, catalog, graph[FieldNames.Nodes] as JArray);
            runner.SetInput("TrainingData", datasetTrain);
            runner.SetInput("TestingData", datasetTest);
            runner.RunAll();

            var autoMlState = runner.GetOutput<AutoInference.AutoMlMlState>("StateOut");
            Assert.NotNull(autoMlState);
            var space = autoMlState.GetSearchSpace();

            // Make sure only learners left are those retained.
            Assert.Equal(requestedLearners.Length, space.Item2.Length);
            Assert.True(space.Item2.All(l => requestedLearners.Any(r => r == l.LearnerName)));
        }

        [Fact]
        public void TestMinimizingMetricTransformations()
        {
            var values = new[] { 100d, 10d, -2d, -1d, 5.8d, -3.1d };
            var maxWeight = values.Max();
            var processed = values.Select(v => AutoMlUtils.ProcessWeight(v, maxWeight, false));
            var expectedResult = new[] { 0d, 90d, 102d, 101d, 94.2d, 103.1d };

            Assert.True(processed.Select((x, idx) => System.Math.Abs(x - expectedResult[idx]) < 0.001).All(r => r));
        }
    }
}<|MERGE_RESOLUTION|>--- conflicted
+++ resolved
@@ -56,10 +56,7 @@
                 var datasetTest = ImportTextData.ImportText(env,
                     new ImportTextData.Input { InputFile = inputFileTest, CustomSchema = schema }).Data;
 #pragma warning restore 0618
-<<<<<<< HEAD
-
-=======
->>>>>>> 86f5ee66
+
                 // REVIEW: Theoretically, it could be the case that a new, very bad learner is introduced and 
                 // we get unlucky and only select it every time, such that this test fails. Not
                 // likely at all, but a non-zero probability. Should be ok, since all current learners are returning d > .80.
@@ -146,10 +143,7 @@
             var datasetTest = ImportTextData.ImportText(Env,
                 new ImportTextData.Input { InputFile = inputFileTest, CustomSchema = schema }).Data.Take(numOfSampleRows);
 #pragma warning restore 0618
-<<<<<<< HEAD
-=======
-
->>>>>>> 86f5ee66
+
             // Define entrypoint graph
             string inputGraph = @"
                 {
