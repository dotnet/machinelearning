// Licensed to the .NET Foundation under one or more agreements.
// The .NET Foundation licenses this file to you under the MIT license.
// See the LICENSE file in the project root for more information.

using System;
using System.Collections.Generic;
using System.IO;
using Microsoft.ML.TestFramework.Attributes;

namespace Microsoft.ML.RunTests
{
    using System.Linq;
    using System.Runtime.InteropServices;
    using Microsoft.ML;
    using Microsoft.ML.Data;
    using Microsoft.ML.EntryPoints;
    using Microsoft.ML.Internal.Utilities;
    using Microsoft.ML.Trainers.LightGbm;
    using Microsoft.ML.Runtime;
    using Microsoft.ML.TestFramework;
    using Microsoft.ML.Trainers;
    using Microsoft.ML.Trainers.FastTree;
    using Xunit;
    using Xunit.Abstractions;
    using TestLearners = TestLearnersBase;
    using Microsoft.ML.TestFrameworkCommon;
    using Microsoft.ML.TestFrameworkCommon.Attributes;

    /// <summary>
    /// Tests using maml commands (IDV) functionality.
    /// </summary>
    public sealed partial class TestPredictors : BaseTestPredictors
    {
        protected override void Initialize()
        {
            base.Initialize();
            InitializeEnvironment(Env);
        }

        protected override void InitializeEnvironment(IHostEnvironment environment)
        {
            base.InitializeEnvironment(environment);

            environment.ComponentCatalog.RegisterAssembly(typeof(LightGbmBinaryModelParameters).Assembly);
            environment.ComponentCatalog.RegisterAssembly(typeof(SymbolicSgdLogisticRegressionBinaryTrainer).Assembly);
        }

        /// <summary>
        /// Get a list of datasets for binary classifier base test.
        /// </summary>
        public IList<TestDataset> GetDatasetsForBinaryClassifierBaseTest()
        {
            // MSM dataset is not yet ported.
            return new[] {
                TestDatasets.breastCancer,
                /* TestDatasets.msm */
            };
        }

        public IList<TestDataset> GetDatasetsForMulticlassClassificationTest()
        {
            return new[] {
                TestDatasets.breastCancer,
                TestDatasets.iris
            };
        }

        /// <summary>
        /// Get a list of datasets for regressor test.
        /// </summary>
        public IList<TestDataset> GetDatasetsForRegressorTest()
        {
            return new[] { TestDatasets.housing };
        }

        /// <summary>
        /// Get a list of datasets for ranking test.
        /// </summary>
        public IList<TestDataset> GetDatasetsForRankingTest()
        {
            return new[] { TestDatasets.rankingText };
        }

        /// <summary>
        /// Get a list of datasets for binary classifier base test.
        /// </summary>
        public IList<TestDataset> GetDatasetsForBinaryClassifierMoreTest()
        {
            return new[] {
                TestDatasets.breastCancerBoolLabel,
                TestDatasets.breastCancerPipeMissing,
                TestDatasets.breastCancerPipeMissingFilter,
                TestDatasets.msm
            };
        }

        /// <summary>
        /// Get a list of datasets for the WeightingPredictorsTest test.
        /// </summary>
        public IList<TestDataset> GetDatasetsForClassificationWeightingPredictorsTest()
        {
            return new[] { TestDatasets.breastCancerWeighted };
        }

        /// <summary>
        ///A test for binary classifiers
        ///</summary>
        [Fact]
        [TestCategory("Binary")]
        public void BinaryClassifierPerceptronTest()
        {
            var binaryPredictors = new[] { TestLearners.perceptron };
            var binaryClassificationDatasets = GetDatasetsForBinaryClassifierBaseTest();
            RunAllTests(binaryPredictors, binaryClassificationDatasets, digitsOfPrecision: 6);
            Done();
        }

        [Fact]
        [TestCategory("Binary")]
        [TestCategory("SimpleLearners")]
        public void BinaryPriorTest()
        {
            var predictors = new[] {
                TestLearners.binaryPrior};
            RunAllTests(predictors, new[] { TestDatasets.breastCancerBoolLabel });
            Done();
        }

        /// <summary>
        ///A test for binary classifiers
        ///</summary>
        [Fact(Skip = "Need CoreTLC specific baseline update")]
        [TestCategory("FastRank")]
        public void EarlyStoppingTest()
        {
            RunMTAThread(() =>
            {
                var dataset = TestDatasets.msm.Clone();
                dataset.validFilename = dataset.testFilename;
                var predictor = TestLearners.fastRankClassificationPruning;
                Run_TrainTest(predictor, dataset);
            });
            Done();
        }

        /// <summary>
        /// Multiclass Logistic Regression test.
        /// </summary>
        //[LessThanNetCore30OrNotNetCoreFact("netcoreapp3.0 output differs from Baseline")]
        [Theory, VaryingTolerance(4)]
        [TestCategory("Multiclass")]
        [TestCategory("Logistic Regression")]
        public void MulticlassLRTest(int tolerance)
        {
            // Replacing LessThanNetCore30OrNotNetCoreFactAttribute
            if (AppDomain.CurrentDomain.GetData("FX_PRODUCT_VERSION") != null)
            {
                Console.WriteLine("netcoreapp3.0 output differs from Baseline, skipping MulticlassLRTest.");
                return;
            }
            RunOneAllTests(TestLearners.multiclassLogisticRegression, TestDatasets.iris, digitsOfPrecision: tolerance);
            Done();
        }

        /// <summary>
        /// Multiclass Logistic Regression with non-negative coefficients test.
        /// </summary>
        [LessThanNetCore30OrNotNetCoreFact("netcoreapp3.0 output differs from Baseline")]
        [TestCategory("Multiclass")]
        [TestCategory("Logistic Regression")]
        public void MulticlassLRNonNegativeTest()
        {
            RunOneAllTests(TestLearners.multiclassLogisticRegressionNonNegative, TestDatasets.iris, digitsOfPrecision: 4);
            Done();
        }

        [Fact(Skip = "Need CoreTLC specific baseline update")]
        [TestCategory("Multiclass")]
        [TestCategory("SDCA")]
        public void MulticlassSdcaTest()
        {
            var predictors = new[] {
                TestLearners.multiclassSdca, TestLearners.multiclassSdcaL1, TestLearners.multiclassSdcaSmoothedHinge };
            var datasets = GetDatasetsForMulticlassClassificationTest();
            RunAllTests(predictors, datasets);
            Done();
        }

        /// <summary>
        /// Multiclass Logistic Regression test with a tree featurizer.
        /// </summary>
        [X64Fact("x86 output differs from Baseline")]
        [TestCategory("Multiclass")]
        [TestCategory("Logistic Regression")]
        [TestCategory("FastTree")]
        public void MulticlassTreeFeaturizedLRTest()
        {
            RunMTAThread(() =>
            {
                RunOneAllTests(TestLearners.multiclassLogisticRegression, TestDatasets.irisTreeFeaturized, digitsOfPrecision: 4);
                RunOneAllTests(TestLearners.multiclassLogisticRegression, TestDatasets.irisTreeFeaturizedPermuted, digitsOfPrecision: 4);
            });
            Done();
        }

        [Fact(Skip = "Need CoreTLC specific baseline update")]
        [TestCategory("Multiclass")]
        [TestCategory("Evaluators")]
        public void MulticlassCVTest()
        {
            var predictor = new PredictorAndArgs
            {
                Trainer = new SubComponent("MulticlassLogisticRegression", "ot=1e-3 nt=1"),
                MamlArgs = new[]
                {
                    "loader=text{col=TextLabel:TX:0 col=Features:Num:~}",
                    "prexf=expr{col=Label:TextLabel expr={x=>single(x)>4?na(4):single(x)}}",
                    "prexf=missingvaluefilter{col=Label}",
                    "prexf=Term{col=Strat:TextLabel}",
                    "strat=Strat",
                    "evaluator=multiclass{opcs+}"
                }
            };
            Run_CV(predictor, TestDatasets.mnistTiny28, extraTag: "DifferentClassCounts");
            Done();
        }

        [Fact]
        [TestCategory("Multiclass")]
        public void MulticlassReductionTest()
        {
            RunOneAllTests(TestLearners.Ova, TestDatasets.iris, digitsOfPrecision: 6);
            RunOneAllTests(TestLearners.OvaWithFastForest, TestDatasets.iris, digitsOfPrecision: 6);
            RunOneAllTests(TestLearners.Pkpd, TestDatasets.iris, digitsOfPrecision: 6);

            Done();
        }

        [Fact(Skip = "Need CoreTLC specific baseline update")]
        [TestCategory("Clustering")]
        [TestCategory("KMeans")]
        public void KMeansClusteringTest()
        {
            var predictors = new[] { TestLearners.KMeansDefault, TestLearners.KMeansInitPlusPlus, TestLearners.KMeansInitRandom };
            var datasets = new[] { TestDatasets.adult, TestDatasets.mnistTiny28 };
            RunAllTests(predictors, datasets);
            Done();
        }

        [X64Fact("x86 output differs from Baseline")]
        [TestCategory("Binary")]
        [TestCategory("SDCA")]
        public void LinearClassifierTest()
        {
            var binaryPredictors = new[]
                {
                    TestLearners.binarySdca,
                    TestLearners.binarySdcaL1,
                    TestLearners.binarySdcaSmoothedHinge,
                    TestLearners.binarySgd,
                    TestLearners.binarySgdHinge
                };
            var binaryClassificationDatasets = GetDatasetsForBinaryClassifierBaseTest();
            RunAllTests(binaryPredictors, binaryClassificationDatasets, digitsOfPrecision: 5);
            Done();
        }

        /// <summary>
        ///A test for binary classifiers
        ///</summary>
        [X64Fact("x86 output differs from Baseline")]
        [TestCategory("Binary")]
        public void BinaryClassifierLogisticRegressionTest()
        {
            var binaryPredictors = new[] { TestLearners.logisticRegression };
            RunOneAllTests(TestLearners.logisticRegression, TestDatasets.breastCancer, summary: true, digitsOfPrecision: 3);
            // RunOneAllTests(TestLearners.logisticRegression, TestDatasets.msm);
            Done();
        }

        //[X64Fact("x86 output differs from Baseline")]
        [Theory, VaryingTolerance(4)]
        [TestCategory("Binary")]
<<<<<<< HEAD
        public void BinaryClassifierSymSgdTest(int tolerance)
        {
            // Replacing X64Fact
            if (Environment.Is64BitProcess == false)
            {
                Console.WriteLine("x86 output differs from Baseline, skipping BinaryClassifierSymSgdTest.");
                return;
            }
            // Linux uses a version of MKL that doesn't support conditional numerical reproducibility the same way as
=======
        public void BinaryClassifierSymSgdTest()
        {
            // TODO: Linux uses a version of MKL that doesn't support conditional numerical reproducibility the same way as
>>>>>>> 4493397f
            // Windows runs.
            if (RuntimeInformation.IsOSPlatform(OSPlatform.Linux))
                return;

            // TODO: Results sometimes go out of error tolerance on OS X.
            if (RuntimeInformation.IsOSPlatform(OSPlatform.OSX))
                return;

            RunOneAllTests(TestLearners.symSGD, TestDatasets.breastCancer, summary: true, digitsOfPrecision: tolerance);
            Done();
        }

        [X64Fact("x86 output differs from Baseline")]
        [TestCategory("Binary")]
        public void BinaryClassifierTesterThresholdingTest()
        {
            var binaryPredictors = new[] { TestLearners.logisticRegression };
            var binaryClassificationDatasets = new[] { TestDatasets.breastCancer };
            RunAllTests(binaryPredictors, binaryClassificationDatasets, new[] { "eval=BinaryClassifier{threshold=0.95 useRawScore=-}" }, "withThreshold", digitsOfPrecision: 3);
            Done();
        }

        /// <summary>
        ///A test for binary classifiers
        ///</summary>
        [Fact]
        [TestCategory("Binary")]
        public void BinaryClassifierLogisticRegressionNormTest()
        {
            var binaryPredictors = new[] { TestLearners.logisticRegressionNorm };
            var binaryClassificationDatasets = GetDatasetsForBinaryClassifierBaseTest();
            RunAllTests(binaryPredictors, binaryClassificationDatasets, digitsOfPrecision: 5);
            Done();
        }

        /// <summary>
        ///A test for binary classifiers with non-negative coefficients
        ///</summary>
        [LessThanNetCore30OrNotNetCoreAndX64Fact("netcoreapp3.0 and x86 output differs from Baseline")]
        [TestCategory("Binary")]
        public void BinaryClassifierLogisticRegressionNonNegativeTest()
        {
            var binaryPredictors = new[] { TestLearners.logisticRegressionNonNegative };
            var binaryClassificationDatasets = new[] { TestDatasets.breastCancer };
            RunAllTests(binaryPredictors, binaryClassificationDatasets);
            Done();
        }

        /// <summary>
        ///A test for binary classifiers
        ///</summary>
        //[LessThanNetCore30OrNotNetCoreFact("netcoreapp3.0 output differs from Baseline")]
        [Theory, VaryingTolerance(6)]
        [TestCategory("Binary")]
        public void BinaryClassifierLogisticRegressionBinNormTest(int tolerance)
        {
            // Replacing LessThanNetCore30OrNotNetCoreFactAttribute
            if (AppDomain.CurrentDomain.GetData("FX_PRODUCT_VERSION") != null)
            {
                Console.WriteLine("netcoreapp3.0 output differs from Baseline, skipping BinaryClassifierLogisticRegressionBinNormTest.");
                return;
            }
            var binaryPredictors = new[] { TestLearners.logisticRegressionBinNorm };
            var binaryClassificationDatasets = GetDatasetsForBinaryClassifierBaseTest();
            RunAllTests(binaryPredictors, binaryClassificationDatasets, digitsOfPrecision: tolerance);
            Done();
        }

        /// <summary>
        ///A test for binary classifiers
        ///</summary>
        [LessThanNetCore30OrNotNetCoreAndX64Fact("x86 output differs from Baseline and flaky on netcore 3.0")]
        [TestCategory("Binary")]
        public void BinaryClassifierLogisticRegressionGaussianNormTest()
        {
            var binaryPredictors = new[] { TestLearners.logisticRegressionGaussianNorm };
            var binaryClassificationDatasets = GetDatasetsForBinaryClassifierBaseTest();
            RunAllTests(binaryPredictors, binaryClassificationDatasets, digitsOfPrecision: 4);
            Done();
        }

        /// <summary>
        ///A test for binary classifiers
        ///</summary>
        [Fact]
        [TestCategory("Binary")]
        [TestCategory("FastRank")]
        public void BinaryClassifierFastRankClassificationTest()
        {
            RunMTAThread(() =>
            {
                var learner = TestLearners.fastRankClassification;
                var data = TestDatasets.breastCancer;
                string dir = learner.Trainer.Kind;
                string prName = "prcurve-breast-cancer-prcurve.txt";
                string prPath = DeleteOutputPath(dir, prName);
                string eval = $"eval=Binary{{pr={{{prPath} }}}}";
                Run_TrainTest(learner, data, new[] { eval });
                if (RuntimeInformation.IsOSPlatform(OSPlatform.Windows)) // PR curves are only generated on Windows.
                    CheckEqualityNormalized(dir, prName);
                Run_CV(learner, data);
            });
            Done();
        }

        /// <summary>
        ///A test for binary classifiers
        ///</summary>
        [X64Fact("x86 output differs from Baseline")]
        [TestCategory("Binary")]
        [TestCategory("FastForest")]
        public void FastForestClassificationTest()
        {
            RunMTAThread(() =>
            {
                var binaryPredictors = new[] { TestLearners.FastForestClassification };
                var binaryClassificationDatasets = GetDatasetsForBinaryClassifierBaseTest();
                RunAllTests(binaryPredictors, binaryClassificationDatasets);
            });
            Done();
        }

        /// <summary>
        ///A test for regressors
        ///</summary>
        [Fact]
        [TestCategory("Regressor")]
        [TestCategory("FastForest")]
        public void FastForestRegressionTest()
        {
            RunMTAThread(() =>
            {
                var regressionPredictors = new[] {
                    TestLearners.FastForestRegression,
                    TestLearners.QuantileRegressionScorer,
                };
                var regressionDatasets = GetDatasetsForRegressorTest();
                RunAllTests(regressionPredictors, regressionDatasets, parseOption: NumberParseOption.UseSingle);
            });
            Done();
        }

        [Fact(Skip = "Need CoreTLC specific baseline update")]
        [TestCategory("Weighting Predictors")]
        [TestCategory("FastForest")]
        public void WeightingFastForestClassificationPredictorsTest()
        {
            RunMTAThread(() =>
            {
                RunAllTests(
                    new[] { TestLearners.FastForestClassification },
                    new[] { TestDatasets.breastCancerDifferentlyWeighted });
            });
            Done();
        }

        [Fact(Skip = "Need CoreTLC specific baseline update")]
        [TestCategory("Weighting Predictors")]
        [TestCategory("FastForest")]
        public void WeightingFastForestRegressionPredictorsTest()
        {
            RunMTAThread(() =>
            {
                var regressionPredictors = new[] {
                    TestLearners.FastForestRegression,
                    TestLearners.QuantileRegressionScorer,
                };

                RunAllTests(
                    regressionPredictors,
                    new[] { TestDatasets.housingDifferentlyWeightedRep });
            });
            Done();
        }

        [X64Fact("x86 output differs from Baseline")]
        [TestCategory("Binary")]
        [TestCategory("FastTree")]
        public void FastTreeBinaryClassificationTest()
        {
            RunMTAThread(() =>
            {
                var learners = new[] { TestLearners.FastTreeClassfier, TestLearners.FastTreeDropoutClassfier,
                    TestLearners.FastTreeBsrClassfier, TestLearners.FastTreeClassfierDisk };
                var binaryClassificationDatasets = new List<TestDataset> { TestDatasets.breastCancerPipe };
                foreach (var learner in learners)
                {
                    foreach (TestDataset dataset in binaryClassificationDatasets)
                        Run_TrainTest(learner, dataset);
                }
            });
            Done();
        }

        [LightGBMFact]
        [TestCategory("Binary")]
        [TestCategory("LightGBM")]
        public void LightGBMClassificationTest()
        {
            var learners = new[] { TestLearners.LightGBMClassifier };
            var binaryClassificationDatasets = new List<TestDataset> { TestDatasets.breastCancerPipe };
            foreach (var learner in learners)
            {
                foreach (TestDataset dataset in binaryClassificationDatasets)
                    Run_TrainTest(learner, dataset);
            }

            Done();
        }

        /// <summary>
        /// This test checks that the run-time behavior of LightGBM does not change by modifying the flags
        /// used by LightGBM with <see cref="CursOpt.AllFeatures"/>, and that this change does not affect 
        /// the features extracted during validation. This is done by checking that an older LightGbm model 
        /// trained with <see cref="CursOpt.Features"/> produces the same baselines as it did before this change.
        /// 
        /// </summary>
        [LightGBMFact]
        [TestCategory("Binary")]
        [TestCategory("LightGBM")]
        public void LightGBMPreviousModelBaselineTest()
        {
            // The path of previously trained LightGBM model:
            // "machinelearning/data/test/LightGBM-Train-breast-cancer-model.zip"
            // The path of the expected baseline output:
            // "machinelearning/test/BaselineOutput/Common/LightGBMBinary/LightGBM-Test-breast-cancer-out.txt"

            string previousBaselineModelPath = GetDataPath("LightGBM-Train-breast-cancer-model.zip");
            Run_Test(TestLearners.LightGBMClassifier, TestDatasets.breastCancerPipeWithoutMamlExtraSettings, previousBaselineModelPath);
            Done();
        }

        [LightGBMFact]
        [TestCategory("Binary"), TestCategory("LightGBM")]
        public void GossLightGBMTest()
        {
            var binaryPredictors = new[] { TestLearners.LightGBMGoss };
            var binaryClassificationDatasets = new List<TestDataset> { TestDatasets.breastCancerPipe };
            RunAllTests(binaryPredictors, binaryClassificationDatasets, extraTag: "goss");
            Done();
        }

        [LightGBMFact]
        [TestCategory("Binary")]
        [TestCategory("LightGBM")]
        public void DartLightGBMTest()
        {
            var binaryPredictors = new[] { TestLearners.LightGBMDart };
            var binaryClassificationDatasets = new List<TestDataset> { TestDatasets.breastCancerPipe };
            RunAllTests(binaryPredictors, binaryClassificationDatasets, extraTag: "dart");
            Done();
        }

        /// <summary>
        /// A test for multi class classifiers.
        /// </summary>
        [LightGBMFact]
        [TestCategory("Multiclass")]
        [TestCategory("LightGBM")]
        public void MulticlassifierLightGBMKeyLabelTest()
        {
            var multiPredictors = new[] { TestLearners.LightGBMMC };
            var multiClassificationDatasets = new[] { TestDatasets.irisLoader };
            RunAllTests(multiPredictors, multiClassificationDatasets, extraTag: "key");
            Done();
        }

        /// <summary>
        /// A test for multi class classifiers.
        /// </summary>
        [LightGBMFact]
        [TestCategory("Multiclass")]
        [TestCategory("LightGBM")]
        public void MulticlassifierLightGBMKeyLabelU404Test()
        {
            var multiPredictors = new[] { TestLearners.LightGBMMC };
            var multiClassificationDatasets = new[] { TestDatasets.irisLoaderU404 };
            RunAllTests(multiPredictors, multiClassificationDatasets, extraTag: "keyU404");
            Done();
        }

        /// <summary>
        /// A test for regression.
        /// </summary>
        [LightGBMFact]
        [TestCategory("Regression")]
        [TestCategory("LightGBM")]
        public void RegressorLightGBMTest()
        {
            var regPredictors = new[] { TestLearners.LightGBMReg };
            var regDatasets = new[] { TestDatasets.generatedRegressionDataset };
            RunAllTests(regPredictors, regDatasets, parseOption: NumberParseOption.UseSingle);
            Done();
        }

        /// <summary>
        /// A test for regression.
        /// </summary>
        [LightGBMFact]
        [TestCategory("Regression")]
        [TestCategory("LightGBM")]
        public void RegressorLightGBMMAETest()
        {
            var regPredictors = new[] { TestLearners.LightGBMRegMae };
            var regDatasets = new[] { TestDatasets.generatedRegressionDataset };
            RunAllTests(regPredictors, regDatasets, extraTag: "MAE", parseOption: NumberParseOption.UseSingle);
            Done();
        }

        /// <summary>
        /// A test for regression.
        /// </summary>
        [LightGBMFact]
        [TestCategory("Regression")]
        [TestCategory("LightGBM")]
        public void RegressorLightGBMRMSETest()
        {
            var regPredictors = new[] { TestLearners.LightGBMRegRmse };
            var regDatasets = new[] { TestDatasets.generatedRegressionDataset };
            RunAllTests(regPredictors, regDatasets, extraTag: "RMSE", parseOption: NumberParseOption.UseSingle);
            Done();
        }

        /// <summary>
        /// A test for ranking. The training does not seem to be accurate.
        /// The evaluation is still based on nDCG which is not really convenient pair-wise ranking.
        /// </summary>
        [Fact(Skip = "Need to find ranking dataset.")]
        [TestCategory("Ranking")]
        [TestCategory("LightGBM")]
        public void RankingLightGBMTest()
        {
            var args = new PredictorAndArgs
            {
                Trainer = new SubComponent("LightGBMRank",
                    "nt=1 iter=20 v=+ mil=20 nl=20 lr=0.2")
            };

            var rankPredictors = new[] { args };
            var rankDatasets = new[] { TestDatasets.MQ2008 };
            RunAllTests(rankPredictors, rankDatasets);
            Done();
        }

        [X64Fact("x86 fails. Associated GitHubIssue: https://github.com/dotnet/machinelearning/issues/1216")]
        public void TestTreeEnsembleCombiner()
        {
            var dataPath = GetDataPath("breast-cancer.txt");
            var dataView = ML.Data.LoadFromTextFile(dataPath);

            var fastTrees = new PredictorModel[3];
            for (int i = 0; i < 3; i++)
            {
                fastTrees[i] = FastTree.TrainBinary(ML, new FastTreeBinaryTrainer.Options
                {
                    FeatureColumnName = "Features",
                    NumberOfTrees = 5,
                    NumberOfLeaves = 4,
                    LabelColumnName = DefaultColumnNames.Label,
                    TrainingData = dataView
                }).PredictorModel;
            }
            CombineAndTestTreeEnsembles(dataView, fastTrees);
        }

        [X64Fact("x86 fails. Associated GitHubIssue: https://github.com/dotnet/machinelearning/issues/1216")]
        public void TestTreeEnsembleCombinerWithCategoricalSplits()
        {
            var dataPath = GetDataPath("adult.tiny.with-schema.txt");
            var dataView = ML.Data.LoadFromTextFile(dataPath);

            var cat = ML.Transforms.Categorical.OneHotEncoding("Features", "Categories").Fit(dataView).Transform(dataView);
            var fastTrees = new PredictorModel[3];
            for (int i = 0; i < 3; i++)
            {
                fastTrees[i] = FastTree.TrainBinary(ML, new FastTreeBinaryTrainer.Options
                {
                    FeatureColumnName = "Features",
                    NumberOfTrees = 5,
                    NumberOfLeaves = 4,
                    CategoricalSplit = true,
                    LabelColumnName = DefaultColumnNames.Label,
                    TrainingData = cat
                }).PredictorModel;
            }
            CombineAndTestTreeEnsembles(cat, fastTrees);
        }

        private void CombineAndTestTreeEnsembles(IDataView idv, PredictorModel[] fastTrees)
        {
            IModelCombiner combiner = new TreeEnsembleCombiner(Env, PredictionKind.BinaryClassification);

            var fastTree = combiner.CombineModels(fastTrees.Select(pm => (IPredictorProducing<float>)pm.Predictor));

            var data = new RoleMappedData(idv, label: null, feature: "Features");
            var scored = ScoreModel.Score(Env, new ScoreModel.Input() { Data = idv, PredictorModel = new PredictorModelImpl(Env, data, idv, fastTree) }).ScoredData;
            var scoreColumn = scored.Schema.GetColumnOrNull("Score");
            Assert.True(scoreColumn.HasValue);
            var probabilityColumn = scored.Schema.GetColumnOrNull("Probability");
            Assert.True(probabilityColumn.HasValue);
            var predictedLabelColumn = scored.Schema.GetColumnOrNull("PredictedLabel");
            Assert.True(predictedLabelColumn.HasValue);

            int predCount = Utils.Size(fastTrees);
            var scoredArray = new IDataView[predCount];
            var scoreColArray = new DataViewSchema.Column?[predCount];
            var probColArray = new DataViewSchema.Column?[predCount];
            var predColArray = new DataViewSchema.Column?[predCount];
            for (int i = 0; i < predCount; i++)
            {
                scoredArray[i] = ScoreModel.Score(Env, new ScoreModel.Input() { Data = idv, PredictorModel = fastTrees[i] }).ScoredData;

                scoreColArray[i] = scoredArray[i].Schema.GetColumnOrNull("Score");
                Assert.True(scoreColArray[i].HasValue);
                probColArray[i] = scoredArray[i].Schema.GetColumnOrNull("Probability");
                Assert.True(probColArray[i].HasValue);
                predColArray[i] = scoredArray[i].Schema.GetColumnOrNull("PredictedLabel");
                Assert.True(predColArray[i].HasValue);
            }

            var cursors = new DataViewRowCursor[predCount];
            var cols = scored.Schema.Where( c => c.Name.Equals("Score") || c.Name.Equals("Probability") || c.Name.Equals("PredictedLabel"));

            for (int i = 0; i < predCount; i++)
                cursors[i] = scoredArray[i].GetRowCursor(cols);

            try
            {
                using (var curs = scored.GetRowCursor(cols))
                {
                    var scoreGetter = curs.GetGetter<float>(scoreColumn.Value);
                    var probGetter = curs.GetGetter<float>(probabilityColumn.Value);
                    var predGetter = curs.GetGetter<bool>(predictedLabelColumn.Value);
                    var scoreGetters = new ValueGetter<float>[predCount];
                    var probGetters = new ValueGetter<float>[predCount];
                    var predGetters = new ValueGetter<bool>[predCount];
                    for (int i = 0; i < predCount; i++)
                    {
                        scoreGetters[i] = cursors[i].GetGetter<float>(scoreColArray[i].Value);
                        probGetters[i] = cursors[i].GetGetter<float>(probColArray[i].Value);
                        predGetters[i] = cursors[i].GetGetter<bool>(predColArray[i].Value);
                    }

                    float score = 0;
                    float prob = 0;
                    bool pred = default;
                    var scores = new float[predCount];
                    var probs = new float[predCount];
                    var preds = new bool[predCount];
                    while (curs.MoveNext())
                    {
                        scoreGetter(ref score);
                        probGetter(ref prob);
                        predGetter(ref pred);
                        for (int i = 0; i < predCount; i++)
                        {
                            Assert.True(cursors[i].MoveNext());
                            scoreGetters[i](ref scores[i]);
                            probGetters[i](ref probs[i]);
                            predGetters[i](ref preds[i]);
                        }
                        Assert.Equal(score, 0.4 * scores.Sum() / predCount, 5);
                        Assert.Equal(prob, 1 / (1 + Math.Exp(-score)), 6);
                        Assert.True(pred == score > 0);
                    }
                }
            }
            finally
            {
                for (int i = 0; i < predCount; i++)
                    cursors[i].Dispose();
            }
        }

        [X64Fact("x86 fails. Associated GitHubIssue: https://github.com/dotnet/machinelearning/issues/1216")]
        public void TestEnsembleCombiner()
        {
            var dataPath = GetDataPath("breast-cancer.txt");
            var dataView = ML.Data.LoadFromTextFile(dataPath);

            var predictors = new PredictorModel[]
            {
                FastTree.TrainBinary(ML, new FastTreeBinaryTrainer.Options
                {
                    FeatureColumnName = "Features",
                    NumberOfTrees = 5,
                    NumberOfLeaves = 4,
                    LabelColumnName = DefaultColumnNames.Label,
                    TrainingData = dataView
                }).PredictorModel,
                AveragedPerceptronTrainer.TrainBinary(ML, new AveragedPerceptronTrainer.Options()
                {
                    FeatureColumnName = "Features",
                    LabelColumnName = DefaultColumnNames.Label,
                    NumberOfIterations = 2,
                    TrainingData = dataView,
                    NormalizeFeatures = NormalizeOption.No
                }).PredictorModel,
                LbfgsLogisticRegressionBinaryTrainer.TrainBinary(ML, new LbfgsLogisticRegressionBinaryTrainer.Options()
                {
                    FeatureColumnName = "Features",
                    LabelColumnName = DefaultColumnNames.Label,
                    OptimizationTolerance = 10e-4F,
                    TrainingData = dataView,
                    NormalizeFeatures = NormalizeOption.No
                }).PredictorModel,
                LbfgsLogisticRegressionBinaryTrainer.TrainBinary(ML, new LbfgsLogisticRegressionBinaryTrainer.Options()
                {
                    FeatureColumnName = "Features",
                    LabelColumnName = DefaultColumnNames.Label,
                    OptimizationTolerance = 10e-3F,
                    TrainingData = dataView,
                    NormalizeFeatures = NormalizeOption.No
                }).PredictorModel
            };

            CombineAndTestEnsembles(dataView, "pe", "oc=average", PredictionKind.BinaryClassification, predictors);
        }

        [X64Fact("x86 fails. Associated GitHubIssue: https://github.com/dotnet/machinelearning/issues/1216")]
        public void TestMulticlassEnsembleCombiner()
        {
            var dataPath = GetDataPath("breast-cancer.txt");
            var dataView = ML.Data.LoadFromTextFile(dataPath);

            var predictors = new PredictorModel[]
            {
                LightGbm.TrainMulticlass(Env, new LightGbmMulticlassTrainer.Options
                {
                    FeatureColumnName = "Features",
                    NumberOfIterations = 5,
                    NumberOfLeaves = 4,
                    LabelColumnName = DefaultColumnNames.Label,
                    TrainingData = dataView
                }).PredictorModel,
                LbfgsMaximumEntropyMulticlassTrainer.TrainMulticlass(Env, new LbfgsMaximumEntropyMulticlassTrainer.Options()
                {
                    FeatureColumnName = "Features",
                    LabelColumnName = DefaultColumnNames.Label,
                    OptimizationTolerance = 10e-4F,
                    TrainingData = dataView,
                    NormalizeFeatures = NormalizeOption.No
                }).PredictorModel,
                LbfgsMaximumEntropyMulticlassTrainer.TrainMulticlass(Env, new LbfgsMaximumEntropyMulticlassTrainer.Options()
                {
                    FeatureColumnName = "Features",
                    LabelColumnName = DefaultColumnNames.Label,
                    OptimizationTolerance = 10e-3F,
                    TrainingData = dataView,
                    NormalizeFeatures = NormalizeOption.No
                }).PredictorModel
            };
            CombineAndTestEnsembles(dataView, "weightedensemblemulticlass", "oc=multiaverage", PredictionKind.MulticlassClassification, predictors);
        }

        private void CombineAndTestEnsembles(IDataView idv, string name, string options, PredictionKind predictionKind,
            PredictorModel[] predictors)
        {
            var combiner = ComponentCatalog.CreateInstance<IModelCombiner>(
                Env, typeof(SignatureModelCombiner), name, options, predictionKind);

            var predictor = combiner.CombineModels(predictors.Select(pm => pm.Predictor));

            var data = new RoleMappedData(idv, label: null, feature: "Features");
            var scored = ScoreModel.Score(Env, new ScoreModel.Input() { Data = idv, PredictorModel = new PredictorModelImpl(Env, data, idv, predictor) }).ScoredData;

            var predCount = Utils.Size(predictors);

            var scoreCol = scored.Schema["Score"];

            DataViewSchema.Column? probCol = null;
            DataViewSchema.Column? predCol = null;
            if (predictionKind == PredictionKind.BinaryClassification)
            {
                probCol = scored.Schema["Probability"];
                predCol = scored.Schema["PredictedLabel"];
            }

            var scoredArray = new IDataView[predCount];
            var scoreColArray = new DataViewSchema.Column?[predCount];
            var probColArray = new DataViewSchema.Column?[predCount];
            var predColArray = new DataViewSchema.Column?[predCount];

            for (int i = 0; i < predCount; i++)
            {
                scoredArray[i] = ScoreModel.Score(Env, new ScoreModel.Input() { Data = idv, PredictorModel = predictors[i] }).ScoredData;
                scoreColArray[i] = scoredArray[i].Schema["Score"];

                if (predictionKind == PredictionKind.BinaryClassification)
                {
                    probColArray[i] = scoredArray[i].Schema["Probability"];
                    predColArray[i] = scoredArray[i].Schema["PredictedLabel"];
                }
                else
                {
                    probColArray[i] = null;
                    predColArray[i] = null;
                }
            }

            var cursors = new DataViewRowCursor[predCount];
            var cols = scored.Schema.Where(c => c.Name.Equals("Score") || c.Name.Equals("Probability") || c.Name.Equals("PredictedLabel"));

            for (int i = 0; i < predCount; i++)
                cursors[i] = scoredArray[i].GetRowCursor(cols);

            try
            {
                using (var curs = scored.GetRowCursor(cols))
                {
                    var scoreGetter = predictionKind == PredictionKind.MulticlassClassification ?
                        (ref float dst) => dst = 0 :
                        curs.GetGetter<float>(scoreCol);
                    var vectorScoreGetter = predictionKind == PredictionKind.MulticlassClassification ?
                        curs.GetGetter<VBuffer<float>>(scoreCol) :
                        (ref VBuffer<float> dst) => dst = default;
                    var probGetter = predictionKind == PredictionKind.BinaryClassification ?
                        curs.GetGetter<float>(probCol.Value) :
                        (ref float dst) => dst = 0;
                    var predGetter = predictionKind == PredictionKind.BinaryClassification ?
                        curs.GetGetter<bool>(predCol.Value) :
                        (ref bool dst) => dst = false;

                    var scoreGetters = new ValueGetter<float>[predCount];
                    var vectorScoreGetters = new ValueGetter<VBuffer<float>>[predCount];
                    var probGetters = new ValueGetter<float>[predCount];
                    var predGetters = new ValueGetter<bool>[predCount];
                    for (int i = 0; i < predCount; i++)
                    {
                        scoreGetters[i] = predictionKind == PredictionKind.MulticlassClassification ?
                            (ref float dst) => dst = 0 :
                            cursors[i].GetGetter<float>(scoreColArray[i].Value);
                        vectorScoreGetters[i] = predictionKind == PredictionKind.MulticlassClassification ?
                            cursors[i].GetGetter<VBuffer<float>>(scoreColArray[i].Value) :
                            (ref VBuffer<float> dst) => dst = default;
                        probGetters[i] = predictionKind == PredictionKind.BinaryClassification ?
                            cursors[i].GetGetter<float>(probColArray[i].Value) :
                            (ref float dst) => dst = 0;
                        predGetters[i] = predictionKind == PredictionKind.BinaryClassification ?
                            cursors[i].GetGetter<bool>(predColArray[i].Value) :
                            (ref bool dst) => dst = false;
                    }

                    float score = 0;
                    VBuffer<float> vectorScore = default;
                    float prob = 0;
                    bool pred = false;
                    var scores = new float[predCount];
                    var vectorScores = new VBuffer<float>[predCount];
                    var probs = new float[predCount];
                    var preds = new bool[predCount];
                    while (curs.MoveNext())
                    {
                        scoreGetter(ref score);
                        vectorScoreGetter(ref vectorScore);
                        probGetter(ref prob);
                        predGetter(ref pred);

                        for (int i = 0; i < predCount; i++)
                        {
                            Assert.True(cursors[i].MoveNext());
                            scoreGetters[i](ref scores[i]);
                            vectorScoreGetters[i](ref vectorScores[i]);
                            probGetters[i](ref probs[i]);
                            predGetters[i](ref preds[i]);
                        }
                        if (scores.All(s => !float.IsNaN(s)))
                            CompareNumbersWithTolerance(score, scores.Sum() / predCount);
                        for (int i = 0; i < predCount; i++)
                            Assert.Equal(vectorScore.Length, vectorScores[i].Length);
                        for (int i = 0; i < vectorScore.Length; i++)
                        {
                            float sum = 0;
                            for (int j = 0; j < predCount; j++)
                                sum += vectorScores[j].GetItemOrDefault(i);
                            if (float.IsNaN(sum))
                                Assert.Equal(vectorScore.GetItemOrDefault(i), sum / predCount, 3);
                        }
                        Assert.Equal(probs.Count(p => p >= prob), probs.Count(p => p <= prob));
                    }
                }
            }
            finally
            {
                for (int i = 0; i < predCount; i++)
                    cursors[i].Dispose();
            }
        }


        [X64Fact("x86 output differs from Baseline")]
        [TestCategory("Binary")]
        [TestCategory("FastTree")]
        public void FastTreeBinaryClassificationCategoricalSplitTest()
        {
            RunMTAThread(() =>
            {
                var learners = new[] { TestLearners.FastTreeClassfier, TestLearners.FastTreeWithCategoricalClassfier,
                    TestLearners.FastTreeClassfierDisk, TestLearners.FastTreeWithCategoricalClassfierDisk };

                var binaryClassificationDatasets = new List<TestDataset> { TestDatasets.adultOnlyCat, TestDatasets.adult };
                foreach (var learner in learners)
                {
                    foreach (TestDataset dataset in binaryClassificationDatasets)
                        Run_TrainTest(learner, dataset, extraTag: "Cat", summary: true, saveAsIni: true);
                }
            });
            Done();
        }

        [Fact(Skip = "Need CoreTLC specific baseline update")]
        [TestCategory("Regression")]
        [TestCategory("FastTree")]
        public void FastTreeRegressionCategoricalSplitTest()
        {
            RunMTAThread(() =>
            {
                var learners = new[] { TestLearners.FastTreeRegressor, TestLearners.FastTreeRegressorCategorical };

                var regressionDatasets = new List<TestDataset> { TestDatasets.autosSample };
                foreach (var learner in learners)
                {
                    foreach (TestDataset dataset in regressionDatasets)
                        Run_TrainTest(learner, dataset, extraTag: "Cat", summary: true, saveAsIni: true);
                }
            });
            Done();
        }

        [X64Fact("x86 output differs from Baseline")]
        [TestCategory("Binary")]
        [TestCategory("FastTree")]
        public void FastTreeBinaryClassificationNoOpGroupIdTest()
        {
            RunMTAThread(() =>
            {
                var learners = new[] { TestLearners.FastTreeClassfier };
                // In principle the training with this group ID should be the same as the training without
                // this group ID, since the trainer should not be paying attention to the group ID.
                var binaryClassificationDatasets = new List<TestDataset> { TestDatasets.breastCancerGroupId };
                foreach (var learner in learners)
                {
                    foreach (TestDataset dataset in binaryClassificationDatasets)
                        Run_TrainTest(learner, dataset);
                }
            });
            Done();
        }

        [X64Fact("x86 output differs from Baseline")]
        [TestCategory("Binary")]
        [TestCategory("FastTree")]
        public void FastTreeHighMinDocsTest()
        {
            RunMTAThread(() =>
            {
                var learners = new[] { TestLearners.FastTreeClassfierHighMinDocs };
                var binaryClassificationDatasets = new List<TestDataset> { TestDatasets.breastCancerPipe };
                foreach (var learner in learners)
                {
                    foreach (TestDataset dataset in binaryClassificationDatasets)
                        Run_TrainTest(learner, dataset);
                }
            });
            Done();
        }

        [Fact(Skip = "Need CoreTLC specific baseline update")]
        [TestCategory("FastTree")]
        public void FastTreeRankingTest()
        {
            RunMTAThread(() =>
            {
                var learners = new[] { TestLearners.FastTreeRanker, TestLearners.FastTreeRankerCustomGains };
                var rankingDatasets = GetDatasetsForRankingTest();
                foreach (var learner in learners)
                {
                    foreach (TestDataset dataset in rankingDatasets)
                        Run_TrainTest(learner, dataset);
                }
            });
            Done();
        }

        [Fact(Skip = "Need CoreTLC specific baseline update")]
        [TestCategory("FastTree")]
        public void FastTreeRegressionTest()
        {
            RunMTAThread(() =>
            {
                var learners = new[] {
                    TestLearners.FastTreeRegressor,
                    TestLearners.FastTreeDropoutRegressor,
                    TestLearners.FastTreeTweedieRegressor
                };
                var datasets = GetDatasetsForRegressorTest();
                foreach (var learner in learners)
                {
                    foreach (TestDataset dataset in datasets)
                        Run_TrainTest(learner, dataset);
                }
            });
            Done();
        }

        [Fact(Skip = "Need CoreTLC specific baseline update")]
        [TestCategory("FastTree")]
        public void GamRegressionTest()
        {
            RunMTAThread(() =>
            {
                var learners = new[] { TestLearners.RegressionGamTrainer };
                var datasets = GetDatasetsForRegressorTest();
                foreach (var learner in learners)
                {
                    foreach (TestDataset dataset in datasets)
                    {
                        Run_TrainTest(learner, dataset);
                    }
                }
            });
            Done();
        }

        [Fact]
        [TestCategory("FastTree")]
        public void GamBinaryClassificationTest()
        {
            RunMTAThread(() =>
            {
                var learners = new[] { TestLearners.BinaryClassificationGamTrainer, TestLearners.BinaryClassificationGamTrainerDiskTranspose };
                var datasets = GetDatasetsForBinaryClassifierBaseTest();

                foreach (var learner in learners)
                {
                    foreach (TestDataset dataset in datasets)
                    {
                        Run_TrainTest(learner, dataset);
                    }
                }
            });
            Done();
        }

        [Fact(Skip = "Need CoreTLC specific baseline update")]
        [TestCategory("FastTree")]
        public void FastTreeUnderbuiltRegressionTest()
        {
            // In this test, we specify we want, per tree, 30 splits with a minimum 30 docs per leaf,
            // on a training set with only about 500 examples. This is to test the somewhat unusual
            // case where the number of actual leaves is less than the number of maximum leaves per tree.
            RunMTAThread(() =>
            {
                Run_TrainTest(TestLearners.FastTreeUnderbuiltRegressor, TestDatasets.housing, null, "Underbuilt");
            });
            Done();
        }

        /// <summary>
        ///A test for binary classifiers
        ///</summary>
        [Fact(Skip = "Need CoreTLC specific baseline update")]
        [TestCategory("Binary")]
        public void BinaryClassifierLinearSvmTest()
        {
            var binaryPredictors = new[] { TestLearners.linearSVM };
            var binaryClassificationDatasets = GetDatasetsForBinaryClassifierMoreTest();
            RunAllTests(binaryPredictors, binaryClassificationDatasets);
            Done();
        }

        /// <summary>
        /// A test for regressors
        /// </summary>
        [Fact(Skip = "Need CoreTLC specific baseline update")]
        [TestCategory("Regressor")]
        [TestCategory("FastTree")]
        public void RegressorFastRankTest()
        {
            RunMTAThread(() =>
            {
                var regressionPredictors = new[] { TestLearners.fastRankRegression };
                var regressionDatasets = GetDatasetsForRegressorTest();
                RunAllTests(regressionPredictors, regressionDatasets);
            });
            Done();
        }

        /// <summary>
        /// A test for regressors.
        /// </summary>
        [Fact(Skip = "Need CoreTLC specific baseline update")]
        [TestCategory("Regressor")]
        public void RegressorOgdTest()
        {
            var regressionPredictors = new[] { TestLearners.OGD };
            var regressionDatasets = GetDatasetsForRegressorTest();
            RunAllTests(regressionPredictors, regressionDatasets);
            Done();
        }

        /// <summary>
        /// A test for ordinary least squares regression.
        /// </summary>
        [Fact(Skip = "Need CoreTLC specific baseline update")]
        [TestCategory("Regressor")]
        public void RegressorOlsTest()
        {
            var regressionPredictors = new[] { TestLearners.Ols, TestLearners.OlsNorm, TestLearners.OlsReg };
            var regressionDatasets = GetDatasetsForRegressorTest();
            RunAllTests(regressionPredictors, regressionDatasets);
            Done();
        }

        /// <summary>
        /// A test for ordinary least squares regression.
        /// </summary>
        [Fact]
        [TestCategory("Regressor")]
        public void RegressorOlsTestOne()
        {
            Run_TrainTest(TestLearners.Ols, TestDatasets.generatedRegressionDataset, digitsOfPrecision: 4);
            Done();
        }

        /// <summary>
        /// Test method for SDCA regression.
        /// </summary>
        [Fact(Skip = "Need CoreTLC specific baseline update")]
        [TestCategory("Regressor")]
        [TestCategory("SDCAR")]
        public void RegressorSdcaTest()
        {
            var regressionPredictors = new[] { TestLearners.Sdcar, TestLearners.SdcarNorm, TestLearners.SdcarReg };
            RunAllTests(regressionPredictors, new[] { TestDatasets.generatedRegressionDataset });
            Done();
        }

        #region "Regressor"

#if OLD_TESTS // REVIEW: Port these tests?
        /// <summary>
        /// A test for ordinary least squares regression using synthetic data, under various
        /// conditions. Unlike many other learners, OLS is an attempt to solve a problem exactly,
        /// so we can more precisely judge the quality of the solution.
        /// </summary>
        [Fact(Skip = "Need CoreTLC specific baseline update")]
        [TestCategory("Regressor")]
        public void RegressorSyntheticOlsTest()
        {
            const int featureCount = 15;
            const float scale = 2;
            float[] model = new float[featureCount + 1];
            Random rgen = new Random(0);
            for (int i = 0; i < model.Length; ++i)
                model[i] = scale * (2 * rgen.NextFloat() - 1);

            ListInstances instances = new ListInstances();
            for (int id = 0; id < 10 * model.Length; ++id)
            {
                float label = model[featureCount];
                WritableVector vec;
                if (rgen.Next(2) == 1)
                {
                    // Dense
                    float[] features = new float[featureCount];
                    for (int i = 0; i < features.Length; ++i)
                        label += model[i] * (features[i] = scale * (2 * rgen.NextFloat() - 1));
                    vec = WritableVector.CreateDense(features, false);
                }
                else
                {
                    // Sparse
                    int entryCount = rgen.Next(featureCount);
                    int[] indices = Utils.GetRandomPermutation(rgen, featureCount).Take(entryCount).OrderBy(x => x).ToArray();
                    float[] features = new float[indices.Length];
                    for (int ii = 0; ii < indices.Length; ++ii)
                        label += model[indices[ii]] * (features[ii] = scale * (2 * rgen.NextFloat() - 1));
                    vec = WritableVector.CreateSparse(featureCount, indices, features, false);
                }
                instances.Add(new Instance(vec, label, "", false) { Id = id });
            }

            const Double tol = 1e-4;
            TrainHost host = new TrainHost(new Random(0));

            var args = new OlsLinearRegressionTrainer.OldArguments();
            {
                // Exactly determined case.
                Log("Train using exactly model.Length examples, so we have an exact solution, but no statistics.");
                ListInstances subinstances = new ListInstances();
                subinstances.AddRange(instances.Take(model.Length));
                var trainer = new OlsLinearRegressionTrainer(args, host);
                trainer.Train(subinstances);
                var pred = trainer.CreatePredictor();
                pred = WriteReloadOlsPredictor(pred);

                Assert.Equal(featureCount, pred.InputType.VectorSize, "Unexpected input size");
                Assert.False(pred.HasStatistics, "Should not have statistics with exact specified model");
                Assert.Null(pred.PValues, "Should not have p-values with no-stats model");
                Assert.Null(pred.TValues, "Should not have t-values with no-stats model");
                Assert.Null(pred.StandardErrors, "Should not have standard errors with no-stats model");
                Assert.True(Double.IsNaN(pred.RSquaredAdjusted), "R-squared adjusted should be NaN with no-stats model");
                foreach (Instance inst in subinstances)
                    Assert.Equal(inst.Label, pred.Predict(inst), tol, "Mismatch on example id {0}", inst.Id);
            }

            float finalNorm;
            {
                // Overdetermined but still exact case.
                Log("Train using more examples with non-noised label, so we have an exact solution, and statistics.");
                var trainer = new OlsLinearRegressionTrainer(args, host);
                trainer.Train(instances);
                var pred = trainer.CreatePredictor();
                pred = WriteReloadOlsPredictor(pred);
                Assert.Equal(featureCount, pred.InputType.VectorSize, "Unexpected input size");
                Assert.True(pred.HasStatistics, "Should have statistics");
                Assert.Equal(1.0, pred.RSquared, 1e-6, "Coefficient of determination should be 1 for exact specified model");
                Assert.True(FloatUtils.IsFinite(pred.RSquaredAdjusted), "R-squared adjusted should be finite with exact specified model");
                Assert.Equal(featureCount, pred.Weights.Count, "Wrong number of weights");
                Assert.Equal(featureCount + 1, pred.PValues.Count, "Wrong number of pvalues");
                Assert.Equal(featureCount + 1, pred.TValues.Count, "Wrong number of t-values");
                Assert.Equal(featureCount + 1, pred.StandardErrors.Count, "Wrong number of standard errors");
                foreach (Instance inst in instances)
                    Assert.Equal(inst.Label, pred.Predict(inst), tol, "Mismatch on example id {0}", inst.Id);
                finalNorm = pred.Weights.Sum(x => x * x);

                // Suppress statistics and retrain.
                args.perParameterSignificance = false;
                var trainer2 = new OlsLinearRegressionTrainer(args, host);
                trainer2.Train(instances);
                args.perParameterSignificance = true;
                var pred2 = trainer2.CreatePredictor();
                pred2 = WriteReloadOlsPredictor(pred2);

                Assert.Null(pred2.PValues, "P-values present but should be absent");
                Assert.Null(pred2.TValues, "T-values present but should be absent");
                Assert.Null(pred2.StandardErrors, "Standard errors present but should be absent");
                Assert.Equal(pred.RSquared, pred2.RSquared);
                Assert.Equal(pred.RSquaredAdjusted, pred2.RSquaredAdjusted);
                Assert.Equal(pred.Bias, pred2.Bias);
                var w1 = pred.Weights.ToArray();
                var w2 = pred2.Weights.ToArray();
                Assert.Equal(w1.Length, w2.Length);
                for (int i = 0; i < w1.Length; ++i)
                    Assert.Equal(w1[i], w2[i]);
            }

            float[] regularizationParams = new float[] { 0, (float)0.01, (float)0.1 };

            foreach (float regParam in regularizationParams)
            {
                foreach (bool subdefined in new bool[] { true, false })
                {
                    // Overdetermined and inexact case, for which OLS solution is feasible but inexact.
                    Log("");
                    Log("Train using noised label, reg param {0}, so solution is no longer exact", regParam);
                    ListInstances noisyInstances = new ListInstances();
                    float boundCost = 0;
                    foreach (Instance inst in instances)
                    {
                        // When we noise the label, we do it on an appreciable but still relatively small scale,
                        // compared to the regular distribution of the labels.
                        float diff = scale * (2 * rgen.NextFloat() - 1) / 3;
                        boundCost += diff * diff;
                        noisyInstances.Add(new Instance(inst.Features, inst.Label + diff, inst.Name, false) { Id = inst.Id });
                        // Make sure this solver also works, when we have 
                        if (subdefined && 2 * noisyInstances.Count >= model.Length)
                            break;
                    }
                    args.l2Weight = regParam;
                    // Transform the friendlier user-facing parameter into the actual value injected into the solver.
                    var regParam2 = regParam * regParam * noisyInstances.Count;
                    boundCost += regParam2 * finalNorm;
                    var trainer = new OlsLinearRegressionTrainer(args, host);

                    if (subdefined && regParam == 0)
                    {
                        // In the non-ridge regression case, ordinary least squares should fail on a deficient system.
                        bool caught = false;
                        try
                        {
                            trainer.Train(noisyInstances);
                        }
                        catch (InvalidOperationException)
                        {
                            caught = true;
                        }
                        Assert.True(caught, "Failed to encounter an error, when running OLS on a deficient system");
                        continue;
                    }
                    else
                    {
                        trainer.Train(noisyInstances);
                    }
                    var pred = trainer.CreatePredictor();
                    pred = WriteReloadOlsPredictor(pred);
                    Assert.Equal(featureCount, pred.InputType.VectorSize, "Unexpected input size");
                    Assert.True(0 <= pred.RSquared && pred.RSquared < 1, "R-squared not in expected range");

                    Func<Func<Instance, float>, float> getError = p =>
                        noisyInstances.Select(inst => inst.Label - p(inst)).Sum(e => e * e);

                    // In principle there should be no "better" solution with a lower L2 weight. Wiggle the parameters
                    // with a finite difference, and evaluate the change in error.
                    var referenceNorm = pred.Weights.Sum(x => x * x);
                    float referenceError = getError(pred.Predict);
                    float referenceCost = referenceError + regParam2 * referenceNorm;
                    float smoothing = (float)(referenceCost * 5e-6);
                    Log("Reference cost is {0} + {1} * {2} = {3}, upper bound was {4}", referenceError, regParam2, referenceNorm, referenceCost, boundCost);
                    Assert.True(boundCost > referenceCost, "Reference cost {0} was above theoretical upper bound {1}", referenceCost, boundCost);
                    float lastCost = 0;
                    var weights = pred.Weights.Sum(x => x * x);
                    for (int trial = 0; trial < model.Length * 2; ++trial)
                    {
                        int param = trial / 2;
                        bool up = (trial & 1) == 1;
                        float[] w = pred.Weights.ToArray();
                        Assert.Equal(featureCount, w.Length);
                        float b = pred.Bias;
                        bool isBias = param == featureCount;
                        float normDelta;
                        float origValue;
                        float newValue;
                        if (isBias)
                        {
                            origValue = OlsWiggle(ref b, out normDelta, up);
                            newValue = b;
                            // Bias not included in regularization
                            normDelta = 0;
                        }
                        else
                        {
                            origValue = OlsWiggle(ref w[param], out normDelta, up);
                            newValue = w[param];
                        }
                        Func<Instance, float> del = inst => b + inst.Features.AllValues.Select((v, i) => w[i] * v).Sum();
                        float wiggledCost = getError(del) + regParam2 * (referenceNorm + normDelta);
                        string desc = string.Format("after wiggling {0} {1} from {2} to {3}",
                            isBias ? "bias" : string.Format("weight[{0}]", param), up ? "up" : "down", origValue, newValue);
                        Log("Finite difference cost is {0} ({1}), {2}", wiggledCost, wiggledCost - referenceCost, desc);
                        Assert.True(wiggledCost > referenceCost * (float)(1 - 5e-7), "Finite difference cost {0} not higher than reference cost {1}, {2}",
                            wiggledCost, referenceCost, desc);
                        if (up)
                        {
                            // If the solution to the problem really does like at the base of the quadratic, then wiggling
                            // equal amounts up and down should lead to *roughly* the same error.
                            float ratio = 1 - (lastCost - referenceCost + smoothing) / (wiggledCost - referenceCost + smoothing);
                            Log("Wiggled up had a relative difference of {0:0.0%} vs. wiggled down", ratio);
                            Assert.True(0.1 > Math.Abs(ratio), "Ratio {0} of up/down too high, {1}", ratio, desc);
                        }
                        lastCost = wiggledCost;
                    }
                }
            }

            Done();
        }

        private float OlsWiggle(ref float value, out float deltaNorm, bool up)
        {
            float origValue = value;
            float wiggle = (float)Math.Max(1e-7, Math.Abs(1e-3 * value));
            value += up ? wiggle : -wiggle;
            deltaNorm = value * value - origValue * origValue;
            return origValue;
        }

        private OlsLinearRegressionPredictor WriteReloadOlsPredictor(OlsLinearRegressionPredictor pred)
        {
            using (MemoryStream mem = new MemoryStream())
            {
                PredictorUtils.Save(mem, pred, null, null, null, useFileSystem: true);
                mem.Seek(0, SeekOrigin.Begin);
                Microsoft.ML.Model.IDataModel model;
                Microsoft.ML.Model.IDataStats stats;
                return (OlsLinearRegressionPredictor)PredictorUtils.LoadPredictor(out model, out stats, mem, false);
            }
        }

        [Fact(Skip = "Need CoreTLC specific baseline update")]
        [TestCategory("Regressor")]
        public void RegressorSyntheticDuplicatedOlsTest()
        {
            // OLS should result in the same predictor if we just simply duplicate data.
            // Make certain that ridge regression works.
            const int featureCount = 10;
            const float scale = 2;
            float[] model = new float[featureCount + 1];
            Random rgen = new Random(1);
            for (int i = 0; i < model.Length; ++i)
                model[i] = scale * (2 * rgen.NextFloat() - 1);

            ListInstances instances = new ListInstances();
            for (int id = 0; id < 2 * model.Length; ++id)
            {
                float label = model[featureCount];
                WritableVector vec;
                if (rgen.Next(2) == 1)
                {
                    // Dense
                    float[] features = new float[featureCount];
                    for (int i = 0; i < features.Length; ++i)
                        label += model[i] * (features[i] = scale * (2 * rgen.NextFloat() - 1));
                    vec = WritableVector.CreateDense(features, false);
                }
                else
                {
                    // Sparse
                    int entryCount = rgen.Next(featureCount);
                    int[] indices = Utils.GetRandomPermutation(rgen, featureCount).Take(entryCount).OrderBy(x => x).ToArray();
                    float[] features = new float[indices.Length];
                    for (int ii = 0; ii < indices.Length; ++ii)
                        label += model[indices[ii]] * (features[ii] = scale * (2 * rgen.NextFloat() - 1));
                    vec = WritableVector.CreateSparse(featureCount, indices, features, false);
                }
                float diff = scale * (2 * rgen.NextFloat() - 1) / 5;
                instances.Add(new Instance(vec, label + diff, "", false) { Id = id });
            }

            ListInstances instances2 = new ListInstances();
            foreach (Instance inst in instances)
            {
                instances2.Add(new Instance(inst.Features, inst.Label, inst.Name, false) { Id = 2 * inst.Id });
                instances2.Add(new Instance(inst.Features, inst.Label, inst.Name, false) { Id = 2 * inst.Id + 1 });
            }
            OlsLinearRegressionTrainer.OldArguments args = new OlsLinearRegressionTrainer.OldArguments();
            args.l2Weight = (float)1;
            TrainHost host = new TrainHost(new Random(0));
            var trainer = new OlsLinearRegressionTrainer(args, host);
            trainer.Train(instances);
            var pred = trainer.CreatePredictor();
            var trainer2 = new OlsLinearRegressionTrainer(args, host);
            trainer2.Train(instances2);
            var pred2 = trainer2.CreatePredictor();

            var tol = 1e-5;
            Assert.Equal(pred.RSquared, pred2.RSquared, tol);
            Assert.Equal(pred.Bias, pred2.Bias, tol);
            var w1 = pred.Weights.ToArray();
            var w2 = pred2.Weights.ToArray();
            Assert.Equal(w1.Length, w2.Length);
            for (int i = 0; i < w1.Length; ++i)
                Assert.Equal(w1[i], w2[i], tol);

            Done();
        }
#endif

        #endregion

        /// <summary>
        ///A test for FR ranker
        ///</summary>
        [Fact(Skip = "Need CoreTLC specific baseline update")]
        [TestCategory("FastRank")]
        public void RankingTest()
        {
            RunMTAThread(() =>
            {
                var rankingPredictors = new[] { TestLearners.fastRankRanking };
                var rankingDatasets = GetDatasetsForRankingTest();
                RunAllTests(rankingPredictors, rankingDatasets);
            });
            Done();
        }

        /// <summary>
        ///A test for Poisson regression
        ///</summary>
        [Fact(Skip = "Need CoreTLC specific baseline update")]
        [TestCategory("Regressor")]
        public void PoissonRegressorTest()
        {
            var regressionPredictors = new[] { TestLearners.poissonRegression };
            //AP: TestDatasets.displayPoisson is broken as it says header+ but training set does not have proper header
            // Discovered when adding strict schema checks bwteen Train/Test
            // I'm not quite sure how to fix train set. Perhaps just adding proper header is be sufficient (but the columns count between train/test differ so I drop this test set at this point and let someone who added those data fix it and possibly reenable unittest
            var datasets = new[] { TestDatasets.childrenPoisson, TestDatasets.autosSample };
            RunAllTests(regressionPredictors, datasets);
            Done();
        }

        /// <summary>
        ///A test for Poisson regression with non-negative coefficients
        ///</summary>
        [Fact(Skip = "Need CoreTLC specific baseline update")]
        [TestCategory("Regressor")]
        public void PoissonRegressorNonNegativeTest()
        {
            var regressionPredictors = new[] { TestLearners.poissonRegressionNonNegative };
            //AP: TestDatasets.displayPoisson is broken as it says header+ but training set does not have proper header
            // Discovered when adding strict schema checks bwteen Train/Test
            // I'm not quite sure how to fix train set. Perhaps just adding proper header is be sufficient (but the columns count between train/test differ so I drop this test set at this point and let someone who added those data fix it and possibly reenable unittest
            var datasets = new[] { TestDatasets.childrenPoisson, TestDatasets.autosSample };
            RunAllTests(regressionPredictors, datasets);
            Done();
        }

        /// <summary>
        /// Multiclass Logistic Regression test.
        /// </summary>
        [Fact(Skip = "Need CoreTLC specific baseline update")]
        [TestCategory("Multiclass")]
        [TestCategory("Logistic Regression Sparse")]
        public void MulticlassLRSparseTest()
        {
            RunAllTests(
                new List<PredictorAndArgs>() { TestLearners.multiclassLogisticRegressionRegularized },
                new List<TestDataset>() { TestDatasets.reutersMaxDim });
            Done();
        }

        /// <summary>
        /// Get a list of datasets for Calibrator test.
        /// </summary>
        public IList<TestDataset> GetDatasetsForCalibratorTest()
        {
            return new[] { TestDatasets.breastCancer };
        }

        /// <summary>
        ///A test for no calibrators
        ///</summary>
        [LessThanNetCore30OrNotNetCoreFact("netcoreapp3.0 output differs from Baseline")]
        [TestCategory("Calibrator")]
        public void DefaultCalibratorPerceptronTest()
        {
            var datasets = GetDatasetsForCalibratorTest();
            RunAllTests(new[] { TestLearners.perceptronDefault }, datasets, new string[] { "cali={}" }, "nocalibration");
            Done();
        }

        /// <summary>
        ///A test for PAV calibrators
        ///</summary>
        [LessThanNetCore30OrNotNetCoreFact("netcoreapp3.0 output differs from Baseline")]
        [TestCategory("Calibrator")]
        public void PAVCalibratorPerceptronTest()
        {
            var datasets = GetDatasetsForCalibratorTest();
            RunAllTests(new[] { TestLearners.perceptronDefault }, datasets, new[] { "cali=PAV" }, "PAVcalibration");
            Done();
        }

        /// <summary>
        ///A test for random calibrators
        ///</summary>
        [LessThanNetCore30OrNotNetCoreAndX64Fact("netcoreapp3.0 and x86 output differs from Baseline")]
        [TestCategory("Calibrator")]
        public void RandomCalibratorPerceptronTest()
        {
            var datasets = GetDatasetsForCalibratorTest();
            RunAllTests(new[] { TestLearners.perceptronDefault }, datasets, new string[] { "numcali=200" }, "calibrateRandom");
            Done();
        }

        /// <summary>
        ///A test for default calibrators
        ///</summary>
        [Fact]
        [TestCategory("Calibrator")]
        public void NoCalibratorLinearSvmTest()
        {
            var datasets = GetDatasetsForCalibratorTest();
            RunAllTests(new[] { TestLearners.linearSVM }, datasets, new string[] { "cali={}" }, "nocalibration", digitsOfPrecision: 6);
            Done();
        }

        /// <summary>
        ///A test for PAV calibrators
        ///</summary>
        [Fact]
        [TestCategory("Calibrator")]
        public void PAVCalibratorLinearSvmTest()
        {
            var datasets = GetDatasetsForCalibratorTest();
            RunAllTests(new[] { TestLearners.linearSVM }, datasets, new string[] { "cali=PAV" }, "PAVcalibration", digitsOfPrecision: 5);
            Done();
        }

        /// <summary>
        ///A test FR weighting predictors
        ///</summary>
        [Fact(Skip = "Need CoreTLC specific baseline update")]
        [TestCategory("Weighting Predictors")]
        [TestCategory("FastRank")]
        public void WeightingClassificationFastRankPredictorsTest()
        {
            RunMTAThread(() =>
            {
                var learner = TestLearners.fastRankClassificationWeighted;
                var data = TestDatasets.breastCancerWeighted;
                string dir = learner.Trainer.Kind;
                string prName = "prcurve-breast-cancer-weighted-prcurve.txt";
                string prPath = DeleteOutputPath(dir, prName);
                string eval = string.Format("eval=Binary{{pr={{{0}}}}}", prPath);
                Run_TrainTest(learner, data, new[] { eval });
                if (RuntimeInformation.IsOSPlatform(OSPlatform.Windows)) // PR curves are only generated on Windows.
                    CheckEqualityNormalized(dir, prName);
                Run_CV(learner, data);
            });
            Done();
        }

        /// <summary>
        /// Test weighted logistic regression.
        /// </summary>
        [Fact(Skip = "Need CoreTLC specific baseline update")]
        [TestCategory("Weighting Predictors")]
        [TestCategory("Logistic Regression")]
        public void WeightingClassificationLRPredictorsTest()
        {
            RunAllTests(
                new[] { TestLearners.logisticRegression },
                GetDatasetsForClassificationWeightingPredictorsTest());
            Done();
        }

        /// <summary>
        /// Test weighted neural nets.
        /// </summary>
        [Fact(Skip = "Need CoreTLC specific baseline update")]
        [TestCategory("Weighting Predictors")]
        [TestCategory("Neural Nets")]
        public void WeightingClassificationNNPredictorsTest()
        {
            RunAllTests(
                new[] { TestLearners.NnBinDefault },
                GetDatasetsForClassificationWeightingPredictorsTest());
            Done();
        }

        /// <summary>
        ///A test FR weighting predictors
        ///</summary>
        [Fact(Skip = "Need CoreTLC specific baseline update")]
        [TestCategory("Weighting Predictors")]
        [TestCategory("FastRank")]
        public void WeightingRegressionPredictorsTest()
        {
            RunMTAThread(() =>
            {
                RunOneAllTests(TestLearners.fastRankRegressionWeighted, TestDatasets.housingWeightedRep);
            });
            Done();
        }

        /// <summary>
        ///A test FR weighting predictors
        ///</summary>
        [Fact(Skip = "Need CoreTLC specific baseline update")]
        [TestCategory("Weighting Predictors")]
        [TestCategory("FastRank")]
        public void WeightingRankingPredictorsTest()
        {
            RunMTAThread(() =>
            {
                RunOneAllTests(TestLearners.fastRankRankingWeighted, TestDatasets.rankingWeighted);
            });
            Done();
        }

        [Fact(Skip = "Need CoreTLC specific baseline update")]
        [TestCategory("Neural Nets")]
        public void NnConfigTests()
        {
            string path;

            // The baseline should show an input mismatch message.
            path = DeleteOutputPath(TestLearners.NnBinDefault.Trainer.Kind, "BcInputMismatch.nn");
            File.WriteAllText(path,
                @"
input Data [8];
hidden H [20] from Data all;
output Out [2] from H all;
");
            RunOneTrain(TestLearners.NnBinCustom(path), TestDatasets.breastCancer, null, "InputMismatch");

            // The baseline should show an output mismatch message.
            path = DeleteOutputPath(TestLearners.NnBinDefault.Trainer.Kind, "BcOutputMismatch.nn");
            File.WriteAllText(path,
                @"
input Data [9];
hidden H [20] from Data all;
output Out [5] from H all;
");
            RunOneTrain(TestLearners.NnBinCustom(path), TestDatasets.breastCancer, null, "OutputMismatch");

            // The data matches the .nn, but the .nn is multi-class, not binary,
            // so BinaryNeuralNetwork.Validate should throw.
            path = DeleteOutputPath(TestLearners.NnBinDefault.Trainer.Kind, "BcNonBinData.nn");
            File.WriteAllText(path,
                @"
input Data [4];
hidden H [20] from Data all;
output Out [3] from H all;
");
            RunOneTrain(TestLearners.NnBinCustom(path), TestDatasets.iris, null, "NonBinData");

            Done();
        }

        [Fact]
        [TestCategory("Anomaly")]
        public void PcaAnomalyTest()
        {
            Run_TrainTest(TestLearners.PCAAnomalyDefault, TestDatasets.mnistOneClass, extraSettings: new[] { "loader=text{sparse+}" }, digitsOfPrecision: 5);
            Run_TrainTest(TestLearners.PCAAnomalyNoNorm, TestDatasets.mnistOneClass, extraSettings: new[] { "loader=text{sparse+}" }, digitsOfPrecision: 5);

            // REVIEW: This next test was misbehaving in a strange way that seems to have gone away
            // mysteriously (bad build?).
            // REVIEW: enable this test afte Expr transform is available. Currently maml breaks on xf=Expr setting
            // Run_TrainTest(TestLearners.PCAAnomalyDefault, TestDatasets.azureCounterUnlabeled, summary: true);

            Done();
        }

        /// <summary>
        ///A test for one-class svm (libsvm wrapper)
        ///</summary>
        [Fact(Skip = "Need CoreTLC specific baseline update")]
        [TestCategory("Anomaly")]
        public void OneClassSvmLibsvmWrapperTest()
        {
            // We don't use the predictor that uses the MKL library, because results can be slightly different depending on the number of threads.
            Run_TrainTest(TestLearners.OneClassSvmLinear, TestDatasets.mnistOneClass, extraTag: "LinearKernel");
            Run_TrainTest(TestLearners.OneClassSvmPoly, TestDatasets.mnistOneClass, extraTag: "PolynomialKernel");
            Run_TrainTest(TestLearners.OneClassSvmRbf, TestDatasets.mnistOneClass, extraTag: "RbfKernel");
            Run_TrainTest(TestLearners.OneClassSvmSigmoid, TestDatasets.mnistOneClass, extraTag: "SigmoidKernel");
            Done();
        }

        /// <summary>
        ///A test for one-class svm (libsvm wrapper)
        ///</summary>
        [Fact(Skip = "Need CoreTLC specific baseline update")]
        [TestCategory("Anomaly")]
        public void OneClassSvmLibsvmWrapperDenseTest()
        {
            // We don't use the predictor that uses the MKL library, because results can be slightly different depending on the number of threads.
            Run_TrainTest(TestLearners.OneClassSvmLinear, TestDatasets.breastCancerOneClass, extraTag: "LinearKernel");
            Run_TrainTest(TestLearners.OneClassSvmPoly, TestDatasets.breastCancerOneClass, extraTag: "PolynomialKernel");
            Run_TrainTest(TestLearners.OneClassSvmRbf, TestDatasets.breastCancerOneClass, extraTag: "RbfKernel");
            Run_TrainTest(TestLearners.OneClassSvmSigmoid, TestDatasets.breastCancerOneClass, extraTag: "SigmoidKernel");
            Done();
        }

#if !CORECLR
        /// <summary>
        ///A test for one-class svm (libsvm wrapper)
        ///</summary>
        [Fact(Skip = "Need CoreTLC specific baseline update")]
        [TestCategory("Anomaly")]
        public void CompareSvmPredictorResultsToLibSvm()
        {
            var env = new LocalEnvironment(1, conc: 1);
            IDataView trainView = new TextLoader(env, new TextLoader.Options(), new MultiFileSource(GetDataPath(TestDatasets.mnistOneClass.trainFilename)));
            trainView =
                NormalizeTransform.Create(env,
                    new NormalizeTransform.MinMaxArguments()
                    {
                        Column = new[] { new NormalizeTransform.AffineColumn() { Name = "Features", Source = "Features" } }
                    },
                    trainView);
            var trainData = new RoleMappedData(trainView, "Label", "Features");
            IDataView testView = new TextLoader(env, new TextLoader.Options(), new MultiFileSource(GetDataPath(TestDatasets.mnistOneClass.testFilename)));
            ApplyTransformUtils.ApplyAllTransformsToData(env, trainView, testView);
            var testData = new RoleMappedData(testView, "Label", "Features");

            CompareSvmToLibSvmCore("linear kernel", "LinearKernel", env, trainData, testData);
            CompareSvmToLibSvmCore("polynomial kernel", "PolynomialKernel{d=2}", env, trainData, testData);
            CompareSvmToLibSvmCore("RBF kernel", "RbfKernel", env, trainData, testData);
            CompareSvmToLibSvmCore("sigmoid kernel", "SigmoidKernel", env, trainData, testData);
            Done();
        }
#endif

#if !CORECLR
        private const float Epsilon = 0.0004f; // Do not use Single.Epsilon as it is not commonly-accepted machine epsilon.
        private const float MaxRelError = 0.000005f;
#endif

        public TestPredictors(ITestOutputHelper helper) : base(helper)
        {
        }

#if !CORECLR
        private void CompareSvmToLibSvmCore(string kernelType, string kernel, IHostEnvironment env, RoleMappedData trainData, RoleMappedData testData)
        {
            Contracts.Assert(testData.Schema.Feature != null);

            var args = new OneClassSvmTrainer.Arguments();
            CmdParser.ParseArguments(env, "ker=" + kernel, args);

            var trainer1 = new OneClassSvmTrainer(env, args);
            var trainer2 = new OneClassSvmTrainer(env, args);

            trainer1.Train(trainData);
            var predictor1 = (IValueMapper)trainer1.CreatePredictor();

            LibSvmInterface.ModelHandle predictor2;
            trainer2.TrainCore(trainData, out predictor2);
            LibSvmInterface.ChangeSvmType(predictor2, 4);

            var predictions1 = new List<float>();
            var predictions2 = new List<float>();

            int instanceNum = 0;
            int colFeat = testData.Schema.Feature.Index;
            using (var cursor = testData.Data.GetRowCursor(col => col == colFeat))
            {
                float res1 = 0;
                var buf = default(VBuffer<float>);
                var getter = cursor.GetGetter<VBuffer<float>>(colFeat);
                var map1 = predictor1.GetMapper<VBuffer<float>, float>();
                while (cursor.MoveNext())
                {
                    getter(ref buf);
                    map1(ref buf, ref res1);

                    float res2;
                    unsafe
                    {
                        if (buf.IsDense)
                        {
                            fixed (float* pValues = buf.Values)
                                res2 = -LibSvmInterface.SvmPredictDense(predictor2, pValues, buf.Length);
                        }
                        else
                        {
                            fixed (float* pValues = buf.Values)
                            fixed (int* pIndices = buf.Indices)
                                res2 = -LibSvmInterface.SvmPredictSparse(predictor2, pValues, pIndices, buf.Count);
                        }
                    }

                    predictions1.Add(res1);
                    predictions2.Add(res2);
                    Assert.True(AreEqual(res1, res2, MaxRelError, Epsilon),
                        "Found prediction that does not match the libsvm prediction in line {0}, using {1}",
                        instanceNum, kernelType);
                    instanceNum++;
                }
            }

            LibSvmInterface.FreeSvmModel(ref predictor2);

            var predArray1 = predictions1.ToArray();
            var predArray2 = predictions2.ToArray();
            Array.Sort(predArray2, predArray1);

            for (int i = 0; i < predictions1.Count - 1; i++)
            {
                Assert.True(IsLessThanOrEqual(predArray1[i], predArray1[i + 1], MaxRelError, Epsilon),
                    "Different ordering of our results and libsvm results");
            }
        }
#endif

#if !CORECLR
        private bool IsLessThanOrEqual(float a, float b, float maxRelError, float maxAbsError)
        {
            if (a <= b)
                return true;
            float diff = a - b;
            if (diff <= maxAbsError)
                return true;
            return diff <= maxRelError * a;
        }

        private bool AreEqual(float a, float b, float maxRelError, float maxAbsError)
        {
            float diff = Math.Abs(a - b);
            if (diff <= maxAbsError)
                return true;
            float largest = Math.Max(Math.Abs(a), Math.Abs(b));
            return diff < largest * maxRelError;
        }
#endif
    }

#if OLD_TESTS // REVIEW: Some of this should be ported to the new world.
    public sealed partial class TestPredictorsOld
    {
#if OLD_TESTS // REVIEW: Need to port this old time series functionality to the new world.
        [Fact(Skip = "Need CoreTLC specific baseline update")]
        [TestCategory("Anomaly")]
        [TestCategory("Time Series")]
        public void TimeSeriesAnomalyDetectorTest1()
        {
            const string dir = "Anomaly";
            const string windowDataFile = "AppFailure-unlabeled.windowed.txt";
            const string consName = "LeastSquares.AppFailure-test-out.txt";

            var dataset = TestDatasets.AppFailure;
            var windowDataPath = DeleteOutputPath(dir, windowDataFile);

            //Test window features creation
            var windowsGenerationArgs = "/c CreateInstances " + GetDataPath(dataset.trainFilename) +
                                        " /inst=Text{sep=, name=0 attr=2 nolabel=+} /writer=WindowWriter{size=45 stride=25} /cifile="
                                        + windowDataPath + " /rs=1 /disableTracking=+";
            TestPredictorMain.MainWithArgs(windowsGenerationArgs);
            CheckEquality(dir, windowDataFile);

            //Test Least squares predictor
            ConsoleGrabber consoleGrabber;
            using (consoleGrabber = new ConsoleGrabber())
            {
                var testArgs = "/c Test " + windowDataPath + " /inst=Text{name=0 nolabel=+} /pred=LeastSquaresAnom /rs=1 /disableTracking=+";
                int res = TestPredictorMain.MainWithArgs(testArgs);
                if (res != 0)
                    Log("*** Predictor returned {0}", res);
            }
            string consOutPath = DeleteOutputPath(dir, consName);
            consoleGrabber.Save(consOutPath);
            CheckEqualityNormalized(dir, consName);

            Done();
        }
#endif

#if OLD_TESTS // REVIEW: Figure out what to do with this in the IDV world.
        [Fact(Skip = "Need CoreTLC specific baseline update")]
        [TestCategory("Anomaly")]
        [TestCategory("Time Series")]
        public void StreamingTimeSeriesAnomalyDetectorTest()
        {
            const string dir = "Anomaly";

            var instArgs = new TlcTextInstances.Arguments();
            CmdParser.ParseArguments("sep=, name=0 nolabel=+", instArgs);
            var dataset = TestDatasets.AppFailure;
            var instances = new TlcTextInstances(instArgs, GetDataPath(dataset.trainFilename));

            var predictor = new OLSAnomalyDetector(45, (float)0.1);
            var sb = new StringBuilder().AppendLine("Instance\tAnomaly Score\tBad anomaly?");
            foreach (var instance in instances)
            {
                float score, trend;
                if (predictor.Classify(instance.Features[0], out score, out trend))
                    sb.AppendFormat("{0}\t{1:G4}\t{2}", instance.Name, score, trend > 0).AppendLine(); // trigger alert
            }

            const string outFile = "StreamingLeastSquares-out.txt";
            File.WriteAllText(DeleteOutputPath(dir, outFile), sb.ToString());
            CheckEquality(dir, outFile);

            Done();
        }
#endif

#if OLD_TESTS // REVIEW: Need to port Tremble to the new world.
        /// <summary>
        /// A test for tremble binary classifier using logistic regression 
        /// in leaf and interior nodes
        /// </summary>
        [Fact(Skip = "Need CoreTLC specific baseline update")]
        [TestCategory("Binary")]
        [TestCategory("TrembleDecisionTree")]
        public void BinaryClassifierTrembleTest()
        {
            var binaryPredictors = new[] { TestLearners.BinaryTrembleDecisionTreeLR };
            var datasets = new[] {
                TestDatasets.breastCancer,
                TestDatasets.adultCatAsAtt,
                TestDatasets.adultSparseWithCatAsAtt,
            };
            RunAllTests(binaryPredictors, datasets);
            Done();
        }

        /// <summary>
        /// A test for tremble multi-class classifier using logistic regression 
        /// in leaf and interior nodes
        /// </summary>
        [Fact(Skip = "Need CoreTLC specific baseline update")]
        [TestCategory("MultiClass")]
        [TestCategory("TrembleDecisionTree")]
        public void MulticlassClassificationTrembleTest()
        {
            var multiClassPredictors = new[] { TestLearners.MulticlassTrembleDecisionTreeLR };
            var multiClassClassificationDatasets = new List<TestDataset>();
            multiClassClassificationDatasets.Add(TestDatasets.iris);
            multiClassClassificationDatasets.Add(TestDatasets.adultCatAsAtt);
            multiClassClassificationDatasets.Add(TestDatasets.adultSparseWithCatAsAtt);
            RunAllTests(multiClassPredictors, multiClassClassificationDatasets);
            Done();
        }

        /// <summary>
        /// A test for tremble default decision tree binary classifier
        /// </summary>
        [Fact(Skip = "Need CoreTLC specific baseline update")]
        [TestCategory("Binary")]
        [TestCategory("TrembleDecisionTree"), Priority(2)]
        public void BinaryClassifierDecisionTreeTest()
        {
            var binaryPredictors = new[] { TestLearners.BinaryDecisionTreeDefault, TestLearners.BinaryDecisionTreeGini, 
                TestLearners.BinaryDecisionTreePruning, TestLearners.BinaryDecisionTreeModified };
            var binaryClassificationDatasets = new List<TestDataset>();
            binaryClassificationDatasets.Add(TestDatasets.breastCancer);
            binaryClassificationDatasets.Add(TestDatasets.adultCatAsAtt);
            binaryClassificationDatasets.Add(TestDatasets.adultSparseWithCatAsAtt);
            RunAllTests(binaryPredictors, binaryClassificationDatasets);
            Done();
        }

        /// <summary>
        /// A test for tremble default decision tree binary classifier on weighted data sets
        /// </summary>
        [Fact(Skip = "Need CoreTLC specific baseline update")]
        [TestCategory("Binary")]
        [TestCategory("Weighting Predictors")]
        [TestCategory("TrembleDecisionTree"), Priority(2)]
        public void BinaryClassifierDecisionTreeWeightingTest()
        {
            var binaryPredictors = new[] { TestLearners.BinaryDecisionTreeDefault, TestLearners.BinaryDecisionTreeGini, 
                TestLearners.BinaryDecisionTreePruning, TestLearners.BinaryDecisionTreeModified, TestLearners.BinaryDecisionTreeRewt };
            var binaryClassificationDatasets = GetDatasetsForClassificationWeightingPredictorsTest();
            RunAllTests(binaryPredictors, binaryClassificationDatasets);
            Done();
        }

        /// <summary>
        /// A test for tremble default decision tree multi-class classifier
        /// </summary>
        [Fact(Skip = "Need CoreTLC specific baseline update")]
        [TestCategory("MultiClass")]
        [TestCategory("TrembleDecisionTree"), Priority(2)]
        public void MulticlassClassificationDecisionTreeTest()
        {
            var multiClassPredictors = new[] { TestLearners.MulticlassDecisionTreeDefault, TestLearners.MulticlassDecisionTreeGini, 
                TestLearners.MulticlassDecisionTreePruning, TestLearners.MulticlassDecisionTreeModified };
            var multiClassClassificationDatasets = new List<TestDataset>();
            multiClassClassificationDatasets.Add(TestDatasets.iris);
            multiClassClassificationDatasets.Add(TestDatasets.adultCatAsAtt);
            multiClassClassificationDatasets.Add(TestDatasets.adultSparseWithCatAsAtt);
            RunAllTests(multiClassPredictors, multiClassClassificationDatasets);
            Done();
        }

        /// <summary>
        /// A test for tremble default decision tree multi-class classifier on weighted data sets
        /// </summary>
        [Fact(Skip = "Need CoreTLC specific baseline update")]
        [TestCategory("MultiClass")]
        [TestCategory("Weighting Predictors")]
        [TestCategory("TrembleDecisionTree"), Priority(2)]
        public void MulticlassifierDecisionTreeWeightingTest()
        {
            var multiClassPredictors = new[] { TestLearners.MulticlassDecisionTreeDefault, TestLearners.MulticlassDecisionTreeGini, 
                TestLearners.MulticlassDecisionTreePruning, TestLearners.MulticlassDecisionTreeModified };
            var binaryClassificationDatasets = new List<TestDataset>(GetDatasetsForClassificationWeightingPredictorsTest());
            RunAllTests(multiClassPredictors, binaryClassificationDatasets);
            Done();
        }
#endif
    }
#endif

    public sealed partial class TestPredictors
    {
        /// <summary>
        ///A test for binary classifiers
        ///</summary>
        [LessThanNetCore30OrNotNetCoreFact("netcoreapp3.0 output differs from Baseline")]
        [TestCategory("Binary")]
        [TestCategory("LDSVM")]
        public void BinaryClassifierLDSvmTest()
        {
            var binaryPredictors = new[] { TestLearners.LDSVMDefault };
            var binaryClassificationDatasets = GetDatasetsForBinaryClassifierBaseTest();
            RunAllTests(binaryPredictors, binaryClassificationDatasets);
            Done();
        }

        /// <summary>
        ///A test for binary classifiers
        ///</summary>
        [LessThanNetCore30OrNotNetCoreFact("netcoreapp3.0 output differs from Baseline")]
        [TestCategory("Binary")]
        [TestCategory("LDSVM")]
        public void BinaryClassifierLDSvmNoBiasTest()
        {
            var binaryPredictors = new[] { TestLearners.LDSVMNoBias };
            var binaryClassificationDatasets = GetDatasetsForBinaryClassifierBaseTest();
            RunAllTests(binaryPredictors, binaryClassificationDatasets);
            Done();
        }

        /// <summary>
        /// A test for field-aware factorization machine.
        /// </summary>
        [Fact]
        [TestCategory("Binary")]
        [TestCategory("FieldAwareFactorizationMachine")]
        public void BinaryClassifierFieldAwareFactorizationMachineTest()
        {
            var binaryPredictors = new[] { TestLearners.FieldAwareFactorizationMachine };
            var binaryClassificationDatasets = GetDatasetsForBinaryClassifierBaseTest();

            RunAllTests(binaryPredictors, binaryClassificationDatasets, digitsOfPrecision: 4);

            Done();
        }

        /// <summary>
        /// Multiclass Naive Bayes test.
        /// </summary>
        [Fact]
        [TestCategory("Multiclass")]
        [TestCategory("Multi Class Naive Bayes Classifier")]
        public void MulticlassNaiveBayes()
        {
            RunOneAllTests(TestLearners.MulticlassNaiveBayesClassifier, TestDatasets.breastCancerPipe);
            Done();
        }

        [LessThanNetCore30OrNotNetCoreFact("output on .NetCore 3.0 differs. Tracked on issue 3856 in GitHub.")]
        public void EnsemblesMultiClassBootstrapSelectorTest()
        {
            var pa = new PredictorAndArgs(new SubComponent("WeightedEnsembleMulticlass", "bp=mlr{t-} nm=20 st=BootstrapSelector{} tp=-"), "WE-Bootstrap");
            Run_TrainTest(pa, TestDatasets.iris, digitsOfPrecision: 6, parseOption: NumberParseOption.UseSingle);
            Done();
        }

        [Fact]
        public void EnsemblesDefaultTest()
        {
            // This one does CV as well as TrainTest.
            var pa = new PredictorAndArgs(new SubComponent("WeightedEnsemble", "nm=20  tp=-"), "WE-Default");
            RunOneAllTests(pa, TestDatasets.breastCancer, new[] { "loader=Text{col=Label:BL:0 col=Features:R4:1-9}" }, digitsOfPrecision: 5, parseOption: NumberParseOption.UseSingle);
            Done();
        }

        [Fact]
        public void EnsemblesBaseLearnerTest()
        {
            var pa = new PredictorAndArgs(new SubComponent("WeightedEnsemble", "bp=AvgPer nm=3 tp=-"), "WE-AvgPer");
            Run_TrainTest(pa, TestDatasets.breastCancer, new[] { "loader=Text{col=Label:BL:0 col=Features:R4:1-9}" }, digitsOfPrecision: 5, parseOption: NumberParseOption.UseSingle);
            Done();
        }

        [Fact]
        public void EnsemblesHeterogeneousTest()
        {
            var pa = new PredictorAndArgs(new SubComponent("WeightedEnsemble", "bp=svm bp=ap nm=20 tp=-"), "WE-Hetero");
            Run_TrainTest(pa, TestDatasets.breastCancer, new[] { "loader=Text{col=Label:BL:0 col=Features:R4:1-9}" }, digitsOfPrecision: 5, parseOption: NumberParseOption.UseSingle);
            Done();
        }

        [Fact]
        public void EnsemblesVotingCombinerTest()
        {
            var pa = new PredictorAndArgs(new SubComponent("WeightedEnsemble", "nm=20 oc=Voting tp=-"), "WE-Voting");
            Run_TrainTest(pa, TestDatasets.breastCancer, new[] { "loader=Text{col=Label:BL:0 col=Features:R4:1-9}" }, digitsOfPrecision: 6, parseOption: NumberParseOption.UseSingle);
            Done();
        }

        [Fact]
        public void EnsemblesStackingCombinerTest()
        {
            var pa = new PredictorAndArgs(new SubComponent("WeightedEnsemble", "nm=5 oc=Stacking{bp=ap} tp=-"), "WE-StackingAP");
            Run_TrainTest(pa, TestDatasets.breastCancer, new[] { "loader=Text{col=Label:BL:0 col=Features:R4:1-9}" }, digitsOfPrecision: 5, parseOption: NumberParseOption.UseSingle);
            Done();
        }

        [Fact]
        public void EnsemblesAveragerCombinerTest()
        {
            var pa = new PredictorAndArgs(new SubComponent("WeightedEnsemble", "nm=20 oc=Average tp=-"), "WE-Average");
            Run_TrainTest(pa, TestDatasets.breastCancer, new[] { "loader=Text{col=Label:BL:0 col=Features:R4:1-9}" }, digitsOfPrecision: 6, parseOption: NumberParseOption.UseSingle);
            Done();
        }

        [Fact]
        public void EnsemblesBestPerformanceSelectorTest()
        {
            var pa = new PredictorAndArgs(new SubComponent("WeightedEnsemble", "nm=20 pt=BestPerformanceSelector tp=-"), "WE-BestPerf");
            Run_TrainTest(pa, TestDatasets.breastCancer, new[] { "loader=Text{col=Label:BL:0 col=Features:R4:1-9}" }, digitsOfPrecision: 4, parseOption: NumberParseOption.UseSingle);
            Done();
        }

        [Fact]
        public void EnsemblesBestDiverseSelectorTest()
        {
            var pa = new PredictorAndArgs(new SubComponent("WeightedEnsemble", "nm=20 pt=BestDiverseSelector tp=-"), "WE-Diverse");
            Run_TrainTest(pa, TestDatasets.breastCancer, new[] { "loader=Text{col=Label:BL:0 col=Features:R4:1-9}" }, digitsOfPrecision: 6, parseOption: NumberParseOption.UseSingle);
            Done();
        }

        [Fact]
        public void EnsemblesRandomPartitionInstanceSelectorTest()
        {
            var pa = new PredictorAndArgs(new SubComponent("WeightedEnsemble", "nm=5 st=RandomPartitionSelector tp=-"), "WE-RandomPartition");
            Run_TrainTest(pa, TestDatasets.breastCancer, new[] { "loader=Text{col=Label:BL:0 col=Features:R4:1-9}" }, digitsOfPrecision: 4, parseOption: NumberParseOption.UseSingle);
            Done();
        }

        [Fact]
        public void EnsemblesAllDataSetSelectorTest()
        {
            var pa = new PredictorAndArgs(new SubComponent("WeightedEnsemble", "nm=20 st=AllInstanceSelector tp=-"), "WE-All");
            Run_TrainTest(pa, TestDatasets.breastCancer, new[] { "loader=Text{col=Label:BL:0 col=Features:R4:1-9}" }, digitsOfPrecision: 6, parseOption: NumberParseOption.UseSingle);
            Done();
        }

        [Fact]
        public void EnsemblesRandomSubSpaceSelectorTest()
        {
            var pa = new PredictorAndArgs(new SubComponent("WeightedEnsemble", "nm=20 st=AllInstanceSelector{fs=RandomFeatureSelector} tp=-"), "WE-RandomFeature");
            Run_TrainTest(pa, TestDatasets.breastCancer, new[] { "loader=Text{col=Label:BL:0 col=Features:R4:1-9}" }, digitsOfPrecision: 5, parseOption: NumberParseOption.UseSingle);
            Done();
        }

        [LessThanNetCore30OrNotNetCoreFact("output on .NetCore 3.0 differs. Tracked on issue 3856 in GitHub.")]
        public void EnsemblesMultiAveragerTest()
        {
            var pa = new PredictorAndArgs(new SubComponent("WeightedEnsembleMulticlass", "bp=mlr{t-} nm=5 oc=MultiAverage tp=-"), "WE-Average");
            Run_TrainTest(pa, TestDatasets.iris, digitsOfPrecision: 6, parseOption: NumberParseOption.UseSingle);
            Done();
        }

        [LessThanNetCore30OrNotNetCoreFact("output on .NetCore 3.0 differs. Tracked on issue 3856 in GitHub.")]
        public void EnsemblesMultiVotingCombinerTest()
        {
            var pa = new PredictorAndArgs(new SubComponent("WeightedEnsembleMulticlass", "bp=mlr{t-} nm=5 oc=MultiVoting tp=-"), "WE-Voting");
            Run_TrainTest(pa, TestDatasets.iris, digitsOfPrecision: 6, parseOption: NumberParseOption.UseSingle);
            Done();
        }

        [LessThanNetCore30OrNotNetCoreFact("output on .NetCore 3.0 differs. Tracked on issue 3856 in GitHub.")]
        public void EnsemblesMultiStackCombinerTest()
        {
            var pa = new PredictorAndArgs(new SubComponent("WeightedEnsembleMulticlass", "bp=mlr{t-} nm=5 oc=MultiStacking{bp=mlr{t-}} tp=-"), "WE-Stacking");
            Run_TrainTest(pa, TestDatasets.iris, digitsOfPrecision: 6, parseOption: NumberParseOption.UseSingle);
            Done();
        }

        [Fact]
        public void EnsemblesMultiAveragerSDCATest()
        {
            var pa = new PredictorAndArgs(new SubComponent("WeightedEnsembleMulticlass", "bp=SDCAMC{nt=1} nm=5 oc=MultiAverage tp=-"), "WE-SDCA-Average");
            Run_TrainTest(pa, TestDatasets.iris, digitsOfPrecision: 6, parseOption: NumberParseOption.UseSingle);
            Done();
        }
    }

#if OLD_TESTS // REVIEW: We should have some tests that verify we can't deserialize old models.
    public sealed partial class TestPredictorsOld
    {
        [Fact(Skip = "Need CoreTLC specific baseline update")]
        [TestCategory("CreateInstances")]
        [TestCategory("FeatureHandler")]
        public void TestFeatureHandlerModelReuse()
        {
            string trainData = GetDataPath(TestDatasets.breastCancer.trainFilename);
            string dataModelFile = DeleteOutputPath(TestContext.TestName + "-data-model.zip");
            string ciFile = DeleteOutputPath(TestContext.TestName + "-ci.tsv");
            string argsString = string.Format(
                "/c CreateInstances {0} /inst Text{{text=1,2,3}} /m {1} /cifile {2}",
                trainData,
                dataModelFile,
                ciFile);
            var args = new TLCArguments();
            Assert.True(CmdParser.ParseArguments(argsString, args));
            RunExperiments.Run(args);

            // REVIEW: think of a test that would distinguish more dramatically the case when /im works and when it doesn't
            // Right now the only difference is in the output of the feature handler training.
            RunAllTests(
                new[] { TestLearners.logisticRegression_tlOld },
                new[] { TestDatasets.breastCancer },
                new[] { string.Format("/inst Text{{text=1,2,3}} /im {0}", dataModelFile) },
                "feature-handler-reuse"
                );

            Done();
        }
    }
#endif
}<|MERGE_RESOLUTION|>--- conflicted
+++ resolved
@@ -281,7 +281,6 @@
         //[X64Fact("x86 output differs from Baseline")]
         [Theory, VaryingTolerance(4)]
         [TestCategory("Binary")]
-<<<<<<< HEAD
         public void BinaryClassifierSymSgdTest(int tolerance)
         {
             // Replacing X64Fact
@@ -290,12 +289,8 @@
                 Console.WriteLine("x86 output differs from Baseline, skipping BinaryClassifierSymSgdTest.");
                 return;
             }
-            // Linux uses a version of MKL that doesn't support conditional numerical reproducibility the same way as
-=======
-        public void BinaryClassifierSymSgdTest()
-        {
+            
             // TODO: Linux uses a version of MKL that doesn't support conditional numerical reproducibility the same way as
->>>>>>> 4493397f
             // Windows runs.
             if (RuntimeInformation.IsOSPlatform(OSPlatform.Linux))
                 return;
