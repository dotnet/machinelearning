--- conflicted
+++ resolved
@@ -244,20 +244,11 @@
             Done();
         }
 
-        //[X64Fact("x86 output differs from Baseline")]
-        [Theory]
-        [IterationData(iterations:300)]
+        [X64Fact("x86 output differs from Baseline")]
         [TestCategory("Binary")]
         [TestCategory("SDCA")]
-<<<<<<< HEAD
-        //Skipping test temporarily. This test will be re-enabled once the cause of failures has been determined
-        [Trait("Category", "SkipInCI")]
-        public void LinearClassifierTest(int iteration)
-=======
         public void LinearClassifierTest()
->>>>>>> 6cd60817
-        {
-            Console.WriteLine($"{iteration} - th running...");
+        {
             var binaryPredictors = new[]
                 {
                     TestLearners.binarySdca,
