--- conflicted
+++ resolved
@@ -108,9 +108,6 @@
         /// </summary>
         private static void Process(IndentedTextWriter wrt, string text, ArgsBase defaults)
         {
-<<<<<<< HEAD
-            var env = new ConsoleEnvironment(seed: 42);
-=======
             var env = new MLContext(seed: 42);
             using (wrt.Nest())
             {
@@ -124,31 +121,20 @@
                 wrt.WriteLine("ToString: {0}", str1);
                 string settings1 = CmdParser.GetSettings(env, args1, defaults, SettingsFlags.None);
                 wrt.WriteLine("Settings: {0}", settings1);
->>>>>>> d0522f36
-
-            wrt.Indent++;
-            var args1 = defaults.Clone();
-            wrt.Indent++;
-            if (!CmdParser.ParseArguments(env, text, args1, s => wrt.WriteLine("*** {0}", s)))
-                wrt.WriteLine("*** Failed!");
-            wrt.Indent--;
-            string str1 = args1.ToString();
-            wrt.WriteLine("ToString: {0}", str1);
-            string settings1 = CmdParser.GetSettings(env, args1, defaults, SettingsFlags.None);
-            wrt.WriteLine("Settings: {0}", settings1);
-
-            var args2 = defaults.Clone();
-            wrt.Indent++;
-            if (!CmdParser.ParseArguments(env, settings1, args2, s => wrt.WriteLine("*** BUG: {0}", s)))
-                wrt.WriteLine("*** BUG: parsing result of GetSettings failed!");
-            wrt.Indent--;
-            string str2 = args2.ToString();
-            if (str1 != str2)
-                wrt.WriteLine("*** BUG: ToString Mismatch: {0}", str2);
-            string settings2 = CmdParser.GetSettings(env, args2, defaults, SettingsFlags.None);
-            if (settings1 != settings2)
-                wrt.WriteLine("*** BUG: Settings Mismatch: {0}", settings2);
-            wrt.Indent++;
+
+                var args2 = defaults.Clone();
+                using (wrt.Nest())
+                {
+                    if (!CmdParser.ParseArguments(env, settings1, args2, s => wrt.WriteLine("*** BUG: {0}", s)))
+                        wrt.WriteLine("*** BUG: parsing result of GetSettings failed!");
+                }
+                string str2 = args2.ToString();
+                if (str1 != str2)
+                    wrt.WriteLine("*** BUG: ToString Mismatch: {0}", str2);
+                string settings2 = CmdParser.GetSettings(env, args2, defaults, SettingsFlags.None);
+                if (settings1 != settings2)
+                    wrt.WriteLine("*** BUG: Settings Mismatch: {0}", settings2);
+            }
         }
 
         private abstract class ArgsBase
