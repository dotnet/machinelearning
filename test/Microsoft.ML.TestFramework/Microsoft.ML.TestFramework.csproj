﻿<Project Sdk="Microsoft.NET.Sdk">
  <PropertyGroup>
    <TargetFramework>netcoreapp2.0</TargetFramework>
    <DefineConstants>CORECLR</DefineConstants>
  </PropertyGroup>
  
  <ItemGroup>
    <ProjectReference Include="..\..\src\Microsoft.ML.Api\Microsoft.ML.Api.csproj" />
    <ProjectReference Include="..\..\src\Microsoft.ML.Core\Microsoft.ML.Core.csproj" />
    <ProjectReference Include="..\..\src\Microsoft.ML.Data\Microsoft.ML.Data.csproj" />
    <ProjectReference Include="..\..\src\Microsoft.ML.FastTree\Microsoft.ML.FastTree.csproj" />
    <ProjectReference Include="..\..\src\Microsoft.ML.Maml\Microsoft.ML.Maml.csproj" />
    <ProjectReference Include="..\..\src\Microsoft.ML.ResultProcessor\Microsoft.ML.ResultProcessor.csproj" />
    <ProjectReference Include="..\..\src\Microsoft.ML\Microsoft.ML.csproj" />
  </ItemGroup>
<<<<<<< HEAD

  <ItemGroup>
    <NativeAssemblyReference Include="FastTreeNative" />
  </ItemGroup>
=======
  
  <ItemGroup>
    <NativeAssemblyReference Include="LdaNative" />
  </ItemGroup>

>>>>>>> 0a349f82
</Project><|MERGE_RESOLUTION|>--- conflicted
+++ resolved
@@ -13,16 +13,9 @@
     <ProjectReference Include="..\..\src\Microsoft.ML.ResultProcessor\Microsoft.ML.ResultProcessor.csproj" />
     <ProjectReference Include="..\..\src\Microsoft.ML\Microsoft.ML.csproj" />
   </ItemGroup>
-<<<<<<< HEAD
 
   <ItemGroup>
+    <NativeAssemblyReference Include="LdaNative" />
     <NativeAssemblyReference Include="FastTreeNative" />
   </ItemGroup>
-=======
-  
-  <ItemGroup>
-    <NativeAssemblyReference Include="LdaNative" />
-  </ItemGroup>
-
->>>>>>> 0a349f82
 </Project>