﻿// Licensed to the .NET Foundation under one or more agreements.
// The .NET Foundation licenses this file to you under the MIT license.
// See the LICENSE file in the project root for more information.

using Microsoft.ML.Runtime;
using Microsoft.ML.Runtime.Data;
using Microsoft.ML.Runtime.Ensemble;
using Microsoft.ML.Runtime.Learners;
using Microsoft.ML.Trainers.FastTree;
using Microsoft.ML.Trainers.KMeans;
using Microsoft.ML.Trainers.PCA;
using Microsoft.ML.Transforms.Categorical;
using Microsoft.ML.Runtime.EntryPoints;

namespace Microsoft.ML.TestFramework
{
    public static class EnvironmentExtensions
    {
        public static TEnvironment AddStandardComponents<TEnvironment>(this TEnvironment env)
            where TEnvironment : IHostEnvironment
        {
            env.ComponentCatalog.RegisterAssembly(typeof(TextLoader).Assembly); // ML.Data
            env.ComponentCatalog.RegisterAssembly(typeof(LinearPredictor).Assembly); // ML.StandardLearners
            env.ComponentCatalog.RegisterAssembly(typeof(OneHotEncodingTransformer).Assembly); // ML.Transforms
            env.ComponentCatalog.RegisterAssembly(typeof(FastTreeBinaryModelParameters).Assembly); // ML.FastTree
            env.ComponentCatalog.RegisterAssembly(typeof(EnsemblePredictor).Assembly); // ML.Ensemble
            env.ComponentCatalog.RegisterAssembly(typeof(KMeansModelParameters).Assembly); // ML.KMeansClustering
            env.ComponentCatalog.RegisterAssembly(typeof(PcaPredictor).Assembly); // ML.PCA
#pragma warning disable 612
            env.ComponentCatalog.RegisterAssembly(typeof(Experiment).Assembly); // ML.Legacy
#pragma warning restore 612
<<<<<<< HEAD
            env.ComponentCatalog.RegisterAssembly(typeof(ComponentCreation).Assembly); // ML.Api
            env.ComponentCatalog.RegisterAssembly(typeof(CVSplit).Assembly); // ML.EntryPoints
=======
>>>>>>> b49e2b06
            return env;
        }
    }
}<|MERGE_RESOLUTION|>--- conflicted
+++ resolved
@@ -29,11 +29,8 @@
 #pragma warning disable 612
             env.ComponentCatalog.RegisterAssembly(typeof(Experiment).Assembly); // ML.Legacy
 #pragma warning restore 612
-<<<<<<< HEAD
             env.ComponentCatalog.RegisterAssembly(typeof(ComponentCreation).Assembly); // ML.Api
             env.ComponentCatalog.RegisterAssembly(typeof(CVSplit).Assembly); // ML.EntryPoints
-=======
->>>>>>> b49e2b06
             return env;
         }
     }
