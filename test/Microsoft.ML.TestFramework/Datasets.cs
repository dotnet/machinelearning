// Licensed to the .NET Foundation under one or more agreements.
// The .NET Foundation licenses this file to you under the MIT license.
// See the LICENSE file in the project root for more information.

namespace Microsoft.ML.Runtime.RunTests
{
    public class TestDataset
    {
        public string name;
        public string trainFilename;
        public string testFilename;
        public string validFilename;
        public string labelFilename;

        // REVIEW: Replace these with appropriate SubComponents!
        public string settings;
        public string testSettings;
        public string extraSettings;
        // REVIEW: Remove the three above setting strings once conversion work is complete.
        public string loaderSettings;
        public string[] mamlExtraSettings;

        public TestDataset Clone()
        {
            var ret = new TestDataset
            {
                name = name,
                trainFilename = trainFilename,
                testFilename = testFilename,
                validFilename = validFilename,
                labelFilename = labelFilename,
                settings = settings,
                testSettings = testSettings,
                extraSettings = extraSettings,
                loaderSettings = loaderSettings,
                mamlExtraSettings = mamlExtraSettings
            };
            return ret;
        }
    }

    public static class TestDatasets
    {
        public static TestDataset breastCancer = new TestDataset
        {
            name = "breast-cancer",
            trainFilename = "breast-cancer.txt",
            testFilename = "breast-cancer.txt",
            // REVIEW: For the purpose of the TL->MAML test translation work, this indicates
            // that the TestDataset instance was reviewed and no specific MAML settings are necessary, or
            // should be added by people doing other translation work as there are presumably tests already
            // depending on the empty settings as written.
            loaderSettings = ""
        };

        public static TestDataset breastCancerBoolLabel = new TestDataset
        {
            name = "breast-cancer",
            trainFilename = "breast-cancer.txt",
            testFilename = "breast-cancer.txt",
            loaderSettings = "loader=Text{col=Label:BL:0 col=Features:~}"
        };

        public static TestDataset breastCancerGroupId = new TestDataset
        {
            name = "breast-cancer-group",
            trainFilename = "breast-cancer.txt",
            testFilename = "breast-cancer.txt",
            loaderSettings = "loader=Text{col=Label:0 col=GroupId:U4[0-10]:1 col=Features:1-*}"
        };

        public static TestDataset breastCancerConst = new TestDataset
        {
            name = "breast-cancer",
            trainFilename = "breast-cancer.txt",
            testFilename = "breast-cancer.txt",
            extraSettings = "cacheinst- inst=Text{label=0 attr=1-9}",
        };

        /// <summary>
        /// Should perform identically with breastCancer above.
        /// </summary>
        public static TestDataset breastCancerPipe = new TestDataset
        {
            name = "breast-cancer",
            trainFilename = "breast-cancer.txt",
            testFilename = "breast-cancer.txt",
            // Using "col=Features:1-5,6,7-9" improves code coverage. Same with "col=Attr:TX:6".
            loaderSettings = "loader=Text{sparse- col=Attr:TX:6 col=Label:0 col=Features:1-5,6,7-9}",
            mamlExtraSettings = new[] { "cache-" },
            extraSettings = "/cacheinst- /inst Pipe{loader=Text{sparse- col=Attr:TX:6 col=Label:0 col=Features:1-5,6,7-9} lab=Label feat=Features}"
        };

        /// <summary>
        /// Fixes missing values.
        /// </summary>
        public static TestDataset breastCancerPipeMissing = new TestDataset
        {
            name = "breast-cancer-missing",
            trainFilename = "breast-cancer.txt",
            testFilename = "breast-cancer.txt",
            // Note that More and More_Cleansed are not really needed (duplicate info), but improve code coverage.
            loaderSettings = "loader=Text{col=Label:0 col=Good:1-5,7-9 col=Mixed:6 col=More:4-6}",
            mamlExtraSettings = new[] { "cache-", "xf=NAHandle{col=Fixed:Mixed col=More}", "xf=Concat{col=Features:Good,Fixed,More}" },
        };

        /// <summary>
        /// Filters missing values.
        /// </summary>
        public static TestDataset breastCancerPipeMissingFilter = new TestDataset
        {
            name = "breast-cancer-missing-filter",
            trainFilename = "breast-cancer.txt",
            testFilename = "breast-cancer.txt",
            // Note that More and More_Cleansed are not really needed (duplicate info), but improve code coverage.
            loaderSettings = "loader=Text{col=Label:0 col=Good:1-5,7-9 col=Mixed:6 col=More:4-6}",
            mamlExtraSettings = new[] { "cache-", "xf=MissingFilter{col=Mixed col=More}", "xf=Concat{col=Features:Good,Mixed,More}" },
        };

        public static TestDataset breastCancerOneClass = new TestDataset
        {
            name = "breast-cancer-one-class",
            trainFilename = "breast-cancer.oneclass.txt",
            testFilename = "breast-cancer.txt",
            loaderSettings = ""
        };

        public static TestDataset breastCancerSparseBinaryFeatures = new TestDataset
        {
            name = "breast-cancer-sparse",
            trainFilename = "breast-cancer.txt",
            testFilename = "breast-cancer.txt",
            loaderSettings = "xf=expr{col=Features expr=x:float(x>4?1:0)}"
        };

        public static TestDataset vw = new TestDataset
        {
            name = "vw",
            trainFilename = "vw.dat",
            testFilename = "vw.dat"
        };

        public static TestDataset housing = new TestDataset
        {
            name = "housing",
            trainFilename = "housing.txt",
            testFilename = "housing.txt"
        };

        public static TestDataset generatedRegressionDatasetmacro = new TestDataset
        {
            name = "generatedRegressionDataset",
            trainFilename = "generated_regression_dataset.csv",
            testFilename = "generated_regression_dataset.csv",
            loaderSettings = "col=Label:R4:11 col=Features:R4:0-10 sep=; header+"
        };

        public static TestDataset WikiDetox = new TestDataset
        {
            name = "WikiDetox",
            trainFilename = "external/WikiDetoxAnnotated160kRows.tsv",
            testFilename = "external/WikiDetoxAnnotated160kRows.tsv"
        };

<<<<<<< HEAD
        public static TestDataset MSLRWeb = new TestDataset
        {
            name = "MSLRWeb",
            trainFilename = "external/MSLRWeb10KTrain720kRows.tsv",
            validFilename = "external/MSLRWeb10KValidate240kRows.tsv",
            testFilename = "external/MSLRWeb10KTest240kRows.tsv"
=======
        public static TestDataset Sentiment = new TestDataset
        {
            name = "sentiment",
            trainFilename = "wikipedia-detox-250-line-data.tsv",
            testFilename = "wikipedia-detox-250-line-test.tsv"
>>>>>>> 731381cd
        };

        public static TestDataset generatedRegressionDataset = new TestDataset
        {
            name = "generatedRegressionDataset",
            trainFilename = "generated_regression_dataset.csv",
            testFilename = "generated_regression_dataset.csv",
            loaderSettings = "loader=Text{col=Label:R4:11 col=Features:R4:0-10 sep=; header+}"
        };

        public static TestDataset msm = new TestDataset
        {
            // REVIEW: Why is the MSM train set smaller than the test set? Reverse these!
            name = "MSM-sparse-sample",
            trainFilename = "MSM-sparse-sample-train.txt",
            testFilename = "MSM-sparse-sample-test.txt",
            loaderSettings = "loader=Text{col=Name:TX:0 col=Label:Num:1 col=Features:Num:~}",
            mamlExtraSettings = new[] { "xf=Expr{col=Name expr={x=>right(x, 1)}}" },
        };

        public static TestDataset msmNamesHeader = new TestDataset
        {
            name = "MSM-names",
            trainFilename = @"..\SmartMatch\Instances-Relevance.txt",
            testFilename = @"..\SmartMatch\Instances-Relevance.txt",
            settings = "header+;name:0,1"
        };

        public static TestDataset msmNamesHeaderIps = new TestDataset
        {
            name = "MSM-names",
            trainFilename = @"..\SmartMatch\Instances-Relevance.txt",
            testFilename = @"..\SmartMatch\Instances-Relevance.txt",
            settings = "header+;name:0,1"
        };

        public static TestDataset extract1 = new TestDataset
        {
            name = "Extract1",
            trainFilename = "Extract1.txt",
            testFilename = "Extract1.txt"
        };

        public static TestDataset breastCancerBing = new TestDataset
        {
            name = "breast-cancer-bing",
            trainFilename = "breast-cancer-bing.txt",
            testFilename = "breast-cancer-bing.txt",
            extraSettings = "/inst ExtractInstances{}"
        };

        public static TestDataset adult = new TestDataset
        {
            name = "Census",
            trainFilename = "adult.train",
            testFilename = "adult.test",
            loaderSettings = "loader=Text{sep=, header+ col=Label:14 col=Num:0,2,4,10-12 col=Cat:TX:1,3,5-9,13}",
            mamlExtraSettings = new[] { "xf=Cat{col=Cat}", "xf=Concat{col=Features:Num,Cat}" },
            extraSettings = @"/inst Text{header+ sep=, label=14 handler=Categorical{cols=5-9,1,13,3}}",
        };

        public static TestDataset adultOnlyCat = new TestDataset
        {
            name = "Census-Cat-Only",
            trainFilename = "adult.train",
            testFilename = "adult.test",
            loaderSettings = "loader=Text{sep=, header+ col=Label:14 col=Cat:TX:1,3,5-9,13}",
            mamlExtraSettings = new[] { "xf=Cat{col=Cat}", "xf=Concat{col=Features:Cat}" },
            extraSettings = @"/inst Text{header+ sep=, label=14 handler=Categorical{cols=5-9,1,13,3}}",
        };

        public static TestDataset adultHash = new TestDataset
        {
            name = "CensusHash",
            trainFilename = "adult.train",
            testFilename = "adult.test",
            loaderSettings = "loader=Text{sep=, header+ col=Label:14 col=Num:0,2,4,10-12 col=Cat:TX:1,3,5-9,13}",
            mamlExtraSettings = new[] { "xf=CatHash{col=Cat bits=5}", "xf=Concat{col=Features:Num,Cat}" },
            extraSettings = @"/inst Text{header+ sep=, label=14 handler=CatHash{cols=1,3,5-9,13 bits=5}}"
        };

        public static TestDataset adultCharGram = new TestDataset
        {
            name = "CensusCharGram",
            trainFilename = "adult.train",
            testFilename = "adult.test",
            extraSettings = @"/inst Text{header+ sep=, label=14 handler=CharGram{cols=1,3,5-9,13 len=2} handler=CharGram{cols=1,3,5-9,13 len=3} handler=CharGram{cols=1,3,5-9,13 len=4} " +
            "handler=CharGram{cols=1,3,5-9,13 len=2 lower=-} handler=CharGram{cols=1,3,5-9,13 len=3 lower=-} handler=CharGram{cols=1,3,5-9,13 len=4 lower=-}}"
        };

        public static TestDataset adultHashWithDataPipe = new TestDataset
        {
            name = "CensusHashWithPipe",
            trainFilename = "adult.train",
            testFilename = "adult.test",
            loaderSettings = "loader=Text{header+ sep=comma col=Cat:TX:1,3,5-9,13 col=Label:14 col=Num:~}",
            mamlExtraSettings = new[] { "xf=CatHash{col=Hash:5:Cat}", "xf=Concat{col=Features:Num,Hash}" },
            extraSettings = @"/inst Pipe{loader=Text{header+ sep=comma col=Cat:TX:1,3,5-9,13 col=Label:14 col=Num:0,2,4,10-12} xf=CatHash{col=Hash:5:Cat} xf=Concat{col=Features:Num,Hash}}"
        };

        public static TestDataset adultText = new TestDataset
        {
            name = "CensusText",
            trainFilename = "adult.train",
            testFilename = "adult.test",
            loaderSettings = "loader=Text{header+ sep=, col=Label:14 col=Word:TX:1,3,5-9,13 col=Num:~}",
            mamlExtraSettings = new[] { "xf=WordBag{col=Word}", "xf=Concat{col=Features:Num,Word}" },
            extraSettings = @"/inst Text{header+ sep=, label=14 handler=WordBag{cols=1,3,5-9,13}}"
        };

        public static TestDataset adultTextHash = new TestDataset
        {
            name = "CensusTextHash",
            trainFilename = "adult.train",
            testFilename = "adult.test",
            loaderSettings = "loader=Text{header+ sep=, col=Label:14 col=Word:TX:1,3,5-9,13 col=Num:~}",
            mamlExtraSettings = new[] { "xf=WordHashBag{col=Word bits=8}", "xf=Concat{col=Features:Num,Word}" },
            extraSettings = @"/inst Text{header+ sep=, label=14 handler=WordHashBag{cols=1,3,5-9,13 sep=, bits=8}}"
        };

        // Has all the valid ways of specifying handlers with overlaps. Even includes attr and name columns.
        public static TestDataset adultHashWithAttr = new TestDataset
        {
            name = "CensusHashWithAttr",
            trainFilename = "adult.train",
            testFilename = "adult.test",
            loaderSettings = "loader=Text{header+ sep=, col=Label:14 col=Attr:TX:1 col=Name:TX:3 col=Cat1:TX:8,9 col=Cat2:TX:1 col=CatHash1:TX:1 col=CatHash2:TX:5-8 col=TextHash:TX:3,13 col=Num:~}",
            mamlExtraSettings = new[] { "xf=Cat{col=Cat1 col=Cat2}", "xf=CatHash{col=CatHash1:5:CatHash1 col=CatHash2:6:CatHash2}", "xf=WordHashBag{col=TextHash:8:TextHash}", "xf=Concat{col=Features:Num,Cat1,CatHash1,TextHash,CatHash2,Cat2}" },
            extraSettings = @"/inst TextInstances {header+ sep=, label=14 attr=1 name=3 cat=8,9 handler=CatHash{cols=1 bits=5} handler=TextHash{cols=3,13 bits=8 seed=2} handler=CatHash{cols=5-8 bits=6} handler=Categorical{cols=1}}"
        };

        public static TestDataset adultCatAsAtt = new TestDataset
        {
            name = "CensusCat2Ordinal",
            trainFilename = "adult.train",
            testFilename = "adult.test",
            extraSettings = @"/inst Text{header+ sep=, label=14 attr=5-9,1,13,3 threads-}"
        };

        public static TestDataset adultRanking = new TestDataset
        {
            name = "adultRanking",
            trainFilename = "adult.tiny.with-schema.txt",
            loaderSettings = "loader=Text{header+ sep=tab, col=Label:R4:0 col=Workclass:TX:1 col=Categories:TX:2-8 col=NumericFeatures:R4:9-14}",
        };

        public static TestDataset displayPoisson = new TestDataset
        {
            name = "DisplayPoisson",
            trainFilename = @"..\synthetic\Poisson-display-train.txt",
            testFilename = @"..\synthetic\Poisson-display-test.txt",
            settings = "header+;cat:1,2,3;label:5;max:2000;attr:6,7",
            testSettings = "header+;cat:1,2,3;label:6;attr:4,7,8"
        };

        public static TestDataset displayPoissonWithInstanceParser = new TestDataset
        {
            name = "DisplayPoisson",
            trainFilename = @"..\synthetic\Poisson-display-train.txt",
            testFilename = @"..\synthetic\Poisson-display-test.txt",
            settings = "header+;cat:1,2,3;label:5;max:2000;attr:6,7",
            testSettings = "header+;cat:1,2,3;label:6;attr:4,7,8"
        };

        public static TestDataset childrenPoisson = new TestDataset
        {
            name = "ChildrenPoisson",
            trainFilename = @"..\children\children.txt",
            testFilename = @"..\children\children.txt",
            loaderSettings = "loader=Text{header+ sep=space col=Cat1:TX:1 col=Cat2:TX:2 col=Cat3:TX:3 col=Label:4 col=Ignore:TX:0,5-7 col=Features:8-*}",
            mamlExtraSettings = new[] { "xf=Cat{col=Cat1 col=Cat2 col=Cat3}", "xf=Concat{col=Features:Features,Cat1,Cat2,Cat3}" },
            // settings = "header+;sep:space;cat:1,2,3;label:4;attr:0,5,6,7",
        };

        public static TestDataset autosSample = new TestDataset
        {
            name = "AutosSample",
            trainFilename = @"auto-sample.txt",
            testFilename = @"auto-sample.txt",
            loaderSettings = "loader=Text{col=Label:0 col=Cat3:TX:3 col=Cat4:TX:4 col=Cat5:TX:5 col=Cat6:TX:6 col=Cat7:TX:7 col=Cat8:TX:8 col=Cat9:TX:9 col=Cat15:TX:15 col=Cat16:TX:16 col=Cat18:TX:18 col=Features:~}",
            mamlExtraSettings = new[] {
                "xf=Cat{col=Cat3 col=Cat4 col=Cat5 col=Cat6 col=Cat7 col=Cat8 col=Cat9 col=Cat15 col=Cat16 col=Cat18}",
                "xf=Concat{col=Features:Features,Cat3,Cat4,Cat5,Cat6,Cat7,Cat8,Cat9,Cat15,Cat16,Cat18}" },
            // extraSettings = "inst=Text{cat=3,4,5,6,7,8,9,15,16,18 label=0 maxBad=100}"
        };

        public static TestDataset reutersMaxDim = new TestDataset()
        {
            name = "reuters",
            trainFilename = @"RCV1\reuters-toy-test.txt",
            testFilename = @"RCV1\reuters-toy-test.txt",
            loaderSettings = "loader=Text{size=10000 col=Label:0 col=Features:1-*}",
            settings = "maxdim:10000"
        };

        public static TestDataset irisLoader = new TestDataset()
        {
            name = "iris",
            trainFilename = @"iris.txt",
            testFilename = @"iris.txt",
            loaderSettings = "loader=Text{col=Label:TX:0 col=Features:1-*}",
            mamlExtraSettings = new[] { "xf=Term{col=Label}" },
        };

        public static TestDataset irisData = new TestDataset()
        {
            name = "iris",
            trainFilename = @"iris.data",
            loaderSettings = "loader=Text{col=Label:TX:4 col=Features:0-3}"
        };

        public static TestDataset irisLabelName = new TestDataset()
        {
            name = "iris-label-name",
            trainFilename = @"iris-label-name.txt",
            testFilename = @"iris-label-name.txt",
            loaderSettings = "loader=Text{header+ col=Label:TX:0 col=Features:1-*}",
            mamlExtraSettings = new[] { "xf=Term{col=Label}" },
        };

        public static TestDataset irisTreeFeaturized = new TestDataset()
        {
            name = "iris-tree-featurized",
            trainFilename = @"iris.txt",
            testFilename = @"iris.txt",
            loaderSettings = "loader=Text{col=Label:U4[0-2]:0 col=Features:1-*}",
            mamlExtraSettings = new[] { "xf=TreeFeat{lps=0 trainer=ftr{iter=3}} xf=copy{col=Features:Leaves}" },
        };

        public static TestDataset irisTreeFeaturizedPermuted = new TestDataset()
        {
            name = "iris-tree-featurized-permuted",
            trainFilename = @"iris.txt",
            testFilename = @"iris.txt",
            loaderSettings = "loader=Text{col=Label:U4[0-2]:0 col=Features:1-*}",
            mamlExtraSettings = new[] { "xf=TreeFeat{lps=2 trainer=ftr{iter=3}} xf=copy{col=Features:Leaves}" },
        };

        public static TestDataset irisLoaderU404 = new TestDataset()
        {
            name = "iris",
            trainFilename = @"iris.txt",
            testFilename = @"iris.txt",
            loaderSettings = "loader=Text{col=Label:U4[0-4]:0 col=Features:1-4}",
        };

        public static TestDataset iris = new TestDataset()
        {
            name = "iris",
            trainFilename = @"iris.txt",
            testFilename = @"iris.txt",
        };

        public static TestDataset irisMissing = new TestDataset()
        {
            name = "irisMissing",
            trainFilename = @"iris.txt",
            testFilename = @"iris.txt",
            // Create missing labels in iris by generating a number then replacing 5% with an NA label.
            mamlExtraSettings = new[] { "xf=generateNumber{col=A} xf=expr{col=Label:Label,A expr={(lab,a):a<0.05?na(lab):lab}}" }
        };

        public static TestDataset LM = new TestDataset()
        {
            name = "LM",
            trainFilename = @"..\LM\Local.source_features.de-de.txt",
            testFilename = @"..\LM\Local.validate_features.de-de.txt",
            labelFilename = @"..\LM\Mapping.de-de.txt",
            settings = @"name:1,2;text:3,4;header+"
        };

        public static TestDataset LMWordHashBag = new TestDataset()
        {
            name = "LM",
            trainFilename = @"..\LM\Local.source_features.de-de.txt",
            testFilename = @"..\LM\Local.validate_features.de-de.txt",
            labelFilename = @"..\LM\Mapping.de-de.txt",
            extraSettings = @"/inst Text{header+ attr=1,2 handler=WordHashBag{cols=3,4}}"
        };

        public static TestDataset LMCharGrams = new TestDataset()
        {
            name = "LMCharGrams",
            trainFilename = @"..\LM\Local.source_features.de-de.txt",
            testFilename = @"..\LM\Local.validate_features.de-de.txt",
            labelFilename = @"..\LM\Mapping.de-de.txt",
            extraSettings = @"/inst Text{header+ attr=1,2 handler=CharGram{cols=3,4 len=3}}"
        };

        public static TestDataset LMBigrams = new TestDataset()
        {
            name = "LMBigrams",
            trainFilename = @"..\LM\Local.source_features.de-de.txt",
            testFilename = @"..\LM\Local.validate_features.de-de.txt",
            labelFilename = @"..\LM\Mapping.de-de.txt",
            extraSettings = @"/inst Text{header+ attr=1,2 handler=WordBag{cols=3,4 ngram=2}}"
        };

        public static TestDataset LMNgrams = new TestDataset()
        {
            name = "LMNgrams",
            trainFilename = @"..\LM\Local.source_features.de-de.txt",
            testFilename = @"..\LM\Local.validate_features.de-de.txt",
            labelFilename = @"..\LM\Mapping.de-de.txt",
            extraSettings = @"/inst Text{header+ attr=1,2 handler=WordBag{cols=3,4 ngram=5 max=200000}}"
        };

        public static TestDataset LMSkipNgrams = new TestDataset()
        {
            name = "LMSkipNgrams",
            trainFilename = @"..\LM\Local.source_features.de-de.txt",
            testFilename = @"..\LM\Local.validate_features.de-de.txt",
            labelFilename = @"..\LM\Mapping.de-de.txt",
            extraSettings = @"/inst Text{header+ attr=1,2 handler=WordBag{cols=3,4 ngram=4 skips=1 max=200000}}"
        };

        public static TestDataset LMNgramsHashing = new TestDataset()
        {
            name = "LMNgramsHashing",
            trainFilename = @"..\LM\Local.source_features.de-de.txt",
            testFilename = @"..\LM\Local.validate_features.de-de.txt",
            labelFilename = @"..\LM\Mapping.de-de.txt",
            extraSettings = @"/inst Text{header+ attr=1,2 handler=WordHashBag{cols=3,4 ngram=10}}"
        };

        public static TestDataset rankingText = new TestDataset()
        {
            name = "ranking",
            trainFilename = @"ranking-sample.txt",
            testFilename = @"ranking-sample.txt",
            labelFilename = @"ranking-sample.txt.labels",
            loaderSettings = "loader=Text{header+ col=Label:TX:0 col=GroupId:U4[0-*]:1 col=Name:TX:1-2 col=Features:3-*}",
            extraSettings = @"/inst Text{header+ name=1-2 groupKey=n0}"
        };

        public static TestDataset rankingExtract = new TestDataset()
        {
            name = "ranking",
            trainFilename = @"ranking-sample.txt",
            testFilename = @"ranking-sample.txt",
            labelFilename = @"ranking-sample.txt.labels",
            extraSettings = @"/inst ExtractInstances{header+ name=1-2 groupKey=n0}"
        };

        public static TestDataset breastCancerWeighted = new TestDataset
        {
            name = "breast-cancer-weighted",
            trainFilename = @"ArtificiallyWeighted\breast-cancer-weights-quarter.txt",
            testFilename = @"ArtificiallyWeighted\breast-cancer-weights-quarter.txt",
            loaderSettings = "loader=Text{col=Weight:0 col=Label:1 col=Features:~}",
            settings = "weight:0;label:1"
        };

        public static TestDataset breastCancerDifferentlyWeighted = new TestDataset
        {
            name = "breast-cancer-weighted",
            trainFilename = @"ArtificiallyWeighted\breast-cancer-weights-quarter.txt",
            testFilename = @"ArtificiallyWeighted\breast-cancer-weights-quarter.txt",
            loaderSettings = "loader=Text{col=Label:Num:1 col=Weight:Num:4 col=Features:Num:~}",
        };

        public static TestDataset housingWeightedRep = new TestDataset
        {
            name = "housing-weighted",
            trainFilename = @"ArtificiallyWeighted\housing-weights-quarter-rep.txt",
            testFilename = @"ArtificiallyWeighted\housing-weights-quarter-rep.txt",
            loaderSettings = "loader=Text{col=Weight:0 col=Label:1 col=Features:~}",
        };

        public static TestDataset housingDifferentlyWeightedRep = new TestDataset
        {
            name = "housing-weighted",
            trainFilename = @"ArtificiallyWeighted\housing-weights-quarter-rep.txt",
            testFilename = @"ArtificiallyWeighted\housing-weights-quarter-rep.txt",
            loaderSettings = "loader=Text{col=Label:1 col=Weight:10 col=Features:~}",
            settings = "weight:10;label:1"
        };

        public static TestDataset rankingWeighted = new TestDataset()
        {
            name = "ranking-weighted",
            trainFilename = @"ArtificiallyWeighted\ranking-sample-weights-one.txt",
            testFilename = @"ArtificiallyWeighted\ranking-sample-weights-one.txt",
            labelFilename = @"ranking-sample.txt.labels",
            loaderSettings = "loader=Text{header+ col=Weight:0 col=Label:TX:1 col=Name:TX:2-3 col=GroupId:U4[0-*]:2 col=Features:~}",
        };

        public static TestDataset adultSparseWithCategory = new TestDataset()
        {
            name = "adult-sparseWithCat",
            trainFilename = @"adult.SparseWithCat.txt",
            testFilename = @"adult.SparseWithCat.txt",
            settings = @"cat:0"
        };

        public static TestDataset adultSparseWithCategoryHash = new TestDataset()
        {
            name = "adult-sparseWithCat",
            trainFilename = @"adult.SparseWithCat.txt",
            testFilename = @"adult.SparseWithCat.txt",
            settings = "",
            extraSettings = @"/inst TextInstances { handler=CatHashHandler{cols=0 bits=6} }"
        };

        public static TestDataset adultSparseWithCatAsAtt = new TestDataset()
        {
            name = "adult-sparseWithCat",
            trainFilename = @"adult.SparseWithCat.txt",
            testFilename = @"adult.SparseWithCat.txt",
            settings = "",
            extraSettings = @"/inst TextInstances { attr=0 threads-}"
        };

        public static TestDataset pClick = new TestDataset()
        {
            name = "pClick",
            trainFilename = @"..\pclick\pclick-train.txt",
            testFilename = @"..\pclick\pclick-test.txt",
            loaderSettings = "loader=Text{header+ col=Label:0 col=Features:1-84 rows=3000}",
            settings = @"header+;attr:85,86;max:3000"
        };

        public static TestDataset mnist28 = new TestDataset()
        {
            name = "mnist28",
            trainFilename = @"..\MNIST\Train-28x28.txt",
            testFilename = @"..\MNIST\Test-28x28.txt"
        };

        public static TestDataset mnistTiny28 = new TestDataset()
        {
            name = "mnistTiny28",
            trainFilename = @"..\MNIST\Train-Tiny-28x28.txt",
            testFilename = @"..\MNIST\Test-Tiny-28x28.txt"
        };

        public static TestDataset sampleBingRegression = new TestDataset()
        {
            name = "sampleBingRegression",
            trainFilename = @"..\Bing\SampleInputExtraction.txt",
            testFilename = @"..\Bing\SampleInputExtraction.txt",
            labelFilename = @"..\Bing\labelmap.txt",
            settings = @"header:+;attr:1-4;groupkey:a0"
        };

        public static TestDataset sampleBingBin = new TestDataset()
        {
            name = "sampleBingBin",
            trainFilename = @"..\Bing\SampleInputExtraction.bin",
            testFilename = @"..\Bing\SampleInputExtraction.bin",
            labelFilename = @"..\Bing\labelmap.txt",
            loaderSettings = "loader=Text{header+ col=Label:0 col=Features:1-84 rows=3000}",
        };

        public static TestDataset mnistOneClass = new TestDataset()
        {
            name = "mnistOneClass",
            trainFilename = @"MNIST.Train.0-class.tiny.txt",
            testFilename = @"MNIST.Test.tiny.txt",
            settings = ""
        };

        public static TestDataset WebClicksSample = new TestDataset()
        {
            name = "webClicksSample",
            trainFilename = @"..\AdSelection\webClicksSample.small.txt",
            testFilename = @"..\AdSelection\webClicksSample.small.txt",
            settings = ""
        };

        public static TestDataset AppFailure = new TestDataset()
        {
            name = "AppFailure",
            trainFilename = @"AppFailure.csv",
            settings = "/inst Text{sep=, name=0 label=2}"
        };

        public static TestDataset azureCounterUnlabeled = new TestDataset()
        {
            name = "azureCounterUnlabeled",
            trainFilename = @"azure-train-unlabeled.txt",
            testFilename = @"azure-test-unlabeled.txt",
            loaderSettings = "loader=Text{sep=space col=Name:TX:0 col=Features:~}",
            mamlExtraSettings = new[] { "xf=Expr{col=Label:Name expr={x : na(float(0))}}" },
            settings = "/inst Text{name=0 sep=space nolabel=+}"
        };

        public static TestDataset MQ2008 = new TestDataset
        {
            name = "MQ2008",
            trainFilename = @"MQ2008\Train.idv.small.txt",
            testFilename = @"MQ2008\Test.idv.small.txt",
            loaderSettings = "loader=Text"
        };

        public static TestDataset SequenceDataset = new TestDataset()
        {
            name = "sequenceDataset",
            trainFilename = @"..\V3\Data\OCR\train.tsv",
            testFilename = @"..\V3\Data\OCR\train.tsv",
            loaderSettings = "loader=Text{col=Label:U1[0-25]:1 col=GroupId:U4[1-*]:3 col=Features:Num:4-*}"
        };
    }
}<|MERGE_RESOLUTION|>--- conflicted
+++ resolved
@@ -162,20 +162,19 @@
             testFilename = "external/WikiDetoxAnnotated160kRows.tsv"
         };
 
-<<<<<<< HEAD
         public static TestDataset MSLRWeb = new TestDataset
         {
             name = "MSLRWeb",
             trainFilename = "external/MSLRWeb10KTrain720kRows.tsv",
             validFilename = "external/MSLRWeb10KValidate240kRows.tsv",
             testFilename = "external/MSLRWeb10KTest240kRows.tsv"
-=======
+        }
+
         public static TestDataset Sentiment = new TestDataset
         {
             name = "sentiment",
             trainFilename = "wikipedia-detox-250-line-data.tsv",
             testFilename = "wikipedia-detox-250-line-test.tsv"
->>>>>>> 731381cd
         };
 
         public static TestDataset generatedRegressionDataset = new TestDataset
