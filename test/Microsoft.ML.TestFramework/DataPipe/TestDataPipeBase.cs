--- conflicted
+++ resolved
@@ -162,10 +162,7 @@
             foreach (var (x, y) in sortedCols1.Zip(sortedCols2, (x, y) => (x, y)))
             {
                 Assert.Equal(x.Name, y.Name);
-<<<<<<< HEAD
                 // We want the 'promised' metadata to be a superset of 'delivered'.
-=======
->>>>>>> bebf5232
                 Assert.True(y.IsCompatibleWith(x), $"Mismatch on {x.Name}");
             }
         }
