﻿// Licensed to the .NET Foundation under one or more agreements.
// The .NET Foundation licenses this file to you under the MIT license.
// See the LICENSE file in the project root for more information.

using Microsoft.ML.Runtime.Data;
using Microsoft.ML.Runtime.Data.Conversion;
using Microsoft.ML.Runtime.Internal.Utilities;
using Microsoft.ML.Runtime.TextAnalytics;
using Microsoft.ML.Transforms;
using System;
using System.Collections.Generic;
using System.IO;
using Xunit;
using Float = System.Single;

namespace Microsoft.ML.Runtime.RunTests
{
    public sealed partial class TestDataPipe : TestDataPipeBase
    {
        private static Float[] dataFloat = new Float[] { -0.0f, 0,  1, -1,  2, -2, Single.NaN, Single.MinValue,
                Single.MaxValue, Single.Epsilon, Single.NegativeInfinity, Single.PositiveInfinity };
        private static uint[] resultsFloat = new uint[] { 21, 21, 16, 16, 31, 17, 0, 23, 24, 15, 10, 7 };

        private static VBuffer<Single> dataFloatSparse = new VBuffer<Single>(5, 3, new float[] { -0.0f, 0, 1 }, new[] { 0, 3, 4 });
        private static uint[] resultsFloatSparse = new uint[] { 21, 21, 21, 21, 16 };

        private static Double[] dataDouble = new Double[]   { -0.0, 0, 1, -1,  2, -2, Double.NaN, Double.MinValue,
                Double.MaxValue, Double.Epsilon, Double.NegativeInfinity, Double.PositiveInfinity };
        private static uint[] resultsDouble = new uint[] { 21, 21, 31, 17, 10, 15, 0, 16, 21, 15, 6, 30 };

        private static VBuffer<Double> dataDoubleSparse = new VBuffer<Double>(5, 3, new double[] { -0.0, 0, 1 }, new[] { 0, 3, 4 });
        private static uint[] resultsDoubleSparse = new uint[] { 21, 21, 21, 21, 31 };

        [Fact(Skip = "Schema baseline comparison fails")]
        public void SavePipeLabelParsers()
        {
            string pathData = GetDataPath(@"lm.sample.txt");
            string mappingPathData = GetDataPath(@"lm.labels.txt");

            TestCore(pathData, true,
                new[] {
                    "loader=Text{col=RawLabel:TXT:0 col=Names:TXT:1-2 col=Features:TXT:3-4 header+}",
                    "xf=AutoLabel{col=AutoLabel:RawLabel}",
                    "xf=Term{col=StringLabel:RawLabel terms={Wirtschaft,Gesundheit,Deutschland,Ausland,Unterhaltung,Sport,Technik & Wissen}}",
                    string.Format("xf=TermLookup{{col=FileLabel:RawLabel data={{{0}}}}}", mappingPathData),
                    "xf=ChooseColumns{col=RawLabel col=AutoLabel col=StringLabel col=FileLabel}"
                });

            mappingPathData = DeleteOutputPath("SavePipe", "Mapping.txt");
            File.WriteAllLines(mappingPathData,
                new[] {
                    "Wirtschaft\t0",
                    "Gesundheit\t0",
                    "Deutschland\t0",
                    "Ausland\t0",
                    "Unterhaltung\t0",
                    "Sport\t4294967299",
                    "Technik & Wissen\t0"
                });

            // test unbounded U8 key range
            TestCore(pathData, true,
                new[] {
                    "loader=Text{col=RawLabel:TXT:0 col=Names:TXT:1-2 col=Features:TXT:3-4 header+}",
                    string.Format("xf=TermLookup{{col=FileLabel:RawLabel data={{{0}}}}}", mappingPathData),
                    "xf=ChooseColumns{col=RawLabel col=FileLabel}"
                }, suffix: "1");

            mappingPathData = DeleteOutputPath("SavePipe", "Mapping.txt");
            File.WriteAllLines(mappingPathData,
                new[] {
                    "Wirtschaft\t100",
                    "Gesundheit\t100",
                    "Deutschland\t100",
                    "Ausland\t100",
                    "Unterhaltung\t100",
                    "Sport\t2147483758",
                    "Technik & Wissen\t100"
                });

            // test unbounded U4 key range
            TestCore(pathData, true,
                new[] {
                    "loader=Text{col=RawLabel:TXT:0 col=Names:TXT:1-2 col=Features:TXT:3-4 header+}",
                    string.Format("xf=TermLookup{{col=FileLabel:RawLabel data={{{0}}}}}", mappingPathData),
                    "xf=ChooseColumns{col=RawLabel col=FileLabel}"
                }, suffix: "2");

            mappingPathData = DeleteOutputPath("SavePipe", "Mapping.txt");
            File.WriteAllLines(mappingPathData,
                new[] {
                    "Wirtschaft\t1",
                    "Gesundheit\t0",
                    "Deutschland\t1.5",
                    "Ausland\t0.5",
                    "Unterhaltung\t1",
                    "Sport\t1",
                    "Technik & Wissen\t1"
                });

            // test numeric type
            TestCore(pathData, true,
                new[] {
                    "loader=Text{col=RawLabel:TXT:0 col=Names:TXT:1-2 col=Features:TXT:3-4 header+}",
                    string.Format("xf=TermLookup{{key=- col=FileLabel:RawLabel data={{{0}}}}}", mappingPathData),
                    "xf=ChooseColumns{col=RawLabel col=FileLabel}"
                }, suffix: "3");

            mappingPathData = DeleteOutputPath("SavePipe", "Mapping.txt");
            File.WriteAllLines(mappingPathData,
                new[] {
                    "Wirtschaft\t3.14",
                    "Gesundheit\t0.1",
                    "Deutschland\t1.5",
                    "Ausland\t0.5",
                    "Unterhaltung\t1a",
                    "Sport\t2.71",
                    "Technik & Wissen\t0.01"
                });

            // test key type with all invalid entries, and numeric type (should have missing value for every non-numeric label)
            string name = TestName + "4-out.txt";
            string pathOut = DeleteOutputPath("SavePipe", name);
            using (var writer = OpenWriter(pathOut))
            using (Env.RedirectChannelOutput(writer, writer))
            {
                TestCore(pathData, true,
                    new[] {
                        "loader=Text{col=RawLabel:TXT:0 col=Names:TXT:1-2 col=Features:TXT:3-4 header+}",
                        string.Format("xf=TermLookup{{key=- col=FileLabelNum:RawLabel data={{{0}}}}}", mappingPathData),
                        string.Format("xf=TermLookup{{col=FileLabelKey:RawLabel data={{{0}}}}}", mappingPathData),
                        "xf=ChooseColumns{col=RawLabel col=FileLabelNum col=FileLabelKey}"
                    }, suffix: "4");
                writer.WriteLine(ProgressLogLine);
                Env.PrintProgress();
            }

            CheckEqualityNormalized("SavePipe", name);

            mappingPathData = DeleteOutputPath("SavePipe", "Mapping.txt");
            File.WriteAllLines(mappingPathData,
                new[] {
                    "Wirtschaft\t10000000000",
                    "Gesundheit\t10000000001",
                    "Deutschland\t10000000002",
                    "Ausland\t10000000003",
                    "Unterhaltung\t10000000004",
                    "Sport\t10000000005",
                    "Technik & Wissen\t10000000006"
                });

            // test key type with all invalid entries, and numeric type (should have missing value for every non-numeric label)
            TestCore(pathData, true,
                new[] {
                    "loader=Text{col=RawLabel:TXT:0 col=Names:TXT:1-2 col=Features:TXT:3-4 header+}",
                    string.Format("xf=TermLookup{{col=FileLabel:RawLabel data={{{0}}}}}", mappingPathData),
                    "xf=ChooseColumns{col=RawLabel col=FileLabel}"
                }, suffix: "5");

            Done();
        }

        [Fact]
        public void SavePipeWithHeader()
        {
            string pathTerms = DeleteOutputPath("SavePipe", "Terms.txt");
            File.WriteAllLines(pathTerms, new string[] {
                "Amer-Indian-Eskimo",
                "Black",
                "Asian-Pac-Islander",
                "White",
            });

            string pathData = GetDataPath("adult.train");
            TestCore(pathData, false,
                new[] {
                    "loader=Text{header+ sep=comma col=Label:14 col=Age:0 col=Gender:TX:9 col=Mar:TX:5 col=Race:TX:8 col=Num:2,4,10-12 col=Txt:TX:~}",
                    "xf=Cat{col=Race2:Key:Race data={" + pathTerms + "} termCol=Whatever}",
                    "xf=Cat{col=Gender2:Gender terms=Male,Female}",
                    "xf=Cat{col=Mar2:Mar col={name=Race3 src=Race terms=Other,White,Black,Asian-Pac-Islander,Amer-Indian-Eskimo}}",
                });

            Done();
        }

        [Fact(Skip = "Schema baseline comparison fails")]
        public void SavePipeKeyToVec()
        {
            string pathTerms = DeleteOutputPath("SavePipe", "Terms.txt");
            File.WriteAllLines(pathTerms, new string[] {
                "Black",
                "White",
                "Male",
                "Female"
            });

            string pathData = GetDataPath("adult.test");
            TestCore(pathData, true,
                new[] {
                    "loader=Text{header+ sep=comma col=Mar:TX:5 col=Race:TX:8 col=Gen:TX:8~9}",
                    "xf=Concat{col=Comb:Race,Gen,Race}",
                    "xf=Cat{kind=Key col=MarKey:Mar}",
                    "xf=Cat{kind=Key col={name=CombKey src=Comb} data={" + pathTerms + "}}",
                    "xf=Convert{col=MarKeyU8:U8:MarKey col=CombKeyU1:U1:CombKey}",
                    "xf=KeyToVector{col={name=CombBagVec src=CombKey bag+} col={name=CombIndVec src=CombKey} col=MarVec:MarKey}",
                    "xf=KeyToVector{col={name=CombBagVecU1 src=CombKeyU1 bag+} col={name=CombIndVecU1 src=CombKeyU1} col=MarVecU8:MarKeyU8}",
                    "xf=ChooseColumns{col=MarKey col=CombKey col=MarVec col=MarVecU8 col=CombBagVec col=CombBagVecU1 col=CombIndVec col=CombIndVecU1 col=Mar col=Comb}",
                },

                pipe =>
                {
                    // Verify that the Vec columns match the corresponding VecXX columns. This verifies that conversion
                    // happened correctly in KeyToVector.
                    using (var c = pipe.GetRowCursor(col => true))
                    {
                        var cols = new[] { "MarVec", "MarVecU8", "CombBagVec", "CombBagVecU1", "CombIndVec", "CombIndVecU1" };
                        var getters = new ValueGetter<VBuffer<Float>>[cols.Length];
                        for (int i = 0; i < cols.Length; i++)
                        {
                            int col;
                            if (!Check(c.Schema.TryGetColumnIndex(cols[i], out col), "{0} not found!", cols[i]))
                                return;
                            getters[i] = c.GetGetter<VBuffer<Float>>(col);
                        }

                        Func<Float, Float, bool> fn = (x, y) => FloatUtils.GetBits(x) == FloatUtils.GetBits(y);
                        var v1 = default(VBuffer<Float>);
                        var v2 = default(VBuffer<Float>);
                        while (c.MoveNext())
                        {
                            for (int i = 0; i < cols.Length; i += 2)
                            {
                                getters[i](ref v1);
                                getters[i + 1](ref v2);
                                Check(CompareVec(ref v1, ref v2, v1.Length, fn), "Mismatch");
                            }
                        }
                    }
                });

            Done();
        }

        [Fact(Skip = "Schema baseline comparison fails")]
        public void SavePipeConcatUnknownLength()
        {
            string pathData = DeleteOutputPath("SavePipe", "ConcatUnknownLength.txt");
            File.WriteAllLines(pathData, new string[] {
                "10,11,12,20,a b c,1,2,3",
                "13,14,15,21,d e,4,5",
                "16,17,18,22,f,6"
            });

            TestCore(pathData, true,
                new[] {
                    "loader=Text{col=Known:I4:0-2 col=Single:I4:3 col=Text:TX:4 col=Unknown:I4:~** sep=comma}",
                    // Tokenize Text, then run it through Categorical to get key values, then through KeyToVector.
                    // Then convert everything to R8 and concatenate it all.
                    "xf=WordToken{col=Tokens:Text}",
                    "xf=Cat{col=Keys:Tokens kind=Key}",
                    "xf=KeyToVector{col=Indicators:Keys bag-}",
                    "xf=Convert{col=Indicators type=R8}",
                    "xf=Convert{col=Known col=Single col=Unknown type=R8}",
                    "xf=Concat{col=All:Indicators,Known,Single,Unknown}",
                    "xf=ChooseColumns{col=All}"
                });

            Done();
        }

        [Fact]
        public void SavePipeNgram()
        {
            TestCore(null, true,
                new[] {
                    "loader=Text{col=Label:Num:0 col=Text:TX:1-9}",
                    "xf=Cat{max=5 col={name=Key src=Text kind=key}}",
                    "xf=Ngram{ngram=3 skips=1 col={name=Ngrams1 src=Key max=10}}",
                    "xf=Ngram{skips=2 col={name=Ngrams2 src=Key ngram=4 max=10:20:30} col={name=Ngrams3 src=Key ngram=3 max=10:15}}",
                    "xf=Ngram{ngram=3 col={name=Ngrams4 src=Key max=7}}",
                    "xf=Convert{col=KeyU4:U4:Key}",
                    "xf=Ngram{ngram=3 col={name=Ngrams5 src=KeyU4 max=8}}",
                    "xf=Ngram{ngram=2 col={name=Ngrams6 src=Key}}",
                    "xf=Ngram{ngram=3 col={name=Ngrams7 src=Key all=- max=5}}",
                });

            Done();
        }

        [Fact]
        public void SavePipeNgramSparse()
        {
            string pathData = DeleteOutputPath("SavePipe", "NgramSparse.txt");
            File.WriteAllLines(pathData,
                new[] {
                    "21\t10:a\t12:b\t15:c",
                    "21\t4:a\t10:b\t11:c\t17:a",
                    "21\t2:b\t10:c\t20:d",
                });

            TestCore(pathData, true,
                new[] {
                    "loader=Text{col=Text:TX:0-20}",
                    "xf=Cat{col={name=Key src=Text kind=key}}",
                    "xf=Ngram{ngram=3 skips=2 col={name=Ngrams src=Key max=100}}",
                });

            Done();
        }

        [Fact(Skip = "Schema baseline comparison fails")]
        public void SavePipeConcatWithAliases()
        {
            string pathData = GetDataPath("breast-cancer-withheader.txt");
            TestCore(pathData, true,
                new[]
                {
                    "loader=Text{header+ col=A:0 col=B:1-9}",
                    "xf=Concat{col={name=All source[First]=A src=A source[Rest]=B}}",
                    "xf=Concat{col={name=All2 source=A source=B source[B]=B source[Vector]=B}}",
                    "xf=DropColumns{col=A col=B}"
                });
            Done();
        }

        private static string[] _small20NewsGroupSample =
        {
            "SPORT.BASEBALL\tWhen does Fred McGriff of the Padres become a free agent?",
            "SCI.MED\tIs erythromycin effective in treating pneumonia?"
        };

        private static string[] _small20NewsGroupDict =
        {
            "sport", "baseball", "fred", "mcgriff", "padres", "free", "agent", "med", "erythromycin", "treating",
            "pneumonia"
        };

        [Fact(Skip = "Possible bug in HashTransform, needs some more investigation.")]
        public void SavePipeTermDictionary()
        {
            string dataFile = DeleteOutputPath("SavePipe", "TermDictionary-SampleText.txt");
            File.WriteAllLines(dataFile, _small20NewsGroupSample);

            string dictFile = DeleteOutputPath("SavePipe", "TermDictionary-SampleDict.txt");
            File.WriteAllLines(dictFile, _small20NewsGroupDict);

            string textSettings =
                "xf=Text{{col=Features:T1,T2 num- punc- dict={{data={0}}} norm=None charExtractor={{}} wordExtractor=Ngram{{ngram=2}}}}";
            TestCore(dataFile, true,
                new[] {
                    "loader=Text{col=T1:TX:0 col=T2:TX:1}",
                    string.Format(textSettings, dictFile),
                    "xf=ChooseColumns{col=Features}"
                }, suffix: "Ngram");

            textSettings =
                "xf=Text{{col=Features:T1,T2 num- punc- dict={{data={0}}} norm=None charExtractor={{}} wordExtractor=NgramHash{{bits=5}}}}";
            TestCore(dataFile, true,
                new[] {
                    "loader=Text{col=T1:TX:0 col=T2:TX:1}",
                    string.Format(textSettings, dictFile),
                    "xf=ChooseColumns{col=Features}"
                }, suffix: "NgramHash");


            string terms = "sport,baseball,mcgriff,padres,agent,med,erythromycin,pneumonia";
            textSettings =
                "xf=Text{{col=Features:T1,T2 num- punc- dict={{terms={0}}} norm=None charExtractor={{}} wordExtractor=Ngram{{ngram=2}}}}";
            TestCore(dataFile, true,
                new[] {
                    "loader=Text{col=T1:TX:0 col=T2:TX:1}",
                    string.Format(textSettings, terms),
                    "xf=ChooseColumns{col=Features}"
                }, suffix: "NgramTerms");

            terms = "sport,baseball,padres,med,erythromycin";
            textSettings =
                "xf=Text{{col=Features:T1,T2 num- punc- dict={{terms={0} dropna+}} norm=None charExtractor={{}} wordExtractor=NgramHash{{ih=3 bits=4}}}}";
            TestCore(dataFile, true,
                new[] {
                    "loader=Text{col=T1:TX:0 col=T2:TX:1}",
                    string.Format(textSettings, terms),
                    "xf=ChooseColumns{col=Features}"
                }, suffix: "NgramHashTermsDropNA");

            terms = "sport,baseball,mcgriff,med,erythromycin";
            textSettings =
                "xf=Text{{col=Features:T1,T2 num- punc- dict={{terms={0} dropna+}} norm=linf charExtractor={{}} wordExtractor=Ngram{{ngram=2}}}}";
            TestCore(dataFile, true,
                new[] {
                    "loader=Text{col=T1:TX:0 col=T2:TX:1}",
                    string.Format(textSettings, terms),
                    "xf=ChooseColumns{col=Features}"
                }, suffix: "NgramTermsDropNA");

            terms = "hello";
            textSettings =
                "xf=Text{{col=Features:T1,T2 num- punc- dict={{terms={0} dropna+}} norm=linf charExtractor={{}} wordExtractor=Ngram{{ngram=2}}}}";
            TestCore(dataFile, true,
                new[] {
                    "loader=Text{col=T1:TX:0 col=T2:TX:1}",
                    string.Format(textSettings, terms),
                    "xf=ChooseColumns{col=T1 col=T2 col=Features}"
                }, suffix: "EmptyNgramTermsDropNA");

            Done();
        }

        [Fact]
        public void SavePipeCat()
        {
            TestCore(null, false,
                new[] {
                    "loader=Text{col=Text:TX:1-9 col=OneText:TX:1 col=Label:0}",
                    "xf=Cat{max=5 col={name=Bag src=Text kind=bag} col=One:ind:OneText}",
                    "xf=Cat{max=7 col=Hot:Text}",
                    "xf=Cat{max=8 col=Key:kEY:Text col=KeyOne:KeY:OneText}",
                });

            Done();
        }

        [Fact(Skip = "Schema baseline comparison fails")]
        public void SavePipeHash()
        {
            string pathData = DeleteOutputPath("SavePipe", "HashTransform.txt");
            File.WriteAllLines(pathData,
                new[] {
                    "1\t2\t3\t4\t3\t5",
                    "2\t3\t2\t4\t7\t10\t11",
                    "1\t1\t2\t3",
                    "10\t2:1\t7:2\t9:3"
                });

            TestCore(pathData, true,
                new[] {
                    "loader=Text{col=Text:TX:0-2 col=CatU1:U1[0-2]:0-2 col=CatU2:U2[2-4]:0-2 col=CatU8:U8[0-*]:0-2 col=OneU1:U1[0-*]:0 col=OneU2:U2[0-*]:1 col=OneU4:U4[0-*]:1 col=OneU8:U8[0-*]:2 col=Single:TX:0 col=VarU1:U1[0-*]:3-** col=VarU2:U2[0-*]:3-** col=VarU4:U4[0-*]:3-** col=VarU8:U8[0-*]:3-** col=Variable:TX:3-**}",
                    "xf=Cat{col=Cat:Key:Text col=VarCat:Key:Variable}",
                    "xf=Hash{bits=6 ordered+ col={name=Hash0 src=Text bits=4} col={name=Hash1 src=Text ord- bits=4} col={name=Hash2 src=Cat} col=Hash3:CatU8}",
                    "xf=Hash{col={name=Hash4 bits=5 src=CatU1} col={name=Hash5 src=CatU2 bits=6 ord+} col={name=Hash6 src=CatU2 bits=6} col={name=Hash7 src=CatU8 bits=6} col={name=Hash8 src=Cat bits=6}}",
                    "xf=Hash{col={name=Hash9 bits=5 src=OneU1} col={name=Hash10 bits=8 src=OneU2} col={name=Hash11 bits=3 src=OneU4} col={name=Hash12 bits=3 src=OneU8}}",
                    "xf=Hash{bits=7 ordered+ col={name=VarHash1 src=Variable} col={name=VarHash2 src=VarCat ordered-}}",
                    "xf=Hash{bits=7 ordered+ col={name=VarHash3 src=VarU1} col={name=VarHash4 src=VarU2} col={name=VarHash5 src=VarU4} col={name=VarHash6 src=VarU8}}",
                    "xf=Hash{bits=4 col={name=SingleHash src=Single ordered+}}",
                    "xf=Concat{col=VarComb:VarHash1,VarHash2,VarHash3,VarHash4,VarHash5,VarHash6}",
                    "xf=ChooseColumns{col=SingleHash col=Hash0 col=Hash1 col=Hash2 col=Hash3 col=Hash4 col=Hash5 col=Hash6 col=Hash7 col=Hash8 col=Hash9 col=Hash10 col=Hash11 col=Hash12 col=VarComb}",
                }, logCurs: true);

            Done();
        }

        [Fact]
<<<<<<< HEAD
        public void SavePipeMissingValues()
        {
            string pathData = DeleteOutputPath("SavePipe", "MissingValuesInput.txt");
            File.WriteAllLines(pathData, new string[] {
                "0,",
                "1,\"\"",
                "2,0",
                "3,-0",
                "4,-",
                "5,32xy",
                "6,127",
                "7,128",
                "8,-127",
                "9,-128",
                "10,-129",
                "11,255",
                "12,256",
                "13,32767",
                "14,32768",
                "15,-32767",
                "16,-32768",
                "17,-32769",
                "18,65535",
                "19,65536",
                "20,2147483647",
                "21,2147483648",
                "22,-2147483647",
                "23,-2147483648",
                "24,-2147483649",
                "25,4294967295",
                "26,4294967296",
                "27,9223372036854775807",
                "28,9223372036854775808",
                "29,-9223372036854775807",
                "30,-9223372036854775808",
                "31,-9223372036854775809",
                "32,18446744073709551615",
                "33,18446744073709551616",
                "34,123456789012345678901",
            });

            TestCore(pathData, true,
                new[] {
                    "loader=Text{sep=comma col=Id:[0-*]:0 col=TX:TX:1 col=I1:I1:1 col=I2:I2:1 col=I4:I4:1 col=I8:I8:1 col=U1:U1:1 col=U2:U2:1 col=U4:U4:1 col=U8:U8:1}",
                },
                pipe =>
                {
                    // Verify that all narrowing conversions produce the same result as converting
                    // from text to the narrow type.
                    using (var c = pipe.GetRowCursor(col => true))
                    {
                        // Get all the getters.
                        var getI1 = c.GetGetter<sbyte>(2);
                        var getI2 = c.GetGetter<short>(3);
                        var getI4 = c.GetGetter<int>(4);
                        var getI8 = c.GetGetter<long>(5);
                        var getU1 = c.GetGetter<byte>(6);
                        var getU2 = c.GetGetter<ushort>(7);
                        var getU4 = c.GetGetter<uint>(8);
                        var getU8 = c.GetGetter<ulong>(9);

                        sbyte i1 = 0;
                        short i2 = 0;
                        int i4 = 0;
                        long i8 = 0;

                        byte u1 = 0;
                        ushort u2 = 0;
                        uint u4 = 0;
                        ulong u8 = 0;

                        while (c.MoveNext())
                        {
                            getI1(ref i1);
                            getI2(ref i2);
                            getI4(ref i4);
                            getI8(ref i8);
                            getU1(ref u1);
                            getU2(ref u2);
                            getU4(ref u4);
                            getU8(ref u8);

                            // Signed to smaller signed.
                            VerifyMatch(i8, i1, Conversions.Instance.Convert, Conversions.Instance.Convert);
                            VerifyMatch(i4, i1, Conversions.Instance.Convert, Conversions.Instance.Convert);
                            VerifyMatch(i2, i1, Conversions.Instance.Convert, Conversions.Instance.Convert);
                            VerifyMatch(i8, i2, Conversions.Instance.Convert, Conversions.Instance.Convert);
                            VerifyMatch(i4, i2, Conversions.Instance.Convert, Conversions.Instance.Convert);
                            VerifyMatch(i8, i4, Conversions.Instance.Convert, Conversions.Instance.Convert);

                            // Unsigned to smaller unsigned.
                            VerifyMatch(u8, u1, Conversions.Instance.Convert, Conversions.Instance.Convert);
                            VerifyMatch(u4, u1, Conversions.Instance.Convert, Conversions.Instance.Convert);
                            VerifyMatch(u2, u1, Conversions.Instance.Convert, Conversions.Instance.Convert);
                            VerifyMatch(u8, u2, Conversions.Instance.Convert, Conversions.Instance.Convert);
                            VerifyMatch(u4, u2, Conversions.Instance.Convert, Conversions.Instance.Convert);
                            VerifyMatch(u8, u4, Conversions.Instance.Convert, Conversions.Instance.Convert);
                        }
                    }
                }, logCurs: true);
=======
        public void SavePipeCountSelect()
        {
            TestCore(null, false,
                new[] {
                    "loader=Text{col=One:TX:1 col=Num:R4:2-* col=Key:U1[1-10]:1}",
                    // Create a lot of unused slots.
                    "xf=CatHash{col=OneInd:One bits=10}",
                    // One is for the non-vector case and OneInd is reduced to a small size.
                    "xf=CountFeatureSelection{col=Num col=One col=OneInd count=1}",
                    // This tests the path where a no-op transform is created.
                    "xf=CountFeatureSelection{col=Num col=One col=OneInd count=1}",
                    // This tests counts greater than 1
                    "xf=KeyToVector{col=Key}",
                    "xf=CountFeatureSelection{col=Key count=100}",
                });
>>>>>>> a44386db

            Done();
        }

<<<<<<< HEAD
        private bool VerifyMatch<TSrc, TDst>(TSrc src, TDst dst, ValueMapper<TSrc, TDst> conv, ValueMapper<TDst, TSrc> convBack)
            where TSrc : struct
            where TDst : struct
        {
            TDst v = default(TDst);
            conv(ref src, ref v);
            if (EqualityComparer<TDst>.Default.Equals(dst, v))
                return true;
            TSrc vSrc = default;
            convBack(ref v, ref vSrc);
            if (EqualityComparer<TDst>.Default.Equals(dst, default(TDst)) && !EqualityComparer<TSrc>.Default.Equals(src, vSrc))
                return true;
            Fail($"Values different values in VerifyMatch<{typeof(TSrc).Name}, {typeof(TDst).Name}>: converted from {typeof(TSrc).Name} to {typeof(TDst).Name}: {v}. Parsed from text: {dst}");
            return false;
        }

        [Fact]
        public void SavePipeNgramHash()
        {
            string pathData = GetDataPath("lm.sample.txt");
            TestCore(pathData, true,
                new[] {
                    "loader=Text{header+ col=Label:TX:0 col=Attrs:TX:1-2 col=TextFeatures:TX:3-4 rows=100}",
                    "xf=WordToken{col={name=Tokens src=TextFeatures}}",
                    "xf=Cat{max=10 col={name=Cat src=Tokens kind=key}}",
                    "xf=Hash{col={name=Hash src=Tokens bits=10} col={name=HashBig src=Tokens bits=31}}",
                    "xf=NgramHash{col={name=NgramHashOne src=Cat bits=4 ngram=3 skips=2}}",
                    "xf=NgramHash{col={name=HashNgram1 src=Cat src=Cat bits=10 ngram=3 skips=1}}",
                    "xf=NgramHash{ngram=3 bits=8 col={name=HashNgram2 src=Hash src=Hash skips=1 ord-} col={name=HashNgram3 src=Cat src=Hash skips=2 ord- rehash+ all-}}",
                    "xf=NgramHash{bits=6 col=HashNgram4:HashBig,Hash rehash+}",
                    "xf=NgramHash{bits=3 ngram=1 col={name=HashNgram5 src=Hash src=Hash} col={name=HashNgram6 src=Hash ord-}}",
                    "xf=NgramHash{bits=6 col=HashNgram7:HashBig,Hash rehash+ all- col={name=HashNgram8 src=Hash all+ ord-}}",
                    "xf=SelectColumns{keepcol=NgramHashOne keepcol=HashNgram1 keepcol=HashNgram2 keepcol=HashNgram3 keepcol=HashNgram4 keepcol=HashNgram5 keepcol=HashNgram6 keepcol=HashNgram7 keepcol=HashNgram8, hidden=-}",
                });

            TestCore(null, true,
                new[] {
                    "loader=Text{col=CatU8:U8[0-100]:1-9 col=CatU2:U2[0-*]:3-5}",
                    "xf=NgramHash{bits=5 col=NgramHash:CatU8 col=NgramHash2:CatU2}",
                    "xf=SelectColumns{keepcol=NgramHash keepcol=NgramHash2 hidden=-}"
                },
                suffix: "-Convert");

=======
        [Fact(Skip = "Should be enabled after NAHandle is converted to use SelectColumnsTransform instead of DropColumnsTransform")]
        public void SavePipeCountSelectWithSparse()
        {
            TestCore(null, false,
                new[] {
                    "loader=Text{col=One:TX:1 col=Num:R4:2-* col=Key:U1[1-10]:1}",
                    // Create a lot of unused slots.
                    "xf=CatHash{col=OneInd:One bits=10}",
                    // Create more unused slots and test the sparse case.
                    "xf=NAHandle{col=NumSparse:Num}",
                    // This tests that Num and NumSparse remain the same,
                    // One is for the non-vector case and OneInd is reduced to a small size.
                    "xf=CountFeatureSelection{col=Num col=NumSparse col=One col=OneInd count=1}",
                    // This tests the path where a no-op transform is created.
                    "xf=CountFeatureSelection{col=Num col=NumSparse col=One col=OneInd count=1}",
                    // This tests counts greater than 1
                    "xf=KeyToVector{col=Key}",
                    "xf=CountFeatureSelection{col=Key count=100}",
                });

>>>>>>> a44386db
            Done();
        }

        [Fact]
        public void TestHashTransformFloat()
        {
            TestHashTransformHelper(dataFloat, resultsFloat, NumberType.R4);
        }

        [Fact]
        public void TestHashTransformFloatVector()
        {
            var data = new[] { dataFloat };
            var results = new[] { resultsFloat };
            TestHashTransformVectorHelper(data, results, NumberType.R4);
        }

        [Fact]
        public void TestHashTransformFloatSparseVector()
        {
            var results = new[] { resultsFloatSparse };
            TestHashTransformVectorHelper(dataFloatSparse, results, NumberType.R4);
        }

        [Fact]
        public void TestHashTransformDoubleSparseVector()
        {
            var results = new[] { resultsDoubleSparse };
            TestHashTransformVectorHelper(dataDoubleSparse, results, NumberType.R8);
        }

        [Fact]
        public void TestHashTransformDouble()
        {
            TestHashTransformHelper(dataDouble, resultsDouble, NumberType.R8);
        }

        [Fact]
        public void TestHashTransformDoubleVector()
        {
            var data = new[] { dataDouble };
            var results = new[] { resultsDouble };
            TestHashTransformVectorHelper(data, results, NumberType.R8);
        }

        private void TestHashTransformHelper<T>(T[] data, uint[] results, NumberType type)
        {
            var builder = new ArrayDataViewBuilder(Env);

            builder.AddColumn("F1", type, data);
            var srcView = builder.GetDataView();

            var col = new HashTransformer.Column();
            col.Name = "F1";
            col.HashBits = 5;
            col.Seed = 42;
            var args = new HashTransformer.Arguments();
            args.Column = new HashTransformer.Column[] { col };

            var hashTransform = HashTransformer.Create(Env, args, srcView);
            using (var cursor = hashTransform.GetRowCursor(c => true))
            {
                var resultGetter = cursor.GetGetter<uint>(1);
                uint resultRow = 0;
                foreach (var r in results)
                {
                    Assert.True(cursor.MoveNext());
                    resultGetter(ref resultRow);
                    Assert.True(resultRow == r);
                }
            }
        }

        private void TestHashTransformVectorHelper<T>(T[][] data, uint[][] results, NumberType type)
        {
            var builder = new ArrayDataViewBuilder(Env);
            builder.AddColumn("F1V", type, data);
            TestHashTransformVectorHelper(builder, results);
        }

        private void TestHashTransformVectorHelper<T>(VBuffer<T> data, uint[][] results, NumberType type)
        {
            var builder = new ArrayDataViewBuilder(Env);
            builder.AddColumn("F1V", type, data);
            TestHashTransformVectorHelper(builder, results);
        }

        private void TestHashTransformVectorHelper(ArrayDataViewBuilder builder, uint[][] results)
        {
            var srcView = builder.GetDataView();
            var col = new HashTransformer.Column();
            col.Name = "F1V";
            col.HashBits = 5;
            col.Seed = 42;
            var args = new HashTransformer.Arguments();
            args.Column = new HashTransformer.Column[] { col };

            var hashTransform = HashTransformer.Create(Env, args, srcView);
            using (var cursor = hashTransform.GetRowCursor(c => true))
            {
                var resultGetter = cursor.GetGetter<VBuffer<uint>>(1);
                VBuffer<uint> resultRow = new VBuffer<uint>();
                foreach (var r in results)
                {
                    Assert.True(cursor.MoveNext());
                    resultGetter(ref resultRow);

                    Assert.True(resultRow.Length == r.Length);
                    for (int i = 0; i < r.Length; i++)
                        Assert.True(resultRow.GetItemOrDefault(i) == r[i]);
                }
            }
        }
    }
    /// <summary>
    /// A class for non-baseline data pipe tests.
    /// </summary>
    public sealed partial class TestDataPipeNoBaseline : TestDataViewBase
    {
        [Fact]
        public void TestLDATransform()
        {
            var builder = new ArrayDataViewBuilder(Env);
            var data = new[]
            {
                new[] {  (Float)1.0,  (Float)0.0,  (Float)0.0 },
                new[] {  (Float)0.0,  (Float)1.0,  (Float)0.0 },
                new[] {  (Float)0.0,  (Float)0.0,  (Float)1.0 },
            };

            builder.AddColumn("F1V", NumberType.Float, data);

            var srcView = builder.GetDataView();

            LdaTransform.Column col = new LdaTransform.Column();
            col.Source = "F1V";
            col.NumTopic = 20;
            col.NumTopic = 3;
            col.NumSummaryTermPerTopic = 3;
            col.AlphaSum = 3;
            col.NumThreads = 1;
            col.ResetRandomGenerator = true;
            LdaTransform.Arguments args = new LdaTransform.Arguments();
            args.Column = new LdaTransform.Column[] { col };

            LdaTransform ldaTransform = new LdaTransform(Env, args, srcView);

            using (var cursor = ldaTransform.GetRowCursor(c => true))
            {
                var resultGetter = cursor.GetGetter<VBuffer<Float>>(1);
                VBuffer<Float> resultFirstRow = new VBuffer<Float>();
                VBuffer<Float> resultSecondRow = new VBuffer<Float>();
                VBuffer<Float> resultThirdRow = new VBuffer<Float>();

                Assert.True(cursor.MoveNext());
                resultGetter(ref resultFirstRow);
                Assert.True(cursor.MoveNext());
                resultGetter(ref resultSecondRow);
                Assert.True(cursor.MoveNext());
                resultGetter(ref resultThirdRow);
                Assert.False(cursor.MoveNext());

                Assert.True(resultFirstRow.Length == 3);
                Assert.True(resultFirstRow.GetItemOrDefault(0) == 0);
                Assert.True(resultFirstRow.GetItemOrDefault(2) == 0);
                Assert.True(resultFirstRow.GetItemOrDefault(1) == 1.0);
                Assert.True(resultSecondRow.Length == 3);
                Assert.True(resultSecondRow.GetItemOrDefault(0) == 0);
                Assert.True(resultSecondRow.GetItemOrDefault(2) == 0);
                Assert.True(resultSecondRow.GetItemOrDefault(1) == 1.0);
                Assert.True(resultThirdRow.Length == 3);
                Assert.True(resultThirdRow.GetItemOrDefault(0) == 0);
                Assert.True(resultThirdRow.GetItemOrDefault(1) == 0);
                Assert.True(resultThirdRow.GetItemOrDefault(2) == 1.0);
            }
        }

        [Fact]
        public void TestLdaTransformEmptyDocumentException()
        {
            var builder = new ArrayDataViewBuilder(Env);
            var data = new[]
            {
                new[] {  (Float)0.0,  (Float)0.0,  (Float)0.0 },
                new[] {  (Float)0.0,  (Float)0.0,  (Float)0.0 },
                new[] {  (Float)0.0,  (Float)0.0,  (Float)0.0 },
            };

            builder.AddColumn("Zeros", NumberType.Float, data);

            var srcView = builder.GetDataView();
            var col = new LdaTransform.Column()
            {
                Source = "Zeros"
            };
            var args = new LdaTransform.Arguments()
            {
                Column = new[] { col }
            };

            try
            {
                var lda = new LdaTransform(Env, args, srcView);
            }
            catch (InvalidOperationException ex)
            {
                Assert.Equal(ex.Message, string.Format("The specified documents are all empty in column '{0}'.", col.Source));
                return;
            }

            Assert.True(false, "The LDA transform does not throw expected error on empty documents.");
        }
    }
}<|MERGE_RESOLUTION|>--- conflicted
+++ resolved
@@ -450,7 +450,49 @@
         }
 
         [Fact]
-<<<<<<< HEAD
+        public void SavePipeCountSelect()
+        {
+            TestCore(null, false,
+                new[] {
+                    "loader=Text{col=One:TX:1 col=Num:R4:2-* col=Key:U1[1-10]:1}",
+                    // Create a lot of unused slots.
+                    "xf=CatHash{col=OneInd:One bits=10}",
+                    // One is for the non-vector case and OneInd is reduced to a small size.
+                    "xf=CountFeatureSelection{col=Num col=One col=OneInd count=1}",
+                    // This tests the path where a no-op transform is created.
+                    "xf=CountFeatureSelection{col=Num col=One col=OneInd count=1}",
+                    // This tests counts greater than 1
+                    "xf=KeyToVector{col=Key}",
+                    "xf=CountFeatureSelection{col=Key count=100}",
+                });
+
+            Done();
+        }
+
+        [Fact(Skip = "Should be enabled after NAHandle is converted to use SelectColumnsTransform instead of DropColumnsTransform")]
+        public void SavePipeCountSelectWithSparse()
+        {
+            TestCore(null, false,
+                new[] {
+                    "loader=Text{col=One:TX:1 col=Num:R4:2-* col=Key:U1[1-10]:1}",
+                    // Create a lot of unused slots.
+                    "xf=CatHash{col=OneInd:One bits=10}",
+                    // Create more unused slots and test the sparse case.
+                    "xf=NAHandle{col=NumSparse:Num}",
+                    // This tests that Num and NumSparse remain the same,
+                    // One is for the non-vector case and OneInd is reduced to a small size.
+                    "xf=CountFeatureSelection{col=Num col=NumSparse col=One col=OneInd count=1}",
+                    // This tests the path where a no-op transform is created.
+                    "xf=CountFeatureSelection{col=Num col=NumSparse col=One col=OneInd count=1}",
+                    // This tests counts greater than 1
+                    "xf=KeyToVector{col=Key}",
+                    "xf=CountFeatureSelection{col=Key count=100}",
+                });
+
+            Done();
+        }
+
+        [Fact]
         public void SavePipeMissingValues()
         {
             string pathData = DeleteOutputPath("SavePipe", "MissingValuesInput.txt");
@@ -551,28 +593,10 @@
                         }
                     }
                 }, logCurs: true);
-=======
-        public void SavePipeCountSelect()
-        {
-            TestCore(null, false,
-                new[] {
-                    "loader=Text{col=One:TX:1 col=Num:R4:2-* col=Key:U1[1-10]:1}",
-                    // Create a lot of unused slots.
-                    "xf=CatHash{col=OneInd:One bits=10}",
-                    // One is for the non-vector case and OneInd is reduced to a small size.
-                    "xf=CountFeatureSelection{col=Num col=One col=OneInd count=1}",
-                    // This tests the path where a no-op transform is created.
-                    "xf=CountFeatureSelection{col=Num col=One col=OneInd count=1}",
-                    // This tests counts greater than 1
-                    "xf=KeyToVector{col=Key}",
-                    "xf=CountFeatureSelection{col=Key count=100}",
-                });
->>>>>>> a44386db
-
-            Done();
-        }
-
-<<<<<<< HEAD
+
+            Done();
+        }
+
         private bool VerifyMatch<TSrc, TDst>(TSrc src, TDst dst, ValueMapper<TSrc, TDst> conv, ValueMapper<TDst, TSrc> convBack)
             where TSrc : struct
             where TDst : struct
@@ -616,28 +640,6 @@
                 },
                 suffix: "-Convert");
 
-=======
-        [Fact(Skip = "Should be enabled after NAHandle is converted to use SelectColumnsTransform instead of DropColumnsTransform")]
-        public void SavePipeCountSelectWithSparse()
-        {
-            TestCore(null, false,
-                new[] {
-                    "loader=Text{col=One:TX:1 col=Num:R4:2-* col=Key:U1[1-10]:1}",
-                    // Create a lot of unused slots.
-                    "xf=CatHash{col=OneInd:One bits=10}",
-                    // Create more unused slots and test the sparse case.
-                    "xf=NAHandle{col=NumSparse:Num}",
-                    // This tests that Num and NumSparse remain the same,
-                    // One is for the non-vector case and OneInd is reduced to a small size.
-                    "xf=CountFeatureSelection{col=Num col=NumSparse col=One col=OneInd count=1}",
-                    // This tests the path where a no-op transform is created.
-                    "xf=CountFeatureSelection{col=Num col=NumSparse col=One col=OneInd count=1}",
-                    // This tests counts greater than 1
-                    "xf=KeyToVector{col=Key}",
-                    "xf=CountFeatureSelection{col=Key count=100}",
-                });
-
->>>>>>> a44386db
             Done();
         }
 
